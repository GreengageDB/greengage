--- conflicted
+++ resolved
@@ -673,7 +673,6 @@
     And gprecoverseg should return a return code of 0
     Then the cluster is rebalanced
 
-<<<<<<< HEAD
   Scenario: gprecoverseg errors out with restricted options
     Given the database is running
     And user stops all primary processes
@@ -686,7 +685,7 @@
     Then gprecoverseg should return a return code of 0
     And the segments are synchronized
     And the cluster is rebalanced
-=======
+
     Scenario: gprecoverseg keeps segment logs
       Given the database is running
       And all the segments are running
@@ -699,7 +698,6 @@
       Then gprecoverseg should return a return code of 0
       And the "primary" segment pg_log directory content preserved
 
->>>>>>> 0ec868f5
 
 ########################### @concourse_cluster tests ###########################
 # The @concourse_cluster tag denotes the scenario that requires a remote cluster
