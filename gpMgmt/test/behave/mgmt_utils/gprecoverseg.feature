--- conflicted
+++ resolved
@@ -266,6 +266,18 @@
         And the segments are synchronized
         And the cluster is rebalanced
 
+    Scenario: gprecoverseg keeps segment logs
+      Given the database is running
+      And all the segments are running
+      And the segments are synchronized
+      And the "primary" segment information is saved
+      And the "primary" segment pg_log dir content saved
+      When user kills "primary" segment process with signal "SIGKILL"
+      And user can start transactions
+      And the user runs "gprecoverseg -a"
+      Then gprecoverseg should return a return code of 0
+      And the "primary" segment pg_log directory content preserved
+
 
 ########################### @concourse_cluster tests ###########################
 # The @concourse_cluster tag denotes the scenario that requires a remote cluster
@@ -309,7 +321,6 @@
         | incremental | -a   |
         | full        | -aF  |
 
-<<<<<<< HEAD
   @concourse_cluster
   Scenario: incremental recovery works with tablespaces on a multi-host environment
     Given the database is running
@@ -706,23 +717,6 @@
     And the segments are synchronized
     And the cluster is rebalanced
     And the row count from table "test_recoverseg" in "postgres" is verified against the saved data
-=======
-    Scenario: gprecoverseg keeps segment logs
-      Given the database is running
-      And all the segments are running
-      And the segments are synchronized
-      And the "primary" segment information is saved
-      And the "primary" segment pg_log dir content saved
-      When user kills "primary" segment process with signal "SIGKILL"
-      And user can start transactions
-      And the user runs "gprecoverseg -a"
-      Then gprecoverseg should return a return code of 0
-      And the "primary" segment pg_log directory content preserved
-
-
-########################### @concourse_cluster tests ###########################
-# The @concourse_cluster tag denotes the scenario that requires a remote cluster
->>>>>>> 521a89b1
 
     @concourse_cluster
     Scenario: gprecoverseg behave test requires a cluster with at least 2 hosts
