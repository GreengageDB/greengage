--- conflicted
+++ resolved
@@ -36,11 +36,8 @@
 
 def _get_segment_status(segment):
     cmd = base.Command('pg_isready for segment',
-<<<<<<< HEAD
-                       "pg_isready -q -h %s -p %d -d %s" % (segment.hostname, segment.port, gp.PGDATABASE_FOR_COMMON_USE))
-=======
-                       "PGOPTIONS='-c gp_session_role=utility' pg_isready -q -h %s -p %d -d template1" % (segment.hostname, segment.port))
->>>>>>> 25335668
+                       "PGOPTIONS='-c gp_session_role=utility' pg_isready -q -h %s -p %d -d %s" % 
+                       (segment.hostname, segment.port, gp.PGDATABASE_FOR_COMMON_USE))
     cmd.run()
 
     rc = cmd.get_return_code()
