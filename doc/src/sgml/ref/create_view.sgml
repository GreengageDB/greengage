--- conflicted
+++ resolved
@@ -149,17 +149,6 @@
     details.  Functions called in the view are treated the same as if they had
     been called directly from the query using the view.  Therefore the user of
     a view must have permissions to call all functions used by the view.
-<<<<<<< HEAD
-   </para>
-
-   <para>
-    When <command>CREATE OR REPLACE VIEW</> is used on an
-    existing view, only the view's defining SELECT rule is changed.
-    Other view properties, including ownership, permissions, and non-SELECT
-    rules, remain unchanged.  You must own the view
-    to replace it (this includes being a member of the owning role).
-=======
->>>>>>> a4bebdd9
    </para>
 
    <para>
