--- conflicted
+++ resolved
@@ -1,1417 +1,696 @@
 <!--
-<<<<<<< HEAD
-
-$PostgreSQL: pgsql/doc/src/sgml/ref/select.sgml,v 1.94 2006/12/01 20:49:53 tgl Exp $
-
-=======
 $PostgreSQL: pgsql/doc/src/sgml/ref/select.sgml,v 1.96 2007/01/09 16:59:20 tgl Exp $
->>>>>>> 1e0bf904
 PostgreSQL documentation
-
 -->
 
-
-
 <refentry id="SQL-SELECT">
-
  <refmeta>
-
   <refentrytitle id="sql-select-title">SELECT</refentrytitle>
-
   <refmiscinfo>SQL - Language Statements</refmiscinfo>
-
  </refmeta>
 
-
-
  <refnamediv>
-
   <refname>SELECT</refname>
-
   <refpurpose>retrieve rows from a table or view</refpurpose>
-
  </refnamediv>
 
-
-
  <indexterm zone="sql-select">
-
   <primary>SELECT</primary>
-
  </indexterm>
 
-
-
  <refsynopsisdiv>
-
 <synopsis>
-
 [ WITH <replaceable class="parameter">with_query</replaceable> [, ...] ]
 SELECT [ ALL | DISTINCT [ ON ( <replaceable class="parameter">expression</replaceable> [, ...] ) ] ]
-
     * | <replaceable class="parameter">expression</replaceable> [ [AS] <replaceable class="parameter">output_name</replaceable> ] [, ...]
-
     [ FROM <replaceable class="parameter">from_item</replaceable> [, ...] ]
-
     [ WHERE <replaceable class="parameter">condition</replaceable> ]
-
     [ GROUP BY <replaceable class="parameter">grouping_element</replaceable> [, ...] ]
-
     [ HAVING <replaceable class="parameter">condition</replaceable> [, ...] ]
-
 	[ WINDOW <replaceable class="parameter">window_name</replaceable> AS (<replaceable class="parameter">window_specification</replaceable>) ]
-
     [ { UNION | INTERSECT | EXCEPT } [ ALL ] <replaceable class="parameter">select</replaceable> ]
-<<<<<<< HEAD
-
+    [ ORDER BY <replaceable class="parameter">expression</replaceable> [ ASC | DESC | USING <replaceable class="parameter">operator</replaceable> ] [ NULLS { FIRST | LAST } ] [, ...] ]
+    [ LIMIT { <replaceable class="parameter">count</replaceable> | ALL } ]
+    [ OFFSET <replaceable class="parameter">start</replaceable> ]
+    [ FOR { UPDATE | SHARE } [ OF <replaceable class="parameter">table_name</replaceable> [, ...] ] [ NOWAIT ] [...] ]
+	
+where <replaceable class="parameter">grouping_element</replaceable> can be one of:
+    ()
+    <replaceable class="parameter">expression</replaceable>
+    ROLLUP ( [ <replaceable class="parameter">expression</replaceable> [, ...] ] )
+    CUBE ( [ <replaceable class="parameter">expression</replaceable> [, ...] ] )
+    GROUPING SETS ( ( <replaceable class="parameter">grouping_element</replaceable> [, ...] ) ) 
+	
+
+where <replaceable class="parameter">window_specification</replaceable> can be:
+    [ <replaceable class="parameter">window_name</replaceable> ]
+    [ PARTITION BY <replaceable class="parameter">expression</replaceable> [, ...] ]
     [ ORDER BY <replaceable class="parameter">expression</replaceable> [ ASC | DESC | USING <replaceable class="parameter">operator</replaceable> ] [, ...] ]
-
-=======
-    [ ORDER BY <replaceable class="parameter">expression</replaceable> [ ASC | DESC | USING <replaceable class="parameter">operator</replaceable> ] [ NULLS { FIRST | LAST } ] [, ...] ]
->>>>>>> 1e0bf904
-    [ LIMIT { <replaceable class="parameter">count</replaceable> | ALL } ]
-
-    [ OFFSET <replaceable class="parameter">start</replaceable> ]
-
-    [ FOR { UPDATE | SHARE } [ OF <replaceable class="parameter">table_name</replaceable> [, ...] ] [ NOWAIT ] [...] ]
-
-	
-
-where <replaceable class="parameter">grouping_element</replaceable> can be one of:
-
-    ()
-
-    <replaceable class="parameter">expression</replaceable>
-
-    ROLLUP ( [ <replaceable class="parameter">expression</replaceable> [, ...] ] )
-
-    CUBE ( [ <replaceable class="parameter">expression</replaceable> [, ...] ] )
-
-    GROUPING SETS ( ( <replaceable class="parameter">grouping_element</replaceable> [, ...] ) ) 
-
-	
-
-
-
-where <replaceable class="parameter">window_specification</replaceable> can be:
-
-    [ <replaceable class="parameter">window_name</replaceable> ]
-
-    [ PARTITION BY <replaceable class="parameter">expression</replaceable> [, ...] ]
-
-    [ ORDER BY <replaceable class="parameter">expression</replaceable> [ ASC | DESC | USING <replaceable class="parameter">operator</replaceable> ] [, ...] ]
-
     [ {RANGE | ROWS} 
-
            { UNBOUNDED PRECEDING
-
            | <replaceable class="parameter">expression</replaceable> PRECEDING
-
            | CURRENT ROW
-
            | BETWEEN <replaceable class="parameter">window_frame_bound</replaceable> AND <replaceable class="parameter">window_frame_bound</replaceable> } ]
-
      where <replaceable class="parameter">window_frame_bound</replaceable> can be one of:
-
            UNBOUNDED PRECEDING
-
            <replaceable class="parameter">expression</replaceable> PRECEDING
-
            CURRENT ROW
-
            <replaceable class="parameter">expression</replaceable> FOLLOWING
-
            UNBOUNDED FOLLOWING
 
-
-
 where <replaceable class="parameter">from_item</replaceable> can be one of:
 
-
-
     [ ONLY ] <replaceable class="parameter">table_name</replaceable> [ * ] [ [ AS ] <replaceable class="parameter">alias</replaceable> [ ( <replaceable class="parameter">column_alias</replaceable> [, ...] ) ] ]
-
     ( <replaceable class="parameter">select</replaceable> ) [ AS ] <replaceable class="parameter">alias</replaceable> [ ( <replaceable class="parameter">column_alias</replaceable> [, ...] ) ]
-
     <replaceable class="parameter">function_name</replaceable> ( [ <replaceable class="parameter">argument</replaceable> [, ...] ] ) [ AS ] <replaceable class="parameter">alias</replaceable> [ ( <replaceable class="parameter">column_alias</replaceable> [, ...] | <replaceable class="parameter">column_definition</replaceable> [, ...] ) ]
-
     <replaceable class="parameter">function_name</replaceable> ( [ <replaceable class="parameter">argument</replaceable> [, ...] ] ) AS ( <replaceable class="parameter">column_definition</replaceable> [, ...] )
-
     <replaceable class="parameter">from_item</replaceable> [ NATURAL ] <replaceable class="parameter">join_type</replaceable> <replaceable class="parameter">from_item</replaceable> [ ON <replaceable class="parameter">join_condition</replaceable> | USING ( <replaceable class="parameter">join_column</replaceable> [, ...] ) ]
 
-
-
 where <replaceable class="parameter">group_elem</replaceable> can be one of:
-
     <replaceable class="parameter">expression</replaceable> [, ...] ]
-
     ROLLUP ( <replaceable class="parameter">expression</replaceable> [, ...] ] )
-
     CUBE ( <replaceable class="parameter">expression</replaceable> [, ...] ] )
-
     GROUPING SETS ( <replaceable class="parameter">group_elem</replaceable> [, ...] ] )
-
     ( )
 
-
 and <replaceable class="parameter">with_query</replaceable> can be:
-
     <replaceable class="parameter">query_name</replaceable> [ ( <replaceable class="parameter">column</replaceable> [, ...] ) ]
     AS ( { VALUES ( <replaceable class="PARAMETER">expression</replaceable> [, ...] ) | <replaceable class="parameter">query</replaceable> } )
 
-
 </synopsis>
 
-
-
  </refsynopsisdiv>
 
-
-
  <refsect1>
-
   <title>Description</title>
 
-
-
   <para>
-
    <command>SELECT</command> retrieves rows from zero or more tables.
-
    The general processing of <command>SELECT</command> is as follows:
 
-
-
    <orderedlist>
-
     <listitem>
-
      <para>
-
       All elements in the <literal>FROM</literal> list are computed.
-
       (Each element in the <literal>FROM</literal> list is a real or
-
       virtual table.)  If more than one element is specified in the
-
       <literal>FROM</literal> list, they are cross-joined together.
-
       (See <xref linkend="sql-from" endterm="sql-from-title"> below.)
-
      </para>
-
     </listitem>
 
-
-
     <listitem>
-
      <para>
-
       If the <literal>WHERE</literal> clause is specified, all rows
-
       that do not satisfy the condition are eliminated from the
-
       output.  (See <xref linkend="sql-where"
-
       endterm="sql-where-title"> below.)
-
      </para>
-
     </listitem>
 
-
-
     <listitem>
-
      <para>
-
       If the <literal>GROUP BY</literal> clause is specified, the
-
       output is divided into groups of rows that match on one or more
-
       values.  If the <literal>HAVING</literal> clause is present, it
-
       eliminates groups that do not satisfy the given condition.  (See
-
       <xref linkend="sql-groupby" endterm="sql-groupby-title"> and
-
       <xref linkend="sql-having" endterm="sql-having-title"> below.)
-
      </para>
-
     </listitem>
 
-
-
     <listitem>
-
      <para>
-
       The actual output rows are computed using the
-
       <command>SELECT</command> output expressions for each selected
-
       row.  (See
-
       <xref linkend="sql-select-list" endterm="sql-select-list-title">
-
       below.)
-
      </para>
-
     </listitem>
 
-
-
     <listitem>
-
      <para>
-
       Using the operators <literal>UNION</literal>,
-
       <literal>INTERSECT</literal>, and <literal>EXCEPT</literal>, the
-
       output of more than one <command>SELECT</command> statement can
-
       be combined to form a single result set.  The
-
       <literal>UNION</literal> operator returns all rows that are in
-
       one or both of the result sets.  The
-
       <literal>INTERSECT</literal> operator returns all rows that are
-
       strictly in both result sets.  The <literal>EXCEPT</literal>
-
       operator returns the rows that are in the first result set but
-
       not in the second.  In all three cases, duplicate rows are
-
       eliminated unless <literal>ALL</literal> is specified. (See
-
       <xref linkend="sql-union" endterm="sql-union-title">, <xref
-
       linkend="sql-intersect" endterm="sql-intersect-title">, and
-
       <xref linkend="sql-except" endterm="sql-except-title"> below.)
-
      </para>
-
     </listitem>
 
-
-
     <listitem>
-
      <para>
-
       If the <literal>ORDER BY</literal> clause is specified, the
-
       returned rows are sorted in the specified order.  If
-
       <literal>ORDER BY</literal> is not given, the rows are returned
-
       in whatever order the system finds fastest to produce.  (See
-
       <xref linkend="sql-orderby" endterm="sql-orderby-title"> below.)
-
      </para>
-
     </listitem>
 
-
-
     <listitem>
-
      <para>
-
       <literal>DISTINCT</literal> eliminates duplicate rows from the
-
       result.  <literal>DISTINCT ON</literal> eliminates rows that
-
       match on all the specified expressions.  <literal>ALL</literal>
-
       (the default) will return all candidate rows, including
-
       duplicates.  (See <xref linkend="sql-distinct"
-
       endterm="sql-distinct-title"> below.)
-
      </para>
-
     </listitem>
 
-
-
     <listitem>
-
      <para>
-
       If the <literal>LIMIT</literal> or <literal>OFFSET</literal>
-
       clause is specified, the <command>SELECT</command> statement
-
       only returns a subset of the result rows. (See <xref
-
       linkend="sql-limit" endterm="sql-limit-title"> below.)
-
      </para>
-
     </listitem>
 
-
-
     <listitem>
-
      <para>
-
       If <literal>FOR UPDATE</literal> or <literal>FOR SHARE</literal>
-
       is specified, the
-
       <command>SELECT</command> statement locks the selected rows
-
       against concurrent updates.  (See <xref linkend="sql-for-update-share"
-
       endterm="sql-for-update-share-title"> below.)
-
      </para>
-
     </listitem>
-
    </orderedlist>
-
   </para>
 
-
-
   <para>
-
    You must have <literal>SELECT</literal> privilege on a table to
-
    read its values.  The use of <literal>FOR UPDATE</literal> or
-
    <literal>FOR SHARE</literal> requires
-
    <literal>UPDATE</literal> privilege as well.
-
   </para>
-
  </refsect1>
 
-
-
  <refsect1>
-
   <title>Parameters</title>
 
-
-
   <refsect2 id="SQL-FROM">
-
    <title id="sql-from-title"><literal>FROM</literal> Clause</title>
 
-
-
-   <para>
-
+   <para>
     The <literal>FROM</literal> clause specifies one or more source
-
     tables for the <command>SELECT</command>.  If multiple sources are
-
     specified, the result is the Cartesian product (cross join) of all
-
     the sources.  But usually qualification conditions
-
     are added to restrict the returned rows to a small subset of the
-
     Cartesian product.
-
-   </para>
-
-
-
-   <para>
-
+   </para>
+
+   <para>
     The <literal>FROM</literal> clause can contain the following
-
     elements:
 
-
-
     <variablelist>
-
      <varlistentry>
-
       <term><replaceable class="parameter">table_name</replaceable></term>
-
       <listitem>
-
        <para>
-
         The name (optionally schema-qualified) of an existing table or
-
         view.  If <literal>ONLY</> is specified, only that table is
-
         scanned.  If <literal>ONLY</> is not specified, the table and
-
         all its descendant tables (if any) are scanned.  <literal>*</>
-
         can be appended to the table name to indicate that descendant
-
         tables are to be scanned, but in the current version, this is
-
         the default behavior.  (In releases before 7.1,
-
         <literal>ONLY</> was the default behavior.)  The default
-
         behavior can be modified by changing the <xref
-
         linkend="guc-sql-inheritance"> configuration option.
-
        </para>
-
       </listitem>
-
      </varlistentry>
-
      
-
      <varlistentry>
-
       <term><replaceable class="parameter">alias</replaceable></term>
-
       <listitem>
-
        <para>
-
         A substitute name for the <literal>FROM</> item containing the
-
         alias.  An alias is used for brevity or to eliminate ambiguity
-
         for self-joins (where the same table is scanned multiple
-
         times).  When an alias is provided, it completely hides the
-
         actual name of the table or function; for example given
-
         <literal>FROM foo AS f</>, the remainder of the
-
         <command>SELECT</command> must refer to this <literal>FROM</>
-
         item as <literal>f</> not <literal>foo</>.  If an alias is
-
         written, a column alias list can also be written to provide
-
         substitute names for one or more columns of the table.
-
        </para>
-
       </listitem>
-
      </varlistentry>
-
      
-
      <varlistentry>
-
       <term><replaceable class="parameter">select</replaceable></term>
-
       <listitem>
-
        <para>
-
         A sub-<command>SELECT</command> can appear in the
-
         <literal>FROM</literal> clause.  This acts as though its
-
         output were created as a temporary table for the duration of
-
         this single <command>SELECT</command> command.  Note that the
-
         sub-<command>SELECT</command> must be surrounded by
-
         parentheses, and an alias <emphasis>must</emphasis> be
-
         provided for it.  A
-
         <xref linkend="sql-values" endterm="sql-values-title"> command
-
         can also be used here.
-
        </para>
-
       </listitem>
-
      </varlistentry>
 
-
-
      <varlistentry>
-
       <term><replaceable class="parameter">function_name</replaceable></term>
-
       <listitem>
-
        <para>
-
         Function calls can appear in the <literal>FROM</literal>
-
         clause.  (This is especially useful for functions that return
-
         result sets, but any function can be used.)  This acts as
-
         though its output were created as a temporary table for the
-
         duration of this single <command>SELECT</command> command. An
-
         alias may also be used. If an alias is written, a column alias
-
         list can also be written to provide substitute names for one
-
         or more attributes of the function's composite return type. If
-
         the function has been defined as returning the <type>record</>
-
         data type, then an alias or the key word <literal>AS</> must
-
         be present, followed by a column definition list in the form
-
         <literal>( <replaceable
-
         class="parameter">column_name</replaceable> <replaceable
-
         class="parameter">data_type</replaceable> <optional>, ... </>
-
         )</literal>.  The column definition list must match the actual
-
         number and types of columns returned by the function.
-
        </para>
-
       </listitem>
-
      </varlistentry>
-
      
-
      <varlistentry>
-
       <term><replaceable class="parameter">join_type</replaceable></term>
-
       <listitem>
-
        <para>
-
         One of
-
         <itemizedlist>
-
          <listitem>
-
           <para><literal>[ INNER ] JOIN</literal></para>
-
          </listitem>
-
          <listitem>
-
           <para><literal>LEFT [ OUTER ] JOIN</literal></para>
-
          </listitem>
-
          <listitem>
-
           <para><literal>RIGHT [ OUTER ] JOIN</literal></para>
-
          </listitem>
-
          <listitem>
-
           <para><literal>FULL [ OUTER ] JOIN</literal></para>
-
          </listitem>
-
          <listitem>
-
           <para><literal>CROSS JOIN</literal></para>
-
          </listitem>
-
         </itemizedlist>
 
-
-
         For the <literal>INNER</> and <literal>OUTER</> join types, a
-
         join condition must be specified, namely exactly one of
-
         <literal>NATURAL</>, <literal>ON <replaceable
-
         class="parameter">join_condition</replaceable></literal>, or
-
         <literal>USING (<replaceable
-
         class="parameter">join_column</replaceable> [, ...])</literal>.
-
         See below for the meaning.  For <literal>CROSS JOIN</literal>,
-
         none of these clauses may appear.
-
        </para>
 
-
-
        <para>
-
         A <literal>JOIN</literal> clause combines two
-
         <literal>FROM</> items.  Use parentheses if necessary to
-
         determine the order of nesting.  In the absence of parentheses,
-
         <literal>JOIN</literal>s nest left-to-right.  In any case
-
         <literal>JOIN</literal> binds more tightly than the commas
-
         separating <literal>FROM</> items.
-
        </para>
 
-
-
        <para>
-
         <literal>CROSS JOIN</> and <literal>INNER JOIN</literal>
-
         produce a simple Cartesian product, the same result as you get from
-
         listing the two items at the top level of <literal>FROM</>,
-
         but restricted by the join condition (if any).
-
         <literal>CROSS JOIN</> is equivalent to <literal>INNER JOIN ON
-
         (TRUE)</>, that is, no rows are removed by qualification.
-
         These join types are just a notational convenience, since they
-
         do nothing you couldn't do with plain <literal>FROM</> and
-
         <literal>WHERE</>.
-
        </para>
 
-
-
        <para>
-
         <literal>LEFT OUTER JOIN</> returns all rows in the qualified
-
         Cartesian product (i.e., all combined rows that pass its join
-
         condition), plus one copy of each row in the left-hand table
-
         for which there was no right-hand row that passed the join
-
         condition.  This left-hand row is extended to the full width
-
         of the joined table by inserting null values for the
-
         right-hand columns.  Note that only the <literal>JOIN</>
-
         clause's own condition is considered while deciding which rows
-
         have matches.  Outer conditions are applied afterwards.
-
        </para>
 
-
-
        <para>
-
         Conversely, <literal>RIGHT OUTER JOIN</> returns all the
-
         joined rows, plus one row for each unmatched right-hand row
-
         (extended with nulls on the left).  This is just a notational
-
         convenience, since you could convert it to a <literal>LEFT
-
         OUTER JOIN</> by switching the left and right inputs.
-
        </para>
 
-
-
        <para>
-
         <literal>FULL OUTER JOIN</> returns all the joined rows, plus
-
         one row for each unmatched left-hand row (extended with nulls
-
         on the right), plus one row for each unmatched right-hand row
-
         (extended with nulls on the left).
-
        </para>
-
       </listitem>
-
      </varlistentry>
-
      
-
      <varlistentry>
-
       <term><literal>ON <replaceable class="parameter">join_condition</replaceable></literal></term>
-
       <listitem>
-
        <para>
-
         <replaceable class="parameter">join_condition</replaceable> is
-
         an expression resulting in a value of type
-
         <type>boolean</type> (similar to a <literal>WHERE</literal>
-
         clause) that specifies which rows in a join are considered to
-
         match.
-
        </para>
-
       </listitem>
-
      </varlistentry>
-
      
-
      <varlistentry>
-
       <term><literal>USING (<replaceable class="parameter">join_column</replaceable> [, ...])</literal></term>
-
       <listitem>
-
        <para>
-
         A clause of the form <literal>USING ( a, b, ... )</literal> is
-
         shorthand for <literal>ON left_table.a = right_table.a AND
-
         left_table.b = right_table.b ...</literal>.  Also,
-
         <literal>USING</> implies that only one of each pair of
-
         equivalent columns will be included in the join output, not
-
         both.
-
        </para>
-
       </listitem>
-
      </varlistentry>
 
-
-
      <varlistentry>
-
       <term><literal>NATURAL</literal></term>
-
       <listitem>
-
        <para>
-
         <literal>NATURAL</literal> is shorthand for a
-
         <literal>USING</> list that mentions all columns in the two
-
         tables that have the same names.
-
        </para>
-
       </listitem>
-
      </varlistentry>
-
     </variablelist>
-
-   </para>
-
-  </refsect2>
-
+   </para>
+  </refsect2>
    
-
   <refsect2 id="SQL-WHERE">
-
    <title id="sql-where-title"><literal>WHERE</literal> Clause</title>
 
-
-
-   <para>
-
+   <para>
     The optional <literal>WHERE</literal> clause has the general form
-
 <synopsis>
-
 WHERE <replaceable class="parameter">condition</replaceable>
-
 </synopsis>
-
     where <replaceable class="parameter">condition</replaceable> is
-
     any expression that evaluates to a result of type
-
     <type>boolean</type>.  Any row that does not satisfy this
-
     condition will be eliminated from the output.  A row satisfies the
-
     condition if it returns true when the actual row values are
-
     substituted for any variable references.
-
-   </para>
-
-  </refsect2>
-
+   </para>
+  </refsect2>
   
-
   <refsect2 id="SQL-GROUPBY">
-
    <title id="sql-groupby-title"><literal>GROUP BY</literal> Clause</title>
 
-
-
-   <para>
-
+   <para>
     The optional <literal>GROUP BY</literal> clause has the general form
-
 <synopsis>
-
 GROUP BY <replaceable class="parameter">expression</replaceable> [, ...]
-
 </synopsis>
-
-   </para>
-
-
-
-   <para>
-
+   </para>
+
+   <para>
     <literal>GROUP BY</literal> will condense into a single row all
-
     selected rows that share the same values for the grouped
-
     expressions.  <replaceable
-
     class="parameter">expression</replaceable> can be an input column
-
     name, or the name or ordinal number of an output column
-
     (<command>SELECT</command> list item), or an arbitrary
-
     expression formed from input-column values.  In case of ambiguity,
-
     a <literal>GROUP BY</literal> name will be interpreted as an
-
     input-column name rather than an output column name.
-
-   </para>
-
-
-
-   <para>
-
+   </para>
+
+   <para>
     Aggregate functions, if any are used, are computed across all rows
-
     making up each group, producing a separate value for each group
-
     (whereas without <literal>GROUP BY</literal>, an aggregate
-
     produces a single value computed across all the selected rows).
-
     When <literal>GROUP BY</literal> is present, it is not valid for
-
     the <command>SELECT</command> list expressions to refer to
-
     ungrouped columns except within aggregate functions, since there
-
     would be more than one possible value to return for an ungrouped
-
     column.
-
-   </para>
-
-  </refsect2>
-
-
+   </para>
+  </refsect2>
 
   <refsect2 id="SQL-HAVING">
-
    <title id="sql-having-title"><literal>HAVING</literal> Clause</title>
 
-
-
-   <para>
-
+   <para>
     The optional <literal>HAVING</literal> clause has the general form
-
 <synopsis>
-
 HAVING <replaceable class="parameter">condition</replaceable>
-
 </synopsis>
-
     where <replaceable class="parameter">condition</replaceable> is
-
     the same as specified for the <literal>WHERE</literal> clause.
-
-   </para>
-
-    
-
-   <para>
-
+   </para>
+    
+   <para>
     <literal>HAVING</literal> eliminates group rows that do not
-
     satisfy the condition.  <literal>HAVING</literal> is different
-
     from <literal>WHERE</literal>: <literal>WHERE</literal> filters
-
     individual rows before the application of <literal>GROUP
-
     BY</literal>, while <literal>HAVING</literal> filters group rows
-
     created by <literal>GROUP BY</literal>.  Each column referenced in
-
     <replaceable class="parameter">condition</replaceable> must
-
     unambiguously reference a grouping column, unless the reference
-
     appears within an aggregate function.
-
-   </para>
-
-    
-
-   <para>
-
+   </para>
+    
+   <para>
     The presence of <literal>HAVING</literal> turns a query into a grouped
-
     query even if there is no <literal>GROUP BY</> clause.  This is the
-
     same as what happens when the query contains aggregate functions but
-
     no <literal>GROUP BY</> clause.  All the selected rows are considered to
-
     form a single group, and the <command>SELECT</command> list and
-
     <literal>HAVING</literal> clause can only reference table columns from
-
     within aggregate functions.  Such a query will emit a single row if the
-
     <literal>HAVING</literal> condition is true, zero rows if it is not true.
-
-   </para>
-
-  </refsect2>
-
-
+   </para>
+  </refsect2>
 
   <refsect2 id="sql-select-list">
-
    <title id="sql-select-list-title"><command>SELECT</command> List</title>
 
-
-
-   <para>
-
+   <para>
     The <command>SELECT</command> list (between the key words
-
     <literal>SELECT</> and <literal>FROM</>) specifies expressions
-
     that form the output rows of the <command>SELECT</command>
-
     statement.  The expressions can (and usually do) refer to columns
-
     computed in the <literal>FROM</> clause.  Using the clause
-
     <literal>AS <replaceable
-
     class="parameter">output_name</replaceable></literal>, another
-
     name can be specified for an output column.  This name is
-
     primarily used to label the column for display.  It can also be
-
     used to refer to the column's value in <literal>ORDER BY</> and
-
     <literal>GROUP BY</> clauses, but not in the <literal>WHERE</> or
-
     <literal>HAVING</> clauses; there you must write out the
-
     expression instead.
-
-   </para>
-
-
-
-   <para>
-
+   </para>
+
+   <para>
     Instead of an expression, <literal>*</literal> can be written in
-
     the output list as a shorthand for all the columns of the selected
-
     rows.  Also, one can write <literal><replaceable
-
     class="parameter">table_name</replaceable>.*</literal> as a
-
     shorthand for the columns coming from just that table.
-
-   </para>
-
-  </refsect2>
-
+   </para>
+  </refsect2>
   
-
   <refsect2 id="SQL-UNION">
-
    <title id="sql-union-title"><literal>UNION</literal> Clause</title>
 
-
-
-   <para>
-
+   <para>
     The <literal>UNION</literal> clause has this general form:
-
 <synopsis>
-
 <replaceable class="parameter">select_statement</replaceable> UNION [ ALL ] <replaceable class="parameter">select_statement</replaceable>
-
 </synopsis>
-
     <replaceable class="parameter">select_statement</replaceable> is
-
     any <command>SELECT</command> statement without an <literal>ORDER
-
     BY</>, <literal>LIMIT</>, <literal>FOR UPDATE</literal>, or
-
     <literal>FOR SHARE</literal> clause.
-
     (<literal>ORDER BY</> and <literal>LIMIT</> can be attached to a
-
     subexpression if it is enclosed in parentheses.  Without
-
     parentheses, these clauses will be taken to apply to the result of
-
     the <literal>UNION</literal>, not to its right-hand input
-
     expression.)
-
-   </para>
-
-    
-
-   <para>
-
+   </para>
+    
+   <para>
     The <literal>UNION</literal> operator computes the set union of
-
     the rows returned by the involved <command>SELECT</command>
-
     statements.  A row is in the set union of two result sets if it
-
     appears in at least one of the result sets.  The two
-
     <command>SELECT</command> statements that represent the direct
-
     operands of the <literal>UNION</literal> must produce the same
-
     number of columns, and corresponding columns must be of compatible
-
     data types.
-
-   </para>
-
-    
-
-   <para>
-
+   </para>
+    
+   <para>
     The result of <literal>UNION</> does not contain any duplicate
-
     rows unless the <literal>ALL</> option is specified.
-
     <literal>ALL</> prevents elimination of duplicates.  (Therefore,
-
     <literal>UNION ALL</> is usually significantly quicker than
-
     <literal>UNION</>; use <literal>ALL</> when you can.)
-
-   </para>
-
-    
-
-   <para>
-
+   </para>
+    
+   <para>
     Multiple <literal>UNION</> operators in the same
-
     <command>SELECT</command> statement are evaluated left to right,
-
     unless otherwise indicated by parentheses.
-
-   </para>
-
-    
-
-   <para>
-
+   </para>
+    
+   <para>
     Currently, <literal>FOR UPDATE</> and <literal>FOR SHARE</> may not be
-
     specified either for a <literal>UNION</> result or for any input of a
-
     <literal>UNION</>.
-
-   </para>
-
-  </refsect2>
-
-
+   </para>
+  </refsect2>
 
   <refsect2 id="SQL-INTERSECT">
-
    <title id="sql-intersect-title"><literal>INTERSECT</literal> Clause</title>
 
-
-
-   <para>
-
+   <para>
     The <literal>INTERSECT</literal> clause has this general form:
-
 <synopsis>
-
 <replaceable class="parameter">select_statement</replaceable> INTERSECT [ ALL ] <replaceable class="parameter">select_statement</replaceable>
-
 </synopsis>
-
     <replaceable class="parameter">select_statement</replaceable> is
-
     any <command>SELECT</command> statement without an <literal>ORDER
-
     BY</>, <literal>LIMIT</>, <literal>FOR UPDATE</literal>, or
-
     <literal>FOR SHARE</literal> clause.
-
-   </para>
-
-
-
-   <para>
-
+   </para>
+
+   <para>
     The <literal>INTERSECT</literal> operator computes the set
-
     intersection of the rows returned by the involved
-
     <command>SELECT</command> statements.  A row is in the
-
     intersection of two result sets if it appears in both result sets.
-
-   </para>
-
-    
-
-   <para>
-
+   </para>
+    
+   <para>
     The result of <literal>INTERSECT</literal> does not contain any
-
     duplicate rows unless the <literal>ALL</> option is specified.
-
     With <literal>ALL</>, a row that has <replaceable>m</> duplicates in the
-
     left table and <replaceable>n</> duplicates in the right table will appear
-
     min(<replaceable>m</>,<replaceable>n</>) times in the result set.
-
-   </para>
-
-    
-
-   <para>
-
+   </para>
+    
+   <para>
     Multiple <literal>INTERSECT</literal> operators in the same
-
     <command>SELECT</command> statement are evaluated left to right,
-
     unless parentheses dictate otherwise.
-
     <literal>INTERSECT</literal> binds more tightly than
-
     <literal>UNION</literal>.  That is, <literal>A UNION B INTERSECT
-
     C</literal> will be read as <literal>A UNION (B INTERSECT
-
     C)</literal>.
-
-   </para>
-
-    
-
-   <para>
-
+   </para>
+    
+   <para>
     Currently, <literal>FOR UPDATE</> and <literal>FOR SHARE</> may not be
-
     specified either for an <literal>INTERSECT</> result or for any input of
-
     an <literal>INTERSECT</>.
-
-   </para>
-
-  </refsect2>
-
-
+   </para>
+  </refsect2>
 
   <refsect2 id="SQL-EXCEPT">
-
    <title id="sql-except-title"><literal>EXCEPT</literal> Clause</title>
 
-
-
-   <para>
-
+   <para>
     The <literal>EXCEPT</literal> clause has this general form:
-
 <synopsis>
-
 <replaceable class="parameter">select_statement</replaceable> EXCEPT [ ALL ] <replaceable class="parameter">select_statement</replaceable>
-
 </synopsis>
-
     <replaceable class="parameter">select_statement</replaceable> is
-
     any <command>SELECT</command> statement without an <literal>ORDER
-
     BY</>, <literal>LIMIT</>, <literal>FOR UPDATE</literal>, or
-
     <literal>FOR SHARE</literal> clause.
-
-   </para>
-
-
-
-   <para>
-
+   </para>
+
+   <para>
     The <literal>EXCEPT</literal> operator computes the set of rows
-
     that are in the result of the left <command>SELECT</command>
-
     statement but not in the result of the right one.
-
-   </para>
-
-    
-
-   <para>
-
+   </para>
+    
+   <para>
     The result of <literal>EXCEPT</literal> does not contain any
-
     duplicate rows unless the <literal>ALL</> option is specified.
-
     With <literal>ALL</>, a row that has <replaceable>m</> duplicates in the
-
     left table and <replaceable>n</> duplicates in the right table will appear
-
     max(<replaceable>m</>-<replaceable>n</>,0) times in the result set.
-
-   </para>
-
-    
-
-   <para>
-
+   </para>
+    
+   <para>
     Multiple <literal>EXCEPT</literal> operators in the same
-
     <command>SELECT</command> statement are evaluated left to right,
-
     unless parentheses dictate otherwise.  <literal>EXCEPT</> binds at
-
     the same level as <literal>UNION</>.
-
-   </para>
-
-    
-
-   <para>
-
+   </para>
+    
+   <para>
     Currently, <literal>FOR UPDATE</> and <literal>FOR SHARE</> may not be
-
     specified either for an <literal>EXCEPT</> result or for any input of
-
     an <literal>EXCEPT</>.
-
-   </para>
-
-  </refsect2>
-
-
+   </para>
+  </refsect2>
 
   <refsect2 id="SQL-ORDERBY">
-
    <title id="sql-orderby-title"><literal>ORDER BY</literal> Clause</title>
 
-
-
-   <para>
-
+   <para>
     The optional <literal>ORDER BY</literal> clause has this general form:
-
 <synopsis>
-<<<<<<< HEAD
-
-ORDER BY <replaceable class="parameter">expression</replaceable> [ ASC | DESC | USING <replaceable class="parameter">operator</replaceable> ] [, ...]
-
-</synopsis>
-
-    <replaceable class="parameter">expression</replaceable> can be the
-
-    name or ordinal number of an output column
-
-    (<command>SELECT</command> list item), or it can be an arbitrary
-
-    expression formed from input-column values.
-
-   </para>
-
-
-
-   <para>
-
-    The <literal>ORDER BY</literal> clause causes the result rows to
-
-    be sorted according to the specified expressions.  If two rows are
-
-    equal according to the leftmost expression, the are compared
-
-=======
 ORDER BY <replaceable class="parameter">expression</replaceable> [ ASC | DESC | USING <replaceable class="parameter">operator</replaceable> ] [ NULLS { FIRST | LAST } ] [, ...]
 </synopsis>
     The <literal>ORDER BY</literal> clause causes the result rows to
     be sorted according to the specified expression(s).  If two rows are
     equal according to the leftmost expression, they are compared
->>>>>>> 1e0bf904
     according to the next expression and so on.  If they are equal
-
     according to all specified expressions, they are returned in
-
     an implementation-dependent order.
-
-   </para>
-
-
-
-   <para>
-<<<<<<< HEAD
-
-=======
+   </para>
+
+   <para>
     Each <replaceable class="parameter">expression</replaceable> can be the
     name or ordinal number of an output column
     (<command>SELECT</command> list item), or it can be an arbitrary
@@ -1419,110 +698,53 @@
    </para>
 
    <para>
->>>>>>> 1e0bf904
     The ordinal number refers to the ordinal (left-to-right) position
-
     of the result column. This feature makes it possible to define an
-
     ordering on the basis of a column that does not have a unique
-
     name.  This is never absolutely necessary because it is always
-
     possible to assign a name to a result column using the
-
     <literal>AS</> clause.
-
-   </para>
-
-    
-
-   <para>
-
+   </para>
+    
+   <para>
     It is also possible to use arbitrary expressions in the
-
     <literal>ORDER BY</literal> clause, including columns that do not
-
     appear in the <command>SELECT</command> result list.  Thus the
-
     following statement is valid:
-
 <programlisting>
-
 SELECT name FROM distributors ORDER BY code;
-
 </programlisting>
-
     A limitation of this feature is that an <literal>ORDER BY</>
-
     clause applying to the result of a <literal>UNION</>,
-
     <literal>INTERSECT</>, or <literal>EXCEPT</> clause may only
-
     specify an output column name or number, not an expression.
-
-   </para>
-
-
-
-   <para>
-
+   </para>
+
+   <para>
     If an <literal>ORDER BY</> expression is a simple name that
-
     matches both a result column name and an input column name,
-
     <literal>ORDER BY</> will interpret it as the result column name.
-
     This is the opposite of the choice that <literal>GROUP BY</> will
-
     make in the same situation.  This inconsistency is made to be
-
     compatible with the SQL standard.
-
-   </para>
-
-    
-
-   <para>
-
+   </para>
+    
+   <para>
     Optionally one may add the key word <literal>ASC</> (ascending) or
-
     <literal>DESC</> (descending) after any expression in the
-
     <literal>ORDER BY</> clause.  If not specified, <literal>ASC</> is
-
     assumed by default.  Alternatively, a specific ordering operator
-
     name may be specified in the <literal>USING</> clause.
-<<<<<<< HEAD
-
-=======
     An ordering operator must be a less-than or greater-than
     member of some btree operator family.
->>>>>>> 1e0bf904
     <literal>ASC</> is usually equivalent to <literal>USING &lt;</> and
-
     <literal>DESC</> is usually equivalent to <literal>USING &gt;</>.
-
     (But the creator of a user-defined data type can define exactly what the
-
     default sort ordering is, and it might correspond to operators with other
-
     names.)
-
-   </para>
-
-
-
-   <para>
-<<<<<<< HEAD
-
-    The null value sorts higher than any other value. In other words,
-
-    with ascending sort order, null values sort at the end, and with
-
-    descending sort order, null values sort at the beginning.
-
-=======
+   </para>
+
+   <para>
     If <literal>NULLS LAST</> is specified, null values sort after all
     non-null values; if <literal>NULLS FIRST</> is specified, null values
     sort before all non-null values.  If neither is specified, the default
@@ -1537,913 +759,458 @@
     Note that ordering options apply only to the expression they follow;
     for example <literal>ORDER BY x, y DESC</> does not mean
     the same thing as <literal>ORDER BY x DESC, y DESC</>.
->>>>>>> 1e0bf904
-   </para>
-
-
-
-   <para>
-
+   </para>
+
+   <para>
     Character-string data is sorted according to the locale-specific
-
     collation order that was established when the database cluster
-
     was initialized.
-
-   </para>
-
-  </refsect2>
-
-
+   </para>
+  </refsect2>
 
   <refsect2 id="sql-distinct">
-
    <title id="sql-distinct-title"><literal>DISTINCT</literal> Clause</title>
 
-
-
-   <para>
-
+   <para>
     If <literal>DISTINCT</> is specified, all duplicate rows are
-
     removed from the result set (one row is kept from each group of
-
     duplicates).  <literal>ALL</> specifies the opposite: all rows are
-
     kept; that is the default.
-
-   </para>
-
-
-
-   <para>
-
+   </para>
+
+   <para>
     <literal>DISTINCT ON ( <replaceable
-
     class="parameter">expression</replaceable> [, ...] )</literal>
-
     keeps only the first row of each set of rows where the given
-
     expressions evaluate to equal.  The <literal>DISTINCT ON</literal>
-
     expressions are interpreted using the same rules as for
-
     <literal>ORDER BY</> (see above).  Note that the <quote>first
-
     row</quote> of each set is unpredictable unless <literal>ORDER
-
     BY</> is used to ensure that the desired row appears first.  For
-
     example,
-
 <programlisting>
-
 SELECT DISTINCT ON (location) location, time, report
-
     FROM weather_reports
-
     ORDER BY location, time DESC;
-
 </programlisting>
-
     retrieves the most recent weather report for each location.  But
-
     if we had not used <literal>ORDER BY</> to force descending order
-
     of time values for each location, we'd have gotten a report from
-
     an unpredictable time for each location.
-
-   </para>
-
-
-
-   <para>
-
+   </para>
+
+   <para>
     The <literal>DISTINCT ON</> expression(s) must match the leftmost
-
     <literal>ORDER BY</> expression(s).  The <literal>ORDER BY</> clause
-
     will normally contain additional expression(s) that determine the
-
     desired precedence of rows within each <literal>DISTINCT ON</> group.
-
-   </para>
-
-  </refsect2>
-
+   </para>
+  </refsect2>
   
-
   <refsect2 id="SQL-LIMIT">
-
    <title id="sql-limit-title"><literal>LIMIT</literal> Clause</title>
 
-
-
-   <para>
-
+   <para>
     The <literal>LIMIT</literal> clause consists of two independent
-
     sub-clauses:
-
 <synopsis>
-
 LIMIT { <replaceable class="parameter">count</replaceable> | ALL }
-
 OFFSET <replaceable class="parameter">start</replaceable>
-
 </synopsis>
-
     <replaceable class="parameter">count</replaceable> specifies the
-
     maximum number of rows to return, while <replaceable
-
     class="parameter">start</replaceable> specifies the number of rows
-
     to skip before starting to return rows.  When both are specified,
-
     <replaceable class="parameter">start</replaceable> rows are skipped
-
     before starting to count the <replaceable
-
     class="parameter">count</replaceable> rows to be returned.
-
-   </para>
-
-
-
-   <para>
-
+   </para>
+
+   <para>
     When using <literal>LIMIT</>, it is a good idea to use an
-
     <literal>ORDER BY</> clause that constrains the result rows into a
-
     unique order.  Otherwise you will get an unpredictable subset of
-
     the query's rows &mdash; you may be asking for the tenth through
-
     twentieth rows, but tenth through twentieth in what ordering?  You
-
     don't know what ordering unless you specify <literal>ORDER BY</>.
-
-   </para>
-
-
-
-   <para>
-
+   </para>
+
+   <para>
     The query planner takes <literal>LIMIT</> into account when
-
     generating a query plan, so you are very likely to get different
-
     plans (yielding different row orders) depending on what you use
-
     for <literal>LIMIT</> and <literal>OFFSET</>.  Thus, using
-
     different <literal>LIMIT</>/<literal>OFFSET</> values to select
-
     different subsets of a query result <emphasis>will give
-
     inconsistent results</emphasis> unless you enforce a predictable
-
     result ordering with <literal>ORDER BY</>.  This is not a bug; it
-
     is an inherent consequence of the fact that SQL does not promise
-
     to deliver the results of a query in any particular order unless
-
     <literal>ORDER BY</> is used to constrain the order.
-
-   </para>
-
-  </refsect2>
-
-
+   </para>
+  </refsect2>
 
   <refsect2 id="SQL-FOR-UPDATE-SHARE">
-
    <title id="sql-for-update-share-title"><literal>FOR UPDATE</literal>/<literal>FOR SHARE</literal> Clause</title>
 
-
-
-   <para>
-
+   <para>
     The <literal>FOR UPDATE</literal> clause has this form:
-
 <synopsis>
-
 FOR UPDATE [ OF <replaceable class="parameter">table_name</replaceable> [, ...] ] [ NOWAIT ]
-
 </synopsis>
-
-   </para>
-
-
-
-   <para>
-
+   </para>
+
+   <para>
     The closely related <literal>FOR SHARE</literal> clause has this form:
-
 <synopsis>
-
 FOR SHARE [ OF <replaceable class="parameter">table_name</replaceable> [, ...] ] [ NOWAIT ]
-
 </synopsis>
-
-   </para>
-
-
-
-   <para>
-
+   </para>
+
+   <para>
     <literal>FOR UPDATE</literal> causes the rows retrieved by the
-
     <command>SELECT</command> statement to be locked as though for
-
     update.  This prevents them from being modified or deleted by
-
     other transactions until the current transaction ends.  That is,
-
     other transactions that attempt <command>UPDATE</command>,
-
     <command>DELETE</command>, or <command>SELECT FOR UPDATE</command>
-
     of these rows will be blocked until the current transaction ends.
-
     Also, if an <command>UPDATE</command>, <command>DELETE</command>,
-
     or <command>SELECT FOR UPDATE</command> from another transaction
-
     has already locked a selected row or rows, <command>SELECT FOR
-
     UPDATE</command> will wait for the other transaction to complete,
-
     and will then lock and return the updated row (or no row, if the
-
     row was deleted).  For further discussion see <xref
-
     linkend="mvcc">.
-
-   </para>
-
-
-
-   <para>
-
+   </para>
+
+   <para>
     To prevent the operation from waiting for other transactions to commit,
-
     use the <literal>NOWAIT</> option.  <command>SELECT FOR UPDATE
-
     NOWAIT</command> reports an error, rather than waiting, if a selected row
-
     cannot be locked immediately.  Note that <literal>NOWAIT</> applies only
-
     to the row-level lock(s) &mdash; the required <literal>ROW SHARE</literal>
-
     table-level lock is still taken in the ordinary way (see
-
     <xref linkend="mvcc">).  You can use the <literal>NOWAIT</> option of
-
     <xref linkend="sql-lock" endterm="sql-lock-title">
-
     if you need to acquire the table-level lock without waiting.
-
-   </para>
-
-
-
-   <para>
-
+   </para>
+
+   <para>
     <literal>FOR SHARE</literal> behaves similarly, except that it
-
     acquires a shared rather than exclusive lock on each retrieved
-
     row.  A shared lock blocks other transactions from performing
-
     <command>UPDATE</command>, <command>DELETE</command>, or <command>SELECT
-
     FOR UPDATE</command> on these rows, but it does not prevent them
-
     from performing <command>SELECT FOR SHARE</command>.
-
-   </para>
-
-
-
-   <para>
-
+   </para>
+
+   <para>
     If specific tables are named in <literal>FOR UPDATE</literal>
-
     or <literal>FOR SHARE</literal>,
-
     then only rows coming from those tables are locked; any other
-
     tables used in the <command>SELECT</command> are simply read as
-
     usual.  A <literal>FOR UPDATE</literal> or <literal>FOR SHARE</literal>
-
     clause without a table list affects all tables used in the command.
-
     If <literal>FOR UPDATE</literal> or <literal>FOR SHARE</literal> is
-
     applied to a view or sub-query, it affects all tables used in
-
     the view or sub-query.
-
-   </para>
-
-
-
-   <para>
-
+   </para>
+
+   <para>
     Multiple <literal>FOR UPDATE</literal> and <literal>FOR SHARE</literal>
-
     clauses can be written if it is necessary to specify different locking
-
     behavior for different tables.  If the same table is mentioned (or
-
     implicitly affected) by both <literal>FOR UPDATE</literal> and
-
     <literal>FOR SHARE</literal> clauses, then it is processed as
-
     <literal>FOR UPDATE</literal>.  Similarly, a table is processed
-
     as <literal>NOWAIT</> if that is specified in any of the clauses
-
     affecting it.
-
-   </para>
-
-
-
-   <para>
-
+   </para>
+
+   <para>
     <literal>FOR UPDATE</literal> and <literal>FOR SHARE</literal> cannot be
-
     used in contexts where returned rows can't be clearly identified with
-
     individual table rows; for example they can't be used with aggregation.
-
-   </para>
-
-
+   </para>
 
   <caution>
-
-   <para>
-
+   <para>
     Avoid locking a row and then modifying it within a later savepoint or
-
     <application>PL/pgSQL</application> exception block.  A subsequent
-
     rollback would cause the lock to be lost.  For example,
-
 <programlisting>
-
 BEGIN;
-
 SELECT * FROM mytable WHERE key = 1 FOR UPDATE;
-
 SAVEPOINT s;
-
 UPDATE mytable SET ... WHERE key = 1;
-
 ROLLBACK TO s;
-
 </programlisting>
-
     After the <command>ROLLBACK</>, the row is effectively unlocked, rather
-
     than returned to its pre-savepoint state of being locked but not modified.
-
     This hazard occurs if a row locked in the current transaction is updated
-
     or deleted, or if a shared lock is upgraded to exclusive: in all these
-
     cases, the former lock state is forgotten.  If the transaction is then
-
     rolled back to a state between the original locking command and the
-
     subsequent change, the row will appear not to be locked at all.  This is
-
     an implementation deficiency which will be addressed in a future release
-
     of <productname>PostgreSQL</productname>.
-
-   </para>
-
+   </para>
   </caution>
 
-
-
   <caution>
-
-   <para>
-
+   <para>
     It is possible for a <command>SELECT</> command using both
-
     <literal>LIMIT</literal> and  <literal>FOR UPDATE/SHARE</literal>
-
     clauses to return fewer rows than specified by <literal>LIMIT</literal>.
-
     This is because <literal>LIMIT</> is applied first.  The command
-
     selects the specified number of rows,
-
     but might then block trying to obtain lock on one or more of them.
-
     Once the <literal>SELECT</> unblocks, the row might have been deleted
-
     or updated so that it does not meet the query <literal>WHERE</> condition
-
     anymore, in which case it will not be returned.
-
-   </para>
-
+   </para>
   </caution>
-
-  </refsect2>
-
+  </refsect2>
  </refsect1>
 
-
-
  <refsect1>
-
   <title>Examples</title>
 
-
-
   <para>
-
    To join the table <literal>films</literal> with the table
-
    <literal>distributors</literal>:
 
-
-
 <programlisting>
-
 SELECT f.title, f.did, d.name, f.date_prod, f.kind
-
     FROM distributors d, films f
-
     WHERE f.did = d.did
 
-
-
        title       | did |     name     | date_prod  |   kind
-
 -------------------+-----+--------------+------------+----------
-
  The Third Man     | 101 | British Lion | 1949-12-23 | Drama
-
  The African Queen | 101 | British Lion | 1951-08-11 | Romantic
-
  ...
-
 </programlisting>
-
   </para>
 
-
-
   <para>
-
    To sum the column <literal>len</literal> of all films and group
-
    the results by <literal>kind</literal>:
 
-
-
 <programlisting>
-
 SELECT kind, sum(len) AS total FROM films GROUP BY kind;
 
-
-
    kind   | total
-
 ----------+-------
-
  Action   | 07:34
-
  Comedy   | 02:58
-
  Drama    | 14:28
-
  Musical  | 06:42
-
  Romantic | 04:38
-
 </programlisting>
-
   </para>
 
-
-
   <para>
-
    To sum the column <literal>len</literal> of all films, group
-
    the results by <literal>kind</literal> and show those group totals
-
    that are less than 5 hours:
 
-
-
 <programlisting>
-
 SELECT kind, sum(len) AS total
-
     FROM films
-
     GROUP BY kind
-
     HAVING sum(len) &lt; interval '5 hours';
 
-
-
    kind   | total
-
 ----------+-------
-
  Comedy   | 02:58
-
  Romantic | 04:38
-
 </programlisting>
-
   </para>
 
-
-
   <para>
-
    The following two examples are identical ways of sorting the individual
-
    results according to the contents of the second column
-
    (<literal>name</literal>):
 
-
-
 <programlisting>
-
 SELECT * FROM distributors ORDER BY name;
-
 SELECT * FROM distributors ORDER BY 2;
 
-
-
  did |       name
-
 -----+------------------
-
  109 | 20th Century Fox
-
  110 | Bavaria Atelier
-
  101 | British Lion
-
  107 | Columbia
-
  102 | Jean Luc Godard
-
  113 | Luso films
-
  104 | Mosfilm
-
  103 | Paramount
-
  106 | Toho
-
  105 | United Artists
-
  111 | Walt Disney
-
  112 | Warner Bros.
-
  108 | Westward
-
 </programlisting>
-
   </para>
 
-
-
   <para>
-
    The next example shows how to obtain the union of the tables
-
    <literal>distributors</literal> and
-
    <literal>actors</literal>, restricting the results to those that begin
-
    with the letter W in each table.  Only distinct rows are wanted, so the
-
    key word <literal>ALL</literal> is omitted.
 
-
-
 <programlisting>
-
 distributors:               actors:
-
  did |     name              id |     name
-
 -----+--------------        ----+----------------
-
  108 | Westward               1 | Woody Allen
-
  111 | Walt Disney            2 | Warren Beatty
-
  112 | Warner Bros.           3 | Walter Matthau
-
  ...                         ...
 
-
-
 SELECT distributors.name
-
     FROM distributors
-
     WHERE distributors.name LIKE 'W%'
-
 UNION
-
 SELECT actors.name
-
     FROM actors
-
     WHERE actors.name LIKE 'W%';
 
-
-
       name
-
 ----------------
-
  Walt Disney
-
  Walter Matthau
-
  Warner Bros.
-
  Warren Beatty
-
  Westward
-
  Woody Allen
-
 </programlisting>
-
   </para>
 
-
-
   <para>
-
    This example shows how to use a function in the <literal>FROM</>
-
    clause, both with and without a column definition list:
 
-
-
 <programlisting>
-
 CREATE FUNCTION distributors(int) RETURNS SETOF distributors AS $$
-
     SELECT * FROM distributors WHERE did = $1;
-
 $$ LANGUAGE SQL;
 
-
-
 SELECT * FROM distributors(111);
-
  did |    name
-
 -----+-------------
-
  111 | Walt Disney
 
-
-
 CREATE FUNCTION distributors_2(int) RETURNS SETOF record AS $$
-
     SELECT * FROM distributors WHERE did = $1;
-
 $$ LANGUAGE SQL;
 
-
-
 SELECT * FROM distributors_2(111) AS (f1 int, f2 text);
-
  f1  |     f2
-
 -----+-------------
-
  111 | Walt Disney
-
 </programlisting>
-
   </para>
-
  </refsect1>
-
  
-
  <refsect1>
-
   <title>Compatibility</title>
 
-
-
   <para>
-
    Of course, the <command>SELECT</command> statement is compatible
-
    with the SQL standard.  But there are some extensions and some
-
    missing features.
-
   </para>
-
   
-
   <refsect2>
-
    <title>Omitted <literal>FROM</literal> Clauses</title>
 
-
-
-   <para>
-
+   <para>
     <productname>PostgreSQL</productname> allows one to omit the
-
     <literal>FROM</literal> clause.  It has a straightforward use to
-
     compute the results of simple expressions:
-
 <programlisting>
-
 SELECT 2+2;
 
-
-
  ?column?
-
 ----------
-
         4
-
 </programlisting>
-
     Some other <acronym>SQL</acronym> databases cannot do this except
-
     by introducing a dummy one-row table from which to do the
-
     <command>SELECT</command>.
-
-   </para>
-
-
-
-   <para>
-
+   </para>
+
+   <para>
     Note that if a <literal>FROM</literal> clause is not specified,
-
     the query cannot reference any database tables. For example, the
-
     following query is invalid:
-
 <programlisting>
-
 SELECT distributors.* WHERE distributors.name = 'Westward';
-
 </programlisting>
-
     <productname>PostgreSQL</productname> releases prior to
-
     8.1 would accept queries of this form, and add an implicit entry
-
     to the query's <literal>FROM</literal> clause for each table
-
     referenced by the query. This is no longer the default behavior,
-
     because it does not comply with the SQL standard, and is
-
     considered by many to be error-prone. For compatibility with
-
     applications that rely on this behavior the <xref
-
     linkend="guc-add-missing-from"> configuration variable can be
-
     enabled.
-
-   </para>
-
-  </refsect2>
-
-
+   </para>
+  </refsect2>
 
   <refsect2>
-
    <title>The <literal>AS</literal> Key Word</title>
 
-
-
-   <para>
-
+   <para>
     In the SQL standard, the optional key word <literal>AS</> is just
-
     noise and can be omitted without affecting the meaning.  The
-
     <productname>PostgreSQL</productname> parser requires this key
-
     word when renaming output columns because the type extensibility
-
     features lead to parsing ambiguities without it.
-
     <literal>AS</literal> is optional in <literal>FROM</literal>
-
     items, however.
-
-   </para>
-
-  </refsect2>
-
-
+   </para>
+  </refsect2>
 
   <refsect2>
-
    <title>Namespace Available to <literal>GROUP BY</literal> and <literal>ORDER BY</literal></title>
 
-
-
-   <para>
-
+   <para>
     In the SQL-92 standard, an <literal>ORDER BY</literal> clause may
-
     only use result column names or numbers, while a <literal>GROUP
-
     BY</literal> clause may only use expressions based on input column
-
     names.  <productname>PostgreSQL</productname> extends each of
-
     these clauses to allow the other choice as well (but it uses the
-
     standard's interpretation if there is ambiguity).
-
     <productname>PostgreSQL</productname> also allows both clauses to
-
     specify arbitrary expressions.  Note that names appearing in an
-
     expression will always be taken as input-column names, not as
-
     result-column names.
-
-   </para>
-
-
-
-   <para>
-
+   </para>
+
+   <para>
     SQL:1999 and later use a slightly different definition which is not
-
     entirely upward compatible with SQL-92.  
-
     In most cases, however, <productname>PostgreSQL</productname>
-
     will interpret an <literal>ORDER BY</literal> or <literal>GROUP
-
     BY</literal> expression the same way SQL:1999 does.
-
-   </para>
-
-  </refsect2>
-
-
+   </para>
+  </refsect2>
 
   <refsect2>
-
    <title>Nonstandard Clauses</title>
 
-
-
-   <para>
-
+   <para>
     The clauses <literal>DISTINCT ON</literal>,
-
     <literal>LIMIT</literal>, and <literal>OFFSET</literal> are not
-
     defined in the SQL standard.
-
-   </para>
-
-  </refsect2>
-
+   </para>
+  </refsect2>
  </refsect1>
-
-</refentry>
+</refentry>