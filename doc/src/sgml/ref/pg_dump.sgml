<!--
doc/src/sgml/ref/pg_dump.sgml
PostgreSQL documentation
-->

<refentry id="APP-PGDUMP">
 <indexterm zone="app-pgdump">
  <primary>pg_dump</primary>
 </indexterm>

 <refmeta>
  <refentrytitle>pg_dump</refentrytitle>
  <manvolnum>1</manvolnum>
  <refmiscinfo>Application</refmiscinfo>
 </refmeta>

 <refnamediv>
  <refname>pg_dump</refname>

  <refpurpose>
   extract a <productname>PostgreSQL</productname> database into a script file or other archive file
  </refpurpose>
 </refnamediv>

 <refsynopsisdiv>
  <cmdsynopsis>
   <command>pg_dump</command>
   <arg rep="repeat"><replaceable>connection-option</replaceable></arg>
   <arg rep="repeat"><replaceable>option</replaceable></arg>
   <arg choice="opt"><replaceable>dbname</replaceable></arg>
  </cmdsynopsis>
 </refsynopsisdiv>


 <refsect1 id="pg-dump-description">
  <title>
   Description
  </title>

  <para>
   <application>pg_dump</application> is a utility for backing up a
   <productname>PostgreSQL</productname> database. It makes consistent
   backups even if the database is being used concurrently.
   <application>pg_dump</application> does not block other users
   accessing the database (readers or writers).
  </para>

  <para>
   <application>pg_dump</application> only dumps a single database.  To backup
   global objects that are common to all databases in a cluster, such as roles
   and tablespaces, use <xref linkend="app-pg-dumpall">.
  </para>

  <para>
   Dumps can be output in script or archive file formats. Script
   dumps are plain-text files containing the SQL commands required
   to reconstruct the database to the state it was in at the time it was
   saved. To restore from such a script, feed it to <xref
   linkend="app-psql">. Script files
   can be used to reconstruct the database even on other machines and
   other architectures; with some modifications, even on other SQL
   database products.
  </para>

  <para>
   The alternative archive file formats must be used with
   <xref linkend="app-pgrestore"> to rebuild the database.  They
   allow <application>pg_restore</application> to be selective about
   what is restored, or even to reorder the items prior to being
   restored.
   The archive file formats are designed to be portable across
   architectures.
  </para>

  <para>
   When used with one of the archive file formats and combined with
   <application>pg_restore</application>,
   <application>pg_dump</application> provides a flexible archival and
   transfer mechanism. <application>pg_dump</application> can be used to
   backup an entire database, then <application>pg_restore</application>
   can be used to examine the archive and/or select which parts of the
   database are to be restored. The most flexible output file formats are
   the <quote>custom</quote> format (<option>-Fc</option>) and the
   <quote>directory</quote> format (<option>-Fd</option>). They allow
   for selection and reordering of all archived items, support parallel
   restoration, and are compressed by default. The <quote>directory</quote>
   format is the only format that supports parallel dumps.
  </para>

  <para>
   While running <application>pg_dump</application>, one should examine the
   output for any warnings (printed on standard error), especially in
   light of the limitations listed below.
  </para>

 </refsect1>

 <refsect1 id="pg-dump-options">
  <title>Options</title>

  <para>
    The following command-line options control the content and
    format of the output.

    <variablelist>
     <varlistentry>
      <term><replaceable class="parameter">dbname</replaceable></term>
      <listitem>
       <para>
        Specifies the name of the database to be dumped.  If this is
        not specified, the environment variable
        <envar>PGDATABASE</envar> is used.  If that is not set, the
        user name specified for the connection is used.
       </para>
      </listitem>
     </varlistentry>

     <varlistentry>
      <term><option>-a</></term>
      <term><option>--data-only</></term>
      <listitem>
       <para>
        Dump only the data, not the schema (data definitions).
        Table data, large objects, and sequence values are dumped.
       </para>

       <para>
        This option is similar to, but for historical reasons not identical
        to, specifying <option>--section=data</>.
       </para>
      </listitem>
     </varlistentry>

     <varlistentry>
      <term><option>-b</></term>
      <term><option>--blobs</></term>
      <listitem>
       <para>
        Include large objects in the dump.  This is the default behavior
        except when <option>--schema</>, <option>--table</>, or
        <option>--schema-only</> is specified.  The <option>-b</>
        switch is therefore only useful to add large objects to dumps
        where a specific schema or table has been requested.  Note that
        blobs are considered data and therefore will be included when
        --data-only is used, but not when --schema-only is.
       </para>
      </listitem>
     </varlistentry>

     <varlistentry>
      <term><option>-c</option></term>
      <term><option>--clean</option></term>
      <listitem>
       <para>
        Output commands to clean (drop)
        database objects prior to outputting the commands for creating them.
        (Unless <option>--if-exists</> is also specified,
        restore might generate some harmless error messages, if any objects
        were not present in the destination database.)
       </para>

       <para>
        This option is only meaningful for the plain-text format.  For
        the archive formats, you can specify the option when you
        call <command>pg_restore</command>.
       </para>
      </listitem>
     </varlistentry>

     <varlistentry>
      <term><option>-C</></term>
      <term><option>--create</></term>
      <listitem>
       <para>
        Begin the output with a command to create the
        database itself and reconnect to the created database.  (With a
        script of this form, it doesn't matter which database in the
        destination installation you connect to before running the script.)
        If <option>--clean</option> is also specified, the script drops and
        recreates the target database before reconnecting to it.
       </para>

       <para>
        This option is only meaningful for the plain-text format.  For
        the archive formats, you can specify the option when you
        call <command>pg_restore</command>.
       </para>
      </listitem>
     </varlistentry>

     <varlistentry>
      <term><option>-E <replaceable class="parameter">encoding</replaceable></option></term>
      <term><option>--encoding=<replaceable class="parameter">encoding</replaceable></option></term>
      <listitem>
       <para>
        Create the dump in the specified character set encoding. By default,
        the dump is created in the database encoding.  (Another way to get the
        same result is to set the <envar>PGCLIENTENCODING</envar> environment
        variable to the desired dump encoding.)
       </para>
      </listitem>
     </varlistentry>

     <varlistentry>
      <term><option>-f <replaceable class="parameter">file</replaceable></option></term>
      <term><option>--file=<replaceable class="parameter">file</replaceable></option></term>
      <listitem>
       <para>
        Send output to the specified file. This parameter can be omitted for
        file based output formats, in which case the standard output is used.
        It must be given for the directory output format however, where it
        specifies the target directory instead of a file. In this case the
        directory is created by <command>pg_dump</command> and must not exist
        before.
       </para>
      </listitem>
     </varlistentry>

     <varlistentry>
      <term><option>-F <replaceable class="parameter">format</replaceable></option></term>
      <term><option>--format=<replaceable class="parameter">format</replaceable></option></term>
      <listitem>
       <para>
        Selects the format of the output.
        <replaceable>format</replaceable> can be one of the following:

       <variablelist>
        <varlistentry>
         <term><literal>p</></term>
         <term><literal>plain</></term>
         <listitem>
          <para>
           Output a plain-text <acronym>SQL</acronym> script file (the default).
          </para>
         </listitem>
        </varlistentry>

        <varlistentry>
         <term><literal>c</></term>
         <term><literal>custom</></term>
         <listitem>
          <para>
           Output a custom-format archive suitable for input into
           <application>pg_restore</application>.
           Together with the directory output format, this is the most flexible
           output format in that it allows manual selection and reordering of
           archived items during restore. This format is also compressed by
           default.
          </para>
         </listitem>
        </varlistentry>

        <varlistentry>
         <term><literal>d</></term>
         <term><literal>directory</></term>
         <listitem>
          <para>
           Output a directory-format archive suitable for input into
           <application>pg_restore</application>. This will create a directory
           with one file for each table and blob being dumped, plus a
           so-called Table of Contents file describing the dumped objects in a
           machine-readable format that <application>pg_restore</application>
           can read. A directory format archive can be manipulated with
           standard Unix tools; for example, files in an uncompressed archive
           can be compressed with the <application>gzip</application> tool.
           This format is compressed by default and also supports parallel
           dumps.
          </para>
         </listitem>
        </varlistentry>

        <varlistentry>
         <term><literal>t</></term>
         <term><literal>tar</></term>
         <listitem>
          <para>
           Output a <command>tar</command>-format archive suitable for input
           into <application>pg_restore</application>. The tar format is
           compatible with the directory format: extracting a tar-format
           archive produces a valid directory-format archive.
           However, the tar format does not support compression. Also, when
           using tar format the relative order of table data items cannot be
           changed during restore.
          </para>
         </listitem>
        </varlistentry>
       </variablelist></para>
      </listitem>
     </varlistentry>

     <varlistentry>
      <term><option>-j <replaceable class="parameter">njobs</replaceable></></term>
      <term><option>--jobs=<replaceable class="parameter">njobs</replaceable></></term>
      <listitem>
       <para>
        Run the dump in parallel by dumping <replaceable class="parameter">njobs</replaceable>
        tables simultaneously. This option reduces the time of the dump but it also
        increases the load on the database server. You can only use this option with the
        directory output format because this is the only output format where multiple processes
        can write their data at the same time.
       </para>
       <para><application>pg_dump</> will open <replaceable class="parameter">njobs</replaceable>
        + 1 connections to the database, so make sure your <xref linkend="guc-max-connections">
        setting is high enough to accommodate all connections.
       </para>
       <para>
        Requesting exclusive locks on database objects while running a parallel dump could
        cause the dump to fail. The reason is that the <application>pg_dump</> master process
        requests shared locks on the objects that the worker processes are going to dump later
        in order to
        make sure that nobody deletes them and makes them go away while the dump is running.
        If another client then requests an exclusive lock on a table, that lock will not be
        granted but will be queued waiting for the shared lock of the master process to be
        released. Consequently any other access to the table will not be granted either and
        will queue after the exclusive lock request. This includes the worker process trying
        to dump the table. Without any precautions this would be a classic deadlock situation.
        To detect this conflict, the <application>pg_dump</> worker process requests another
        shared lock using the <literal>NOWAIT</> option. If the worker process is not granted
        this shared lock, somebody else must have requested an exclusive lock in the meantime
        and there is no way to continue with the dump, so <application>pg_dump</> has no choice
        but to abort the dump.
       </para>
       <para>
        For a consistent backup, the database server needs to support synchronized snapshots,
        a feature that was introduced in <productname>PostgreSQL</productname> 9.2. With this
        feature, database clients can ensure they see the same data set even though they use
        different connections. <command>pg_dump -j</command> uses multiple database
        connections; it connects to the database once with the master process and
        once again for each worker job. Without the synchronized snapshot feature, the
        different worker jobs wouldn't be guaranteed to see the same data in each connection,
        which could lead to an inconsistent backup.
       </para>
       <para>
        If you want to run a parallel dump of a pre-9.2 server, you need to make sure that the
        database content doesn't change from between the time the master connects to the
        database until the last worker job has connected to the database. The easiest way to
        do this is to halt any data modifying processes (DDL and DML) accessing the database
        before starting the backup. You also need to specify the
        <option>--no-synchronized-snapshots</option> parameter when running
        <command>pg_dump -j</command> against a pre-9.2 <productname>PostgreSQL</productname>
        server.
       </para>
      </listitem>
     </varlistentry>

     <varlistentry>
      <term><option>-n <replaceable class="parameter">schema</replaceable></option></term>
      <term><option>--schema=<replaceable class="parameter">schema</replaceable></option></term>
      <listitem>
       <para>
        Dump only schemas matching <replaceable
        class="parameter">schema</replaceable>; this selects both the
        schema itself, and all its contained objects.  When this option is
        not specified, all non-system schemas in the target database will be
        dumped.  Multiple schemas can be
        selected by writing multiple <option>-n</> switches.  Also, the
        <replaceable class="parameter">schema</replaceable> parameter is
        interpreted as a pattern according to the same rules used by
        <application>psql</>'s <literal>\d</> commands (see <xref
        linkend="APP-PSQL-patterns" endterm="APP-PSQL-patterns-title">),
        so multiple schemas can also be selected by writing wildcard characters
        in the pattern.  When using wildcards, be careful to quote the pattern
        if needed to prevent the shell from expanding the wildcards;  see
        <xref linkend="pg-dump-examples" endterm="pg-dump-examples-title">.
       </para>

       <note>
        <para>
         When <option>-n</> is specified, <application>pg_dump</application>
         makes no attempt to dump any other database objects that the selected
         schema(s) might depend upon. Therefore, there is no guarantee
         that the results of a specific-schema dump can be successfully
         restored by themselves into a clean database.
        </para>
       </note>

       <note>
        <para>
         Non-schema objects such as blobs are not dumped when <option>-n</> is
         specified.  You can add blobs back to the dump with the
         <option>--blobs</> switch.
        </para>
       </note>

      </listitem>
     </varlistentry>

     <varlistentry>
      <term><option>-N <replaceable class="parameter">schema</replaceable></option></term>
      <term><option>--exclude-schema=<replaceable class="parameter">schema</replaceable></option></term>
      <listitem>
       <para>
        Do not dump any schemas matching the <replaceable
        class="parameter">schema</replaceable> pattern.  The pattern is
        interpreted according to the same rules as for <option>-n</>.
        <option>-N</> can be given more than once to exclude schemas
        matching any of several patterns.
       </para>

       <para>
        When both <option>-n</> and <option>-N</> are given, the behavior
        is to dump just the schemas that match at least one <option>-n</>
        switch but no <option>-N</> switches.  If <option>-N</> appears
        without <option>-n</>, then schemas matching <option>-N</> are
        excluded from what is otherwise a normal dump.
       </para>
      </listitem>
     </varlistentry>

     <varlistentry>
      <term><option>-o</></term>
      <term><option>--oids</></term>
      <listitem>
       <para>
        Dump object identifiers (<acronym>OID</acronym>s) as part of the
        data for every table.  Use this option if your application references
        the <acronym>OID</>
        columns in some way (e.g., in a foreign key constraint).
        Otherwise, this option should not be used.
       </para>
      </listitem>
     </varlistentry>

     <varlistentry>
      <term><option>-O</></term>
      <term><option>--no-owner</option></term>
      <listitem>
       <para>
        Do not output commands to set
        ownership of objects to match the original database.
        By default, <application>pg_dump</application> issues
        <command>ALTER OWNER</> or
        <command>SET SESSION AUTHORIZATION</command>
        statements to set ownership of created database objects.
        These statements
        will fail when the script is run unless it is started by a superuser
        (or the same user that owns all of the objects in the script).
        To make a script that can be restored by any user, but will give
        that user ownership of all the objects, specify <option>-O</>.
       </para>

       <para>
        This option is only meaningful for the plain-text format.  For
        the archive formats, you can specify the option when you
        call <command>pg_restore</command>.
       </para>
      </listitem>
     </varlistentry>

     <varlistentry>
      <term><option>-R</option></term>
      <term><option>--no-reconnect</option></term>
      <listitem>
       <para>
        This option is obsolete but still accepted for backwards
        compatibility.
       </para>
      </listitem>
     </varlistentry>

     <varlistentry>
      <term><option>-s</option></term>
      <term><option>--schema-only</option></term>
      <listitem>
       <para>
        Dump only the object definitions (schema), not data.
       </para>
       <para>
        This option is the inverse of <option>--data-only</>.
        It is similar to, but for historical reasons not identical to,
        specifying
        <option>--section=pre-data --section=post-data</>.
       </para>
       <para>
        (Do not confuse this with the <option>--schema</> option, which
        uses the word <quote>schema</> in a different meaning.)
       </para>
       <para>
        To exclude table data for only a subset of tables in the database,
        see <option>--exclude-table-data</>.
       </para>
      </listitem>
     </varlistentry>

     <varlistentry>
      <term><option>-S <replaceable class="parameter">username</replaceable></option></term>
      <term><option>--superuser=<replaceable class="parameter">username</replaceable></option></term>
      <listitem>
       <para>
        Specify the superuser user name to use when disabling triggers.
        This is relevant only if <option>--disable-triggers</> is used.
        (Usually, it's better to leave this out, and instead start the
        resulting script as superuser.)
       </para>
      </listitem>
     </varlistentry>

     <varlistentry>
      <term><option>-t <replaceable class="parameter">table</replaceable></option></term>
      <term><option>--table=<replaceable class="parameter">table</replaceable></option></term>
      <listitem>
       <para>
<<<<<<< HEAD
        Dump only tables (or views or sequences or foreign tables) matching the
        <replaceable class="parameter">table</replaceable> pattern.
        Specify the table in the format schema.table.
       </para>

       <para>
        Multiple tables
=======
        Dump only tables with names matching
        <replaceable class="parameter">table</replaceable>.
        For this purpose, <quote>table</> includes views, materialized views,
        sequences, and foreign tables.  Multiple tables
>>>>>>> b5bce6c1
        can be selected by writing multiple <option>-t</> switches.  Also, the
        <replaceable class="parameter">table</replaceable> parameter is
        interpreted as a pattern according to the same rules used by
        <application>psql</>'s <literal>\d</> commands (see <xref
        linkend="APP-PSQL-patterns" endterm="APP-PSQL-patterns-title">),
        so multiple tables can also be selected by writing wildcard characters
        in the pattern.  When using wildcards, be careful to quote the pattern
        if needed to prevent the shell from expanding the wildcards;  see
        <xref linkend="pg-dump-examples" endterm="pg-dump-examples-title">.
       </para>

       <para>
        The <option>-n</> and <option>-N</> switches have no effect when
        <option>-t</> is used, because tables selected by <option>-t</> will
        be dumped regardless of those switches, and non-table objects will not
        be dumped.
       </para>

       <note>
        <para>
         When <option>-t</> is specified, <application>pg_dump</application>
         makes no attempt to dump any other database objects that the selected
         table(s) might depend upon. Therefore, there is no guarantee
         that the results of a specific-table dump can be successfully
         restored by themselves into a clean database.
        </para>
       </note>

       <note>
        <para>
         -t cannot be used to specify a child table partition. 
         To dump a partitioned table, you must specify the parent table name.
        </para>
       </note>
      </listitem>
     </varlistentry>

     <varlistentry>
      <term><option>-T <replaceable class="parameter">table</replaceable></option></term>
      <term><option>--exclude-table=<replaceable class="parameter">table</replaceable></option></term>
      <listitem>
       <para>
       Do not dump any tables matching the table pattern. 
       The pattern is interpreted according to the same rules as for -t. 
       -T can be given more than once to exclude tables matching any of 
       several patterns. When both -t and -T are given, the behavior is 
       to dump just the tables that match at least one -t switch but 
       no -T switches. If -T appears without -t, then tables matching -T 
       are excluded from what is otherwise a normal dump.
       </para>

       <para>
        When both <option>-t</> and <option>-T</> are given, the behavior
        is to dump just the tables that match at least one <option>-t</>
        switch but no <option>-T</> switches.  If <option>-T</> appears
        without <option>-t</>, then tables matching <option>-T</> are
        excluded from what is otherwise a normal dump.
       </para>
      </listitem>
     </varlistentry>

     <varlistentry>
      <term><option>-v</></term>
      <term><option>--verbose</></term>
      <listitem>
       <para>
        Specifies verbose mode.  This will cause
        <application>pg_dump</application> to output detailed object
        comments and start/stop times to the dump file, and progress
        messages to standard error.
       </para>
      </listitem>
     </varlistentry>

     <varlistentry>
       <term><option>-V</></term>
       <term><option>--version</></term>
       <listitem>
       <para>
       Print the <application>pg_dump</application> version and exit.
       </para>
       </listitem>
     </varlistentry>

     <varlistentry>
      <term><option>-x</></term>
      <term><option>--no-privileges</></term>
      <term><option>--no-acl</></term>
      <listitem>
       <para>
        Prevent dumping of access privileges (grant/revoke commands).
       </para>
      </listitem>
     </varlistentry>

     <varlistentry>
      <term><option>-Z <replaceable class="parameter">0..9</replaceable></option></term>
      <term><option>--compress=<replaceable class="parameter">0..9</replaceable></option></term>
      <listitem>
       <para>
        Specify the compression level to use.  Zero means no compression.
        For the custom archive format, this specifies compression of
        individual table-data segments, and the default is to compress
        at a moderate level.
        For plain text output, setting a nonzero compression level causes
        the entire output file to be compressed, as though it had been
        fed through <application>gzip</>; but the default is not to compress.
        The tar archive format currently does not support compression at all.
       </para>
      </listitem>
     </varlistentry>

     <varlistentry>
      <term><option>--binary-upgrade</option></term>
      <listitem>
       <para>
        This option is for use by in-place upgrade utilities.  Its use
        for other purposes is not recommended or supported.  The
        behavior of the option may change in future releases without
        notice.
       </para>
      </listitem>
     </varlistentry>

     <varlistentry>
      <term><option>--column-inserts</option></term>
      <term><option>--attribute-inserts</option></term>
      <listitem>
       <para>
        Dump data as <command>INSERT</command> commands with explicit
        column names (<literal>INSERT INTO
        <replaceable>table</replaceable>
        (<replaceable>column</replaceable>, ...) VALUES
        ...</literal>).  This will make restoration very slow; it is mainly
        useful for making dumps that can be loaded into
        non-<productname>PostgreSQL</productname> databases.
        However, since this option generates a separate command for each row,
        an error in reloading a row causes only that row to be lost rather
        than the entire table contents.
       </para>
      </listitem>
     </varlistentry>

     <varlistentry>
      <term><option>--disable-dollar-quoting</></term>
      <listitem>
       <para>
        This option disables the use of dollar quoting for function bodies,
        and forces them to be quoted using SQL standard string syntax.
       </para>
      </listitem>
     </varlistentry>

     <varlistentry>
      <term><option>--disable-triggers</></term>
      <listitem>
       <para>
        This option is relevant only when creating a data-only dump.
        It instructs <application>pg_dump</application> to include commands
        to temporarily disable triggers on the target tables while
        the data is reloaded.  Use this if you have referential
        integrity checks or other triggers on the tables that you
        do not want to invoke during data reload.
       </para>

       <para>
        Presently, the commands emitted for <option>--disable-triggers</>
        must be done as superuser.  So, you should also specify
        a superuser name with <option>-S</>, or preferably be careful to
        start the resulting script as a superuser.
       </para>

       <para>
        This option is only meaningful for the plain-text format.  For
        the archive formats, you can specify the option when you
        call <command>pg_restore</command>.
       </para>
      </listitem>
     </varlistentry>

     <varlistentry>
      <term><option>--enable-row-security</></term>
      <listitem>
       <para>
        This option is relevant only when dumping the contents of a table
        which has row security.  By default, <application>pg_dump</application> will set
        <xref linkend="guc-row-security"> to off, to ensure
        that all data is dumped from the table.  If the user does not have
        sufficient privileges to bypass row security, then an error is thrown.
        This parameter instructs <application>pg_dump</application> to set
        <xref linkend="guc-row-security"> to on instead, allowing the user
        to dump the parts of the contents of the table that they have access to.
       </para>

      </listitem>
     </varlistentry>

     <varlistentry>
      <term><option>--exclude-table-data=<replaceable class="parameter">table</replaceable></option></term>
      <listitem>
       <para>
        Do not dump data for any tables matching the <replaceable
        class="parameter">table</replaceable> pattern. The pattern is
        interpreted according to the same rules as for <option>-t</>.
        <option>--exclude-table-data</> can be given more than once to
        exclude tables matching any of several patterns. This option is
        useful when you need the definition of a particular table even
        though you do not need the data in it.
       </para>
       <para>
        To exclude data for all tables in the database, see <option>--schema-only</>.
       </para>
      </listitem>
     </varlistentry>

     <varlistentry>
      <term><option>--if-exists</option></term>
      <listitem>
       <para>
        Use conditional commands (i.e. add an <literal>IF EXISTS</literal>
        clause) when cleaning database objects.  This option is not valid
        unless <option>--clean</> is also specified.
       </para>
      </listitem>
     </varlistentry>

     <varlistentry>
      <term><option>--inserts</option></term>
      <listitem>
       <para>
        Dump data as <command>INSERT</command> commands (rather
        than <command>COPY</command>).  This will make restoration very slow;
        it is mainly useful for making dumps that can be loaded into
        non-<productname>PostgreSQL</productname> databases.
        However, since this option generates a separate command for each row,
        an error in reloading a row causes only that row to be lost rather
        than the entire table contents.
        Note that
        the restore might fail altogether if you have rearranged column order.
        The <option>--column-inserts</option> option is safe against column
        order changes, though even slower.
       </para>
      </listitem>
     </varlistentry>

     <varlistentry>
      <term><option>--lock-wait-timeout=<replaceable class="parameter">timeout</replaceable></option></term>
      <listitem>
       <para>
        Do not wait forever to acquire shared table locks at the beginning of
        the dump. Instead fail if unable to lock a table within the specified
        <replaceable class="parameter">timeout</>. The timeout may be
        specified in any of the formats accepted by <command>SET
        statement_timeout</>.  (Allowed values vary depending on the server
        version you are dumping from, but an integer number of milliseconds
        is accepted by all versions since 7.3.  This option is ignored when
        dumping from a pre-7.3 server.)
       </para>
      </listitem>
     </varlistentry>

     <varlistentry>
      <term><option>--no-security-labels</option></term>
      <listitem>
       <para>
        Do not dump security labels.
       </para>
      </listitem>
     </varlistentry>

     <varlistentry>
      <term><option>--no-synchronized-snapshots</></term>
      <listitem>
       <para>
        This option allows running <command>pg_dump -j</> against a pre-9.2
        server, see the documentation of the <option>-j</option> parameter
        for more details.
       </para>
      </listitem>
     </varlistentry>

     <varlistentry>
      <term><option>--no-tablespaces</option></term>
      <listitem>
       <para>
        Do not output commands to select tablespaces.
        With this option, all objects will be created in whichever
        tablespace is the default during restore.
       </para>

       <para>
        This option is only meaningful for the plain-text format.  For
        the archive formats, you can specify the option when you
        call <command>pg_restore</command>.
       </para>
      </listitem>
     </varlistentry>

     <varlistentry>
      <term><option>--no-unlogged-table-data</option></term>
      <listitem>
       <para>
        Do not dump the contents of unlogged tables.  This option has no
        effect on whether or not the table definitions (schema) are dumped;
        it only suppresses dumping the table data. Data in unlogged tables
        is always excluded when dumping from a standby server.
       </para>
      </listitem>
     </varlistentry>

     <varlistentry>
      <term><option>--quote-all-identifiers</></term>
      <listitem>
       <para>
        Force quoting of all identifiers.  This option is recommended when
        dumping a database from a server whose <productname>PostgreSQL</>
        major version is different from <application>pg_dump</>'s, or when
        the output is intended to be loaded into a server of a different
        major version.  By default, <application>pg_dump</> quotes only
        identifiers that are reserved words in its own major version.
        This sometimes results in compatibility issues when dealing with
        servers of other versions that may have slightly different sets
        of reserved words.  Using <option>--quote-all-identifiers</> prevents
        such issues, at the price of a harder-to-read dump script.
       </para>
      </listitem>
     </varlistentry>

     <varlistentry>
       <term><option>--section=<replaceable class="parameter">sectionname</replaceable></option></term>
       <listitem>
         <para>
          Only dump the named section. The section name can be
          <option>pre-data</>, <option>data</>, or <option>post-data</>.
          This option can be specified more than once to select multiple
          sections. The default is to dump all sections.
         </para>
         <para>
          The data section contains actual table data, large-object
          contents, and sequence values.
          Post-data items include definitions of indexes, triggers, rules,
          and constraints other than validated check constraints.
          Pre-data items include all other data definition items.
         </para>
       </listitem>
     </varlistentry>

     <varlistentry>
      <term><option>--serializable-deferrable</option></term>
      <listitem>
       <para>
        Use a <literal>serializable</literal> transaction for the dump, to
        ensure that the snapshot used is consistent with later database
        states; but do this by waiting for a point in the transaction stream
        at which no anomalies can be present, so that there isn't a risk of
        the dump failing or causing other transactions to roll back with a
        <literal>serialization_failure</literal>.  See <xref linkend="mvcc">
        for more information about transaction isolation and concurrency
        control.
       </para>

       <para>
        This option is not beneficial for a dump which is intended only for
        disaster recovery.  It could be useful for a dump used to load a
        copy of the database for reporting or other read-only load sharing
        while the original database continues to be updated.  Without it the
        dump may reflect a state which is not consistent with any serial
        execution of the transactions eventually committed.  For example, if
        batch processing techniques are used, a batch may show as closed in
        the dump without all of the items which are in the batch appearing.
       </para>

       <para>
        This option will make no difference if there are no read-write
        transactions active when pg_dump is started.  If read-write
        transactions are active, the start of the dump may be delayed for an
        indeterminate length of time.  Once running, performance with or
        without the switch is the same.
       </para>
      </listitem>
     </varlistentry>

     <varlistentry>
       <term><option>--snapshot=<replaceable class="parameter">snapshotname</replaceable></option></term>
       <listitem>
         <para>
          Use the specified synchronized snapshot when making a dump of the
          database (see
          <xref linkend="functions-snapshot-synchronization-table"> for more
          details).
         </para>
         <para>
          This option is useful when needing to synchronize the dump with
          a logical replication slot (see <xref linkend="logicaldecoding">)
          or with a concurrent session.
         </para>
         <para>
          In the case of a parallel dump, the snapshot name defined by this
          option is used rather than taking a new snapshot.
         </para>
       </listitem>
     </varlistentry>

     <varlistentry>
      <term><option>--strict-names</></term>
      <listitem>
       <para>
        Require that each schema
        (<option>-n</option>/<option>--schema</option>) and table
        (<option>-t</option>/<option>--table</option>) qualifier match at
        least one schema/table in the database to be dumped.  Note that if
        none of the schema/table qualifiers find
        matches, <application>pg_dump</application> will generate an error
        even without <option>--strict-names</option>.
       </para>
       <para>
        This option has no effect
        on <option>-N</option>/<option>--exclude-schema</option>,
        <option>-T</option>/<option>--exclude-table</option>,
        or <option>--exclude-table-data</option>.  An exclude pattern failing
        to match any objects is not considered an error.
       </para>
      </listitem>
     </varlistentry>

     <varlistentry>
      <term><option>--use-set-session-authorization</></term>
      <listitem>
       <para>
        Output SQL-standard <command>SET SESSION AUTHORIZATION</> commands
        instead of <command>ALTER OWNER</> commands to determine object
        ownership.  This makes the dump more standards-compatible, but
        depending on the history of the objects in the dump, might not restore
        properly.  Also, a dump using <command>SET SESSION AUTHORIZATION</>
        will certainly require superuser privileges to restore correctly,
        whereas <command>ALTER OWNER</> requires lesser privileges.
       </para>
      </listitem>
     </varlistentry>

     <varlistentry>
       <term><option>-?</></term>
       <term><option>--help</></term>
       <listitem>
       <para>
       Show help about <application>pg_dump</application> command line
       arguments, and exit.
       </para>
       </listitem>
     </varlistentry>

    </variablelist>
   </para>

   <para>
    The following command-line options control the database connection parameters.

    <variablelist>
     <varlistentry>
      <term><option>-d <replaceable class="parameter">dbname</replaceable></></term>
      <term><option>--dbname=<replaceable class="parameter">dbname</replaceable></></term>
      <listitem>
      <para>
       Specifies the name of the database to connect to. This is
       equivalent to specifying <replaceable
       class="parameter">dbname</replaceable> as the first non-option
       argument on the command line.
      </para>
      <para>
       If this parameter contains an <symbol>=</symbol> sign or starts
       with a valid <acronym>URI</acronym> prefix
       (<literal>postgresql://</literal>
       or <literal>postgres://</literal>), it is treated as a
       <parameter>conninfo</parameter> string. See <xref linkend="libpq-connect"> for more information.
      </para>
      </listitem>
     </varlistentry>

     <varlistentry>
      <term><option>-h <replaceable class="parameter">host</replaceable></option></term>
      <term><option>--host=<replaceable class="parameter">host</replaceable></option></term>
      <listitem>
       <para>
        Specifies the host name of the machine on which the server is
        running.  If the value begins with a slash, it is used as the
        directory for the Unix domain socket. The default is taken
        from the <envar>PGHOST</envar> environment variable, if set,
        else a Unix domain socket connection is attempted.
       </para>
      </listitem>
     </varlistentry>

     <varlistentry>
      <term><option>-p <replaceable class="parameter">port</replaceable></option></term>
      <term><option>--port=<replaceable class="parameter">port</replaceable></option></term>
      <listitem>
       <para>
        Specifies the TCP port or local Unix domain socket file
        extension on which the server is listening for connections.
        Defaults to the <envar>PGPORT</envar> environment variable, if
        set, or a compiled-in default.
       </para>
      </listitem>
     </varlistentry>

     <varlistentry>
      <term><option>-U <replaceable>username</replaceable></option></term>
      <term><option>--username=<replaceable class="parameter">username</replaceable></option></term>
      <listitem>
       <para>
        User name to connect as.
       </para>
      </listitem>
     </varlistentry>

     <varlistentry>
      <term><option>-w</></term>
      <term><option>--no-password</></term>
      <listitem>
       <para>
        Never issue a password prompt.  If the server requires
        password authentication and a password is not available by
        other means such as a <filename>.pgpass</filename> file, the
        connection attempt will fail.  This option can be useful in
        batch jobs and scripts where no user is present to enter a
        password.
       </para>
      </listitem>
     </varlistentry>

     <varlistentry>
      <term><option>-W</option></term>
      <term><option>--password</option></term>
      <listitem>
       <para>
        Force <application>pg_dump</application> to prompt for a
        password before connecting to a database.
       </para>

       <para>
        This option is never essential, since
        <application>pg_dump</application> will automatically prompt
        for a password if the server demands password authentication.
        However, <application>pg_dump</application> will waste a
        connection attempt finding out that the server wants a password.
        In some cases it is worth typing <option>-W</> to avoid the extra
        connection attempt.
       </para>
      </listitem>
     </varlistentry>

     <varlistentry>
      <term><option>--role=<replaceable class="parameter">rolename</replaceable></option></term>
      <listitem>
       <para>
        Specifies a role name to be used to create the dump.
        This option causes <application>pg_dump</> to issue a
        <command>SET ROLE</> <replaceable class="parameter">rolename</>
        command after connecting to the database. It is useful when the
        authenticated user (specified by <option>-U</>) lacks privileges
        needed by <application>pg_dump</>, but can switch to a role with
        the required rights.  Some installations have a policy against
        logging in directly as a superuser, and use of this option allows
        dumps to be made without violating the policy.
       </para>
      </listitem>
     </varlistentry>
    </variablelist>
   </para>
 </refsect1>

 <refsect1>
  <title>Environment</title>

  <variablelist>
   <varlistentry>
    <term><envar>PGDATABASE</envar></term>
    <term><envar>PGHOST</envar></term>
    <term><envar>PGOPTIONS</envar></term>
    <term><envar>PGPORT</envar></term>

    <term><envar>PGUSER</envar></term>
    <listitem>
     <para>
      Default connection parameters.
     </para>
    </listitem>

   </varlistentry>
  </variablelist>

  <para>
   This utility, like most other <productname>PostgreSQL</> utilities,
   also uses the environment variables supported by <application>libpq</>
   (see <xref linkend="libpq-envars">).
  </para>

 </refsect1>

 <refsect1 id="app-pgdump-diagnostics">
  <title>Diagnostics</title>

  <para>
   <application>pg_dump</application> internally executes
   <command>SELECT</command> statements. If you have problems running
   <application>pg_dump</application>, make sure you are able to
   select information from the database using, for example, <xref
   linkend="app-psql">.  Also, any default connection settings and environment
   variables used by the <application>libpq</application> front-end
   library will apply.
  </para>

  <para>
   The database activity of <application>pg_dump</application> is
   normally collected by the statistics collector.  If this is
   undesirable, you can set parameter <varname>track_counts</>
   to false via <envar>PGOPTIONS</envar> or the <literal>ALTER
   USER</literal> command.
  </para>

 </refsect1>


 <refsect1 id="pg-dump-notes">
  <title>Notes</title>

  <para>
   If your database cluster has any local additions to the <literal>template1</> database,
   be careful to restore the output of <application>pg_dump</application> into a
   truly empty database; otherwise you are likely to get errors due to
   duplicate definitions of the added objects.  To make an empty database
   without any local additions, copy from <literal>template0</> not <literal>template1</>,
   for example:
<programlisting>
CREATE DATABASE foo WITH TEMPLATE template0;
</programlisting>
  </para>

  <para>
   When a data-only dump is chosen and the option <option>--disable-triggers</>
   is used, <application>pg_dump</application> emits commands
   to disable triggers on user tables before inserting the data,
   and then commands to re-enable them after the data has been
   inserted.  If the restore is stopped in the middle, the system
   catalogs might be left in the wrong state.
  </para>

  <para>
   The dump file produced by <application>pg_dump</application>
   does not contain the statistics used by the optimizer to make
   query planning decisions.  Therefore, it is wise to run
   <command>ANALYZE</command> after restoring from a dump file
   to ensure optimal performance; see <xref linkend="vacuum-for-statistics">
   and <xref linkend="autovacuum"> for more information.
   The dump file also does not
   contain any <command>ALTER DATABASE ... SET</> commands;
   these settings are dumped by <xref linkend="app-pg-dumpall">,
   along with database users and other installation-wide settings.
  </para>

  <para>
   Because <application>pg_dump</application> is used to transfer data
   to newer versions of <productname>PostgreSQL</>, the output of
   <application>pg_dump</application> can be expected to load into
   <productname>PostgreSQL</> server versions newer than
   <application>pg_dump</>'s version.  <application>pg_dump</> can also
   dump from <productname>PostgreSQL</> servers older than its own version.
   (Currently, servers back to version 7.0 are supported.)
   However, <application>pg_dump</> cannot dump from
   <productname>PostgreSQL</> servers newer than its own major version;
   it will refuse to even try, rather than risk making an invalid dump.
   Also, it is not guaranteed that <application>pg_dump</>'s output can
   be loaded into a server of an older major version &mdash; not even if the
   dump was taken from a server of that version.  Loading a dump file
   into an older server may require manual editing of the dump file
   to remove syntax not understood by the older server.
   Use of the <option>--quote-all-identifiers</option> option is recommended
   in cross-version cases, as it can prevent problems arising from varying
   reserved-word lists in different <productname>PostgreSQL</> versions.
<<<<<<< HEAD
  </para>

  <para>
   <application>pg_dump</application> also supports a
   <literal>--binary-upgrade</> option for upgrade utility usage.
=======
>>>>>>> b5bce6c1
  </para>

 </refsect1>

 <refsect1 id="pg-dump-examples">
  <title id="pg-dump-examples-title">Examples</title>

  <para>
   To dump a database called <literal>mydb</> into a SQL-script file:
<screen>
<prompt>$</prompt> <userinput>pg_dump mydb &gt; db.sql</userinput>
</screen>
  </para>

  <para>
   To reload such a script into a (freshly created) database named
   <literal>newdb</>:

<screen>
<prompt>$</prompt> <userinput>psql -d newdb -f db.sql</userinput>
</screen>
  </para>

  <para>
   To dump a database into a custom-format archive file:

<screen>
<prompt>$</prompt> <userinput>pg_dump -Fc mydb &gt; db.dump</userinput>
</screen>
  </para>

  <para>
   To dump a database into a directory-format archive:

<screen>
<prompt>$</prompt> <userinput>pg_dump -Fd mydb -f dumpdir</userinput>
</screen>
  </para>

  <para>
   To dump a database into a directory-format archive in parallel with
   5 worker jobs:

<screen>
<prompt>$</prompt> <userinput>pg_dump -Fd mydb -j 5 -f dumpdir</userinput>
</screen>
  </para>

  <para>
   To reload an archive file into a (freshly created) database named
   <literal>newdb</>:

<screen>
<prompt>$</prompt> <userinput>pg_restore -d newdb db.dump</userinput>
</screen>
  </para>

  <para>
   To dump a single table named <literal>mytab</>:

<screen>
<prompt>$</prompt> <userinput>pg_dump -t mytab mydb &gt; db.sql</userinput>
</screen>
  </para>

  <para>
   To dump all tables whose names start with <literal>emp</> in the
   <literal>detroit</> schema, except for the table named
   <literal>employee_log</literal>:

<screen>
<prompt>$</prompt> <userinput>pg_dump -t 'detroit.emp*' -T detroit.employee_log mydb &gt; db.sql</userinput>
</screen>
  </para>

  <para>
   To dump all schemas whose names start with <literal>east</> or
   <literal>west</> and end in <literal>gsm</>, excluding any schemas whose
   names contain the word <literal>test</>:

<screen>
<prompt>$</prompt> <userinput>pg_dump -n 'east*gsm' -n 'west*gsm' -N '*test*' mydb &gt; db.sql</userinput>
</screen>
  </para>

  <para>
   The same, using regular expression notation to consolidate the switches:

<screen>
<prompt>$</prompt> <userinput>pg_dump -n '(east|west)*gsm' -N '*test*' mydb &gt; db.sql</userinput>
</screen>
  </para>

  <para>
   To dump all database objects except for tables whose names begin with
   <literal>ts_</literal>:

<screen>
<prompt>$</prompt> <userinput>pg_dump -T 'ts_*' mydb &gt; db.sql</userinput>
</screen>
  </para>

  <para>
   To specify an upper-case or mixed-case name in <option>-t</> and related
   switches, you need to double-quote the name; else it will be folded to
   lower case (see <xref
   linkend="APP-PSQL-patterns" endterm="APP-PSQL-patterns-title">).  But
   double quotes are special to the shell, so in turn they must be quoted.
   Thus, to dump a single table with a mixed-case name, you need something
   like

<screen>
<prompt>$</prompt> <userinput>pg_dump -t "\"MixedCaseName\"" mydb &gt; mytab.sql</userinput>
</screen></para>

 </refsect1>

 <refsect1>
  <title>See Also</title>

  <simplelist type="inline">
   <member><xref linkend="app-pg-dumpall"></member>
   <member><xref linkend="app-pgrestore"></member>
   <member><xref linkend="app-psql"></member>
  </simplelist>
 </refsect1>

</refentry><|MERGE_RESOLUTION|>--- conflicted
+++ resolved
@@ -500,20 +500,10 @@
       <term><option>--table=<replaceable class="parameter">table</replaceable></option></term>
       <listitem>
        <para>
-<<<<<<< HEAD
-        Dump only tables (or views or sequences or foreign tables) matching the
-        <replaceable class="parameter">table</replaceable> pattern.
-        Specify the table in the format schema.table.
-       </para>
-
-       <para>
-        Multiple tables
-=======
         Dump only tables with names matching
         <replaceable class="parameter">table</replaceable>.
         For this purpose, <quote>table</> includes views, materialized views,
         sequences, and foreign tables.  Multiple tables
->>>>>>> b5bce6c1
         can be selected by writing multiple <option>-t</> switches.  Also, the
         <replaceable class="parameter">table</replaceable> parameter is
         interpreted as a pattern according to the same rules used by
@@ -1193,14 +1183,11 @@
    Use of the <option>--quote-all-identifiers</option> option is recommended
    in cross-version cases, as it can prevent problems arising from varying
    reserved-word lists in different <productname>PostgreSQL</> versions.
-<<<<<<< HEAD
   </para>
 
   <para>
    <application>pg_dump</application> also supports a
    <literal>--binary-upgrade</> option for upgrade utility usage.
-=======
->>>>>>> b5bce6c1
   </para>
 
  </refsect1>
