--- conflicted
+++ resolved
@@ -5,12 +5,8 @@
 PG_CPPFLAGS = -I$(libpq_srcdir)
 
 EXTENSION = adminpack
-<<<<<<< HEAD
-DATA = adminpack--1.0.sql
-=======
 DATA = adminpack--1.0.sql adminpack--1.0--1.1.sql adminpack--1.1--2.0.sql
 PGFILEDESC = "adminpack - support functions for pgAdmin"
->>>>>>> 9e1c9f95
 
 REGRESS = adminpack
 
