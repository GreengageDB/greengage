--- conflicted
+++ resolved
@@ -613,69 +613,4 @@
 
 	*res = c;
 	return 0;
-<<<<<<< HEAD
-}
-
-/*
- * Randomness provider
- */
-
-static time_t seed_time = 0;
-static time_t check_time = 0;
-
-static void
-system_reseed(void)
-{
-	uint8		buf[1024];
-	int			n;
-	time_t		t;
-	int			skip = 1;
-
-	t = time(NULL);
-
-	if (seed_time == 0)
-		skip = 0;
-	else if ((t - seed_time) < SYSTEM_RESEED_MIN)
-		skip = 1;
-	else if ((t - seed_time) > SYSTEM_RESEED_MAX)
-		skip = 0;
-	else if (check_time == 0 ||
-			 (t - check_time) > SYSTEM_RESEED_CHECK_TIME)
-	{
-		check_time = t;
-
-		/* roll dice */
-		(void) px_get_random_bytes(buf, 1);
-		skip = buf[0] >= SYSTEM_RESEED_CHANCE;
-	}
-	/* clear 1 byte */
-	px_memset(buf, 0, sizeof(buf));
-
-	if (skip)
-		return;
-
-	n = px_acquire_system_randomness(buf);
-	if (n > 0)
-		fortuna_add_entropy(buf, n);
-
-	seed_time = t;
-	px_memset(buf, 0, sizeof(buf));
-}
-
-int
-px_get_random_bytes(uint8 *dst, unsigned count)
-{
-	system_reseed();
-	fortuna_get_bytes(count, dst);
-	return 0;
-}
-
-int
-px_add_entropy(const uint8 *data, unsigned count)
-{
-	system_reseed();
-	fortuna_add_entropy(data, count);
-	return 0;
-=======
->>>>>>> 9e1c9f95
 }