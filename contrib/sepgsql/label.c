--- conflicted
+++ resolved
@@ -12,18 +12,6 @@
 
 #include <selinux/label.h>
 
-<<<<<<< HEAD
-/*
- * <selinux/label.h> includes <stdbool.h>, which creates an incompatible
- * #define for bool.  Get rid of that so we can use our own typedef.
- * (We don't care if <stdbool.h> redefines "true"/"false"; those are close
- * enough.)
- */
-#undef bool
-
-#include "access/heapam.h"
-=======
->>>>>>> 9e1c9f95
 #include "access/htup_details.h"
 #include "access/genam.h"
 #include "access/table.h"
