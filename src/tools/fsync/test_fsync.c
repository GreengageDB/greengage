--- conflicted
+++ resolved
@@ -1,9 +1,5 @@
 /*
-<<<<<<< HEAD
- * $PostgreSQL: pgsql/src/tools/fsync/test_fsync.c,v 1.23.2.2 2009/09/21 20:21:02 momjian Exp $
-=======
  * $PostgreSQL: pgsql/src/tools/fsync/test_fsync.c,v 1.23 2009/06/11 14:49:15 momjian Exp $
->>>>>>> 4d53a2f9
  *
  *
  *	test_fsync.c
@@ -64,7 +60,7 @@
 	for (i = 0; i < XLOG_SEG_SIZE; i++)
 		full_buf[i] = 'a';
 
-	if ((tmpfile = open(filename, O_RDWR | O_CREAT, S_IRUSR | S_IWUSR, 0)) == -1)
+	if ((tmpfile = open(filename, O_RDWR | O_CREAT, S_IRUSR | S_IWUSR)) == -1)
 		die("Cannot open output file.");
 	if (write(tmpfile, full_buf, XLOG_SEG_SIZE) != XLOG_SEG_SIZE)
 		die("write failed");
