--- conflicted
+++ resolved
@@ -34,18 +34,10 @@
 EOF
 	$self->WriteConfigurationHeader($f, 'Debug');
 	$self->WriteConfigurationHeader($f, 'Release');
-	my $sdkversion=$ENV{'WindowsSDKVersion'};
-	if ($sdkversion =~ /.*\\$/)
-	{
-		chop $sdkversion;
-	}
 	print $f <<EOF;
   </ItemGroup>
   <PropertyGroup Label="Globals">
     <ProjectGuid>$self->{guid}</ProjectGuid>
-<<<<<<< HEAD
-    <WindowsTargetPlatformVersion>$sdkversion</WindowsTargetPlatformVersion>
-=======
 EOF
 	# Check whether WindowsSDKVersion env variable is present.
 	# Add WindowsTargetPlatformVersion node if so.
@@ -59,7 +51,6 @@
 EOF
 	}
 	print $f <<EOF;
->>>>>>> 246893dc
   </PropertyGroup>
   <Import Project="\$(VCTargetsPath)\\Microsoft.Cpp.Default.props" />
 EOF
