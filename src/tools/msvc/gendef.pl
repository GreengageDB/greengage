my @def;
#
# Script that generates a .DEF file for all objects in a directory
# 
# $PostgreSQL: pgsql/src/tools/msvc/gendef.pl,v 1.8 2008/01/31 16:30:24 adunstan Exp $
#

#
# Script that generates a .DEF file for all objects in a directory
#
# src/tools/msvc/gendef.pl
#

die "Usage: gendef.pl <modulepath> <platform>\n"
  unless(($ARGV[0] =~ /\\([^\\]+$)/) && ($ARGV[1] == 'Win32' || $ARGV[1] == 'x64'));
my $defname = uc $1;
my $platform = $ARGV[1];

if (-f "$ARGV[0]/$defname.def")
{
    print "Not re-generating $defname.DEF, file already exists.\n";
    exit(0);
}

print "Generating $defname.DEF from directory $ARGV[0], platform $platform\n";

while (<$ARGV[0]/*.obj>)
{
    my $symfile = $_;
    $symfile=~ s/\.obj$/.sym/i;
    print ".";
    system("dumpbin /symbols /out:symbols.out $_ >NUL") && die "Could not call dumpbin";
    open(F, "<symbols.out") || die "Could not open symbols.out for $_\n";
    while (<F>)
    {
        s/\(\)//g;
        my @pieces = split;
        next unless $pieces[0] =~ /^[A-F0-9]{3,}$/;
        next unless $pieces[6];
        next if ($pieces[2] eq "UNDEF");
        next unless ($pieces[4] eq "External");
        next if $pieces[6] =~ /^@/;
        next if $pieces[6] =~ /^\(/;
        next if $pieces[6] =~ /^__real/;
        next if $pieces[6] =~ /^__imp/;
        next if $pieces[6] =~ /NULL_THUNK_DATA$/;
        next if $pieces[6] =~ /^__IMPORT_DESCRIPTOR/;
        next if $pieces[6] =~ /^__NULL_IMPORT/;
        next if $pieces[6] =~ /^\?\?_C/;

        push @def, $pieces[6];
    }
    close(F);
    rename("symbols.out",$symfile);
}
print "\n";

open(DEF,">$ARGV[0]/$defname.def") || die "Could not write to $defname\n";
print DEF "EXPORTS\n";
my $i = 0;
my $last = "";
foreach my $f (sort @def)
{
    next if ($f eq $last);
    $last = $f;
<<<<<<< HEAD
    $f =~ s/^_// unless ($platform eq "x64"); # win64 has new format of exports
=======
    $f =~ s/^_//;
>>>>>>> d13f41d2
    $i++;

    #   print DEF "  $f \@ $i\n";  # ordinaled exports?
    print DEF "  $f\n";
}
close(DEF);
print "Generated $i symbols\n";<|MERGE_RESOLUTION|>--- conflicted
+++ resolved
@@ -63,11 +63,7 @@
 {
     next if ($f eq $last);
     $last = $f;
-<<<<<<< HEAD
     $f =~ s/^_// unless ($platform eq "x64"); # win64 has new format of exports
-=======
-    $f =~ s/^_//;
->>>>>>> d13f41d2
     $i++;
 
     #   print DEF "  $f \@ $i\n";  # ordinaled exports?
