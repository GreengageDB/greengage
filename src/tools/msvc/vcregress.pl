# -*-perl-*- hey - emacs - this is a perl file

# src/tools/msvc/vcregress.pl

use strict;

our $config;

use Cwd;
use File::Basename;
use File::Copy;
use File::Find ();
<<<<<<< HEAD
use File::Spec;
BEGIN  { use lib File::Spec->rel2abs(dirname(__FILE__)); }
=======
use File::Path qw(rmtree);
use File::Spec;
BEGIN { use lib File::Spec->rel2abs(dirname(__FILE__)); }
>>>>>>> 9e1c9f95

use Install qw(Install);

my $startdir = getcwd();

chdir "../../.." if (-d "../../../src/tools/msvc");

my $topdir         = getcwd();
my $tmp_installdir = "$topdir/tmp_install";

do './src/tools/msvc/config_default.pl';
do './src/tools/msvc/config.pl' if (-f 'src/tools/msvc/config.pl');

# buildenv.pl is for specifying the build environment settings
# it should contain lines like:
# $ENV{PATH} = "c:/path/to/bison/bin;$ENV{PATH}";

if (-e "src/tools/msvc/buildenv.pl")
{
	do "./src/tools/msvc/buildenv.pl";
}

my $what = shift || "";
if ($what =~
<<<<<<< HEAD
/^(check|installcheck|plcheck|contribcheck|modulescheck|ecpgcheck|isolationcheck|upgradecheck|bincheck|recoverycheck|taptest)$/i
=======
	/^(check|installcheck|plcheck|contribcheck|modulescheck|ecpgcheck|isolationcheck|upgradecheck|bincheck|recoverycheck|taptest)$/i
>>>>>>> 9e1c9f95
  )
{
	$what = uc $what;
}
else
{
	usage();
}

# use a capital C here because config.pl has $config
my $Config = -e "release/postgres/postgres.exe" ? "Release" : "Debug";

copy("$Config/refint/refint.dll",                 "src/test/regress");
copy("$Config/autoinc/autoinc.dll",               "src/test/regress");
copy("$Config/regress/regress.dll",               "src/test/regress");
copy("$Config/dummy_seclabel/dummy_seclabel.dll", "src/test/regress");

$ENV{PATH} = "$topdir/$Config/libpq;$ENV{PATH}";

if ($ENV{PERL5LIB})
{
	$ENV{PERL5LIB} = "$topdir/src/tools/msvc;$ENV{PERL5LIB}";
}
else
{
	$ENV{PERL5LIB} = "$topdir/src/tools/msvc";
}

my $maxconn = "";
$maxconn = "--max_connections=$ENV{MAX_CONNECTIONS}"
  if $ENV{MAX_CONNECTIONS};

my $temp_config = "";
$temp_config = "--temp-config=\"$ENV{TEMP_CONFIG}\""
  if $ENV{TEMP_CONFIG};

chdir "src/test/regress";

my %command = (
	CHECK          => \&check,
	PLCHECK        => \&plcheck,
	INSTALLCHECK   => \&installcheck,
	ECPGCHECK      => \&ecpgcheck,
	CONTRIBCHECK   => \&contribcheck,
	MODULESCHECK   => \&modulescheck,
	ISOLATIONCHECK => \&isolationcheck,
	BINCHECK       => \&bincheck,
	RECOVERYCHECK  => \&recoverycheck,
	UPGRADECHECK   => \&upgradecheck,
	TAPTEST        => \&taptest,);

my $proc = $command{$what};

exit 3 unless $proc;

&$proc(@ARGV);

exit 0;

########################################################################

sub installcheck_internal
{
<<<<<<< HEAD
	my $schedule = shift || 'serial';
=======
	my ($schedule, @EXTRA_REGRESS_OPTS) = @_;
>>>>>>> 9e1c9f95
	my @args = (
		"../../../$Config/pg_regress/pg_regress",
		"--dlpath=.",
		"--bindir=../../../$Config/psql",
		"--schedule=${schedule}_schedule",
		"--max-concurrent-tests=20",
		"--encoding=SQL_ASCII",
		"--no-locale");
	push(@args, $maxconn) if $maxconn;
	push(@args, @EXTRA_REGRESS_OPTS);
	system(@args);
	my $status = $? >> 8;
	exit $status if $status;
	return;
}

sub installcheck
{
	my $schedule = shift || 'serial';
	installcheck_internal($schedule);
	return;
}

sub check
{
	my $schedule = shift || 'parallel';
	InstallTemp();
	chdir "${topdir}/src/test/regress";
	my @args = (
		"../../../$Config/pg_regress/pg_regress",
		"--dlpath=.",
		"--bindir=",
		"--schedule=${schedule}_schedule",
		"--max-concurrent-tests=20",
		"--encoding=SQL_ASCII",
		"--no-locale",
		"--temp-instance=./tmp_check");
	push(@args, $maxconn)     if $maxconn;
	push(@args, $temp_config) if $temp_config;
	system(@args);
	my $status = $? >> 8;
	exit $status if $status;
	return;
}

sub ecpgcheck
{
	my $msbflags = $ENV{MSBFLAGS} || "";
	chdir $startdir;
	system("msbuild ecpg_regression.proj $msbflags /p:config=$Config");
	my $status = $? >> 8;
	exit $status if $status;
	InstallTemp();
	chdir "$topdir/src/interfaces/ecpg/test";
	my $schedule = "ecpg";
<<<<<<< HEAD
=======
	my @args     = (
>>>>>>> 9e1c9f95
		"../../../../$Config/pg_regress_ecpg/pg_regress_ecpg",
		"--bindir=",
		"--dbname=ecpg1_regression,ecpg2_regression",
		"--create-role=regress_ecpg_user1,regress_ecpg_user2",
		"--schedule=${schedule}_schedule",
		"--encoding=SQL_ASCII",
		"--no-locale",
		"--temp-instance=./tmp_chk");
	push(@args, $maxconn) if $maxconn;
	system(@args);
	$status = $? >> 8;
	exit $status if $status;
	return;
}

sub isolationcheck
{
	chdir "../isolation";
	copy("../../../$Config/isolationtester/isolationtester.exe",
		"../../../$Config/pg_isolation_regress");
	my @args = (
		"../../../$Config/pg_isolation_regress/pg_isolation_regress",
		"--bindir=../../../$Config/psql",
		"--inputdir=.",
		"--schedule=./isolation_schedule");
	push(@args, $maxconn) if $maxconn;
	system(@args);
	my $status = $? >> 8;
	exit $status if $status;
	return;
}

sub tap_check
{
	die "Tap tests not enabled in configuration"
	  unless $config->{tap_tests};

	my @flags;
	foreach my $arg (0 .. scalar(@_))
	{
		next unless $_[$arg] =~ /^PROVE_FLAGS=(.*)/;
		@flags = split(/\s+/, $1);
<<<<<<< HEAD
		splice(@_,$arg,1);
=======
		splice(@_, $arg, 1);
>>>>>>> 9e1c9f95
		last;
	}

	my $dir = shift;
	chdir $dir;

	my @args = ("prove", @flags, "t/*.pl");

	# adjust the environment for just this test
	local %ENV = %ENV;
<<<<<<< HEAD
	$ENV{PERL5LIB} = "$topdir/src/test/perl;$ENV{PERL5LIB}";
	$ENV{PG_REGRESS} = "$topdir/$Config/pg_regress/pg_regress";
=======
	$ENV{PERL5LIB}      = "$topdir/src/test/perl;$ENV{PERL5LIB}";
	$ENV{PG_REGRESS}    = "$topdir/$Config/pg_regress/pg_regress";
	$ENV{REGRESS_SHLIB} = "$topdir/src/test/regress/regress.dll";
>>>>>>> 9e1c9f95

	$ENV{TESTDIR} = "$dir";

	rmtree('tmp_check');
	system(@args);
	my $status = $? >> 8;
	return $status;
}

sub bincheck
{
	InstallTemp();

	my $mstat = 0;

	# Find out all the existing TAP tests by looking for t/ directories
	# in the tree.
	my @bin_dirs = glob("$topdir/src/bin/*");

	# Process each test
	foreach my $dir (@bin_dirs)
	{
		next unless -d "$dir/t";
		my $status = tap_check($dir);
		$mstat ||= $status;
	}
	exit $mstat if $mstat;
	return;
}

sub taptest
{
	my $dir = shift;
	my @args;

	if ($dir =~ /^PROVE_FLAGS=/)
	{
		push(@args, $dir);
		$dir = shift;
	}

	die "no tests found!" unless -d "$topdir/$dir/t";

	push(@args, "$topdir/$dir");

	InstallTemp();
	my $status = tap_check(@args);
	exit $status if $status;
	return;
}

sub mangle_plpython3
{
	my $tests = shift;
	mkdir "results" unless -d "results";
	mkdir "sql/python3";
	mkdir "results/python3";
	mkdir "expected/python3";

	foreach my $test (@$tests)
	{
		local $/ = undef;
		foreach my $dir ('sql', 'expected')
		{
			my $extension = ($dir eq 'sql' ? 'sql' : 'out');

			my @files =
			  glob("$dir/$test.$extension $dir/${test}_[0-9].$extension");
			foreach my $file (@files)
			{
				open(my $handle, '<', $file)
				  || die "test file $file not found";
				my $contents = <$handle>;
				close($handle);
				do
				{
					s/except ([[:alpha:]][[:alpha:].]*), *([[:alpha:]][[:alpha:]]*):/except $1 as $2:/g;
					s/<type 'exceptions\.([[:alpha:]]*)'>/<class '$1'>/g;
					s/<type 'long'>/<class 'int'>/g;
					s/([0-9][0-9]*)L/$1/g;
					s/([ [{])u"/$1"/g;
					s/([ [{])u'/$1'/g;
					s/def next/def __next__/g;
					s/LANGUAGE plpython2?u/LANGUAGE plpython3u/g;
					s/EXTENSION ([^ ]*_)*plpython2?u/EXTENSION $1plpython3u/g;
					s/installing required extension "plpython2u"/installing required extension "plpython3u"/g;
				  }
				  for ($contents);
				my $base = basename $file;
				open($handle, '>', "$dir/python3/$base")
				  || die "opening python 3 file for $file";
				print $handle $contents;
				close($handle);
			}
		}
	}
	do { s!^!python3/!; }
	  foreach (@$tests);
	return @$tests;
}

sub taptest
{
	my $dir = shift;
	my @args;

	if ($dir =~ /^PROVE_FLAGS=/)
	{
		push(@args, $dir);
		$dir = shift;
	}

	die "no tests found!" unless -d "$topdir/$dir/t";

	push(@args,"$topdir/$dir");

	InstallTemp();
	my $status = tap_check(@args);
	exit $status if $status;
}

sub mangle_plpython3
{
	my $tests = shift;
	mkdir "results" unless -d "results";
	mkdir "sql/python3";
	mkdir "results/python3";
	mkdir "expected/python3";

	foreach my $test (@$tests)
	{
		local $/ = undef;
		foreach my $dir ('sql','expected')
		{
			my $extension = ($dir eq 'sql' ? 'sql' : 'out');

			my @files = glob("$dir/$test.$extension $dir/${test}_[0-9].$extension");
			foreach my $file (@files)
			{
				open(my $handle, '<', $file) || die "test file $file not found";
				my $contents = <$handle>;
				close($handle);
				do
				{
					s/except ([[:alpha:]][[:alpha:].]*), *([[:alpha:]][[:alpha:]]*):/except $1 as $2:/g;
					s/<type 'exceptions\.([[:alpha:]]*)'>/<class '$1'>/g;
					s/<type 'long'>/<class 'int'>/g;
					s/([0-9][0-9]*)L/$1/g;
					s/([ [{])u"/$1"/g;
					s/([ [{])u'/$1'/g;
					s/def next/def __next__/g;
					s/LANGUAGE plpython2?u/LANGUAGE plpython3u/g;
					s/EXTENSION ([^ ]*_)*plpython2?u/EXTENSION $1plpython3u/g;
					s/installing required extension "plpython2u"/installing required extension "plpython3u"/g;
				} for ($contents);
				my $base = basename $file;
				open($handle, '>', "$dir/python3/$base") ||
				  die "opening python 3 file for $file";
				print $handle $contents;
				close($handle);
			}
		}
	}
	do { s!^!python3/!; } foreach(@$tests);
	return @$tests;
}

sub plcheck
{
	chdir "$topdir/src/pl";

	foreach my $dir (glob("*/src *"))
	{
		next unless -d "$dir/sql" && -d "$dir/expected";
		my $lang;
		if ($dir eq 'plpgsql/src')
		{
			$lang = 'plpgsql';
		}
		elsif ($dir eq 'tcl')
		{
			$lang = 'pltcl';
		}
		else
		{
			$lang = $dir;
		}
		if ($lang eq 'plpython')
		{
<<<<<<< HEAD
			next unless -d "$topdir/$Config/plpython2" ||
				-d "$topdir/$Config/plpython3";
=======
			next
			  unless -d "$topdir/$Config/plpython2"
			  || -d "$topdir/$Config/plpython3";
>>>>>>> 9e1c9f95
			$lang = 'plpythonu';
		}
		else
		{
			next unless -d "$topdir/$Config/$lang";
		}
		my @lang_args = ("--load-extension=$lang");
		chdir $dir;
		my @tests = fetchTests();
		@tests = mangle_plpython3(\@tests)
<<<<<<< HEAD
			if $lang eq 'plpythonu' && -d "$topdir/$Config/plpython3";
=======
		  if $lang eq 'plpythonu' && -d "$topdir/$Config/plpython3";
>>>>>>> 9e1c9f95
		if ($lang eq 'plperl')
		{

			# run both trusted and untrusted perl tests
			push(@lang_args, "--load-extension=plperlu");

			# assume we're using this perl to built postgres
			# test if we can run two interpreters in one backend, and if so
			# run the trusted/untrusted interaction tests
			use Config;
			if ($Config{usemultiplicity} eq 'define')
			{
				push(@tests, 'plperl_plperlu');
			}
		}
		elsif ($lang eq 'plpythonu' && -d "$topdir/$Config/plpython3")
		{
			@lang_args = ();
		}
<<<<<<< HEAD
=======

		# Move on if no tests are listed.
		next if (scalar @tests == 0);

>>>>>>> 9e1c9f95
		print
		  "============================================================\n";
		print "Checking $lang\n";
		my @args = (
			"$topdir/$Config/pg_regress/pg_regress",
			"--bindir=$topdir/$Config/psql",
			"--dbname=pl_regression", @lang_args, @tests);
		system(@args);
		my $status = $? >> 8;
		exit $status if $status;
		chdir "$topdir/src/pl";
	}

	chdir "$topdir";
	return;
}

sub subdircheck
{
	my $module = shift;

	if (   !-d "$module/sql"
		|| !-d "$module/expected"
		|| (!-f "$module/GNUmakefile" && !-f "$module/Makefile"))
	{
		return;
	}

	chdir $module;
	my @tests = fetchTests();

	# Leave if no tests are listed in the module.
	if (scalar @tests == 0)
	{
		chdir "..";
		return;
	}

	my @opts = fetchRegressOpts();

	# Special processing for python transform modules, see their respective
	# Makefiles for more details regarding Python-version specific
	# dependencies.
	if ($module =~ /_plpython$/)
	{
		die "Python not enabled in configuration"
		  if !defined($config->{python});

		@opts = grep { $_ !~ /plpythonu/ } @opts;

		if (-d "$topdir/$Config/plpython2")
		{
			push @opts, "--load-extension=plpythonu";
			push @opts, '--load-extension=' . $module . 'u';
		}
		else
		{
			# must be python 3
			@tests = mangle_plpython3(\@tests);
		}
	}

	print "============================================================\n";
	print "Checking $module\n";
	my @args = (
		"$topdir/$Config/pg_regress/pg_regress",
		"--bindir=${topdir}/${Config}/psql",
		"--dbname=contrib_regression", @opts, @tests);
	print join(' ', @args), "\n";
	system(@args);
	chdir "..";
	return;
}

sub contribcheck
{
	chdir "../../../contrib";
	my $mstat = 0;
	foreach my $module (glob("*"))
	{
		# these configuration-based exclusions must match Install.pm
		next if ($module eq "uuid-ossp"  && !defined($config->{uuid}));
		next if ($module eq "sslinfo"    && !defined($config->{openssl}));
		next if ($module eq "xml2"       && !defined($config->{xml}));
		next if ($module =~ /_plperl$/   && !defined($config->{perl}));
		next if ($module =~ /_plpython$/ && !defined($config->{python}));
		next if ($module eq "sepgsql");

		subdircheck($module);
		my $status = $? >> 8;
		$mstat ||= $status;
	}
	exit $mstat if $mstat;
	return;
}

sub modulescheck
{
	chdir "../../../src/test/modules";
	my $mstat = 0;
	foreach my $module (glob("*"))
	{
		subdircheck($module);
		my $status = $? >> 8;
		$mstat ||= $status;
	}
	exit $mstat if $mstat;
	return;
}

sub recoverycheck
{
	InstallTemp();

	my $mstat  = 0;
	my $dir    = "$topdir/src/test/recovery";
	my $status = tap_check($dir);
	exit $status if $status;
	return;
}

# Run "initdb", then reconfigure authentication.
sub standard_initdb
{
	return (
		system('initdb', '-N') == 0 and system(
			"$topdir/$Config/pg_regress/pg_regress", '--config-auth',
			$ENV{PGDATA}) == 0);
}

# Run "initdb", then reconfigure authentication.
sub standard_initdb
{
	return (
		system('initdb', '-N') == 0 and system(
			"$topdir/$Config/pg_regress/pg_regress", '--config-auth',
			$ENV{PGDATA}) == 0);
}

# This is similar to appendShellString().  Perl system(@args) bypasses
# cmd.exe, so omit the caret escape layer.
sub quote_system_arg
{
	my $arg = shift;

	# Change N >= 0 backslashes before a double quote to 2N+1 backslashes.
	$arg =~ s/(\\*)"/${\($1 . $1)}\\"/gs;

	# Change N >= 1 backslashes at end of argument to 2N backslashes.
	$arg =~ s/(\\+)$/${\($1 . $1)}/gs;

	# Wrap the whole thing in unescaped double quotes.
	return "\"$arg\"";
}

# Generate a database with a name made of a range of ASCII characters, useful
# for testing pg_upgrade.
sub generate_db
{
	my ($prefix, $from_char, $to_char, $suffix) = @_;

	my $dbname = $prefix;
	for my $i ($from_char .. $to_char)
	{
		next if $i == 7 || $i == 10 || $i == 13;    # skip BEL, LF, and CR
		$dbname = $dbname . sprintf('%c', $i);
	}
	$dbname .= $suffix;

	system('createdb', quote_system_arg($dbname));
	my $status = $? >> 8;
	exit $status if $status;
	return;
}

sub upgradecheck
{
	my $status;
	my $cwd = getcwd();

	# Much of this comes from the pg_upgrade test.sh script,
	# but it only covers the --install case, and not the case
	# where the old and new source or bin dirs are different.
	# i.e. only this version to this version check. That's
	# what pg_upgrade's "make check" does.

	$ENV{PGHOST} = 'localhost';
	$ENV{PGPORT} ||= 50432;
	my $tmp_root = "$topdir/src/bin/pg_upgrade/tmp_check";
	rmtree($tmp_root);
	mkdir $tmp_root || die $!;
	my $upg_tmp_install = "$tmp_root/install";    # unshared temp install
	print "Setting up temp install\n\n";
	Install($upg_tmp_install, "all", $config);

	# Install does a chdir, so change back after that
	chdir $cwd;
	my ($bindir, $libdir, $oldsrc, $newsrc) =
	  ("$upg_tmp_install/bin", "$upg_tmp_install/lib", $topdir, $topdir);
	$ENV{PATH} = "$bindir;$ENV{PATH}";
	my $data = "$tmp_root/data";
	$ENV{PGDATA} = "$data.old";
	my $outputdir          = "$tmp_root/regress";
	my @EXTRA_REGRESS_OPTS = ("--outputdir=$outputdir");
	mkdir "$outputdir"                || die $!;
	mkdir "$outputdir/sql"            || die $!;
	mkdir "$outputdir/expected"       || die $!;
	mkdir "$outputdir/testtablespace" || die $!;

	my $logdir = "$topdir/src/bin/pg_upgrade/log";
	rmtree($logdir);
	mkdir $logdir || die $!;
	print "\nRunning initdb on old cluster\n\n";
	standard_initdb() or exit 1;
	print "\nStarting old cluster\n\n";
	my @args = ('pg_ctl', 'start', '-l', "$logdir/postmaster1.log");
	system(@args) == 0 or exit 1;

	print "\nCreating databases with names covering most ASCII bytes\n\n";
	generate_db("\\\"\\", 1,  45,  "\\\\\"\\\\\\");
	generate_db('',       46, 90,  '');
	generate_db('',       91, 127, '');

	print "\nSetting up data for upgrading\n\n";
	installcheck_internal('parallel', @EXTRA_REGRESS_OPTS);

	# now we can chdir into the source dir
	chdir "$topdir/src/bin/pg_upgrade";
	print "\nDumping old cluster\n\n";
	@args = ('pg_dumpall', '-f', "$tmp_root/dump1.sql");
	system(@args) == 0 or exit 1;
	print "\nStopping old cluster\n\n";
	system("pg_ctl stop") == 0 or exit 1;
	$ENV{PGDATA} = "$data";
	print "\nSetting up new cluster\n\n";
	standard_initdb() or exit 1;
	print "\nRunning pg_upgrade\n\n";
	@args = (
		'pg_upgrade', '-d', "$data.old", '-D', $data, '-b',
		$bindir,      '-B', $bindir);
	system(@args) == 0 or exit 1;
	print "\nStarting new cluster\n\n";
	@args = ('pg_ctl', '-l', "$logdir/postmaster2.log", 'start');
	system(@args) == 0 or exit 1;
	print "\nSetting up stats on new cluster\n\n";
	system(".\\analyze_new_cluster.bat") == 0 or exit 1;
	print "\nDumping new cluster\n\n";
	@args = ('pg_dumpall', '-f', "$tmp_root/dump2.sql");
	system(@args) == 0 or exit 1;
	print "\nStopping new cluster\n\n";
	system("pg_ctl stop") == 0 or exit 1;
	print "\nDeleting old cluster\n\n";
	system(".\\delete_old_cluster.bat") == 0 or exit 1;
	print "\nComparing old and new cluster dumps\n\n";

	@args = ('diff', '-q', "$tmp_root/dump1.sql", "$tmp_root/dump2.sql");
	system(@args);
	$status = $?;
	if (!$status)
	{
		print "PASSED\n";
	}
	else
	{
		print "dumps not identical!\n";
		exit(1);
	}
	return;
}

sub fetchRegressOpts
{
	my $handle;
	open($handle, '<', "GNUmakefile")
	  || open($handle, '<', "Makefile")
	  || die "Could not open Makefile";
	local ($/) = undef;
	my $m = <$handle>;
	close($handle);
	my @opts;

	$m =~ s{\\\r?\n}{}g;
	if ($m =~ /^\s*REGRESS_OPTS\s*\+?=(.*)/m)
	{

		# Substitute known Makefile variables, then ignore options that retain
		# an unhandled variable reference.  Ignore anything that isn't an
		# option starting with "--".
		@opts = grep { !/\$\(/ && /^--/ }
		  map { (my $x = $_) =~ s/\Q$(top_builddir)\E/\"$topdir\"/; $x; }
		  split(/\s+/, $1);
	}
	if ($m =~ /^\s*ENCODING\s*=\s*(\S+)/m)
	{
		push @opts, "--encoding=$1";
	}
	if ($m =~ /^\s*NO_LOCALE\s*=\s*\S+/m)
	{
		push @opts, "--no-locale";
	}
	return @opts;
}

# Fetch the list of tests by parsing a module's Makefile.  An empty
# list is returned if the module does not need to run anything.
sub fetchTests
{

	my $handle;
	open($handle, '<', "GNUmakefile")
	  || open($handle, '<', "Makefile")
	  || die "Could not open Makefile";
	local ($/) = undef;
	my $m = <$handle>;
	close($handle);
	my $t = "";

	$m =~ s{\\\r?\n}{}g;

	# A module specifying NO_INSTALLCHECK does not support installcheck,
	# so bypass its run by returning an empty set of tests.
	if ($m =~ /^\s*NO_INSTALLCHECK\s*=\s*\S+/m)
	{
		return ();
	}

	if ($m =~ /^REGRESS\s*=\s*(.*)$/gm)
	{
		$t = $1;
		$t =~ s/\s+/ /g;

		if ($m =~ /contrib\/pgcrypto/)
		{

			# pgcrypto is special since the tests depend on the
			# configuration of the build

			my $cftests =
			  $config->{openssl}
			  ? GetTests("OSSL_TESTS", $m)
			  : GetTests("INT_TESTS",  $m);
			my $pgptests =
			  $config->{zlib}
			  ? GetTests("ZLIB_TST",     $m)
			  : GetTests("ZLIB_OFF_TST", $m);
			$t =~ s/\$\(CF_TESTS\)/$cftests/;
			$t =~ s/\$\(CF_PGP_TESTS\)/$pgptests/;
		}
	}

	return split(/\s+/, $t);
}

sub GetTests
{
	my $testname = shift;
	my $m        = shift;
	if ($m =~ /^$testname\s*=\s*(.*)$/gm)
	{
		return $1;
	}
	return "";
}

sub InstallTemp
{
	unless ($ENV{NO_TEMP_INSTALL})
	{
		print "Setting up temp install\n\n";
		Install("$tmp_installdir", "all", $config);
	}
	$ENV{PATH} = "$tmp_installdir/bin;$ENV{PATH}";
	return;
}

sub usage
{
	print STDERR
	  "Usage: vcregress.pl <mode> [ <arg>]\n\n",
	  "Options for <mode>:\n",
	  "  bincheck       run tests of utilities in src/bin/\n",
	  "  check          deploy instance and run regression tests on it\n",
	  "  contribcheck   run tests of modules in contrib/\n",
	  "  ecpgcheck      run regression tests of ECPG\n",
	  "  installcheck   run regression tests on existing instance\n",
	  "  isolationcheck run isolation tests\n",
	  "  modulescheck   run tests of modules in src/test/modules/\n",
	  "  plcheck        run tests of PL languages\n",
	  "  recoverycheck  run recovery test suite\n",
	  "  taptest        run an arbitrary TAP test set\n",
	  "  upgradecheck   run tests of pg_upgrade\n",
	  "\nOptions for <arg>: (used by check and installcheck)\n",
	  "  serial         serial mode\n",
	  "  parallel       parallel mode\n",
	  "\nOption for <arg>: for taptest\n",
	  "  TEST_DIR       (required) directory where tests reside\n";
	exit(1);
}<|MERGE_RESOLUTION|>--- conflicted
+++ resolved
@@ -10,14 +10,9 @@
 use File::Basename;
 use File::Copy;
 use File::Find ();
-<<<<<<< HEAD
-use File::Spec;
-BEGIN  { use lib File::Spec->rel2abs(dirname(__FILE__)); }
-=======
 use File::Path qw(rmtree);
 use File::Spec;
 BEGIN { use lib File::Spec->rel2abs(dirname(__FILE__)); }
->>>>>>> 9e1c9f95
 
 use Install qw(Install);
 
@@ -42,11 +37,7 @@
 
 my $what = shift || "";
 if ($what =~
-<<<<<<< HEAD
-/^(check|installcheck|plcheck|contribcheck|modulescheck|ecpgcheck|isolationcheck|upgradecheck|bincheck|recoverycheck|taptest)$/i
-=======
 	/^(check|installcheck|plcheck|contribcheck|modulescheck|ecpgcheck|isolationcheck|upgradecheck|bincheck|recoverycheck|taptest)$/i
->>>>>>> 9e1c9f95
   )
 {
 	$what = uc $what;
@@ -110,11 +101,7 @@
 
 sub installcheck_internal
 {
-<<<<<<< HEAD
-	my $schedule = shift || 'serial';
-=======
 	my ($schedule, @EXTRA_REGRESS_OPTS) = @_;
->>>>>>> 9e1c9f95
 	my @args = (
 		"../../../$Config/pg_regress/pg_regress",
 		"--dlpath=.",
@@ -170,10 +157,7 @@
 	InstallTemp();
 	chdir "$topdir/src/interfaces/ecpg/test";
 	my $schedule = "ecpg";
-<<<<<<< HEAD
-=======
 	my @args     = (
->>>>>>> 9e1c9f95
 		"../../../../$Config/pg_regress_ecpg/pg_regress_ecpg",
 		"--bindir=",
 		"--dbname=ecpg1_regression,ecpg2_regression",
@@ -216,11 +200,7 @@
 	{
 		next unless $_[$arg] =~ /^PROVE_FLAGS=(.*)/;
 		@flags = split(/\s+/, $1);
-<<<<<<< HEAD
-		splice(@_,$arg,1);
-=======
 		splice(@_, $arg, 1);
->>>>>>> 9e1c9f95
 		last;
 	}
 
@@ -231,14 +211,9 @@
 
 	# adjust the environment for just this test
 	local %ENV = %ENV;
-<<<<<<< HEAD
-	$ENV{PERL5LIB} = "$topdir/src/test/perl;$ENV{PERL5LIB}";
-	$ENV{PG_REGRESS} = "$topdir/$Config/pg_regress/pg_regress";
-=======
 	$ENV{PERL5LIB}      = "$topdir/src/test/perl;$ENV{PERL5LIB}";
 	$ENV{PG_REGRESS}    = "$topdir/$Config/pg_regress/pg_regress";
 	$ENV{REGRESS_SHLIB} = "$topdir/src/test/regress/regress.dll";
->>>>>>> 9e1c9f95
 
 	$ENV{TESTDIR} = "$dir";
 
@@ -340,72 +315,6 @@
 	return @$tests;
 }
 
-sub taptest
-{
-	my $dir = shift;
-	my @args;
-
-	if ($dir =~ /^PROVE_FLAGS=/)
-	{
-		push(@args, $dir);
-		$dir = shift;
-	}
-
-	die "no tests found!" unless -d "$topdir/$dir/t";
-
-	push(@args,"$topdir/$dir");
-
-	InstallTemp();
-	my $status = tap_check(@args);
-	exit $status if $status;
-}
-
-sub mangle_plpython3
-{
-	my $tests = shift;
-	mkdir "results" unless -d "results";
-	mkdir "sql/python3";
-	mkdir "results/python3";
-	mkdir "expected/python3";
-
-	foreach my $test (@$tests)
-	{
-		local $/ = undef;
-		foreach my $dir ('sql','expected')
-		{
-			my $extension = ($dir eq 'sql' ? 'sql' : 'out');
-
-			my @files = glob("$dir/$test.$extension $dir/${test}_[0-9].$extension");
-			foreach my $file (@files)
-			{
-				open(my $handle, '<', $file) || die "test file $file not found";
-				my $contents = <$handle>;
-				close($handle);
-				do
-				{
-					s/except ([[:alpha:]][[:alpha:].]*), *([[:alpha:]][[:alpha:]]*):/except $1 as $2:/g;
-					s/<type 'exceptions\.([[:alpha:]]*)'>/<class '$1'>/g;
-					s/<type 'long'>/<class 'int'>/g;
-					s/([0-9][0-9]*)L/$1/g;
-					s/([ [{])u"/$1"/g;
-					s/([ [{])u'/$1'/g;
-					s/def next/def __next__/g;
-					s/LANGUAGE plpython2?u/LANGUAGE plpython3u/g;
-					s/EXTENSION ([^ ]*_)*plpython2?u/EXTENSION $1plpython3u/g;
-					s/installing required extension "plpython2u"/installing required extension "plpython3u"/g;
-				} for ($contents);
-				my $base = basename $file;
-				open($handle, '>', "$dir/python3/$base") ||
-				  die "opening python 3 file for $file";
-				print $handle $contents;
-				close($handle);
-			}
-		}
-	}
-	do { s!^!python3/!; } foreach(@$tests);
-	return @$tests;
-}
-
 sub plcheck
 {
 	chdir "$topdir/src/pl";
@@ -428,14 +337,9 @@
 		}
 		if ($lang eq 'plpython')
 		{
-<<<<<<< HEAD
-			next unless -d "$topdir/$Config/plpython2" ||
-				-d "$topdir/$Config/plpython3";
-=======
 			next
 			  unless -d "$topdir/$Config/plpython2"
 			  || -d "$topdir/$Config/plpython3";
->>>>>>> 9e1c9f95
 			$lang = 'plpythonu';
 		}
 		else
@@ -446,11 +350,7 @@
 		chdir $dir;
 		my @tests = fetchTests();
 		@tests = mangle_plpython3(\@tests)
-<<<<<<< HEAD
-			if $lang eq 'plpythonu' && -d "$topdir/$Config/plpython3";
-=======
 		  if $lang eq 'plpythonu' && -d "$topdir/$Config/plpython3";
->>>>>>> 9e1c9f95
 		if ($lang eq 'plperl')
 		{
 
@@ -470,13 +370,10 @@
 		{
 			@lang_args = ();
 		}
-<<<<<<< HEAD
-=======
 
 		# Move on if no tests are listed.
 		next if (scalar @tests == 0);
 
->>>>>>> 9e1c9f95
 		print
 		  "============================================================\n";
 		print "Checking $lang\n";
