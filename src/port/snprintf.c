/*
 * Copyright (c) 1983, 1995, 1996 Eric P. Allman
 * Copyright (c) 1988, 1993
 *	The Regents of the University of California.  All rights reserved.
<<<<<<< HEAD
 * Portions Copyright (c) 1996-2018, PostgreSQL Global Development Group
=======
 * Portions Copyright (c) 1996-2019, PostgreSQL Global Development Group
>>>>>>> 9e1c9f95
 *
 * Redistribution and use in source and binary forms, with or without
 * modification, are permitted provided that the following conditions
 * are met:
 * 1. Redistributions of source code must retain the above copyright
 *	  notice, this list of conditions and the following disclaimer.
 * 2. Redistributions in binary form must reproduce the above copyright
 *	  notice, this list of conditions and the following disclaimer in the
 *	  documentation and/or other materials provided with the distribution.
 * 3. Neither the name of the University nor the names of its contributors
 *	  may be used to endorse or promote products derived from this software
 *	  without specific prior written permission.
 *
 * THIS SOFTWARE IS PROVIDED BY THE REGENTS AND CONTRIBUTORS ``AS IS'' AND
 * ANY EXPRESS OR IMPLIED WARRANTIES, INCLUDING, BUT NOT LIMITED TO, THE
 * IMPLIED WARRANTIES OF MERCHANTABILITY AND FITNESS FOR A PARTICULAR PURPOSE
 * ARE DISCLAIMED.  IN NO EVENT SHALL THE REGENTS OR CONTRIBUTORS BE LIABLE
 * FOR ANY DIRECT, INDIRECT, INCIDENTAL, SPECIAL, EXEMPLARY, OR CONSEQUENTIAL
 * DAMAGES (INCLUDING, BUT NOT LIMITED TO, PROCUREMENT OF SUBSTITUTE GOODS
 * OR SERVICES; LOSS OF USE, DATA, OR PROFITS; OR BUSINESS INTERRUPTION)
 * HOWEVER CAUSED AND ON ANY THEORY OF LIABILITY, WHETHER IN CONTRACT, STRICT
 * LIABILITY, OR TORT (INCLUDING NEGLIGENCE OR OTHERWISE) ARISING IN ANY WAY
 * OUT OF THE USE OF THIS SOFTWARE, EVEN IF ADVISED OF THE POSSIBILITY OF
 * SUCH DAMAGE.
 *
 * src/port/snprintf.c
 */

#include "c.h"

#include <math.h>

/*
 * We used to use the platform's NL_ARGMAX here, but that's a bad idea,
 * first because the point of this module is to remove platform dependencies
 * not perpetuate them, and second because some platforms use ridiculously
 * large values, leading to excessive stack consumption in dopr().
 */
#define PG_NL_ARGMAX 31


/*
 *	SNPRINTF, VSNPRINTF and friends
 *
 * These versions have been grabbed off the net.  They have been
 * cleaned up to compile properly and support for most of the C99
 * specification has been added.  Remaining unimplemented features are:
 *
 * 1. No locale support: the radix character is always '.' and the '
 * (single quote) format flag is ignored.
 *
 * 2. No support for the "%n" format specification.
 *
 * 3. No support for wide characters ("lc" and "ls" formats).
 *
 * 4. No support for "long double" ("Lf" and related formats).
 *
 * 5. Space and '#' flags are not implemented.
 *
 * In addition, we support some extensions over C99:
 *
 * 1. Argument order control through "%n$" and "*n$", as required by POSIX.
 *
 * 2. "%m" expands to the value of strerror(errno), where errno is the
 * value that variable had at the start of the call.  This is a glibc
 * extension, but a very useful one.
 *
 *
 * Historically the result values of sprintf/snprintf varied across platforms.
 * This implementation now follows the C99 standard:
 *
 * 1. -1 is returned if an error is detected in the format string, or if
 * a write to the target stream fails (as reported by fwrite).  Note that
 * overrunning snprintf's target buffer is *not* an error.
 *
 * 2. For successful writes to streams, the actual number of bytes written
 * to the stream is returned.
 *
 * 3. For successful sprintf/snprintf, the number of bytes that would have
 * been written to an infinite-size buffer (excluding the trailing '\0')
 * is returned.  snprintf will truncate its output to fit in the buffer
 * (ensuring a trailing '\0' unless count == 0), but this is not reflected
 * in the function result.
 *
 * snprintf buffer overrun can be detected by checking for function result
 * greater than or equal to the supplied count.
 */

/**************************************************************
 * Original:
 * Patrick Powell Tue Apr 11 09:48:21 PDT 1995
 * A bombproof version of doprnt (dopr) included.
 * Sigh.  This sort of thing is always nasty do deal with.  Note that
 * the version here does not include floating point. (now it does ... tgl)
 **************************************************************/

/* Prevent recursion */
#undef	vsnprintf
#undef	snprintf
#undef	vsprintf
#undef	sprintf
#undef	vfprintf
#undef	fprintf
#undef	vprintf
#undef	printf

/*
 * Info about where the formatted output is going.
 *
 * dopr and subroutines will not write at/past bufend, but snprintf
 * reserves one byte, ensuring it may place the trailing '\0' there.
 *
 * In snprintf, we use nchars to count the number of bytes dropped on the
 * floor due to buffer overrun.  The correct result of snprintf is thus
 * (bufptr - bufstart) + nchars.  (This isn't as inconsistent as it might
 * seem: nchars is the number of emitted bytes that are not in the buffer now,
 * either because we sent them to the stream or because we couldn't fit them
 * into the buffer to begin with.)
 */
typedef struct
{
	char	   *bufptr;			/* next buffer output position */
	char	   *bufstart;		/* first buffer element */
	char	   *bufend;			/* last+1 buffer element, or NULL */
	/* bufend == NULL is for sprintf, where we assume buf is big enough */
	FILE	   *stream;			/* eventual output destination, or NULL */
	int			nchars;			/* # chars sent to stream, or dropped */
	bool		failed;			/* call is a failure; errno is set */
} PrintfTarget;

/*
 * Info about the type and value of a formatting parameter.  Note that we
 * don't currently support "long double", "wint_t", or "wchar_t *" data,
 * nor the '%n' formatting code; else we'd need more types.  Also, at this
 * level we need not worry about signed vs unsigned values.
 */
typedef enum
{
	ATYPE_NONE = 0,
	ATYPE_INT,
	ATYPE_LONG,
	ATYPE_LONGLONG,
	ATYPE_DOUBLE,
	ATYPE_CHARPTR
} PrintfArgType;

typedef union
{
	int			i;
	long		l;
	long long	ll;
	double		d;
	char	   *cptr;
} PrintfArgValue;


static void flushbuffer(PrintfTarget *target);
static void dopr(PrintfTarget *target, const char *format, va_list args);


/*
 * Externally visible entry points.
 *
 * All of these are just wrappers around dopr().  Note it's essential that
 * they not change the value of "errno" before reaching dopr().
 */

int
pg_vsnprintf(char *str, size_t count, const char *fmt, va_list args)
{
	PrintfTarget target;
	char		onebyte[1];

	/*
	 * C99 allows the case str == NULL when count == 0.  Rather than
	 * special-casing this situation further down, we substitute a one-byte
	 * local buffer.  Callers cannot tell, since the function result doesn't
	 * depend on count.
	 */
	if (count == 0)
	{
		str = onebyte;
		count = 1;
	}
	target.bufstart = target.bufptr = str;
	target.bufend = str + count - 1;
	target.stream = NULL;
	target.nchars = 0;
	target.failed = false;
	dopr(&target, fmt, args);
	*(target.bufptr) = '\0';
	return target.failed ? -1 : (target.bufptr - target.bufstart
								 + target.nchars);
}

int
pg_snprintf(char *str, size_t count, const char *fmt,...)
{
	int			len;
	va_list		args;

	va_start(args, fmt);
	len = pg_vsnprintf(str, count, fmt, args);
	va_end(args);
	return len;
}

int
pg_vsprintf(char *str, const char *fmt, va_list args)
{
	PrintfTarget target;

	target.bufstart = target.bufptr = str;
	target.bufend = NULL;
	target.stream = NULL;
	target.nchars = 0;			/* not really used in this case */
	target.failed = false;
	dopr(&target, fmt, args);
	*(target.bufptr) = '\0';
	return target.failed ? -1 : (target.bufptr - target.bufstart
								 + target.nchars);
}

int
pg_sprintf(char *str, const char *fmt,...)
{
	int			len;
	va_list		args;

	va_start(args, fmt);
	len = pg_vsprintf(str, fmt, args);
	va_end(args);
	return len;
}

int
pg_vfprintf(FILE *stream, const char *fmt, va_list args)
{
	PrintfTarget target;
	char		buffer[1024];	/* size is arbitrary */

	if (stream == NULL)
	{
		errno = EINVAL;
		return -1;
	}
	target.bufstart = target.bufptr = buffer;
	target.bufend = buffer + sizeof(buffer);	/* use the whole buffer */
	target.stream = stream;
	target.nchars = 0;
	target.failed = false;
	dopr(&target, fmt, args);
	/* dump any remaining buffer contents */
	flushbuffer(&target);
	return target.failed ? -1 : target.nchars;
}

int
pg_fprintf(FILE *stream, const char *fmt,...)
{
	int			len;
	va_list		args;

	va_start(args, fmt);
	len = pg_vfprintf(stream, fmt, args);
	va_end(args);
	return len;
}

int
pg_vprintf(const char *fmt, va_list args)
{
	return pg_vfprintf(stdout, fmt, args);
}

int
pg_printf(const char *fmt,...)
{
	int			len;
	va_list		args;

	va_start(args, fmt);
	len = pg_vfprintf(stdout, fmt, args);
	va_end(args);
	return len;
}

/*
 * Attempt to write the entire buffer to target->stream; discard the entire
 * buffer in any case.  Call this only when target->stream is defined.
 */
static void
flushbuffer(PrintfTarget *target)
{
	size_t		nc = target->bufptr - target->bufstart;

	/*
	 * Don't write anything if we already failed; this is to ensure we
	 * preserve the original failure's errno.
	 */
	if (!target->failed && nc > 0)
	{
		size_t		written;

		written = fwrite(target->bufstart, 1, nc, target->stream);
		target->nchars += written;
		if (written != nc)
			target->failed = true;
	}
	target->bufptr = target->bufstart;
}


static bool find_arguments(const char *format, va_list args,
						   PrintfArgValue *argvalues);
static void fmtstr(const char *value, int leftjust, int minlen, int maxwidth,
				   int pointflag, PrintfTarget *target);
static void fmtptr(void *value, PrintfTarget *target);
static void fmtint(long long value, char type, int forcesign,
				   int leftjust, int minlen, int zpad, int precision, int pointflag,
				   PrintfTarget *target);
static void fmtchar(int value, int leftjust, int minlen, PrintfTarget *target);
static void fmtfloat(double value, char type, int forcesign,
					 int leftjust, int minlen, int zpad, int precision, int pointflag,
					 PrintfTarget *target);
static void dostr(const char *str, int slen, PrintfTarget *target);
static void dopr_outch(int c, PrintfTarget *target);
static void dopr_outchmulti(int c, int slen, PrintfTarget *target);
static int	adjust_sign(int is_negative, int forcesign, int *signvalue);
static int	compute_padlen(int minlen, int vallen, int leftjust);
static void leading_pad(int zpad, int signvalue, int *padlen,
						PrintfTarget *target);
static void trailing_pad(int padlen, PrintfTarget *target);

/*
 * If strchrnul exists (it's a glibc-ism), it's a good bit faster than the
 * equivalent manual loop.  If it doesn't exist, provide a replacement.
 *
 * Note: glibc declares this as returning "char *", but that would require
 * casting away const internally, so we don't follow that detail.
 */
#ifndef HAVE_STRCHRNUL

static inline const char *
strchrnul(const char *s, int c)
{
	while (*s != '\0' && *s != c)
		s++;
	return s;
}

#else

/*
 * glibc's <string.h> declares strchrnul only if _GNU_SOURCE is defined.
 * While we typically use that on glibc platforms, configure will set
 * HAVE_STRCHRNUL whether it's used or not.  Fill in the missing declaration
 * so that this file will compile cleanly with or without _GNU_SOURCE.
 */
#ifndef _GNU_SOURCE
extern char *strchrnul(const char *s, int c);
#endif

#endif							/* HAVE_STRCHRNUL */


/*
 * dopr(): the guts of *printf for all cases.
 */
static void
dopr(PrintfTarget *target, const char *format, va_list args)
{
	int			save_errno = errno;
	const char *first_pct = NULL;
	int			ch;
	bool		have_dollar;
	bool		have_star;
	bool		afterstar;
	int			accum;
	int			longlongflag;
	int			longflag;
	int			pointflag;
	int			leftjust;
	int			fieldwidth;
	int			precision;
	int			zpad;
	int			forcesign;
	int			fmtpos;
	int			cvalue;
	long long	numvalue;
	double		fvalue;
	char	   *strvalue;
<<<<<<< HEAD
	int			i;
	PrintfArgType argtypes[PG_NL_ARGMAX + 1];
=======
>>>>>>> 9e1c9f95
	PrintfArgValue argvalues[PG_NL_ARGMAX + 1];

	/*
	 * Initially, we suppose the format string does not use %n$.  The first
	 * time we come to a conversion spec that has that, we'll call
	 * find_arguments() to check for consistent use of %n$ and fill the
	 * argvalues array with the argument values in the correct order.
	 */
	have_dollar = false;

	while (*format != '\0')
	{
		/* Locate next conversion specifier */
		if (*format != '%')
		{
<<<<<<< HEAD
			case '-':
			case '+':
				goto nextch1;
			case '0':
			case '1':
			case '2':
			case '3':
			case '4':
			case '5':
			case '6':
			case '7':
			case '8':
			case '9':
				accum = accum * 10 + (ch - '0');
				goto nextch1;
			case '.':
				pointflag = 1;
				accum = 0;
				goto nextch1;
			case '*':
				if (afterstar)
					have_non_dollar = true;		/* multiple stars */
				afterstar = true;
				accum = 0;
				goto nextch1;
			case '$':
				have_dollar = true;
				if (accum <= 0 || accum > PG_NL_ARGMAX)
					goto bad_format;
				if (afterstar)
				{
					if (argtypes[accum] &&
						argtypes[accum] != ATYPE_INT)
						goto bad_format;
					argtypes[accum] = ATYPE_INT;
					last_dollar = Max(last_dollar, accum);
					afterstar = false;
				}
				else
					fmtpos = accum;
				accum = 0;
				goto nextch1;
			case 'l':
				if (longflag)
					longlongflag = 1;
				else
					longflag = 1;
				goto nextch1;
			case 'z':
#if SIZEOF_SIZE_T == 8
#ifdef HAVE_LONG_INT_64
				longflag = 1;
#elif defined(HAVE_LONG_LONG_INT_64)
				longlongflag = 1;
#else
#error "Don't know how to print 64bit integers"
#endif
#else
				/* assume size_t is same size as int */
#endif
				goto nextch1;
			case 'h':
			case '\'':
				/* ignore these */
				goto nextch1;
			case 'd':
			case 'i':
			case 'o':
			case 'u':
			case 'x':
			case 'X':
				if (fmtpos)
				{
					PrintfArgType atype;
=======
			/* Scan to next '%' or end of string */
			const char *next_pct = strchrnul(format + 1, '%');
>>>>>>> 9e1c9f95

			/* Dump literal data we just scanned over */
			dostr(format, next_pct - format, target);
			if (target->failed)
				break;

			if (*next_pct == '\0')
				break;
			format = next_pct;
		}

		/*
		 * Remember start of first conversion spec; if we find %n$, then it's
		 * sufficient for find_arguments() to start here, without rescanning
		 * earlier literal text.
		 */
		if (first_pct == NULL)
			first_pct = format;

		/* Process conversion spec starting at *format */
		format++;

		/* Fast path for conversion spec that is exactly %s */
		if (*format == 's')
		{
			format++;
			strvalue = va_arg(args, char *);
			Assert(strvalue != NULL);
			dostr(strvalue, strlen(strvalue), target);
			if (target->failed)
				break;
			continue;
		}

		fieldwidth = precision = zpad = leftjust = forcesign = 0;
		longflag = longlongflag = pointflag = 0;
		fmtpos = accum = 0;
		have_star = afterstar = false;
nextch2:
		ch = *format++;
		switch (ch)
		{
			case '-':
				leftjust = 1;
				goto nextch2;
			case '+':
				forcesign = 1;
				goto nextch2;
			case '0':
				/* set zero padding if no nonzero digits yet */
				if (accum == 0 && !pointflag)
					zpad = '0';
				/* FALL THRU */
			case '1':
			case '2':
			case '3':
			case '4':
			case '5':
			case '6':
			case '7':
			case '8':
			case '9':
				accum = accum * 10 + (ch - '0');
				goto nextch2;
			case '.':
				if (have_star)
					have_star = false;
				else
					fieldwidth = accum;
				pointflag = 1;
				accum = 0;
				goto nextch2;
			case '*':
				if (have_dollar)
				{
					/*
					 * We'll process value after reading n$.  Note it's OK to
					 * assume have_dollar is set correctly, because in a valid
					 * format string the initial % must have had n$ if * does.
					 */
					afterstar = true;
				}
				else
				{
					/* fetch and process value now */
					int			starval = va_arg(args, int);

					if (pointflag)
					{
						precision = starval;
						if (precision < 0)
						{
							precision = 0;
							pointflag = 0;
						}
					}
					else
					{
						fieldwidth = starval;
						if (fieldwidth < 0)
						{
							leftjust = 1;
							fieldwidth = -fieldwidth;
						}
					}
				}
				have_star = true;
				accum = 0;
				goto nextch2;
			case '$':
				/* First dollar sign? */
				if (!have_dollar)
				{
					/* Yup, so examine all conversion specs in format */
					if (!find_arguments(first_pct, args, argvalues))
						goto bad_format;
					have_dollar = true;
				}
				if (afterstar)
				{
					/* fetch and process star value */
					int			starval = argvalues[accum].i;

					if (pointflag)
					{
						precision = starval;
						if (precision < 0)
						{
							precision = 0;
							pointflag = 0;
						}
					}
					else
					{
						fieldwidth = starval;
						if (fieldwidth < 0)
						{
							leftjust = 1;
							fieldwidth = -fieldwidth;
						}
					}
					afterstar = false;
				}
				else
					fmtpos = accum;
				accum = 0;
				goto nextch2;
			case 'l':
				if (longflag)
					longlongflag = 1;
				else
					longflag = 1;
				goto nextch2;
			case 'z':
#if SIZEOF_SIZE_T == 8
#ifdef HAVE_LONG_INT_64
				longflag = 1;
#elif defined(HAVE_LONG_LONG_INT_64)
				longlongflag = 1;
#else
#error "Don't know how to print 64bit integers"
#endif
#else
				/* assume size_t is same size as int */
#endif
				goto nextch2;
			case 'h':
			case '\'':
				/* ignore these */
				goto nextch2;
			case 'd':
			case 'i':
				if (!have_star)
				{
					if (pointflag)
						precision = accum;
					else
						fieldwidth = accum;
				}
				if (have_dollar)
				{
					if (longlongflag)
						numvalue = argvalues[fmtpos].ll;
					else if (longflag)
						numvalue = argvalues[fmtpos].l;
					else
						numvalue = argvalues[fmtpos].i;
				}
				else
				{
					if (longlongflag)
						numvalue = va_arg(args, long long);
					else if (longflag)
						numvalue = va_arg(args, long);
					else
						numvalue = va_arg(args, int);
				}
				fmtint(numvalue, ch, forcesign, leftjust, fieldwidth, zpad,
					   precision, pointflag, target);
				break;
			case 'o':
			case 'u':
			case 'x':
			case 'X':
				if (!have_star)
				{
					if (pointflag)
						precision = accum;
					else
						fieldwidth = accum;
				}
				if (have_dollar)
				{
					if (longlongflag)
						numvalue = (unsigned long long) argvalues[fmtpos].ll;
					else if (longflag)
						numvalue = (unsigned long) argvalues[fmtpos].l;
					else
						numvalue = (unsigned int) argvalues[fmtpos].i;
				}
				else
				{
					if (longlongflag)
						numvalue = (unsigned long long) va_arg(args, long long);
					else if (longflag)
						numvalue = (unsigned long) va_arg(args, long);
					else
						numvalue = (unsigned int) va_arg(args, int);
				}
				fmtint(numvalue, ch, forcesign, leftjust, fieldwidth, zpad,
					   precision, pointflag, target);
				break;
			case 'c':
				if (!have_star)
				{
					if (pointflag)
						precision = accum;
					else
						fieldwidth = accum;
				}
				if (have_dollar)
					cvalue = (unsigned char) argvalues[fmtpos].i;
				else
					cvalue = (unsigned char) va_arg(args, int);
				fmtchar(cvalue, leftjust, fieldwidth, target);
				break;
			case 's':
				if (!have_star)
				{
					if (pointflag)
						precision = accum;
					else
						fieldwidth = accum;
				}
				if (have_dollar)
					strvalue = argvalues[fmtpos].cptr;
				else
					strvalue = va_arg(args, char *);
				/* Whine if someone tries to print a NULL string */
				Assert(strvalue != NULL);
				fmtstr(strvalue, leftjust, fieldwidth, precision, pointflag,
					   target);
				break;
			case 'p':
				/* fieldwidth/leftjust are ignored ... */
				if (have_dollar)
					strvalue = argvalues[fmtpos].cptr;
				else
					strvalue = va_arg(args, char *);
				fmtptr((void *) strvalue, target);
				break;
			case 'e':
			case 'E':
			case 'f':
			case 'g':
			case 'G':
				if (!have_star)
				{
					if (pointflag)
						precision = accum;
					else
						fieldwidth = accum;
				}
				if (have_dollar)
					fvalue = argvalues[fmtpos].d;
				else
					fvalue = va_arg(args, double);
				fmtfloat(fvalue, ch, forcesign, leftjust,
						 fieldwidth, zpad,
						 precision, pointflag,
						 target);
				break;
			case 'm':
				{
					char		errbuf[PG_STRERROR_R_BUFLEN];
					const char *errm = strerror_r(save_errno,
												  errbuf, sizeof(errbuf));

					dostr(errm, strlen(errm), target);
				}
				break;
			case '%':
				dopr_outch('%', target);
				break;
			default:

				/*
				 * Anything else --- in particular, '\0' indicating end of
				 * format string --- is bogus.
				 */
				goto bad_format;
		}

		/* Check for failure after each conversion spec */
		if (target->failed)
			break;
	}

	return;

bad_format:
	errno = EINVAL;
	target->failed = true;
}

/*
 * find_arguments(): sort out the arguments for a format spec with %n$
 *
 * If format is valid, return true and fill argvalues[i] with the value
 * for the conversion spec that has %i$ or *i$.  Else return false.
 */
static bool
find_arguments(const char *format, va_list args,
			   PrintfArgValue *argvalues)
{
	int			ch;
	bool		afterstar;
	int			accum;
	int			longlongflag;
	int			longflag;
	int			fmtpos;
	int			i;
	int			last_dollar;
	PrintfArgType argtypes[PG_NL_ARGMAX + 1];

	/* Initialize to "no dollar arguments known" */
	last_dollar = 0;
	MemSet(argtypes, 0, sizeof(argtypes));

	/*
	 * This loop must accept the same format strings as the one in dopr().
	 * However, we don't need to analyze them to the same level of detail.
	 *
	 * Since we're only called if there's a dollar-type spec somewhere, we can
	 * fail immediately if we find a non-dollar spec.  Per the C99 standard,
	 * all argument references in the format string must be one or the other.
	 */
	while (*format != '\0')
	{
		/* Locate next conversion specifier */
		if (*format != '%')
		{
			/* Unlike dopr, we can just quit if there's no more specifiers */
			format = strchr(format + 1, '%');
			if (format == NULL)
				break;
		}

		/* Process conversion spec starting at *format */
		format++;
		longflag = longlongflag = 0;
		fmtpos = accum = 0;
		afterstar = false;
nextch1:
		ch = *format++;
		switch (ch)
		{
			case '-':
			case '+':
				goto nextch1;
			case '0':
			case '1':
			case '2':
			case '3':
			case '4':
			case '5':
			case '6':
			case '7':
			case '8':
			case '9':
				accum = accum * 10 + (ch - '0');
				goto nextch1;
			case '.':
				accum = 0;
				goto nextch1;
			case '*':
				if (afterstar)
					return false;	/* previous star missing dollar */
				afterstar = true;
				accum = 0;
				goto nextch1;
			case '$':
				if (accum <= 0 || accum > PG_NL_ARGMAX)
					return false;
				if (afterstar)
				{
					if (argtypes[accum] &&
						argtypes[accum] != ATYPE_INT)
						return false;
					argtypes[accum] = ATYPE_INT;
					last_dollar = Max(last_dollar, accum);
					afterstar = false;
				}
				else
					fmtpos = accum;
				accum = 0;
				goto nextch1;
			case 'l':
				if (longflag)
					longlongflag = 1;
				else
					longflag = 1;
				goto nextch1;
			case 'z':
#if SIZEOF_SIZE_T == 8
#ifdef HAVE_LONG_INT_64
				longflag = 1;
#elif defined(HAVE_LONG_LONG_INT_64)
				longlongflag = 1;
#else
#error "Don't know how to print 64bit integers"
#endif
#else
				/* assume size_t is same size as int */
#endif
				goto nextch1;
			case 'h':
			case '\'':
				/* ignore these */
				goto nextch1;
			case 'd':
			case 'i':
			case 'o':
			case 'u':
			case 'x':
			case 'X':
				if (fmtpos)
				{
					PrintfArgType atype;

					if (longlongflag)
						atype = ATYPE_LONGLONG;
					else if (longflag)
						atype = ATYPE_LONG;
					else
						atype = ATYPE_INT;
					if (argtypes[fmtpos] &&
						argtypes[fmtpos] != atype)
						return false;
					argtypes[fmtpos] = atype;
					last_dollar = Max(last_dollar, fmtpos);
				}
				else
					return false;	/* non-dollar conversion spec */
				break;
			case 'c':
				if (fmtpos)
				{
					if (argtypes[fmtpos] &&
						argtypes[fmtpos] != ATYPE_INT)
						return false;
					argtypes[fmtpos] = ATYPE_INT;
					last_dollar = Max(last_dollar, fmtpos);
				}
				else
					return false;	/* non-dollar conversion spec */
				break;
			case 's':
			case 'p':
				if (fmtpos)
				{
					if (argtypes[fmtpos] &&
						argtypes[fmtpos] != ATYPE_CHARPTR)
						return false;
					argtypes[fmtpos] = ATYPE_CHARPTR;
					last_dollar = Max(last_dollar, fmtpos);
				}
				else
					return false;	/* non-dollar conversion spec */
				break;
			case 'e':
			case 'E':
			case 'f':
			case 'g':
			case 'G':
				if (fmtpos)
				{
					if (argtypes[fmtpos] &&
						argtypes[fmtpos] != ATYPE_DOUBLE)
						return false;
					argtypes[fmtpos] = ATYPE_DOUBLE;
					last_dollar = Max(last_dollar, fmtpos);
				}
				else
					return false;	/* non-dollar conversion spec */
				break;
			case 'm':
			case '%':
				break;
			default:
				return false;	/* bogus format string */
		}

		/*
		 * If we finish the spec with afterstar still set, there's a
		 * non-dollar star in there.
		 */
		if (afterstar)
			return false;		/* non-dollar conversion spec */
	}

	/*
	 * Format appears valid so far, so collect the arguments in physical
	 * order.  (Since we rejected any non-dollar specs that would have
	 * collected arguments, we know that dopr() hasn't collected any yet.)
	 */
	for (i = 1; i <= last_dollar; i++)
	{
		switch (argtypes[i])
		{
			case ATYPE_NONE:
				return false;
			case ATYPE_INT:
				argvalues[i].i = va_arg(args, int);
				break;
			case ATYPE_LONG:
				argvalues[i].l = va_arg(args, long);
				break;
			case ATYPE_LONGLONG:
				argvalues[i].ll = va_arg(args, long long);
				break;
			case ATYPE_DOUBLE:
				argvalues[i].d = va_arg(args, double);
				break;
			case ATYPE_CHARPTR:
				argvalues[i].cptr = va_arg(args, char *);
				break;
		}
	}

	return true;
}

static void
fmtstr(const char *value, int leftjust, int minlen, int maxwidth,
	   int pointflag, PrintfTarget *target)
{
	int			padlen,
				vallen;			/* amount to pad */

	/*
	 * If a maxwidth (precision) is specified, we must not fetch more bytes
	 * than that.
	 */
	if (pointflag)
		vallen = strnlen(value, maxwidth);
	else
		vallen = strlen(value);

	padlen = compute_padlen(minlen, vallen, leftjust);

	if (padlen > 0)
	{
		dopr_outchmulti(' ', padlen, target);
		padlen = 0;
	}

	dostr(value, vallen, target);

	trailing_pad(padlen, target);
}

static void
fmtptr(void *value, PrintfTarget *target)
{
	int			vallen;
	char		convert[64];

	/* we rely on regular C library's sprintf to do the basic conversion */
	vallen = sprintf(convert, "%p", value);
	if (vallen < 0)
		target->failed = true;
	else
		dostr(convert, vallen, target);
}

static void
fmtint(long long value, char type, int forcesign, int leftjust,
	   int minlen, int zpad, int precision, int pointflag,
	   PrintfTarget *target)
{
	unsigned long long base;
	unsigned long long uvalue;
	int			dosign;
	const char *cvt = "0123456789abcdef";
	int			signvalue = 0;
	char		convert[64];
	int			vallen = 0;
	int			padlen;			/* amount to pad */
	int			zeropad;		/* extra leading zeroes */

	switch (type)
	{
		case 'd':
		case 'i':
			base = 10;
			dosign = 1;
			break;
		case 'o':
			base = 8;
			dosign = 0;
			break;
		case 'u':
			base = 10;
			dosign = 0;
			break;
		case 'x':
			base = 16;
			dosign = 0;
			break;
		case 'X':
			cvt = "0123456789ABCDEF";
			base = 16;
			dosign = 0;
			break;
		default:
			return;				/* keep compiler quiet */
	}

	/* disable MSVC warning about applying unary minus to an unsigned value */
#if _MSC_VER
#pragma warning(push)
#pragma warning(disable: 4146)
#endif
	/* Handle +/- */
	if (dosign && adjust_sign((value < 0), forcesign, &signvalue))
		uvalue = -(unsigned long long) value;
	else
		uvalue = (unsigned long long) value;
#if _MSC_VER
#pragma warning(pop)
#endif

	/*
	 * SUS: the result of converting 0 with an explicit precision of 0 is no
	 * characters
	 */
	if (value == 0 && pointflag && precision == 0)
		vallen = 0;
	else
	{
		/* make integer string */
		do
		{
			convert[sizeof(convert) - (++vallen)] = cvt[uvalue % base];
			uvalue = uvalue / base;
		} while (uvalue);
	}

	zeropad = Max(0, precision - vallen);

	padlen = compute_padlen(minlen, vallen + zeropad, leftjust);

	leading_pad(zpad, signvalue, &padlen, target);

	if (zeropad > 0)
		dopr_outchmulti('0', zeropad, target);

	dostr(convert + sizeof(convert) - vallen, vallen, target);

	trailing_pad(padlen, target);
}

static void
fmtchar(int value, int leftjust, int minlen, PrintfTarget *target)
{
	int			padlen;			/* amount to pad */

	padlen = compute_padlen(minlen, 1, leftjust);

	if (padlen > 0)
	{
		dopr_outchmulti(' ', padlen, target);
		padlen = 0;
	}

	dopr_outch(value, target);

	trailing_pad(padlen, target);
}

static void
fmtfloat(double value, char type, int forcesign, int leftjust,
		 int minlen, int zpad, int precision, int pointflag,
		 PrintfTarget *target)
{
	int			signvalue = 0;
	int			prec;
	int			vallen;
	char		fmt[8];
	char		convert[1024];
	int			zeropadlen = 0; /* amount to pad with zeroes */
	int			padlen;			/* amount to pad with spaces */

	/*
	 * We rely on the regular C library's sprintf to do the basic conversion,
	 * then handle padding considerations here.
	 *
	 * The dynamic range of "double" is about 1E+-308 for IEEE math, and not
	 * too wildly more than that with other hardware.  In "f" format, sprintf
	 * could therefore generate at most 308 characters to the left of the
	 * decimal point; while we need to allow the precision to get as high as
	 * 308+17 to ensure that we don't truncate significant digits from very
	 * small values.  To handle both these extremes, we use a buffer of 1024
	 * bytes and limit requested precision to 350 digits; this should prevent
	 * buffer overrun even with non-IEEE math.  If the original precision
	 * request was more than 350, separately pad with zeroes.
	 *
	 * We handle infinities and NaNs specially to ensure platform-independent
	 * output.
	 */
	if (precision < 0)			/* cover possible overflow of "accum" */
		precision = 0;
	prec = Min(precision, 350);

	if (isnan(value))
	{
		strcpy(convert, "NaN");
		vallen = 3;
		/* no zero padding, regardless of precision spec */
	}
	else
	{
		/*
		 * Handle sign (NaNs have no sign, so we don't do this in the case
		 * above).  "value < 0.0" will not be true for IEEE minus zero, so we
		 * detect that by looking for the case where value equals 0.0
		 * according to == but not according to memcmp.
		 */
		static const double dzero = 0.0;

		if (adjust_sign((value < 0.0 ||
						 (value == 0.0 &&
						  memcmp(&value, &dzero, sizeof(double)) != 0)),
						forcesign, &signvalue))
			value = -value;

		if (isinf(value))
		{
			strcpy(convert, "Infinity");
			vallen = 8;
			/* no zero padding, regardless of precision spec */
		}
		else if (pointflag)
		{
			zeropadlen = precision - prec;
			fmt[0] = '%';
			fmt[1] = '.';
			fmt[2] = '*';
			fmt[3] = type;
			fmt[4] = '\0';
			vallen = sprintf(convert, fmt, prec, value);
		}
		else
		{
			fmt[0] = '%';
			fmt[1] = type;
			fmt[2] = '\0';
			vallen = sprintf(convert, fmt, value);
		}
		if (vallen < 0)
			goto fail;

		/*
		 * Windows, alone among our supported platforms, likes to emit
		 * three-digit exponent fields even when two digits would do.  Hack
		 * such results to look like the way everyone else does it.
		 */
#ifdef WIN32
		if (vallen >= 6 &&
			convert[vallen - 5] == 'e' &&
			convert[vallen - 3] == '0')
		{
			convert[vallen - 3] = convert[vallen - 2];
			convert[vallen - 2] = convert[vallen - 1];
			vallen--;
		}
#endif
	}

	padlen = compute_padlen(minlen, vallen + zeropadlen, leftjust);

	leading_pad(zpad, signvalue, &padlen, target);

	if (zeropadlen > 0)
	{
		/* If 'e' or 'E' format, inject zeroes before the exponent */
		char	   *epos = strrchr(convert, 'e');

		if (!epos)
			epos = strrchr(convert, 'E');
		if (epos)
		{
			/* pad before exponent */
			dostr(convert, epos - convert, target);
			if (zeropadlen > 0)
				dopr_outchmulti('0', zeropadlen, target);
			dostr(epos, vallen - (epos - convert), target);
		}
		else
		{
			/* no exponent, pad after the digits */
			dostr(convert, vallen, target);
			if (zeropadlen > 0)
				dopr_outchmulti('0', zeropadlen, target);
		}
	}
	else
	{
		/* no zero padding, just emit the number as-is */
		dostr(convert, vallen, target);
	}

	trailing_pad(padlen, target);
	return;

fail:
	target->failed = true;
}

/*
 * Nonstandard entry point to print a double value efficiently.
 *
 * This is approximately equivalent to strfromd(), but has an API more
 * adapted to what float8out() wants.  The behavior is like snprintf()
 * with a format of "%.ng", where n is the specified precision.
 * However, the target buffer must be nonempty (i.e. count > 0), and
 * the precision is silently bounded to a sane range.
 */
int
pg_strfromd(char *str, size_t count, int precision, double value)
{
	PrintfTarget target;
	int			signvalue = 0;
	int			vallen;
	char		fmt[8];
	char		convert[64];

	/* Set up the target like pg_snprintf, but require nonempty buffer */
	Assert(count > 0);
	target.bufstart = target.bufptr = str;
	target.bufend = str + count - 1;
	target.stream = NULL;
	target.nchars = 0;
	target.failed = false;

	/*
	 * We bound precision to a reasonable range; the combination of this and
	 * the knowledge that we're using "g" format without padding allows the
	 * convert[] buffer to be reasonably small.
	 */
	if (precision < 1)
		precision = 1;
	else if (precision > 32)
		precision = 32;

	/*
	 * The rest is just an inlined version of the fmtfloat() logic above,
	 * simplified using the knowledge that no padding is wanted.
	 */
	if (isnan(value))
	{
		strcpy(convert, "NaN");
		vallen = 3;
	}
	else
	{
		static const double dzero = 0.0;

		if (value < 0.0 ||
			(value == 0.0 &&
			 memcmp(&value, &dzero, sizeof(double)) != 0))
		{
			signvalue = '-';
			value = -value;
		}

		if (isinf(value))
		{
			strcpy(convert, "Infinity");
			vallen = 8;
		}
		else
		{
			fmt[0] = '%';
			fmt[1] = '.';
			fmt[2] = '*';
			fmt[3] = 'g';
			fmt[4] = '\0';
			vallen = sprintf(convert, fmt, precision, value);
			if (vallen < 0)
			{
				target.failed = true;
				goto fail;
			}

#ifdef WIN32
			if (vallen >= 6 &&
				convert[vallen - 5] == 'e' &&
				convert[vallen - 3] == '0')
			{
				convert[vallen - 3] = convert[vallen - 2];
				convert[vallen - 2] = convert[vallen - 1];
				vallen--;
			}
#endif
		}
	}

	if (signvalue)
		dopr_outch(signvalue, &target);

	dostr(convert, vallen, &target);

fail:
	*(target.bufptr) = '\0';
	return target.failed ? -1 : (target.bufptr - target.bufstart
								 + target.nchars);
}


static void
dostr(const char *str, int slen, PrintfTarget *target)
{
	/* fast path for common case of slen == 1 */
	if (slen == 1)
	{
		dopr_outch(*str, target);
		return;
	}

	while (slen > 0)
	{
		int			avail;

		if (target->bufend != NULL)
			avail = target->bufend - target->bufptr;
		else
			avail = slen;
		if (avail <= 0)
		{
			/* buffer full, can we dump to stream? */
			if (target->stream == NULL)
			{
				target->nchars += slen; /* no, lose the data */
				return;
			}
			flushbuffer(target);
			continue;
		}
		avail = Min(avail, slen);
		memmove(target->bufptr, str, avail);
		target->bufptr += avail;
		str += avail;
		slen -= avail;
	}
}

static void
dopr_outch(int c, PrintfTarget *target)
{
	if (target->bufend != NULL && target->bufptr >= target->bufend)
	{
		/* buffer full, can we dump to stream? */
		if (target->stream == NULL)
		{
			target->nchars++;	/* no, lose the data */
			return;
		}
		flushbuffer(target);
	}
	*(target->bufptr++) = c;
}

static void
dopr_outchmulti(int c, int slen, PrintfTarget *target)
{
	/* fast path for common case of slen == 1 */
	if (slen == 1)
	{
		dopr_outch(c, target);
		return;
	}

	while (slen > 0)
	{
		int			avail;

		if (target->bufend != NULL)
			avail = target->bufend - target->bufptr;
		else
			avail = slen;
		if (avail <= 0)
		{
			/* buffer full, can we dump to stream? */
			if (target->stream == NULL)
			{
				target->nchars += slen; /* no, lose the data */
				return;
			}
			flushbuffer(target);
			continue;
		}
		avail = Min(avail, slen);
		memset(target->bufptr, c, avail);
		target->bufptr += avail;
		slen -= avail;
	}
}


static int
adjust_sign(int is_negative, int forcesign, int *signvalue)
{
	if (is_negative)
	{
		*signvalue = '-';
		return true;
	}
	else if (forcesign)
		*signvalue = '+';
	return false;
}


static int
compute_padlen(int minlen, int vallen, int leftjust)
{
	int			padlen;

	padlen = minlen - vallen;
	if (padlen < 0)
		padlen = 0;
	if (leftjust)
		padlen = -padlen;
	return padlen;
}


static void
leading_pad(int zpad, int signvalue, int *padlen, PrintfTarget *target)
{
	int			maxpad;

	if (*padlen > 0 && zpad)
	{
		if (signvalue)
		{
			dopr_outch(signvalue, target);
			--(*padlen);
			signvalue = 0;
		}
		if (*padlen > 0)
		{
			dopr_outchmulti(zpad, *padlen, target);
			*padlen = 0;
		}
	}
	maxpad = (signvalue != 0);
	if (*padlen > maxpad)
	{
		dopr_outchmulti(' ', *padlen - maxpad, target);
		*padlen = maxpad;
	}
	if (signvalue)
	{
		dopr_outch(signvalue, target);
		if (*padlen > 0)
			--(*padlen);
		else if (*padlen < 0)
			++(*padlen);
	}
}


static void
trailing_pad(int padlen, PrintfTarget *target)
{
	if (padlen < 0)
		dopr_outchmulti(' ', -padlen, target);
}<|MERGE_RESOLUTION|>--- conflicted
+++ resolved
@@ -2,11 +2,7 @@
  * Copyright (c) 1983, 1995, 1996 Eric P. Allman
  * Copyright (c) 1988, 1993
  *	The Regents of the University of California.  All rights reserved.
-<<<<<<< HEAD
- * Portions Copyright (c) 1996-2018, PostgreSQL Global Development Group
-=======
  * Portions Copyright (c) 1996-2019, PostgreSQL Global Development Group
->>>>>>> 9e1c9f95
  *
  * Redistribution and use in source and binary forms, with or without
  * modification, are permitted provided that the following conditions
@@ -399,11 +395,6 @@
 	long long	numvalue;
 	double		fvalue;
 	char	   *strvalue;
-<<<<<<< HEAD
-	int			i;
-	PrintfArgType argtypes[PG_NL_ARGMAX + 1];
-=======
->>>>>>> 9e1c9f95
 	PrintfArgValue argvalues[PG_NL_ARGMAX + 1];
 
 	/*
@@ -419,7 +410,385 @@
 		/* Locate next conversion specifier */
 		if (*format != '%')
 		{
-<<<<<<< HEAD
+			/* Scan to next '%' or end of string */
+			const char *next_pct = strchrnul(format + 1, '%');
+
+			/* Dump literal data we just scanned over */
+			dostr(format, next_pct - format, target);
+			if (target->failed)
+				break;
+
+			if (*next_pct == '\0')
+				break;
+			format = next_pct;
+		}
+
+		/*
+		 * Remember start of first conversion spec; if we find %n$, then it's
+		 * sufficient for find_arguments() to start here, without rescanning
+		 * earlier literal text.
+		 */
+		if (first_pct == NULL)
+			first_pct = format;
+
+		/* Process conversion spec starting at *format */
+		format++;
+
+		/* Fast path for conversion spec that is exactly %s */
+		if (*format == 's')
+		{
+			format++;
+			strvalue = va_arg(args, char *);
+			Assert(strvalue != NULL);
+			dostr(strvalue, strlen(strvalue), target);
+			if (target->failed)
+				break;
+			continue;
+		}
+
+		fieldwidth = precision = zpad = leftjust = forcesign = 0;
+		longflag = longlongflag = pointflag = 0;
+		fmtpos = accum = 0;
+		have_star = afterstar = false;
+nextch2:
+		ch = *format++;
+		switch (ch)
+		{
+			case '-':
+				leftjust = 1;
+				goto nextch2;
+			case '+':
+				forcesign = 1;
+				goto nextch2;
+			case '0':
+				/* set zero padding if no nonzero digits yet */
+				if (accum == 0 && !pointflag)
+					zpad = '0';
+				/* FALL THRU */
+			case '1':
+			case '2':
+			case '3':
+			case '4':
+			case '5':
+			case '6':
+			case '7':
+			case '8':
+			case '9':
+				accum = accum * 10 + (ch - '0');
+				goto nextch2;
+			case '.':
+				if (have_star)
+					have_star = false;
+				else
+					fieldwidth = accum;
+				pointflag = 1;
+				accum = 0;
+				goto nextch2;
+			case '*':
+				if (have_dollar)
+				{
+					/*
+					 * We'll process value after reading n$.  Note it's OK to
+					 * assume have_dollar is set correctly, because in a valid
+					 * format string the initial % must have had n$ if * does.
+					 */
+					afterstar = true;
+				}
+				else
+				{
+					/* fetch and process value now */
+					int			starval = va_arg(args, int);
+
+					if (pointflag)
+					{
+						precision = starval;
+						if (precision < 0)
+						{
+							precision = 0;
+							pointflag = 0;
+						}
+					}
+					else
+					{
+						fieldwidth = starval;
+						if (fieldwidth < 0)
+						{
+							leftjust = 1;
+							fieldwidth = -fieldwidth;
+						}
+					}
+				}
+				have_star = true;
+				accum = 0;
+				goto nextch2;
+			case '$':
+				/* First dollar sign? */
+				if (!have_dollar)
+				{
+					/* Yup, so examine all conversion specs in format */
+					if (!find_arguments(first_pct, args, argvalues))
+						goto bad_format;
+					have_dollar = true;
+				}
+				if (afterstar)
+				{
+					/* fetch and process star value */
+					int			starval = argvalues[accum].i;
+
+					if (pointflag)
+					{
+						precision = starval;
+						if (precision < 0)
+						{
+							precision = 0;
+							pointflag = 0;
+						}
+					}
+					else
+					{
+						fieldwidth = starval;
+						if (fieldwidth < 0)
+						{
+							leftjust = 1;
+							fieldwidth = -fieldwidth;
+						}
+					}
+					afterstar = false;
+				}
+				else
+					fmtpos = accum;
+				accum = 0;
+				goto nextch2;
+			case 'l':
+				if (longflag)
+					longlongflag = 1;
+				else
+					longflag = 1;
+				goto nextch2;
+			case 'z':
+#if SIZEOF_SIZE_T == 8
+#ifdef HAVE_LONG_INT_64
+				longflag = 1;
+#elif defined(HAVE_LONG_LONG_INT_64)
+				longlongflag = 1;
+#else
+#error "Don't know how to print 64bit integers"
+#endif
+#else
+				/* assume size_t is same size as int */
+#endif
+				goto nextch2;
+			case 'h':
+			case '\'':
+				/* ignore these */
+				goto nextch2;
+			case 'd':
+			case 'i':
+				if (!have_star)
+				{
+					if (pointflag)
+						precision = accum;
+					else
+						fieldwidth = accum;
+				}
+				if (have_dollar)
+				{
+					if (longlongflag)
+						numvalue = argvalues[fmtpos].ll;
+					else if (longflag)
+						numvalue = argvalues[fmtpos].l;
+					else
+						numvalue = argvalues[fmtpos].i;
+				}
+				else
+				{
+					if (longlongflag)
+						numvalue = va_arg(args, long long);
+					else if (longflag)
+						numvalue = va_arg(args, long);
+					else
+						numvalue = va_arg(args, int);
+				}
+				fmtint(numvalue, ch, forcesign, leftjust, fieldwidth, zpad,
+					   precision, pointflag, target);
+				break;
+			case 'o':
+			case 'u':
+			case 'x':
+			case 'X':
+				if (!have_star)
+				{
+					if (pointflag)
+						precision = accum;
+					else
+						fieldwidth = accum;
+				}
+				if (have_dollar)
+				{
+					if (longlongflag)
+						numvalue = (unsigned long long) argvalues[fmtpos].ll;
+					else if (longflag)
+						numvalue = (unsigned long) argvalues[fmtpos].l;
+					else
+						numvalue = (unsigned int) argvalues[fmtpos].i;
+				}
+				else
+				{
+					if (longlongflag)
+						numvalue = (unsigned long long) va_arg(args, long long);
+					else if (longflag)
+						numvalue = (unsigned long) va_arg(args, long);
+					else
+						numvalue = (unsigned int) va_arg(args, int);
+				}
+				fmtint(numvalue, ch, forcesign, leftjust, fieldwidth, zpad,
+					   precision, pointflag, target);
+				break;
+			case 'c':
+				if (!have_star)
+				{
+					if (pointflag)
+						precision = accum;
+					else
+						fieldwidth = accum;
+				}
+				if (have_dollar)
+					cvalue = (unsigned char) argvalues[fmtpos].i;
+				else
+					cvalue = (unsigned char) va_arg(args, int);
+				fmtchar(cvalue, leftjust, fieldwidth, target);
+				break;
+			case 's':
+				if (!have_star)
+				{
+					if (pointflag)
+						precision = accum;
+					else
+						fieldwidth = accum;
+				}
+				if (have_dollar)
+					strvalue = argvalues[fmtpos].cptr;
+				else
+					strvalue = va_arg(args, char *);
+				/* Whine if someone tries to print a NULL string */
+				Assert(strvalue != NULL);
+				fmtstr(strvalue, leftjust, fieldwidth, precision, pointflag,
+					   target);
+				break;
+			case 'p':
+				/* fieldwidth/leftjust are ignored ... */
+				if (have_dollar)
+					strvalue = argvalues[fmtpos].cptr;
+				else
+					strvalue = va_arg(args, char *);
+				fmtptr((void *) strvalue, target);
+				break;
+			case 'e':
+			case 'E':
+			case 'f':
+			case 'g':
+			case 'G':
+				if (!have_star)
+				{
+					if (pointflag)
+						precision = accum;
+					else
+						fieldwidth = accum;
+				}
+				if (have_dollar)
+					fvalue = argvalues[fmtpos].d;
+				else
+					fvalue = va_arg(args, double);
+				fmtfloat(fvalue, ch, forcesign, leftjust,
+						 fieldwidth, zpad,
+						 precision, pointflag,
+						 target);
+				break;
+			case 'm':
+				{
+					char		errbuf[PG_STRERROR_R_BUFLEN];
+					const char *errm = strerror_r(save_errno,
+												  errbuf, sizeof(errbuf));
+
+					dostr(errm, strlen(errm), target);
+				}
+				break;
+			case '%':
+				dopr_outch('%', target);
+				break;
+			default:
+
+				/*
+				 * Anything else --- in particular, '\0' indicating end of
+				 * format string --- is bogus.
+				 */
+				goto bad_format;
+		}
+
+		/* Check for failure after each conversion spec */
+		if (target->failed)
+			break;
+	}
+
+	return;
+
+bad_format:
+	errno = EINVAL;
+	target->failed = true;
+}
+
+/*
+ * find_arguments(): sort out the arguments for a format spec with %n$
+ *
+ * If format is valid, return true and fill argvalues[i] with the value
+ * for the conversion spec that has %i$ or *i$.  Else return false.
+ */
+static bool
+find_arguments(const char *format, va_list args,
+			   PrintfArgValue *argvalues)
+{
+	int			ch;
+	bool		afterstar;
+	int			accum;
+	int			longlongflag;
+	int			longflag;
+	int			fmtpos;
+	int			i;
+	int			last_dollar;
+	PrintfArgType argtypes[PG_NL_ARGMAX + 1];
+
+	/* Initialize to "no dollar arguments known" */
+	last_dollar = 0;
+	MemSet(argtypes, 0, sizeof(argtypes));
+
+	/*
+	 * This loop must accept the same format strings as the one in dopr().
+	 * However, we don't need to analyze them to the same level of detail.
+	 *
+	 * Since we're only called if there's a dollar-type spec somewhere, we can
+	 * fail immediately if we find a non-dollar spec.  Per the C99 standard,
+	 * all argument references in the format string must be one or the other.
+	 */
+	while (*format != '\0')
+	{
+		/* Locate next conversion specifier */
+		if (*format != '%')
+		{
+			/* Unlike dopr, we can just quit if there's no more specifiers */
+			format = strchr(format + 1, '%');
+			if (format == NULL)
+				break;
+		}
+
+		/* Process conversion spec starting at *format */
+		format++;
+		longflag = longlongflag = 0;
+		fmtpos = accum = 0;
+		afterstar = false;
+nextch1:
+		ch = *format++;
+		switch (ch)
+		{
 			case '-':
 			case '+':
 				goto nextch1;
@@ -436,24 +805,22 @@
 				accum = accum * 10 + (ch - '0');
 				goto nextch1;
 			case '.':
-				pointflag = 1;
 				accum = 0;
 				goto nextch1;
 			case '*':
 				if (afterstar)
-					have_non_dollar = true;		/* multiple stars */
+					return false;	/* previous star missing dollar */
 				afterstar = true;
 				accum = 0;
 				goto nextch1;
 			case '$':
-				have_dollar = true;
 				if (accum <= 0 || accum > PG_NL_ARGMAX)
-					goto bad_format;
+					return false;
 				if (afterstar)
 				{
 					if (argtypes[accum] &&
 						argtypes[accum] != ATYPE_INT)
-						goto bad_format;
+						return false;
 					argtypes[accum] = ATYPE_INT;
 					last_dollar = Max(last_dollar, accum);
 					afterstar = false;
@@ -494,459 +861,6 @@
 				if (fmtpos)
 				{
 					PrintfArgType atype;
-=======
-			/* Scan to next '%' or end of string */
-			const char *next_pct = strchrnul(format + 1, '%');
->>>>>>> 9e1c9f95
-
-			/* Dump literal data we just scanned over */
-			dostr(format, next_pct - format, target);
-			if (target->failed)
-				break;
-
-			if (*next_pct == '\0')
-				break;
-			format = next_pct;
-		}
-
-		/*
-		 * Remember start of first conversion spec; if we find %n$, then it's
-		 * sufficient for find_arguments() to start here, without rescanning
-		 * earlier literal text.
-		 */
-		if (first_pct == NULL)
-			first_pct = format;
-
-		/* Process conversion spec starting at *format */
-		format++;
-
-		/* Fast path for conversion spec that is exactly %s */
-		if (*format == 's')
-		{
-			format++;
-			strvalue = va_arg(args, char *);
-			Assert(strvalue != NULL);
-			dostr(strvalue, strlen(strvalue), target);
-			if (target->failed)
-				break;
-			continue;
-		}
-
-		fieldwidth = precision = zpad = leftjust = forcesign = 0;
-		longflag = longlongflag = pointflag = 0;
-		fmtpos = accum = 0;
-		have_star = afterstar = false;
-nextch2:
-		ch = *format++;
-		switch (ch)
-		{
-			case '-':
-				leftjust = 1;
-				goto nextch2;
-			case '+':
-				forcesign = 1;
-				goto nextch2;
-			case '0':
-				/* set zero padding if no nonzero digits yet */
-				if (accum == 0 && !pointflag)
-					zpad = '0';
-				/* FALL THRU */
-			case '1':
-			case '2':
-			case '3':
-			case '4':
-			case '5':
-			case '6':
-			case '7':
-			case '8':
-			case '9':
-				accum = accum * 10 + (ch - '0');
-				goto nextch2;
-			case '.':
-				if (have_star)
-					have_star = false;
-				else
-					fieldwidth = accum;
-				pointflag = 1;
-				accum = 0;
-				goto nextch2;
-			case '*':
-				if (have_dollar)
-				{
-					/*
-					 * We'll process value after reading n$.  Note it's OK to
-					 * assume have_dollar is set correctly, because in a valid
-					 * format string the initial % must have had n$ if * does.
-					 */
-					afterstar = true;
-				}
-				else
-				{
-					/* fetch and process value now */
-					int			starval = va_arg(args, int);
-
-					if (pointflag)
-					{
-						precision = starval;
-						if (precision < 0)
-						{
-							precision = 0;
-							pointflag = 0;
-						}
-					}
-					else
-					{
-						fieldwidth = starval;
-						if (fieldwidth < 0)
-						{
-							leftjust = 1;
-							fieldwidth = -fieldwidth;
-						}
-					}
-				}
-				have_star = true;
-				accum = 0;
-				goto nextch2;
-			case '$':
-				/* First dollar sign? */
-				if (!have_dollar)
-				{
-					/* Yup, so examine all conversion specs in format */
-					if (!find_arguments(first_pct, args, argvalues))
-						goto bad_format;
-					have_dollar = true;
-				}
-				if (afterstar)
-				{
-					/* fetch and process star value */
-					int			starval = argvalues[accum].i;
-
-					if (pointflag)
-					{
-						precision = starval;
-						if (precision < 0)
-						{
-							precision = 0;
-							pointflag = 0;
-						}
-					}
-					else
-					{
-						fieldwidth = starval;
-						if (fieldwidth < 0)
-						{
-							leftjust = 1;
-							fieldwidth = -fieldwidth;
-						}
-					}
-					afterstar = false;
-				}
-				else
-					fmtpos = accum;
-				accum = 0;
-				goto nextch2;
-			case 'l':
-				if (longflag)
-					longlongflag = 1;
-				else
-					longflag = 1;
-				goto nextch2;
-			case 'z':
-#if SIZEOF_SIZE_T == 8
-#ifdef HAVE_LONG_INT_64
-				longflag = 1;
-#elif defined(HAVE_LONG_LONG_INT_64)
-				longlongflag = 1;
-#else
-#error "Don't know how to print 64bit integers"
-#endif
-#else
-				/* assume size_t is same size as int */
-#endif
-				goto nextch2;
-			case 'h':
-			case '\'':
-				/* ignore these */
-				goto nextch2;
-			case 'd':
-			case 'i':
-				if (!have_star)
-				{
-					if (pointflag)
-						precision = accum;
-					else
-						fieldwidth = accum;
-				}
-				if (have_dollar)
-				{
-					if (longlongflag)
-						numvalue = argvalues[fmtpos].ll;
-					else if (longflag)
-						numvalue = argvalues[fmtpos].l;
-					else
-						numvalue = argvalues[fmtpos].i;
-				}
-				else
-				{
-					if (longlongflag)
-						numvalue = va_arg(args, long long);
-					else if (longflag)
-						numvalue = va_arg(args, long);
-					else
-						numvalue = va_arg(args, int);
-				}
-				fmtint(numvalue, ch, forcesign, leftjust, fieldwidth, zpad,
-					   precision, pointflag, target);
-				break;
-			case 'o':
-			case 'u':
-			case 'x':
-			case 'X':
-				if (!have_star)
-				{
-					if (pointflag)
-						precision = accum;
-					else
-						fieldwidth = accum;
-				}
-				if (have_dollar)
-				{
-					if (longlongflag)
-						numvalue = (unsigned long long) argvalues[fmtpos].ll;
-					else if (longflag)
-						numvalue = (unsigned long) argvalues[fmtpos].l;
-					else
-						numvalue = (unsigned int) argvalues[fmtpos].i;
-				}
-				else
-				{
-					if (longlongflag)
-						numvalue = (unsigned long long) va_arg(args, long long);
-					else if (longflag)
-						numvalue = (unsigned long) va_arg(args, long);
-					else
-						numvalue = (unsigned int) va_arg(args, int);
-				}
-				fmtint(numvalue, ch, forcesign, leftjust, fieldwidth, zpad,
-					   precision, pointflag, target);
-				break;
-			case 'c':
-				if (!have_star)
-				{
-					if (pointflag)
-						precision = accum;
-					else
-						fieldwidth = accum;
-				}
-				if (have_dollar)
-					cvalue = (unsigned char) argvalues[fmtpos].i;
-				else
-					cvalue = (unsigned char) va_arg(args, int);
-				fmtchar(cvalue, leftjust, fieldwidth, target);
-				break;
-			case 's':
-				if (!have_star)
-				{
-					if (pointflag)
-						precision = accum;
-					else
-						fieldwidth = accum;
-				}
-				if (have_dollar)
-					strvalue = argvalues[fmtpos].cptr;
-				else
-					strvalue = va_arg(args, char *);
-				/* Whine if someone tries to print a NULL string */
-				Assert(strvalue != NULL);
-				fmtstr(strvalue, leftjust, fieldwidth, precision, pointflag,
-					   target);
-				break;
-			case 'p':
-				/* fieldwidth/leftjust are ignored ... */
-				if (have_dollar)
-					strvalue = argvalues[fmtpos].cptr;
-				else
-					strvalue = va_arg(args, char *);
-				fmtptr((void *) strvalue, target);
-				break;
-			case 'e':
-			case 'E':
-			case 'f':
-			case 'g':
-			case 'G':
-				if (!have_star)
-				{
-					if (pointflag)
-						precision = accum;
-					else
-						fieldwidth = accum;
-				}
-				if (have_dollar)
-					fvalue = argvalues[fmtpos].d;
-				else
-					fvalue = va_arg(args, double);
-				fmtfloat(fvalue, ch, forcesign, leftjust,
-						 fieldwidth, zpad,
-						 precision, pointflag,
-						 target);
-				break;
-			case 'm':
-				{
-					char		errbuf[PG_STRERROR_R_BUFLEN];
-					const char *errm = strerror_r(save_errno,
-												  errbuf, sizeof(errbuf));
-
-					dostr(errm, strlen(errm), target);
-				}
-				break;
-			case '%':
-				dopr_outch('%', target);
-				break;
-			default:
-
-				/*
-				 * Anything else --- in particular, '\0' indicating end of
-				 * format string --- is bogus.
-				 */
-				goto bad_format;
-		}
-
-		/* Check for failure after each conversion spec */
-		if (target->failed)
-			break;
-	}
-
-	return;
-
-bad_format:
-	errno = EINVAL;
-	target->failed = true;
-}
-
-/*
- * find_arguments(): sort out the arguments for a format spec with %n$
- *
- * If format is valid, return true and fill argvalues[i] with the value
- * for the conversion spec that has %i$ or *i$.  Else return false.
- */
-static bool
-find_arguments(const char *format, va_list args,
-			   PrintfArgValue *argvalues)
-{
-	int			ch;
-	bool		afterstar;
-	int			accum;
-	int			longlongflag;
-	int			longflag;
-	int			fmtpos;
-	int			i;
-	int			last_dollar;
-	PrintfArgType argtypes[PG_NL_ARGMAX + 1];
-
-	/* Initialize to "no dollar arguments known" */
-	last_dollar = 0;
-	MemSet(argtypes, 0, sizeof(argtypes));
-
-	/*
-	 * This loop must accept the same format strings as the one in dopr().
-	 * However, we don't need to analyze them to the same level of detail.
-	 *
-	 * Since we're only called if there's a dollar-type spec somewhere, we can
-	 * fail immediately if we find a non-dollar spec.  Per the C99 standard,
-	 * all argument references in the format string must be one or the other.
-	 */
-	while (*format != '\0')
-	{
-		/* Locate next conversion specifier */
-		if (*format != '%')
-		{
-			/* Unlike dopr, we can just quit if there's no more specifiers */
-			format = strchr(format + 1, '%');
-			if (format == NULL)
-				break;
-		}
-
-		/* Process conversion spec starting at *format */
-		format++;
-		longflag = longlongflag = 0;
-		fmtpos = accum = 0;
-		afterstar = false;
-nextch1:
-		ch = *format++;
-		switch (ch)
-		{
-			case '-':
-			case '+':
-				goto nextch1;
-			case '0':
-			case '1':
-			case '2':
-			case '3':
-			case '4':
-			case '5':
-			case '6':
-			case '7':
-			case '8':
-			case '9':
-				accum = accum * 10 + (ch - '0');
-				goto nextch1;
-			case '.':
-				accum = 0;
-				goto nextch1;
-			case '*':
-				if (afterstar)
-					return false;	/* previous star missing dollar */
-				afterstar = true;
-				accum = 0;
-				goto nextch1;
-			case '$':
-				if (accum <= 0 || accum > PG_NL_ARGMAX)
-					return false;
-				if (afterstar)
-				{
-					if (argtypes[accum] &&
-						argtypes[accum] != ATYPE_INT)
-						return false;
-					argtypes[accum] = ATYPE_INT;
-					last_dollar = Max(last_dollar, accum);
-					afterstar = false;
-				}
-				else
-					fmtpos = accum;
-				accum = 0;
-				goto nextch1;
-			case 'l':
-				if (longflag)
-					longlongflag = 1;
-				else
-					longflag = 1;
-				goto nextch1;
-			case 'z':
-#if SIZEOF_SIZE_T == 8
-#ifdef HAVE_LONG_INT_64
-				longflag = 1;
-#elif defined(HAVE_LONG_LONG_INT_64)
-				longlongflag = 1;
-#else
-#error "Don't know how to print 64bit integers"
-#endif
-#else
-				/* assume size_t is same size as int */
-#endif
-				goto nextch1;
-			case 'h':
-			case '\'':
-				/* ignore these */
-				goto nextch1;
-			case 'd':
-			case 'i':
-			case 'o':
-			case 'u':
-			case 'x':
-			case 'X':
-				if (fmtpos)
-				{
-					PrintfArgType atype;
 
 					if (longlongflag)
 						atype = ATYPE_LONGLONG;
