<?xml version="1.0" encoding="UTF-8"?>
<dxl:DXLMessage xmlns:dxl="http://greenplum.com/dxl/2010/12/">
  <dxl:Comment><![CDATA[
  create table t1(a int) distributed by (a);
  insert into t1 values (1), (2), (3);
  --
  -- By default "optimizer_join_order" is set to "exhaustive2"
  -- and ORCA switches to N-Ary Join instead of LOJ. It masks
  -- the possible problems in "CXformSelect2Apply" by the next
  -- plan transformations.
  set optimizer_join_order='query';
  explain select * from t1 where a not in (select b.a from t1 a left join t1 b on false);
                                            QUERY PLAN
  ---------------------------------------------------------------------------------------------
  Hash Left Anti Semi (Not-In) Join  (cost=0.00..883119.02 rows=1 width=4)
    Hash Cond: (t1.a = (NULL::integer))
    ->  Gather Motion 3:1  (slice1; segments: 3)  (cost=0.00..431.00 rows=1 width=4)
          ->  Seq Scan on t1  (cost=0.00..431.00 rows=1 width=4)
    ->  Hash  (cost=882688.02..882688.02 rows=2 width=4)
          ->  Gather Motion 3:1  (slice2; segments: 3)  (cost=0.00..882688.02 rows=2 width=4)
                ->  Nested Loop Left Join  (cost=0.00..882688.02 rows=1 width=4)
                      Join Filter: true
                      ->  Seq Scan on t1 t1_1  (cost=0.00..431.00 rows=1 width=1)
                      ->  Result  (cost=0.00..0.00 rows=0 width=4)
                            One-Time Filter: false
  Optimizer: Pivotal Optimizer (GPORCA)
  (12 rows)
  ]]>
  </dxl:Comment>
  <dxl:Thread Id="0">
    <dxl:OptimizerConfig>
      <dxl:EnumeratorConfig Id="0" PlanSamples="0" CostThreshold="0"/>
      <dxl:StatisticsConfig DampingFactorFilter="0.750000" DampingFactorJoin="0.010000" DampingFactorGroupBy="0.750000" MaxStatsBuckets="100"/>
      <dxl:CTEConfig CTEInliningCutoff="0"/>
      <dxl:WindowOids RowNumber="3100" Rank="3101"/>
      <dxl:CostModelConfig CostModelType="1" SegmentsForCosting="3">
        <dxl:CostParams>
          <dxl:CostParam Name="NLJFactor" Value="1024.000000" LowerBound="1023.500000" UpperBound="1024.500000"/>
        </dxl:CostParams>
      </dxl:CostModelConfig>
<<<<<<< HEAD
      <dxl:Hint JoinArityForAssociativityCommutativity="18" ArrayExpansionThreshold="100" JoinOrderDynamicProgThreshold="10" BroadcastThreshold="100000" EnforceConstraintsOnDML="false" PushGroupByBelowSetopThreshold="10"/>
      <dxl:TraceFlags Value="102074,102120,102146,102155,102156,103001,103014,103022,103027,103029,103038,104002,104003,104004,104005,105000,106000"/>
=======
      <dxl:Hint MinNumOfPartsToRequireSortOnInsert="2147483647" JoinArityForAssociativityCommutativity="18" ArrayExpansionThreshold="100" JoinOrderDynamicProgThreshold="10" BroadcastThreshold="100000" EnforceConstraintsOnDML="false" PushGroupByBelowSetopThreshold="10"/>
      <dxl:TraceFlags Value="101013,102074,102120,102146,103001,103014,103022,103026,103027,103029,103038,104002,104003,104004,104005,106000"/>
>>>>>>> 4a551f4c
    </dxl:OptimizerConfig>
    <dxl:Metadata SystemIds="0.GPDB">
      <dxl:GPDBScalarOp Mdid="0.518.1.0" Name="&lt;&gt;" ComparisonType="NEq" ReturnsNullOnNullInput="true" IsNDVPreserving="false">
        <dxl:LeftType Mdid="0.23.1.0"/>
        <dxl:RightType Mdid="0.23.1.0"/>
        <dxl:ResultType Mdid="0.16.1.0"/>
        <dxl:OpFunc Mdid="0.144.1.0"/>
        <dxl:Commutator Mdid="0.518.1.0"/>
        <dxl:InverseOp Mdid="0.96.1.0"/>
      </dxl:GPDBScalarOp>
      <dxl:Type Mdid="0.16.1.0" Name="bool" IsRedistributable="true" IsHashable="true" IsMergeJoinable="true" IsComposite="false" IsTextRelated="false" IsFixedLength="true" Length="1" PassByValue="true">
        <dxl:DistrOpfamily Mdid="0.2222.1.0"/>
        <dxl:LegacyDistrOpfamily Mdid="0.7124.1.0"/>
        <dxl:EqualityOp Mdid="0.91.1.0"/>
        <dxl:InequalityOp Mdid="0.85.1.0"/>
        <dxl:LessThanOp Mdid="0.58.1.0"/>
        <dxl:LessThanEqualsOp Mdid="0.1694.1.0"/>
        <dxl:GreaterThanOp Mdid="0.59.1.0"/>
        <dxl:GreaterThanEqualsOp Mdid="0.1695.1.0"/>
        <dxl:ComparisonOp Mdid="0.1693.1.0"/>
        <dxl:ArrayType Mdid="0.1000.1.0"/>
        <dxl:MinAgg Mdid="0.0.0.0"/>
        <dxl:MaxAgg Mdid="0.0.0.0"/>
        <dxl:AvgAgg Mdid="0.0.0.0"/>
        <dxl:SumAgg Mdid="0.0.0.0"/>
        <dxl:CountAgg Mdid="0.2147.1.0"/>
      </dxl:Type>
      <dxl:Type Mdid="0.20.1.0" Name="Int8" IsRedistributable="true" IsHashable="true" IsMergeJoinable="true" IsComposite="false" IsTextRelated="false" IsFixedLength="true" Length="8" PassByValue="true">
        <dxl:DistrOpfamily Mdid="0.1977.1.0"/>
        <dxl:LegacyDistrOpfamily Mdid="0.7100.1.0"/>
        <dxl:EqualityOp Mdid="0.410.1.0"/>
        <dxl:InequalityOp Mdid="0.411.1.0"/>
        <dxl:LessThanOp Mdid="0.412.1.0"/>
        <dxl:LessThanEqualsOp Mdid="0.414.1.0"/>
        <dxl:GreaterThanOp Mdid="0.413.1.0"/>
        <dxl:GreaterThanEqualsOp Mdid="0.415.1.0"/>
        <dxl:ComparisonOp Mdid="0.351.1.0"/>
        <dxl:ArrayType Mdid="0.1016.1.0"/>
        <dxl:MinAgg Mdid="0.2131.1.0"/>
        <dxl:MaxAgg Mdid="0.2115.1.0"/>
        <dxl:AvgAgg Mdid="0.2100.1.0"/>
        <dxl:SumAgg Mdid="0.2107.1.0"/>
        <dxl:CountAgg Mdid="0.2147.1.0"/>
      </dxl:Type>
      <dxl:Type Mdid="0.23.1.0" Name="int4" IsRedistributable="true" IsHashable="true" IsMergeJoinable="true" IsComposite="false" IsTextRelated="false" IsFixedLength="true" Length="4" PassByValue="true">
        <dxl:DistrOpfamily Mdid="0.1977.1.0"/>
        <dxl:LegacyDistrOpfamily Mdid="0.7100.1.0"/>
        <dxl:EqualityOp Mdid="0.96.1.0"/>
        <dxl:InequalityOp Mdid="0.518.1.0"/>
        <dxl:LessThanOp Mdid="0.97.1.0"/>
        <dxl:LessThanEqualsOp Mdid="0.523.1.0"/>
        <dxl:GreaterThanOp Mdid="0.521.1.0"/>
        <dxl:GreaterThanEqualsOp Mdid="0.525.1.0"/>
        <dxl:ComparisonOp Mdid="0.351.1.0"/>
        <dxl:ArrayType Mdid="0.1007.1.0"/>
        <dxl:MinAgg Mdid="0.2132.1.0"/>
        <dxl:MaxAgg Mdid="0.2116.1.0"/>
        <dxl:AvgAgg Mdid="0.2101.1.0"/>
        <dxl:SumAgg Mdid="0.2108.1.0"/>
        <dxl:CountAgg Mdid="0.2147.1.0"/>
      </dxl:Type>
      <dxl:GPDBScalarOp Mdid="0.410.1.0" Name="=" ComparisonType="Eq" ReturnsNullOnNullInput="true" IsNDVPreserving="false">
        <dxl:LeftType Mdid="0.20.1.0"/>
        <dxl:RightType Mdid="0.20.1.0"/>
        <dxl:ResultType Mdid="0.16.1.0"/>
        <dxl:OpFunc Mdid="0.467.1.0"/>
        <dxl:Commutator Mdid="0.410.1.0"/>
        <dxl:InverseOp Mdid="0.411.1.0"/>
        <dxl:HashOpfamily Mdid="0.1977.1.0"/>
        <dxl:LegacyHashOpfamily Mdid="0.7100.1.0"/>
        <dxl:Opfamilies>
          <dxl:Opfamily Mdid="0.1976.1.0"/>
          <dxl:Opfamily Mdid="0.1977.1.0"/>
          <dxl:Opfamily Mdid="0.4054.1.0"/>
          <dxl:Opfamily Mdid="0.7100.1.0"/>
          <dxl:Opfamily Mdid="0.10009.1.0"/>
        </dxl:Opfamilies>
      </dxl:GPDBScalarOp>
      <dxl:Type Mdid="0.26.1.0" Name="oid" IsRedistributable="true" IsHashable="true" IsMergeJoinable="true" IsComposite="false" IsTextRelated="false" IsFixedLength="true" Length="4" PassByValue="true">
        <dxl:DistrOpfamily Mdid="0.1990.1.0"/>
        <dxl:LegacyDistrOpfamily Mdid="0.7109.1.0"/>
        <dxl:EqualityOp Mdid="0.607.1.0"/>
        <dxl:InequalityOp Mdid="0.608.1.0"/>
        <dxl:LessThanOp Mdid="0.609.1.0"/>
        <dxl:LessThanEqualsOp Mdid="0.611.1.0"/>
        <dxl:GreaterThanOp Mdid="0.610.1.0"/>
        <dxl:GreaterThanEqualsOp Mdid="0.612.1.0"/>
        <dxl:ComparisonOp Mdid="0.356.1.0"/>
        <dxl:ArrayType Mdid="0.1028.1.0"/>
        <dxl:MinAgg Mdid="0.2118.1.0"/>
        <dxl:MaxAgg Mdid="0.2134.1.0"/>
        <dxl:AvgAgg Mdid="0.0.0.0"/>
        <dxl:SumAgg Mdid="0.0.0.0"/>
        <dxl:CountAgg Mdid="0.2147.1.0"/>
      </dxl:Type>
      <dxl:Type Mdid="0.27.1.0" Name="tid" IsRedistributable="true" IsHashable="true" IsMergeJoinable="true" IsComposite="false" IsTextRelated="false" IsFixedLength="true" Length="6" PassByValue="false">
        <dxl:DistrOpfamily Mdid="0.2227.1.0"/>
        <dxl:LegacyDistrOpfamily Mdid="0.7110.1.0"/>
        <dxl:EqualityOp Mdid="0.387.1.0"/>
        <dxl:InequalityOp Mdid="0.402.1.0"/>
        <dxl:LessThanOp Mdid="0.2799.1.0"/>
        <dxl:LessThanEqualsOp Mdid="0.2801.1.0"/>
        <dxl:GreaterThanOp Mdid="0.2800.1.0"/>
        <dxl:GreaterThanEqualsOp Mdid="0.2802.1.0"/>
        <dxl:ComparisonOp Mdid="0.2794.1.0"/>
        <dxl:ArrayType Mdid="0.1010.1.0"/>
        <dxl:MinAgg Mdid="0.2798.1.0"/>
        <dxl:MaxAgg Mdid="0.2797.1.0"/>
        <dxl:AvgAgg Mdid="0.0.0.0"/>
        <dxl:SumAgg Mdid="0.0.0.0"/>
        <dxl:CountAgg Mdid="0.2147.1.0"/>
      </dxl:Type>
      <dxl:GPDBScalarOp Mdid="0.413.1.0" Name="&gt;" ComparisonType="GT" ReturnsNullOnNullInput="true" IsNDVPreserving="false">
        <dxl:LeftType Mdid="0.20.1.0"/>
        <dxl:RightType Mdid="0.20.1.0"/>
        <dxl:ResultType Mdid="0.16.1.0"/>
        <dxl:OpFunc Mdid="0.470.1.0"/>
        <dxl:Commutator Mdid="0.412.1.0"/>
        <dxl:InverseOp Mdid="0.414.1.0"/>
        <dxl:Opfamilies>
          <dxl:Opfamily Mdid="0.1976.1.0"/>
          <dxl:Opfamily Mdid="0.4054.1.0"/>
          <dxl:Opfamily Mdid="0.10009.1.0"/>
        </dxl:Opfamilies>
      </dxl:GPDBScalarOp>
      <dxl:Type Mdid="0.29.1.0" Name="cid" IsRedistributable="true" IsHashable="true" IsMergeJoinable="false" IsComposite="false" IsTextRelated="false" IsFixedLength="true" Length="4" PassByValue="true">
        <dxl:DistrOpfamily Mdid="0.2226.1.0"/>
        <dxl:EqualityOp Mdid="0.385.1.0"/>
        <dxl:InequalityOp Mdid="0.0.0.0"/>
        <dxl:LessThanOp Mdid="0.0.0.0"/>
        <dxl:LessThanEqualsOp Mdid="0.0.0.0"/>
        <dxl:GreaterThanOp Mdid="0.0.0.0"/>
        <dxl:GreaterThanEqualsOp Mdid="0.0.0.0"/>
        <dxl:ComparisonOp Mdid="0.0.0.0"/>
        <dxl:ArrayType Mdid="0.1012.1.0"/>
        <dxl:MinAgg Mdid="0.0.0.0"/>
        <dxl:MaxAgg Mdid="0.0.0.0"/>
        <dxl:AvgAgg Mdid="0.0.0.0"/>
        <dxl:SumAgg Mdid="0.0.0.0"/>
        <dxl:CountAgg Mdid="0.2147.1.0"/>
      </dxl:Type>
      <dxl:Type Mdid="0.28.1.0" Name="xid" IsRedistributable="true" IsHashable="true" IsMergeJoinable="false" IsComposite="false" IsTextRelated="false" IsFixedLength="true" Length="4" PassByValue="true">
        <dxl:DistrOpfamily Mdid="0.2225.1.0"/>
        <dxl:EqualityOp Mdid="0.352.1.0"/>
        <dxl:InequalityOp Mdid="0.3315.1.0"/>
        <dxl:LessThanOp Mdid="0.0.0.0"/>
        <dxl:LessThanEqualsOp Mdid="0.0.0.0"/>
        <dxl:GreaterThanOp Mdid="0.0.0.0"/>
        <dxl:GreaterThanEqualsOp Mdid="0.0.0.0"/>
        <dxl:ComparisonOp Mdid="0.0.0.0"/>
        <dxl:ArrayType Mdid="0.1011.1.0"/>
        <dxl:MinAgg Mdid="0.0.0.0"/>
        <dxl:MaxAgg Mdid="0.0.0.0"/>
        <dxl:AvgAgg Mdid="0.0.0.0"/>
        <dxl:SumAgg Mdid="0.0.0.0"/>
        <dxl:CountAgg Mdid="0.2147.1.0"/>
      </dxl:Type>
      <dxl:RelationStatistics Mdid="2.16436.1.0" Name="t1" Rows="0.000000" RelPages="0" RelAllVisible="0" EmptyRelation="true"/>
      <dxl:Relation Mdid="0.16436.1.0" Name="t1" IsTemporary="false" HasOids="false" StorageType="Heap" DistributionPolicy="Hash" DistributionColumns="0" Keys="7,1" NumberLeafPartitions="0">
        <dxl:Columns>
          <dxl:Column Name="a" Attno="1" Mdid="0.23.1.0" Nullable="true" ColWidth="4">
            <dxl:DefaultValue/>
          </dxl:Column>
          <dxl:Column Name="ctid" Attno="-1" Mdid="0.27.1.0" Nullable="false" ColWidth="6">
            <dxl:DefaultValue/>
          </dxl:Column>
          <dxl:Column Name="xmin" Attno="-2" Mdid="0.28.1.0" Nullable="false" ColWidth="4">
            <dxl:DefaultValue/>
          </dxl:Column>
          <dxl:Column Name="cmin" Attno="-3" Mdid="0.29.1.0" Nullable="false" ColWidth="4">
            <dxl:DefaultValue/>
          </dxl:Column>
          <dxl:Column Name="xmax" Attno="-4" Mdid="0.28.1.0" Nullable="false" ColWidth="4">
            <dxl:DefaultValue/>
          </dxl:Column>
          <dxl:Column Name="cmax" Attno="-5" Mdid="0.29.1.0" Nullable="false" ColWidth="4">
            <dxl:DefaultValue/>
          </dxl:Column>
          <dxl:Column Name="tableoid" Attno="-6" Mdid="0.26.1.0" Nullable="false" ColWidth="4">
            <dxl:DefaultValue/>
          </dxl:Column>
          <dxl:Column Name="gp_segment_id" Attno="-7" Mdid="0.23.1.0" Nullable="false" ColWidth="4">
            <dxl:DefaultValue/>
          </dxl:Column>
        </dxl:Columns>
        <dxl:IndexInfoList/>
        <dxl:Triggers/>
        <dxl:CheckConstraints/>
        <dxl:DistrOpfamilies>
          <dxl:DistrOpfamily Mdid="0.1977.1.0"/>
        </dxl:DistrOpfamilies>
      </dxl:Relation>
      <dxl:ColumnStatistics Mdid="1.16436.1.0.0" Name="a" Width="4.000000" NullFreq="0.000000" NdvRemain="0.000000" FreqRemain="0.000000" ColStatsMissing="true"/>
      <dxl:GPDBAgg Mdid="0.2108.1.0" Name="sum" IsSplittable="true" HashAggCapable="true">
        <dxl:ResultType Mdid="0.20.1.0"/>
        <dxl:IntermediateResultType Mdid="0.20.1.0"/>
      </dxl:GPDBAgg>
      <dxl:MDCast Mdid="3.23.1.0;23.1.0" Name="int4" BinaryCoercible="true" SourceTypeId="0.23.1.0" DestinationTypeId="0.23.1.0" CastFuncId="0.0.0.0" CoercePathType="0"/>
      <dxl:GPDBScalarOp Mdid="0.91.1.0" Name="=" ComparisonType="Eq" ReturnsNullOnNullInput="true" IsNDVPreserving="false">
        <dxl:LeftType Mdid="0.16.1.0"/>
        <dxl:RightType Mdid="0.16.1.0"/>
        <dxl:ResultType Mdid="0.16.1.0"/>
        <dxl:OpFunc Mdid="0.60.1.0"/>
        <dxl:Commutator Mdid="0.91.1.0"/>
        <dxl:InverseOp Mdid="0.85.1.0"/>
        <dxl:HashOpfamily Mdid="0.2222.1.0"/>
        <dxl:LegacyHashOpfamily Mdid="0.7124.1.0"/>
        <dxl:Opfamilies>
          <dxl:Opfamily Mdid="0.424.1.0"/>
          <dxl:Opfamily Mdid="0.2222.1.0"/>
          <dxl:Opfamily Mdid="0.7124.1.0"/>
          <dxl:Opfamily Mdid="0.10002.1.0"/>
        </dxl:Opfamilies>
      </dxl:GPDBScalarOp>
      <dxl:GPDBScalarOp Mdid="0.96.1.0" Name="=" ComparisonType="Eq" ReturnsNullOnNullInput="true" IsNDVPreserving="false">
        <dxl:LeftType Mdid="0.23.1.0"/>
        <dxl:RightType Mdid="0.23.1.0"/>
        <dxl:ResultType Mdid="0.16.1.0"/>
        <dxl:OpFunc Mdid="0.65.1.0"/>
        <dxl:Commutator Mdid="0.96.1.0"/>
        <dxl:InverseOp Mdid="0.518.1.0"/>
        <dxl:HashOpfamily Mdid="0.1977.1.0"/>
        <dxl:LegacyHashOpfamily Mdid="0.7100.1.0"/>
        <dxl:Opfamilies>
          <dxl:Opfamily Mdid="0.1976.1.0"/>
          <dxl:Opfamily Mdid="0.1977.1.0"/>
          <dxl:Opfamily Mdid="0.4054.1.0"/>
          <dxl:Opfamily Mdid="0.7100.1.0"/>
          <dxl:Opfamily Mdid="0.10009.1.0"/>
        </dxl:Opfamilies>
      </dxl:GPDBScalarOp>
<<<<<<< HEAD
      <dxl:RelationStatistics Mdid="2.896929.1.0" Name="t" Rows="3.000000" RelPages="2" RelAllVisible="0" EmptyRelation="false"/>
      <dxl:Relation Mdid="6.896929.1.0" Name="t" IsTemporary="false" HasOids="false" StorageType="Heap" DistributionPolicy="Random" Keys="7,1" NumberLeafPartitions="0">
        <dxl:Columns>
          <dxl:Column Name="i" Attno="1" Mdid="0.23.1.0" Nullable="true" ColWidth="4">
            <dxl:DefaultValue/>
          </dxl:Column>
          <dxl:Column Name="ctid" Attno="-1" Mdid="0.27.1.0" Nullable="false" ColWidth="6">
            <dxl:DefaultValue/>
          </dxl:Column>
          <dxl:Column Name="xmin" Attno="-3" Mdid="0.28.1.0" Nullable="false" ColWidth="4">
            <dxl:DefaultValue/>
          </dxl:Column>
          <dxl:Column Name="cmin" Attno="-4" Mdid="0.29.1.0" Nullable="false" ColWidth="4">
            <dxl:DefaultValue/>
          </dxl:Column>
          <dxl:Column Name="xmax" Attno="-5" Mdid="0.28.1.0" Nullable="false" ColWidth="4">
            <dxl:DefaultValue/>
          </dxl:Column>
          <dxl:Column Name="cmax" Attno="-6" Mdid="0.29.1.0" Nullable="false" ColWidth="4">
            <dxl:DefaultValue/>
          </dxl:Column>
          <dxl:Column Name="tableoid" Attno="-7" Mdid="0.26.1.0" Nullable="false" ColWidth="4">
            <dxl:DefaultValue/>
          </dxl:Column>
          <dxl:Column Name="gp_segment_id" Attno="-8" Mdid="0.23.1.0" Nullable="false" ColWidth="4">
            <dxl:DefaultValue/>
          </dxl:Column>
        </dxl:Columns>
        <dxl:IndexInfoList/>
        <dxl:Triggers/>
        <dxl:CheckConstraints/>
      </dxl:Relation>
=======
>>>>>>> 4a551f4c
    </dxl:Metadata>
    <dxl:Query>
      <dxl:OutputColumns>
        <dxl:Ident ColId="1" ColName="a" TypeMdid="0.23.1.0"/>
      </dxl:OutputColumns>
      <dxl:CTEList/>
      <dxl:LogicalSelect>
        <dxl:Not>
          <dxl:SubqueryAny OperatorName="=" OperatorMdid="0.96.1.0" ColId="17">
            <dxl:Ident ColId="1" ColName="a" TypeMdid="0.23.1.0"/>
            <dxl:LogicalJoin JoinType="Left">
              <dxl:LogicalGet>
<<<<<<< HEAD
                <dxl:TableDescriptor Mdid="6.896929.1.0" TableName="t">
=======
                <dxl:TableDescriptor Mdid="0.16436.1.0" TableName="t1" LockMode="1">
>>>>>>> 4a551f4c
                  <dxl:Columns>
                    <dxl:Column ColId="9" Attno="1" ColName="a" TypeMdid="0.23.1.0" ColWidth="4"/>
                    <dxl:Column ColId="10" Attno="-1" ColName="ctid" TypeMdid="0.27.1.0" ColWidth="6"/>
                    <dxl:Column ColId="11" Attno="-2" ColName="xmin" TypeMdid="0.28.1.0" ColWidth="4"/>
                    <dxl:Column ColId="12" Attno="-3" ColName="cmin" TypeMdid="0.29.1.0" ColWidth="4"/>
                    <dxl:Column ColId="13" Attno="-4" ColName="xmax" TypeMdid="0.28.1.0" ColWidth="4"/>
                    <dxl:Column ColId="14" Attno="-5" ColName="cmax" TypeMdid="0.29.1.0" ColWidth="4"/>
                    <dxl:Column ColId="15" Attno="-6" ColName="tableoid" TypeMdid="0.26.1.0" ColWidth="4"/>
                    <dxl:Column ColId="16" Attno="-7" ColName="gp_segment_id" TypeMdid="0.23.1.0" ColWidth="4"/>
                  </dxl:Columns>
                </dxl:TableDescriptor>
              </dxl:LogicalGet>
              <dxl:LogicalGet>
<<<<<<< HEAD
                <dxl:TableDescriptor Mdid="6.896929.1.0" TableName="t">
=======
                <dxl:TableDescriptor Mdid="0.16436.1.0" TableName="t1" LockMode="1">
>>>>>>> 4a551f4c
                  <dxl:Columns>
                    <dxl:Column ColId="17" Attno="1" ColName="a" TypeMdid="0.23.1.0" ColWidth="4"/>
                    <dxl:Column ColId="18" Attno="-1" ColName="ctid" TypeMdid="0.27.1.0" ColWidth="6"/>
                    <dxl:Column ColId="19" Attno="-2" ColName="xmin" TypeMdid="0.28.1.0" ColWidth="4"/>
                    <dxl:Column ColId="20" Attno="-3" ColName="cmin" TypeMdid="0.29.1.0" ColWidth="4"/>
                    <dxl:Column ColId="21" Attno="-4" ColName="xmax" TypeMdid="0.28.1.0" ColWidth="4"/>
                    <dxl:Column ColId="22" Attno="-5" ColName="cmax" TypeMdid="0.29.1.0" ColWidth="4"/>
                    <dxl:Column ColId="23" Attno="-6" ColName="tableoid" TypeMdid="0.26.1.0" ColWidth="4"/>
                    <dxl:Column ColId="24" Attno="-7" ColName="gp_segment_id" TypeMdid="0.23.1.0" ColWidth="4"/>
                  </dxl:Columns>
                </dxl:TableDescriptor>
              </dxl:LogicalGet>
              <dxl:ConstValue TypeMdid="0.16.1.0" Value="false"/>
            </dxl:LogicalJoin>
          </dxl:SubqueryAny>
        </dxl:Not>
        <dxl:LogicalGet>
<<<<<<< HEAD
          <dxl:TableDescriptor Mdid="6.896929.1.0" TableName="t">
=======
          <dxl:TableDescriptor Mdid="0.16436.1.0" TableName="t1" LockMode="1">
>>>>>>> 4a551f4c
            <dxl:Columns>
              <dxl:Column ColId="1" Attno="1" ColName="a" TypeMdid="0.23.1.0" ColWidth="4"/>
              <dxl:Column ColId="2" Attno="-1" ColName="ctid" TypeMdid="0.27.1.0" ColWidth="6"/>
              <dxl:Column ColId="3" Attno="-2" ColName="xmin" TypeMdid="0.28.1.0" ColWidth="4"/>
              <dxl:Column ColId="4" Attno="-3" ColName="cmin" TypeMdid="0.29.1.0" ColWidth="4"/>
              <dxl:Column ColId="5" Attno="-4" ColName="xmax" TypeMdid="0.28.1.0" ColWidth="4"/>
              <dxl:Column ColId="6" Attno="-5" ColName="cmax" TypeMdid="0.29.1.0" ColWidth="4"/>
              <dxl:Column ColId="7" Attno="-6" ColName="tableoid" TypeMdid="0.26.1.0" ColWidth="4"/>
              <dxl:Column ColId="8" Attno="-7" ColName="gp_segment_id" TypeMdid="0.23.1.0" ColWidth="4"/>
            </dxl:Columns>
          </dxl:TableDescriptor>
        </dxl:LogicalGet>
      </dxl:LogicalSelect>
    </dxl:Query>
    <dxl:Plan Id="0" SpaceSize="1">
      <dxl:HashJoin JoinType="LeftAntiSemiJoinNotIn">
        <dxl:Properties>
          <dxl:Cost StartupCost="0" TotalCost="883119.022535" Rows="1.000000" Width="4"/>
        </dxl:Properties>
        <dxl:ProjList>
          <dxl:ProjElem ColId="0" Alias="a">
            <dxl:Ident ColId="0" ColName="a" TypeMdid="0.23.1.0"/>
          </dxl:ProjElem>
        </dxl:ProjList>
        <dxl:Filter/>
        <dxl:JoinFilter/>
        <dxl:HashCondList>
          <dxl:Comparison ComparisonOperator="=" OperatorMdid="0.96.1.0">
            <dxl:Ident ColId="0" ColName="a" TypeMdid="0.23.1.0"/>
            <dxl:Ident ColId="16" ColName="a" TypeMdid="0.23.1.0"/>
          </dxl:Comparison>
        </dxl:HashCondList>
        <dxl:GatherMotion InputSegments="0,1,2" OutputSegments="-1">
          <dxl:Properties>
            <dxl:Cost StartupCost="0" TotalCost="431.000071" Rows="1.000000" Width="4"/>
          </dxl:Properties>
          <dxl:ProjList>
            <dxl:ProjElem ColId="0" Alias="a">
              <dxl:Ident ColId="0" ColName="a" TypeMdid="0.23.1.0"/>
            </dxl:ProjElem>
          </dxl:ProjList>
          <dxl:Filter/>
          <dxl:SortingColumnList/>
          <dxl:TableScan>
            <dxl:Properties>
              <dxl:Cost StartupCost="0" TotalCost="431.000019" Rows="1.000000" Width="4"/>
            </dxl:Properties>
            <dxl:ProjList>
              <dxl:ProjElem ColId="0" Alias="a">
                <dxl:Ident ColId="0" ColName="a" TypeMdid="0.23.1.0"/>
              </dxl:ProjElem>
            </dxl:ProjList>
            <dxl:Filter/>
<<<<<<< HEAD
            <dxl:TableDescriptor Mdid="6.896929.1.0" TableName="t">
=======
            <dxl:TableDescriptor Mdid="0.16436.1.0" TableName="t1" LockMode="1">
>>>>>>> 4a551f4c
              <dxl:Columns>
                <dxl:Column ColId="0" Attno="1" ColName="a" TypeMdid="0.23.1.0" ColWidth="4"/>
                <dxl:Column ColId="1" Attno="-1" ColName="ctid" TypeMdid="0.27.1.0" ColWidth="6"/>
                <dxl:Column ColId="2" Attno="-2" ColName="xmin" TypeMdid="0.28.1.0" ColWidth="4"/>
                <dxl:Column ColId="3" Attno="-3" ColName="cmin" TypeMdid="0.29.1.0" ColWidth="4"/>
                <dxl:Column ColId="4" Attno="-4" ColName="xmax" TypeMdid="0.28.1.0" ColWidth="4"/>
                <dxl:Column ColId="5" Attno="-5" ColName="cmax" TypeMdid="0.29.1.0" ColWidth="4"/>
                <dxl:Column ColId="6" Attno="-6" ColName="tableoid" TypeMdid="0.26.1.0" ColWidth="4"/>
                <dxl:Column ColId="7" Attno="-7" ColName="gp_segment_id" TypeMdid="0.23.1.0" ColWidth="4"/>
              </dxl:Columns>
            </dxl:TableDescriptor>
          </dxl:TableScan>
        </dxl:GatherMotion>
        <dxl:GatherMotion InputSegments="0,1,2" OutputSegments="-1">
          <dxl:Properties>
            <dxl:Cost StartupCost="0" TotalCost="882688.021892" Rows="2.000000" Width="4"/>
          </dxl:Properties>
          <dxl:ProjList>
            <dxl:ProjElem ColId="16" Alias="a">
              <dxl:Ident ColId="16" ColName="a" TypeMdid="0.23.1.0"/>
            </dxl:ProjElem>
          </dxl:ProjList>
          <dxl:Filter/>
          <dxl:SortingColumnList/>
          <dxl:NestedLoopJoin JoinType="Left" IndexNestedLoopJoin="false" OuterRefAsParam="false">
            <dxl:Properties>
              <dxl:Cost StartupCost="0" TotalCost="882688.021862" Rows="2.000000" Width="4"/>
            </dxl:Properties>
            <dxl:ProjList>
              <dxl:ProjElem ColId="16" Alias="a">
                <dxl:Ident ColId="16" ColName="a" TypeMdid="0.23.1.0"/>
              </dxl:ProjElem>
            </dxl:ProjList>
            <dxl:Filter/>
            <dxl:JoinFilter>
              <dxl:ConstValue TypeMdid="0.16.1.0" Value="true"/>
            </dxl:JoinFilter>
            <dxl:TableScan>
              <dxl:Properties>
                <dxl:Cost StartupCost="0" TotalCost="431.000006" Rows="1.000000" Width="1"/>
              </dxl:Properties>
              <dxl:ProjList/>
              <dxl:Filter/>
              <dxl:TableDescriptor Mdid="0.16436.1.0" TableName="t1" LockMode="1">
                <dxl:Columns>
                  <dxl:Column ColId="8" Attno="1" ColName="a" TypeMdid="0.23.1.0" ColWidth="4"/>
                  <dxl:Column ColId="9" Attno="-1" ColName="ctid" TypeMdid="0.27.1.0" ColWidth="6"/>
                  <dxl:Column ColId="10" Attno="-2" ColName="xmin" TypeMdid="0.28.1.0" ColWidth="4"/>
                  <dxl:Column ColId="11" Attno="-3" ColName="cmin" TypeMdid="0.29.1.0" ColWidth="4"/>
                  <dxl:Column ColId="12" Attno="-4" ColName="xmax" TypeMdid="0.28.1.0" ColWidth="4"/>
                  <dxl:Column ColId="13" Attno="-5" ColName="cmax" TypeMdid="0.29.1.0" ColWidth="4"/>
                  <dxl:Column ColId="14" Attno="-6" ColName="tableoid" TypeMdid="0.26.1.0" ColWidth="4"/>
                  <dxl:Column ColId="15" Attno="-7" ColName="gp_segment_id" TypeMdid="0.23.1.0" ColWidth="4"/>
                </dxl:Columns>
              </dxl:TableDescriptor>
            </dxl:TableScan>
            <dxl:Result>
              <dxl:Properties>
                <dxl:Cost StartupCost="0" TotalCost="0.000000" Rows="0.000000" Width="4"/>
              </dxl:Properties>
              <dxl:ProjList>
                <dxl:ProjElem ColId="16" Alias="a">
                  <dxl:ConstValue TypeMdid="0.23.1.0" IsNull="true"/>
                </dxl:ProjElem>
                <dxl:ProjElem ColId="17" Alias="ctid">
                  <dxl:ConstValue TypeMdid="0.27.1.0" IsNull="true"/>
                </dxl:ProjElem>
                <dxl:ProjElem ColId="18" Alias="xmin">
                  <dxl:ConstValue TypeMdid="0.28.1.0" IsNull="true"/>
                </dxl:ProjElem>
                <dxl:ProjElem ColId="19" Alias="cmin">
                  <dxl:ConstValue TypeMdid="0.29.1.0" IsNull="true"/>
                </dxl:ProjElem>
                <dxl:ProjElem ColId="20" Alias="xmax">
                  <dxl:ConstValue TypeMdid="0.28.1.0" IsNull="true"/>
                </dxl:ProjElem>
                <dxl:ProjElem ColId="21" Alias="cmax">
                  <dxl:ConstValue TypeMdid="0.29.1.0" IsNull="true"/>
                </dxl:ProjElem>
                <dxl:ProjElem ColId="22" Alias="tableoid">
                  <dxl:ConstValue TypeMdid="0.26.1.0" IsNull="true"/>
                </dxl:ProjElem>
                <dxl:ProjElem ColId="23" Alias="gp_segment_id">
                  <dxl:ConstValue TypeMdid="0.23.1.0" IsNull="true"/>
                </dxl:ProjElem>
              </dxl:ProjList>
              <dxl:Filter/>
<<<<<<< HEAD
              <dxl:JoinFilter>
                <dxl:ConstValue TypeMdid="0.16.1.0" Value="true"/>
              </dxl:JoinFilter>
              <dxl:TableScan>
                <dxl:Properties>
                  <dxl:Cost StartupCost="0" TotalCost="431.000019" Rows="3.000000" Width="1"/>
                </dxl:Properties>
                <dxl:ProjList/>
                <dxl:Filter/>
                <dxl:TableDescriptor Mdid="6.896929.1.0" TableName="t">
                  <dxl:Columns>
                    <dxl:Column ColId="9" Attno="-1" ColName="ctid" TypeMdid="0.27.1.0" ColWidth="6"/>
                    <dxl:Column ColId="10" Attno="-3" ColName="xmin" TypeMdid="0.28.1.0" ColWidth="4"/>
                    <dxl:Column ColId="11" Attno="-4" ColName="cmin" TypeMdid="0.29.1.0" ColWidth="4"/>
                    <dxl:Column ColId="12" Attno="-5" ColName="xmax" TypeMdid="0.28.1.0" ColWidth="4"/>
                    <dxl:Column ColId="13" Attno="-6" ColName="cmax" TypeMdid="0.29.1.0" ColWidth="4"/>
                    <dxl:Column ColId="14" Attno="-7" ColName="tableoid" TypeMdid="0.26.1.0" ColWidth="4"/>
                    <dxl:Column ColId="15" Attno="-8" ColName="gp_segment_id" TypeMdid="0.23.1.0" ColWidth="4"/>
                  </dxl:Columns>
                </dxl:TableDescriptor>
              </dxl:TableScan>
              <dxl:Result>
                <dxl:Properties>
                  <dxl:Cost StartupCost="0" TotalCost="0.000000" Rows="0.000000" Width="4"/>
                </dxl:Properties>
                <dxl:ProjList>
                  <dxl:ProjElem ColId="16" Alias="i">
                    <dxl:ConstValue TypeMdid="0.23.1.0" IsNull="true"/>
                  </dxl:ProjElem>
                  <dxl:ProjElem ColId="17" Alias="ctid">
                    <dxl:ConstValue TypeMdid="0.27.1.0" IsNull="true"/>
                  </dxl:ProjElem>
                  <dxl:ProjElem ColId="18" Alias="xmin">
                    <dxl:ConstValue TypeMdid="0.28.1.0" IsNull="true"/>
                  </dxl:ProjElem>
                  <dxl:ProjElem ColId="19" Alias="cmin">
                    <dxl:ConstValue TypeMdid="0.29.1.0" IsNull="true"/>
                  </dxl:ProjElem>
                  <dxl:ProjElem ColId="20" Alias="xmax">
                    <dxl:ConstValue TypeMdid="0.28.1.0" IsNull="true"/>
                  </dxl:ProjElem>
                  <dxl:ProjElem ColId="21" Alias="cmax">
                    <dxl:ConstValue TypeMdid="0.29.1.0" IsNull="true"/>
                  </dxl:ProjElem>
                  <dxl:ProjElem ColId="22" Alias="tableoid">
                    <dxl:ConstValue TypeMdid="0.26.1.0" IsNull="true"/>
                  </dxl:ProjElem>
                  <dxl:ProjElem ColId="23" Alias="gp_segment_id">
                    <dxl:ConstValue TypeMdid="0.23.1.0" IsNull="true"/>
                  </dxl:ProjElem>
                </dxl:ProjList>
                <dxl:Filter/>
                <dxl:OneTimeFilter>
                  <dxl:ConstValue TypeMdid="0.16.1.0" Value="false"/>
                </dxl:OneTimeFilter>
              </dxl:Result>
            </dxl:NestedLoopJoin>
          </dxl:BroadcastMotion>
        </dxl:HashJoin>
      </dxl:GatherMotion>
=======
              <dxl:OneTimeFilter>
                <dxl:ConstValue TypeMdid="0.16.1.0" Value="false"/>
              </dxl:OneTimeFilter>
            </dxl:Result>
          </dxl:NestedLoopJoin>
        </dxl:GatherMotion>
      </dxl:HashJoin>
>>>>>>> 4a551f4c
    </dxl:Plan>
  </dxl:Thread>
</dxl:DXLMessage><|MERGE_RESOLUTION|>--- conflicted
+++ resolved
@@ -38,13 +38,8 @@
           <dxl:CostParam Name="NLJFactor" Value="1024.000000" LowerBound="1023.500000" UpperBound="1024.500000"/>
         </dxl:CostParams>
       </dxl:CostModelConfig>
-<<<<<<< HEAD
       <dxl:Hint JoinArityForAssociativityCommutativity="18" ArrayExpansionThreshold="100" JoinOrderDynamicProgThreshold="10" BroadcastThreshold="100000" EnforceConstraintsOnDML="false" PushGroupByBelowSetopThreshold="10"/>
-      <dxl:TraceFlags Value="102074,102120,102146,102155,102156,103001,103014,103022,103027,103029,103038,104002,104003,104004,104005,105000,106000"/>
-=======
-      <dxl:Hint MinNumOfPartsToRequireSortOnInsert="2147483647" JoinArityForAssociativityCommutativity="18" ArrayExpansionThreshold="100" JoinOrderDynamicProgThreshold="10" BroadcastThreshold="100000" EnforceConstraintsOnDML="false" PushGroupByBelowSetopThreshold="10"/>
       <dxl:TraceFlags Value="101013,102074,102120,102146,103001,103014,103022,103026,103027,103029,103038,104002,104003,104004,104005,106000"/>
->>>>>>> 4a551f4c
     </dxl:OptimizerConfig>
     <dxl:Metadata SystemIds="0.GPDB">
       <dxl:GPDBScalarOp Mdid="0.518.1.0" Name="&lt;&gt;" ComparisonType="NEq" ReturnsNullOnNullInput="true" IsNDVPreserving="false">
@@ -203,7 +198,7 @@
         <dxl:CountAgg Mdid="0.2147.1.0"/>
       </dxl:Type>
       <dxl:RelationStatistics Mdid="2.16436.1.0" Name="t1" Rows="0.000000" RelPages="0" RelAllVisible="0" EmptyRelation="true"/>
-      <dxl:Relation Mdid="0.16436.1.0" Name="t1" IsTemporary="false" HasOids="false" StorageType="Heap" DistributionPolicy="Hash" DistributionColumns="0" Keys="7,1" NumberLeafPartitions="0">
+      <dxl:Relation Mdid="6.16436.1.0" Name="t1" IsTemporary="false" HasOids="false" StorageType="Heap" DistributionPolicy="Hash" DistributionColumns="0" Keys="7,1" NumberLeafPartitions="0">
         <dxl:Columns>
           <dxl:Column Name="a" Attno="1" Mdid="0.23.1.0" Nullable="true" ColWidth="4">
             <dxl:DefaultValue/>
@@ -276,41 +271,6 @@
           <dxl:Opfamily Mdid="0.10009.1.0"/>
         </dxl:Opfamilies>
       </dxl:GPDBScalarOp>
-<<<<<<< HEAD
-      <dxl:RelationStatistics Mdid="2.896929.1.0" Name="t" Rows="3.000000" RelPages="2" RelAllVisible="0" EmptyRelation="false"/>
-      <dxl:Relation Mdid="6.896929.1.0" Name="t" IsTemporary="false" HasOids="false" StorageType="Heap" DistributionPolicy="Random" Keys="7,1" NumberLeafPartitions="0">
-        <dxl:Columns>
-          <dxl:Column Name="i" Attno="1" Mdid="0.23.1.0" Nullable="true" ColWidth="4">
-            <dxl:DefaultValue/>
-          </dxl:Column>
-          <dxl:Column Name="ctid" Attno="-1" Mdid="0.27.1.0" Nullable="false" ColWidth="6">
-            <dxl:DefaultValue/>
-          </dxl:Column>
-          <dxl:Column Name="xmin" Attno="-3" Mdid="0.28.1.0" Nullable="false" ColWidth="4">
-            <dxl:DefaultValue/>
-          </dxl:Column>
-          <dxl:Column Name="cmin" Attno="-4" Mdid="0.29.1.0" Nullable="false" ColWidth="4">
-            <dxl:DefaultValue/>
-          </dxl:Column>
-          <dxl:Column Name="xmax" Attno="-5" Mdid="0.28.1.0" Nullable="false" ColWidth="4">
-            <dxl:DefaultValue/>
-          </dxl:Column>
-          <dxl:Column Name="cmax" Attno="-6" Mdid="0.29.1.0" Nullable="false" ColWidth="4">
-            <dxl:DefaultValue/>
-          </dxl:Column>
-          <dxl:Column Name="tableoid" Attno="-7" Mdid="0.26.1.0" Nullable="false" ColWidth="4">
-            <dxl:DefaultValue/>
-          </dxl:Column>
-          <dxl:Column Name="gp_segment_id" Attno="-8" Mdid="0.23.1.0" Nullable="false" ColWidth="4">
-            <dxl:DefaultValue/>
-          </dxl:Column>
-        </dxl:Columns>
-        <dxl:IndexInfoList/>
-        <dxl:Triggers/>
-        <dxl:CheckConstraints/>
-      </dxl:Relation>
-=======
->>>>>>> 4a551f4c
     </dxl:Metadata>
     <dxl:Query>
       <dxl:OutputColumns>
@@ -323,11 +283,7 @@
             <dxl:Ident ColId="1" ColName="a" TypeMdid="0.23.1.0"/>
             <dxl:LogicalJoin JoinType="Left">
               <dxl:LogicalGet>
-<<<<<<< HEAD
-                <dxl:TableDescriptor Mdid="6.896929.1.0" TableName="t">
-=======
-                <dxl:TableDescriptor Mdid="0.16436.1.0" TableName="t1" LockMode="1">
->>>>>>> 4a551f4c
+                <dxl:TableDescriptor Mdid="6.16436.1.0" TableName="t1" LockMode="1">
                   <dxl:Columns>
                     <dxl:Column ColId="9" Attno="1" ColName="a" TypeMdid="0.23.1.0" ColWidth="4"/>
                     <dxl:Column ColId="10" Attno="-1" ColName="ctid" TypeMdid="0.27.1.0" ColWidth="6"/>
@@ -341,11 +297,7 @@
                 </dxl:TableDescriptor>
               </dxl:LogicalGet>
               <dxl:LogicalGet>
-<<<<<<< HEAD
-                <dxl:TableDescriptor Mdid="6.896929.1.0" TableName="t">
-=======
-                <dxl:TableDescriptor Mdid="0.16436.1.0" TableName="t1" LockMode="1">
->>>>>>> 4a551f4c
+                <dxl:TableDescriptor Mdid="6.16436.1.0" TableName="t1" LockMode="1">
                   <dxl:Columns>
                     <dxl:Column ColId="17" Attno="1" ColName="a" TypeMdid="0.23.1.0" ColWidth="4"/>
                     <dxl:Column ColId="18" Attno="-1" ColName="ctid" TypeMdid="0.27.1.0" ColWidth="6"/>
@@ -363,11 +315,7 @@
           </dxl:SubqueryAny>
         </dxl:Not>
         <dxl:LogicalGet>
-<<<<<<< HEAD
-          <dxl:TableDescriptor Mdid="6.896929.1.0" TableName="t">
-=======
-          <dxl:TableDescriptor Mdid="0.16436.1.0" TableName="t1" LockMode="1">
->>>>>>> 4a551f4c
+          <dxl:TableDescriptor Mdid="6.16436.1.0" TableName="t1" LockMode="1">
             <dxl:Columns>
               <dxl:Column ColId="1" Attno="1" ColName="a" TypeMdid="0.23.1.0" ColWidth="4"/>
               <dxl:Column ColId="2" Attno="-1" ColName="ctid" TypeMdid="0.27.1.0" ColWidth="6"/>
@@ -421,11 +369,7 @@
               </dxl:ProjElem>
             </dxl:ProjList>
             <dxl:Filter/>
-<<<<<<< HEAD
-            <dxl:TableDescriptor Mdid="6.896929.1.0" TableName="t">
-=======
-            <dxl:TableDescriptor Mdid="0.16436.1.0" TableName="t1" LockMode="1">
->>>>>>> 4a551f4c
+            <dxl:TableDescriptor Mdid="6.16436.1.0" TableName="t1" LockMode="1">
               <dxl:Columns>
                 <dxl:Column ColId="0" Attno="1" ColName="a" TypeMdid="0.23.1.0" ColWidth="4"/>
                 <dxl:Column ColId="1" Attno="-1" ColName="ctid" TypeMdid="0.27.1.0" ColWidth="6"/>
@@ -469,7 +413,7 @@
               </dxl:Properties>
               <dxl:ProjList/>
               <dxl:Filter/>
-              <dxl:TableDescriptor Mdid="0.16436.1.0" TableName="t1" LockMode="1">
+              <dxl:TableDescriptor Mdid="6.16436.1.0" TableName="t1" LockMode="1">
                 <dxl:Columns>
                   <dxl:Column ColId="8" Attno="1" ColName="a" TypeMdid="0.23.1.0" ColWidth="4"/>
                   <dxl:Column ColId="9" Attno="-1" ColName="ctid" TypeMdid="0.27.1.0" ColWidth="6"/>
@@ -513,68 +457,6 @@
                 </dxl:ProjElem>
               </dxl:ProjList>
               <dxl:Filter/>
-<<<<<<< HEAD
-              <dxl:JoinFilter>
-                <dxl:ConstValue TypeMdid="0.16.1.0" Value="true"/>
-              </dxl:JoinFilter>
-              <dxl:TableScan>
-                <dxl:Properties>
-                  <dxl:Cost StartupCost="0" TotalCost="431.000019" Rows="3.000000" Width="1"/>
-                </dxl:Properties>
-                <dxl:ProjList/>
-                <dxl:Filter/>
-                <dxl:TableDescriptor Mdid="6.896929.1.0" TableName="t">
-                  <dxl:Columns>
-                    <dxl:Column ColId="9" Attno="-1" ColName="ctid" TypeMdid="0.27.1.0" ColWidth="6"/>
-                    <dxl:Column ColId="10" Attno="-3" ColName="xmin" TypeMdid="0.28.1.0" ColWidth="4"/>
-                    <dxl:Column ColId="11" Attno="-4" ColName="cmin" TypeMdid="0.29.1.0" ColWidth="4"/>
-                    <dxl:Column ColId="12" Attno="-5" ColName="xmax" TypeMdid="0.28.1.0" ColWidth="4"/>
-                    <dxl:Column ColId="13" Attno="-6" ColName="cmax" TypeMdid="0.29.1.0" ColWidth="4"/>
-                    <dxl:Column ColId="14" Attno="-7" ColName="tableoid" TypeMdid="0.26.1.0" ColWidth="4"/>
-                    <dxl:Column ColId="15" Attno="-8" ColName="gp_segment_id" TypeMdid="0.23.1.0" ColWidth="4"/>
-                  </dxl:Columns>
-                </dxl:TableDescriptor>
-              </dxl:TableScan>
-              <dxl:Result>
-                <dxl:Properties>
-                  <dxl:Cost StartupCost="0" TotalCost="0.000000" Rows="0.000000" Width="4"/>
-                </dxl:Properties>
-                <dxl:ProjList>
-                  <dxl:ProjElem ColId="16" Alias="i">
-                    <dxl:ConstValue TypeMdid="0.23.1.0" IsNull="true"/>
-                  </dxl:ProjElem>
-                  <dxl:ProjElem ColId="17" Alias="ctid">
-                    <dxl:ConstValue TypeMdid="0.27.1.0" IsNull="true"/>
-                  </dxl:ProjElem>
-                  <dxl:ProjElem ColId="18" Alias="xmin">
-                    <dxl:ConstValue TypeMdid="0.28.1.0" IsNull="true"/>
-                  </dxl:ProjElem>
-                  <dxl:ProjElem ColId="19" Alias="cmin">
-                    <dxl:ConstValue TypeMdid="0.29.1.0" IsNull="true"/>
-                  </dxl:ProjElem>
-                  <dxl:ProjElem ColId="20" Alias="xmax">
-                    <dxl:ConstValue TypeMdid="0.28.1.0" IsNull="true"/>
-                  </dxl:ProjElem>
-                  <dxl:ProjElem ColId="21" Alias="cmax">
-                    <dxl:ConstValue TypeMdid="0.29.1.0" IsNull="true"/>
-                  </dxl:ProjElem>
-                  <dxl:ProjElem ColId="22" Alias="tableoid">
-                    <dxl:ConstValue TypeMdid="0.26.1.0" IsNull="true"/>
-                  </dxl:ProjElem>
-                  <dxl:ProjElem ColId="23" Alias="gp_segment_id">
-                    <dxl:ConstValue TypeMdid="0.23.1.0" IsNull="true"/>
-                  </dxl:ProjElem>
-                </dxl:ProjList>
-                <dxl:Filter/>
-                <dxl:OneTimeFilter>
-                  <dxl:ConstValue TypeMdid="0.16.1.0" Value="false"/>
-                </dxl:OneTimeFilter>
-              </dxl:Result>
-            </dxl:NestedLoopJoin>
-          </dxl:BroadcastMotion>
-        </dxl:HashJoin>
-      </dxl:GatherMotion>
-=======
               <dxl:OneTimeFilter>
                 <dxl:ConstValue TypeMdid="0.16.1.0" Value="false"/>
               </dxl:OneTimeFilter>
@@ -582,7 +464,6 @@
           </dxl:NestedLoopJoin>
         </dxl:GatherMotion>
       </dxl:HashJoin>
->>>>>>> 4a551f4c
     </dxl:Plan>
   </dxl:Thread>
 </dxl:DXLMessage>