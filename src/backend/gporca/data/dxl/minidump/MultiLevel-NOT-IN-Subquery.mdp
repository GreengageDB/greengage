--- conflicted
+++ resolved
@@ -679,7 +679,7 @@
                                 <dxl:ConstValue TypeMdid="0.23.1.0" Value="10"/>
                               </dxl:Comparison>
                             </dxl:Filter>
-                            <dxl:TableDescriptor Mdid="0.16391.1.0" TableName="c">
+                            <dxl:TableDescriptor Mdid="6.16391.1.0" TableName="c">
                               <dxl:Columns>
                                 <dxl:Column ColId="27" Attno="1" ColName="i" TypeMdid="0.23.1.0" ColWidth="4"/>
                                 <dxl:Column ColId="29" Attno="-1" ColName="ctid" TypeMdid="0.27.1.0" ColWidth="6"/>
@@ -753,62 +753,7 @@
                       </dxl:TableScan>
                     </dxl:BroadcastMotion>
                   </dxl:Materialize>
-<<<<<<< HEAD
-                  <dxl:Materialize Eager="true">
-                    <dxl:Properties>
-                      <dxl:Cost StartupCost="0" TotalCost="431.000863" Rows="26.953361" Width="4"/>
-                    </dxl:Properties>
-                    <dxl:ProjList>
-                      <dxl:ProjElem ColId="27" Alias="i">
-                        <dxl:Ident ColId="27" ColName="i" TypeMdid="0.23.1.0"/>
-                      </dxl:ProjElem>
-                    </dxl:ProjList>
-                    <dxl:Filter/>
-                    <dxl:BroadcastMotion InputSegments="0,1,2" OutputSegments="0,1,2">
-                      <dxl:Properties>
-                        <dxl:Cost StartupCost="0" TotalCost="431.000827" Rows="26.953361" Width="4"/>
-                      </dxl:Properties>
-                      <dxl:ProjList>
-                        <dxl:ProjElem ColId="27" Alias="i">
-                          <dxl:Ident ColId="27" ColName="i" TypeMdid="0.23.1.0"/>
-                        </dxl:ProjElem>
-                      </dxl:ProjList>
-                      <dxl:Filter/>
-                      <dxl:SortingColumnList/>
-                      <dxl:TableScan>
-                        <dxl:Properties>
-                          <dxl:Cost StartupCost="0" TotalCost="431.000184" Rows="8.984454" Width="4"/>
-                        </dxl:Properties>
-                        <dxl:ProjList>
-                          <dxl:ProjElem ColId="27" Alias="i">
-                            <dxl:Ident ColId="27" ColName="i" TypeMdid="0.23.1.0"/>
-                          </dxl:ProjElem>
-                        </dxl:ProjList>
-                        <dxl:Filter>
-                          <dxl:Comparison ComparisonOperator="&lt;&gt;" OperatorMdid="0.518.1.0">
-                            <dxl:Ident ColId="27" ColName="i" TypeMdid="0.23.1.0"/>
-                            <dxl:ConstValue TypeMdid="0.23.1.0" Value="10"/>
-                          </dxl:Comparison>
-                        </dxl:Filter>
-                        <dxl:TableDescriptor Mdid="6.16391.1.0" TableName="c">
-                          <dxl:Columns>
-                            <dxl:Column ColId="27" Attno="1" ColName="i" TypeMdid="0.23.1.0" ColWidth="4"/>
-                            <dxl:Column ColId="29" Attno="-1" ColName="ctid" TypeMdid="0.27.1.0" ColWidth="6"/>
-                            <dxl:Column ColId="30" Attno="-3" ColName="xmin" TypeMdid="0.28.1.0" ColWidth="4"/>
-                            <dxl:Column ColId="31" Attno="-4" ColName="cmin" TypeMdid="0.29.1.0" ColWidth="4"/>
-                            <dxl:Column ColId="32" Attno="-5" ColName="xmax" TypeMdid="0.28.1.0" ColWidth="4"/>
-                            <dxl:Column ColId="33" Attno="-6" ColName="cmax" TypeMdid="0.29.1.0" ColWidth="4"/>
-                            <dxl:Column ColId="34" Attno="-7" ColName="tableoid" TypeMdid="0.26.1.0" ColWidth="4"/>
-                            <dxl:Column ColId="35" Attno="-8" ColName="gp_segment_id" TypeMdid="0.23.1.0" ColWidth="4"/>
-                          </dxl:Columns>
-                        </dxl:TableDescriptor>
-                      </dxl:TableScan>
-                    </dxl:BroadcastMotion>
-                  </dxl:Materialize>
-                </dxl:NestedLoopJoin>
-=======
                 </dxl:Result>
->>>>>>> 4a551f4c
               </dxl:Result>
             </dxl:SubPlan>
           </dxl:Filter>
