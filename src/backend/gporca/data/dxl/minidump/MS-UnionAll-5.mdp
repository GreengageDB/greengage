--- conflicted
+++ resolved
@@ -1056,13 +1056,9 @@
                             </dxl:Properties>
                             <dxl:ProjList/>
                             <dxl:PartEqFilters>
-<<<<<<< HEAD
                               <dxl:PartEqFilterElems>
-                                <dxl:ConstValue TypeMdid="0.1082.1.0" Value="ZxQAAA==" DoubleValue="451267200000000.000000"/>
+                                <dxl:ConstValue TypeMdid="0.1082.1.0" Value="ZxQAAA==" LintValue="5223"/>
                               </dxl:PartEqFilterElems>
-=======
-                              <dxl:ConstValue TypeMdid="0.1082.1.0" Value="ZxQAAA==" LintValue="5223"/>
->>>>>>> b11ea3da
                             </dxl:PartEqFilters>
                             <dxl:PartFilters>
                               <dxl:ConstValue TypeMdid="0.16.1.0" Value="true"/>
@@ -1202,13 +1198,9 @@
                             </dxl:Properties>
                             <dxl:ProjList/>
                             <dxl:PartEqFilters>
-<<<<<<< HEAD
                               <dxl:PartEqFilterElems>
-                                <dxl:ConstValue TypeMdid="0.1082.1.0" Value="ZxQAAA==" DoubleValue="451267200000000.000000"/>
+                                <dxl:ConstValue TypeMdid="0.1082.1.0" Value="ZxQAAA==" LintValue="5223"/>
                               </dxl:PartEqFilterElems>
-=======
-                              <dxl:ConstValue TypeMdid="0.1082.1.0" Value="ZxQAAA==" LintValue="5223"/>
->>>>>>> b11ea3da
                             </dxl:PartEqFilters>
                             <dxl:PartFilters>
                               <dxl:ConstValue TypeMdid="0.16.1.0" Value="true"/>
@@ -1348,13 +1340,9 @@
                             </dxl:Properties>
                             <dxl:ProjList/>
                             <dxl:PartEqFilters>
-<<<<<<< HEAD
                               <dxl:PartEqFilterElems>
-                                <dxl:ConstValue TypeMdid="0.1082.1.0" Value="ZxQAAA==" DoubleValue="451267200000000.000000"/>
+                                <dxl:ConstValue TypeMdid="0.1082.1.0" Value="ZxQAAA==" LintValue="5223"/>
                               </dxl:PartEqFilterElems>
-=======
-                              <dxl:ConstValue TypeMdid="0.1082.1.0" Value="ZxQAAA==" LintValue="5223"/>
->>>>>>> b11ea3da
                             </dxl:PartEqFilters>
                             <dxl:PartFilters>
                               <dxl:ConstValue TypeMdid="0.16.1.0" Value="true"/>
