--- conflicted
+++ resolved
@@ -1024,13 +1024,9 @@
                           </dxl:Properties>
                           <dxl:ProjList/>
                           <dxl:PartEqFilters>
-<<<<<<< HEAD
                             <dxl:PartEqFilterElems>
-                              <dxl:ConstValue TypeMdid="0.1082.1.0" Value="ZxQAAA==" DoubleValue="451267200000000.000000"/>
+                              <dxl:ConstValue TypeMdid="0.1082.1.0" Value="ZxQAAA==" LintValue="5223"/>
                             </dxl:PartEqFilterElems>
-=======
-                            <dxl:ConstValue TypeMdid="0.1082.1.0" Value="ZxQAAA==" LintValue="5223"/>
->>>>>>> b11ea3da
                           </dxl:PartEqFilters>
                           <dxl:PartFilters>
                             <dxl:ConstValue TypeMdid="0.16.1.0" Value="true"/>
@@ -1273,13 +1269,9 @@
                           </dxl:Properties>
                           <dxl:ProjList/>
                           <dxl:PartEqFilters>
-<<<<<<< HEAD
                             <dxl:PartEqFilterElems>
-                              <dxl:ConstValue TypeMdid="0.1082.1.0" Value="ZxQAAA==" DoubleValue="451267200000000.000000"/>
+                              <dxl:ConstValue TypeMdid="0.1082.1.0" Value="ZxQAAA==" LintValue="5223"/>
                             </dxl:PartEqFilterElems>
-=======
-                            <dxl:ConstValue TypeMdid="0.1082.1.0" Value="ZxQAAA==" LintValue="5223"/>
->>>>>>> b11ea3da
                           </dxl:PartEqFilters>
                           <dxl:PartFilters>
                             <dxl:ConstValue TypeMdid="0.16.1.0" Value="true"/>
@@ -1522,13 +1514,9 @@
                           </dxl:Properties>
                           <dxl:ProjList/>
                           <dxl:PartEqFilters>
-<<<<<<< HEAD
                             <dxl:PartEqFilterElems>
-                              <dxl:ConstValue TypeMdid="0.1082.1.0" Value="ZxQAAA==" DoubleValue="451267200000000.000000"/>
+                              <dxl:ConstValue TypeMdid="0.1082.1.0" Value="ZxQAAA==" LintValue="5223"/>
                             </dxl:PartEqFilterElems>
-=======
-                            <dxl:ConstValue TypeMdid="0.1082.1.0" Value="ZxQAAA==" LintValue="5223"/>
->>>>>>> b11ea3da
                           </dxl:PartEqFilters>
                           <dxl:PartFilters>
                             <dxl:ConstValue TypeMdid="0.16.1.0" Value="true"/>
