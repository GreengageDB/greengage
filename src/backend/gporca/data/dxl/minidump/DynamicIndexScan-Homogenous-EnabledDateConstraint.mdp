--- conflicted
+++ resolved
@@ -387,13 +387,9 @@
             </dxl:Properties>
             <dxl:ProjList/>
             <dxl:PartEqFilters>
-<<<<<<< HEAD
               <dxl:PartEqFilterElems>
-                <dxl:ConstValue TypeMdid="0.1082.1.0" Value="PxEAAA==" DoubleValue="381456000000000.000000"/>
+                <dxl:ConstValue TypeMdid="0.1082.1.0" Value="PxEAAA==" LintValue="4415"/>
               </dxl:PartEqFilterElems>
-=======
-              <dxl:ConstValue TypeMdid="0.1082.1.0" Value="PxEAAA==" LintValue="4415"/>
->>>>>>> b11ea3da
             </dxl:PartEqFilters>
             <dxl:PartFilters>
               <dxl:ConstValue TypeMdid="0.16.1.0" Value="true"/>
