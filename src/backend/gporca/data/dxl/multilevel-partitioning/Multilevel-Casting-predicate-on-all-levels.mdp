<?xml version="1.0" encoding="UTF-8"?>
<!--
create table TestPartitionFilterCasting (
    d1 int, 
    p1 character varying(2),
    p2 date,
    p3 numeric)
distributed by (d1) 
partition by list (p1) 
subpartition by list (p2)
subpartition by list (p3)
( 
      partition p1a values ('a')(
        subpartition p2c values ('2015-01-01')(
          subpartition p3e values(1.0)
        )
    )
);

explain select * from TestPartitionFilterCasting where p1 = 'a' and p2 = '2015-01-01' and p3 = '1';
-->
<dxl:DXLMessage xmlns:dxl="http://greenplum.com/dxl/2010/12/">
  <dxl:Thread Id="0">
    <dxl:OptimizerConfig>
      <dxl:EnumeratorConfig Id="0" PlanSamples="0" CostThreshold="0"/>
      <dxl:StatisticsConfig DampingFactorFilter="0.750000" DampingFactorJoin="0.010000" DampingFactorGroupBy="0.750000" MaxStatsBuckets="100"/>
      <dxl:CTEConfig CTEInliningCutoff="0"/> 
      <dxl:WindowOids RowNumber="7000" Rank="7001"/>
      <dxl:CostModelConfig CostModelType="1" SegmentsForCosting="3">
        <dxl:CostParams>
          <dxl:CostParam Name="NLJFactor" Value="1.000000" LowerBound="0.500000" UpperBound="1.500000"/>
        </dxl:CostParams>
      </dxl:CostModelConfig>
      <dxl:Hint MinNumOfPartsToRequireSortOnInsert="40000000"/>
      <dxl:TraceFlags Value="101000,101001,101013,102120,103001,103014,103015,103022,104004,104005"/>
    </dxl:OptimizerConfig>
    <dxl:Metadata SystemIds="0.GPDB">
      <dxl:RelationStatistics Mdid="2.16396.1.1" Name="testpartitionfiltercasting" Rows="0.000000" EmptyRelation="true"/>
      <dxl:Relation Mdid="0.16396.1.1" Name="testpartitionfiltercasting" IsTemporary="false" HasOids="false" StorageType="Heap" DistributionPolicy="Hash" DistributionColumns="0" Keys="9,10,4" PartitionColumns="1,2,3" PartitionTypes="r,r,r" NumberLeafPartitions="1">
        <dxl:Columns>
          <dxl:Column Name="d1" Attno="1" Mdid="0.23.1.0" Nullable="true" ColWidth="4">
            <dxl:DefaultValue/>
          </dxl:Column>
          <dxl:Column Name="p1" Attno="2" Mdid="0.1043.1.0" Nullable="true" ColWidth="2">
            <dxl:DefaultValue/>
          </dxl:Column>
          <dxl:Column Name="p2" Attno="3" Mdid="0.1082.1.0" Nullable="true" ColWidth="4">
            <dxl:DefaultValue/>
          </dxl:Column>
          <dxl:Column Name="p3" Attno="4" Mdid="0.1700.1.0" Nullable="true" ColWidth="8">
            <dxl:DefaultValue/>
          </dxl:Column>
          <dxl:Column Name="ctid" Attno="-1" Mdid="0.27.1.0" Nullable="false" ColWidth="6">
            <dxl:DefaultValue/>
          </dxl:Column>
          <dxl:Column Name="xmin" Attno="-3" Mdid="0.28.1.0" Nullable="false" ColWidth="4">
            <dxl:DefaultValue/>
          </dxl:Column>
          <dxl:Column Name="cmin" Attno="-4" Mdid="0.29.1.0" Nullable="false" ColWidth="4">
            <dxl:DefaultValue/>
          </dxl:Column>
          <dxl:Column Name="xmax" Attno="-5" Mdid="0.28.1.0" Nullable="false" ColWidth="4">
            <dxl:DefaultValue/>
          </dxl:Column>
          <dxl:Column Name="cmax" Attno="-6" Mdid="0.29.1.0" Nullable="false" ColWidth="4">
            <dxl:DefaultValue/>
          </dxl:Column>
          <dxl:Column Name="tableoid" Attno="-7" Mdid="0.26.1.0" Nullable="false" ColWidth="4">
            <dxl:DefaultValue/>
          </dxl:Column>
          <dxl:Column Name="gp_segment_id" Attno="-8" Mdid="0.23.1.0" Nullable="false" ColWidth="4">
            <dxl:DefaultValue/>
          </dxl:Column>
        </dxl:Columns>
        <dxl:IndexInfoList/>
        <dxl:Triggers/>
        <dxl:CheckConstraints/>
      </dxl:Relation>
      <dxl:Type Mdid="0.16.1.0" Name="bool" IsRedistributable="true" IsHashable="true" IsMergeJoinable="true" IsComposite="false" IsFixedLength="true" Length="1" PassByValue="true">
        <dxl:EqualityOp Mdid="0.91.1.0"/>
        <dxl:InequalityOp Mdid="0.85.1.0"/>
        <dxl:LessThanOp Mdid="0.58.1.0"/>
        <dxl:LessThanEqualsOp Mdid="0.1694.1.0"/>
        <dxl:GreaterThanOp Mdid="0.59.1.0"/>
        <dxl:GreaterThanEqualsOp Mdid="0.1695.1.0"/>
        <dxl:ComparisonOp Mdid="0.1693.1.0"/>
        <dxl:ArrayType Mdid="0.1000.1.0"/>
        <dxl:MinAgg Mdid="0.0.0.0"/>
        <dxl:MaxAgg Mdid="0.0.0.0"/>
        <dxl:AvgAgg Mdid="0.0.0.0"/>
        <dxl:SumAgg Mdid="0.0.0.0"/>
        <dxl:CountAgg Mdid="0.2147.1.0"/>
      </dxl:Type>
      <dxl:Type Mdid="0.1043.1.0" Name="varchar" IsRedistributable="true" IsHashable="true" IsMergeJoinable="true" IsComposite="false" IsTextRelated="true" IsFixedLength="false" Length="-1" PassByValue="false">
        <dxl:EqualityOp Mdid="0.98.1.0"/>
        <dxl:InequalityOp Mdid="0.531.1.0"/>
        <dxl:LessThanOp Mdid="0.664.1.0"/>
        <dxl:LessThanEqualsOp Mdid="0.665.1.0"/>
        <dxl:GreaterThanOp Mdid="0.666.1.0"/>
        <dxl:GreaterThanEqualsOp Mdid="0.667.1.0"/>
        <dxl:ComparisonOp Mdid="0.360.1.0"/>
        <dxl:ArrayType Mdid="0.1015.1.0"/>
        <dxl:MinAgg Mdid="0.0.0.0"/>
        <dxl:MaxAgg Mdid="0.0.0.0"/>
        <dxl:AvgAgg Mdid="0.0.0.0"/>
        <dxl:SumAgg Mdid="0.0.0.0"/>
        <dxl:CountAgg Mdid="0.2147.1.0"/>
      </dxl:Type>
      <dxl:Type Mdid="0.23.1.0" Name="int4" IsRedistributable="true" IsHashable="true" IsMergeJoinable="true" IsComposite="false" IsFixedLength="true" Length="4" PassByValue="true">
        <dxl:EqualityOp Mdid="0.96.1.0"/>
        <dxl:InequalityOp Mdid="0.518.1.0"/>
        <dxl:LessThanOp Mdid="0.97.1.0"/>
        <dxl:LessThanEqualsOp Mdid="0.523.1.0"/>
        <dxl:GreaterThanOp Mdid="0.521.1.0"/>
        <dxl:GreaterThanEqualsOp Mdid="0.525.1.0"/>
        <dxl:ComparisonOp Mdid="0.351.1.0"/>
        <dxl:ArrayType Mdid="0.1007.1.0"/>
        <dxl:MinAgg Mdid="0.2132.1.0"/>
        <dxl:MaxAgg Mdid="0.2116.1.0"/>
        <dxl:AvgAgg Mdid="0.2101.1.0"/>
        <dxl:SumAgg Mdid="0.2108.1.0"/>
        <dxl:CountAgg Mdid="0.2147.1.0"/>
      </dxl:Type>
      <dxl:MDCast Mdid="3.25.1.0;1043.1.0" Name="varchar" BinaryCoercible="true" SourceTypeId="0.25.1.0" DestinationTypeId="0.1043.1.0" CastFuncId="0.0.0.0"/>
      <dxl:Type Mdid="0.25.1.0" Name="text" IsRedistributable="true" IsHashable="true" IsMergeJoinable="true" IsComposite="false" IsTextRelated="true" IsFixedLength="false" Length="-1" PassByValue="false">
        <dxl:EqualityOp Mdid="0.98.1.0"/>
        <dxl:InequalityOp Mdid="0.531.1.0"/>
        <dxl:LessThanOp Mdid="0.664.1.0"/>
        <dxl:LessThanEqualsOp Mdid="0.665.1.0"/>
        <dxl:GreaterThanOp Mdid="0.666.1.0"/>
        <dxl:GreaterThanEqualsOp Mdid="0.667.1.0"/>
        <dxl:ComparisonOp Mdid="0.360.1.0"/>
        <dxl:ArrayType Mdid="0.1009.1.0"/>
        <dxl:MinAgg Mdid="0.2145.1.0"/>
        <dxl:MaxAgg Mdid="0.2129.1.0"/>
        <dxl:AvgAgg Mdid="0.0.0.0"/>
        <dxl:SumAgg Mdid="0.0.0.0"/>
        <dxl:CountAgg Mdid="0.2147.1.0"/>
      </dxl:Type>
      <dxl:ColumnStatistics Mdid="1.16396.1.1.7" Name="xmax" Width="4.000000" NullFreq="0.000000" NdvRemain="0.000000" FreqRemain="0.000000" ColStatsMissing="true"/>
      <dxl:ColumnStatistics Mdid="1.16396.1.1.6" Name="cmin" Width="4.000000" NullFreq="0.000000" NdvRemain="0.000000" FreqRemain="0.000000" ColStatsMissing="true"/>
      <dxl:Type Mdid="0.26.1.0" Name="oid" IsRedistributable="true" IsHashable="true" IsMergeJoinable="true" IsComposite="false" IsFixedLength="true" Length="4" PassByValue="true">
        <dxl:EqualityOp Mdid="0.607.1.0"/>
        <dxl:InequalityOp Mdid="0.608.1.0"/>
        <dxl:LessThanOp Mdid="0.609.1.0"/>
        <dxl:LessThanEqualsOp Mdid="0.611.1.0"/>
        <dxl:GreaterThanOp Mdid="0.610.1.0"/>
        <dxl:GreaterThanEqualsOp Mdid="0.612.1.0"/>
        <dxl:ComparisonOp Mdid="0.356.1.0"/>
        <dxl:ArrayType Mdid="0.1028.1.0"/>
        <dxl:MinAgg Mdid="0.2118.1.0"/>
        <dxl:MaxAgg Mdid="0.2134.1.0"/>
        <dxl:AvgAgg Mdid="0.0.0.0"/>
        <dxl:SumAgg Mdid="0.0.0.0"/>
        <dxl:CountAgg Mdid="0.2147.1.0"/>
      </dxl:Type>
      <dxl:Type Mdid="0.27.1.0" Name="tid" IsRedistributable="true" IsHashable="false" IsMergeJoinable="false" IsComposite="false" IsFixedLength="true" Length="6" PassByValue="false">
        <dxl:EqualityOp Mdid="0.387.1.0"/>
        <dxl:InequalityOp Mdid="0.402.1.0"/>
        <dxl:LessThanOp Mdid="0.2799.1.0"/>
        <dxl:LessThanEqualsOp Mdid="0.2801.1.0"/>
        <dxl:GreaterThanOp Mdid="0.2800.1.0"/>
        <dxl:GreaterThanEqualsOp Mdid="0.2802.1.0"/>
        <dxl:ComparisonOp Mdid="0.2794.1.0"/>
        <dxl:ArrayType Mdid="0.1010.1.0"/>
        <dxl:MinAgg Mdid="0.2798.1.0"/>
        <dxl:MaxAgg Mdid="0.2797.1.0"/>
        <dxl:AvgAgg Mdid="0.0.0.0"/>
        <dxl:SumAgg Mdid="0.0.0.0"/>
        <dxl:CountAgg Mdid="0.2147.1.0"/>
      </dxl:Type>
      <dxl:Type Mdid="0.29.1.0" Name="cid" IsRedistributable="false" IsHashable="true" IsMergeJoinable="false" IsComposite="false" IsFixedLength="true" Length="4" PassByValue="true">
        <dxl:EqualityOp Mdid="0.385.1.0"/>
        <dxl:InequalityOp Mdid="0.0.0.0"/>
        <dxl:LessThanOp Mdid="0.0.0.0"/>
        <dxl:LessThanEqualsOp Mdid="0.0.0.0"/>
        <dxl:GreaterThanOp Mdid="0.0.0.0"/>
        <dxl:GreaterThanEqualsOp Mdid="0.0.0.0"/>
        <dxl:ComparisonOp Mdid="0.0.0.0"/>
        <dxl:ArrayType Mdid="0.1012.1.0"/>
        <dxl:MinAgg Mdid="0.0.0.0"/>
        <dxl:MaxAgg Mdid="0.0.0.0"/>
        <dxl:AvgAgg Mdid="0.0.0.0"/>
        <dxl:SumAgg Mdid="0.0.0.0"/>
        <dxl:CountAgg Mdid="0.2147.1.0"/>
      </dxl:Type>
      <dxl:Type Mdid="0.28.1.0" Name="xid" IsRedistributable="false" IsHashable="true" IsMergeJoinable="false" IsComposite="false" IsFixedLength="true" Length="4" PassByValue="true">
        <dxl:EqualityOp Mdid="0.352.1.0"/>
        <dxl:InequalityOp Mdid="0.0.0.0"/>
        <dxl:LessThanOp Mdid="0.0.0.0"/>
        <dxl:LessThanEqualsOp Mdid="0.0.0.0"/>
        <dxl:GreaterThanOp Mdid="0.0.0.0"/>
        <dxl:GreaterThanEqualsOp Mdid="0.0.0.0"/>
        <dxl:ComparisonOp Mdid="0.0.0.0"/>
        <dxl:ArrayType Mdid="0.1011.1.0"/>
        <dxl:MinAgg Mdid="0.0.0.0"/>
        <dxl:MaxAgg Mdid="0.0.0.0"/>
        <dxl:AvgAgg Mdid="0.0.0.0"/>
        <dxl:SumAgg Mdid="0.0.0.0"/>
        <dxl:CountAgg Mdid="0.2147.1.0"/>
      </dxl:Type>
      <dxl:Type Mdid="0.1700.1.0" Name="numeric" IsRedistributable="true" IsHashable="true" IsMergeJoinable="true" IsComposite="false" IsFixedLength="false" Length="-1" PassByValue="false">
        <dxl:EqualityOp Mdid="0.1752.1.0"/>
        <dxl:InequalityOp Mdid="0.1753.1.0"/>
        <dxl:LessThanOp Mdid="0.1754.1.0"/>
        <dxl:LessThanEqualsOp Mdid="0.1755.1.0"/>
        <dxl:GreaterThanOp Mdid="0.1756.1.0"/>
        <dxl:GreaterThanEqualsOp Mdid="0.1757.1.0"/>
        <dxl:ComparisonOp Mdid="0.1769.1.0"/>
        <dxl:ArrayType Mdid="0.1231.1.0"/>
        <dxl:MinAgg Mdid="0.2146.1.0"/>
        <dxl:MaxAgg Mdid="0.2130.1.0"/>
        <dxl:AvgAgg Mdid="0.2103.1.0"/>
        <dxl:SumAgg Mdid="0.2114.1.0"/>
        <dxl:CountAgg Mdid="0.2147.1.0"/>
      </dxl:Type>
      <dxl:ColumnStatistics Mdid="1.16396.1.1.5" Name="xmin" Width="4.000000" NullFreq="0.000000" NdvRemain="0.000000" FreqRemain="0.000000" ColStatsMissing="true"/>
      <dxl:ColumnStatistics Mdid="1.16396.1.1.4" Name="ctid" Width="6.000000" NullFreq="0.000000" NdvRemain="0.000000" FreqRemain="0.000000" ColStatsMissing="true"/>
      <dxl:Type Mdid="0.1082.1.0" Name="date" IsRedistributable="true" IsHashable="true" IsMergeJoinable="true" IsComposite="false" IsFixedLength="true" Length="4" PassByValue="true">
        <dxl:EqualityOp Mdid="0.1093.1.0"/>
        <dxl:InequalityOp Mdid="0.1094.1.0"/>
        <dxl:LessThanOp Mdid="0.1095.1.0"/>
        <dxl:LessThanEqualsOp Mdid="0.1096.1.0"/>
        <dxl:GreaterThanOp Mdid="0.1097.1.0"/>
        <dxl:GreaterThanEqualsOp Mdid="0.1098.1.0"/>
        <dxl:ComparisonOp Mdid="0.1092.1.0"/>
        <dxl:ArrayType Mdid="0.1182.1.0"/>
        <dxl:MinAgg Mdid="0.2138.1.0"/>
        <dxl:MaxAgg Mdid="0.2122.1.0"/>
        <dxl:AvgAgg Mdid="0.0.0.0"/>
        <dxl:SumAgg Mdid="0.0.0.0"/>
        <dxl:CountAgg Mdid="0.2147.1.0"/>
      </dxl:Type>
      <dxl:MDCast Mdid="3.1043.1.0;25.1.0" Name="text" BinaryCoercible="true" SourceTypeId="0.1043.1.0" DestinationTypeId="0.25.1.0" CastFuncId="0.0.0.0"/>
      <dxl:GPDBScalarOp Mdid="0.1093.1.0" Name="=" ComparisonType="Eq" ReturnsNullOnNullInput="true">
        <dxl:LeftType Mdid="0.1082.1.0"/>
        <dxl:RightType Mdid="0.1082.1.0"/>
        <dxl:ResultType Mdid="0.16.1.0"/>
        <dxl:OpFunc Mdid="0.1086.1.0"/>
        <dxl:Commutator Mdid="0.1093.1.0"/>
        <dxl:InverseOp Mdid="0.1094.1.0"/>
        <dxl:Opfamilies>
          <dxl:Opfamily Mdid="0.434.1.0"/>
          <dxl:Opfamily Mdid="0.435.1.0"/>
          <dxl:Opfamily Mdid="0.3022.1.0"/>
        </dxl:Opfamilies>
      </dxl:GPDBScalarOp>
      <dxl:GPDBScalarOp Mdid="0.1752.1.0" Name="=" ComparisonType="Eq" ReturnsNullOnNullInput="true">
        <dxl:LeftType Mdid="0.1700.1.0"/>
        <dxl:RightType Mdid="0.1700.1.0"/>
        <dxl:ResultType Mdid="0.16.1.0"/>
        <dxl:OpFunc Mdid="0.1718.1.0"/>
        <dxl:Commutator Mdid="0.1752.1.0"/>
        <dxl:InverseOp Mdid="0.1753.1.0"/>
        <dxl:Opfamilies>
          <dxl:Opfamily Mdid="0.1988.1.0"/>
          <dxl:Opfamily Mdid="0.1998.1.0"/>
          <dxl:Opfamily Mdid="0.3032.1.0"/>
        </dxl:Opfamilies>
      </dxl:GPDBScalarOp>
      <dxl:ColumnStatistics Mdid="1.16396.1.1.10" Name="gp_segment_id" Width="4.000000" NullFreq="0.000000" NdvRemain="0.000000" FreqRemain="0.000000" ColStatsMissing="true"/>
      <dxl:ColumnStatistics Mdid="1.16396.1.1.3" Name="p3" Width="8.000000" NullFreq="0.000000" NdvRemain="0.000000" FreqRemain="0.000000" ColStatsMissing="true"/>
      <dxl:ColumnStatistics Mdid="1.16396.1.1.2" Name="p2" Width="4.000000" NullFreq="0.000000" NdvRemain="0.000000" FreqRemain="0.000000" ColStatsMissing="true"/>
      <dxl:GPDBScalarOp Mdid="0.98.1.0" Name="=" ComparisonType="Eq" ReturnsNullOnNullInput="true">
        <dxl:LeftType Mdid="0.25.1.0"/>
        <dxl:RightType Mdid="0.25.1.0"/>
        <dxl:ResultType Mdid="0.16.1.0"/>
        <dxl:OpFunc Mdid="0.67.1.0"/>
        <dxl:Commutator Mdid="0.98.1.0"/>
        <dxl:InverseOp Mdid="0.531.1.0"/>
        <dxl:Opfamilies>
          <dxl:Opfamily Mdid="0.1994.1.0"/>
          <dxl:Opfamily Mdid="0.1995.1.0"/>
          <dxl:Opfamily Mdid="0.3035.1.0"/>
        </dxl:Opfamilies>
      </dxl:GPDBScalarOp>
      <dxl:ColumnStatistics Mdid="1.16396.1.1.9" Name="tableoid" Width="4.000000" NullFreq="0.000000" NdvRemain="0.000000" FreqRemain="0.000000" ColStatsMissing="true"/>
      <dxl:ColumnStatistics Mdid="1.16396.1.1.8" Name="cmax" Width="4.000000" NullFreq="0.000000" NdvRemain="0.000000" FreqRemain="0.000000" ColStatsMissing="true"/>
      <dxl:ColumnStatistics Mdid="1.16396.1.1.1" Name="p1" Width="8.000000" NullFreq="0.000000" NdvRemain="0.000000" FreqRemain="0.000000" ColStatsMissing="true"/>
      <dxl:ColumnStatistics Mdid="1.16396.1.1.0" Name="d1" Width="4.000000" NullFreq="0.000000" NdvRemain="0.000000" FreqRemain="0.000000" ColStatsMissing="true"/>
    </dxl:Metadata>
    <dxl:Query>
      <dxl:OutputColumns>
        <dxl:Ident ColId="1" ColName="d1" TypeMdid="0.23.1.0"/>
        <dxl:Ident ColId="2" ColName="p1" TypeMdid="0.1043.1.0"/>
        <dxl:Ident ColId="3" ColName="p2" TypeMdid="0.1082.1.0"/>
        <dxl:Ident ColId="4" ColName="p3" TypeMdid="0.1700.1.0"/>
      </dxl:OutputColumns>
      <dxl:CTEList/>
      <dxl:LogicalSelect>
        <dxl:And>
          <dxl:Comparison ComparisonOperator="=" OperatorMdid="0.98.1.0">
            <dxl:Cast TypeMdid="0.25.1.0" FuncId="0.0.0.0">
              <dxl:Ident ColId="2" ColName="p1" TypeMdid="0.1043.1.0"/>
            </dxl:Cast>
            <dxl:ConstValue TypeMdid="0.25.1.0" Value="AAAABWE=" LintValue="160440876"/>
          </dxl:Comparison>
          <dxl:Comparison ComparisonOperator="=" OperatorMdid="0.1093.1.0">
            <dxl:Ident ColId="3" ColName="p2" TypeMdid="0.1082.1.0"/>
            <dxl:ConstValue TypeMdid="0.1082.1.0" Value="ZxUAAA==" LintValue="5479"/>
          </dxl:Comparison>
          <dxl:Comparison ComparisonOperator="=" OperatorMdid="0.1752.1.0">
            <dxl:Ident ColId="4" ColName="p3" TypeMdid="0.1700.1.0"/>
            <dxl:ConstValue TypeMdid="0.1700.1.0" Value="AAAACgAAAAABAA==" DoubleValue="1.000000"/>
          </dxl:Comparison>
        </dxl:And>
        <dxl:LogicalGet>
          <dxl:TableDescriptor Mdid="0.16396.1.1" TableName="testpartitionfiltercasting">
            <dxl:Columns>
              <dxl:Column ColId="1" Attno="1" ColName="d1" TypeMdid="0.23.1.0"/>
              <dxl:Column ColId="2" Attno="2" ColName="p1" TypeMdid="0.1043.1.0" ColWidth="2"/>
              <dxl:Column ColId="3" Attno="3" ColName="p2" TypeMdid="0.1082.1.0"/>
              <dxl:Column ColId="4" Attno="4" ColName="p3" TypeMdid="0.1700.1.0"/>
              <dxl:Column ColId="5" Attno="-1" ColName="ctid" TypeMdid="0.27.1.0"/>
              <dxl:Column ColId="6" Attno="-3" ColName="xmin" TypeMdid="0.28.1.0"/>
              <dxl:Column ColId="7" Attno="-4" ColName="cmin" TypeMdid="0.29.1.0"/>
              <dxl:Column ColId="8" Attno="-5" ColName="xmax" TypeMdid="0.28.1.0"/>
              <dxl:Column ColId="9" Attno="-6" ColName="cmax" TypeMdid="0.29.1.0"/>
              <dxl:Column ColId="10" Attno="-7" ColName="tableoid" TypeMdid="0.26.1.0"/>
              <dxl:Column ColId="11" Attno="-8" ColName="gp_segment_id" TypeMdid="0.23.1.0"/>
            </dxl:Columns>
          </dxl:TableDescriptor>
        </dxl:LogicalGet>
      </dxl:LogicalSelect>
    </dxl:Query>
    <dxl:Plan Id="0" SpaceSize="1">
      <dxl:GatherMotion InputSegments="0,1,2" OutputSegments="-1">
        <dxl:Properties>
          <dxl:Cost StartupCost="0" TotalCost="431.000146" Rows="1.000000" Width="24"/>
        </dxl:Properties>
        <dxl:ProjList>
          <dxl:ProjElem ColId="0" Alias="d1">
            <dxl:Ident ColId="0" ColName="d1" TypeMdid="0.23.1.0"/>
          </dxl:ProjElem>
          <dxl:ProjElem ColId="1" Alias="p1">
            <dxl:Ident ColId="1" ColName="p1" TypeMdid="0.1043.1.0"/>
          </dxl:ProjElem>
          <dxl:ProjElem ColId="2" Alias="p2">
            <dxl:Ident ColId="2" ColName="p2" TypeMdid="0.1082.1.0"/>
          </dxl:ProjElem>
          <dxl:ProjElem ColId="3" Alias="p3">
            <dxl:Ident ColId="3" ColName="p3" TypeMdid="0.1700.1.0"/>
          </dxl:ProjElem>
        </dxl:ProjList>
        <dxl:Filter/>
        <dxl:SortingColumnList/>
        <dxl:Sequence>
          <dxl:Properties>
            <dxl:Cost StartupCost="0" TotalCost="431.000057" Rows="1.000000" Width="24"/>
          </dxl:Properties>
          <dxl:ProjList>
            <dxl:ProjElem ColId="0" Alias="d1">
              <dxl:Ident ColId="0" ColName="d1" TypeMdid="0.23.1.0"/>
            </dxl:ProjElem>
            <dxl:ProjElem ColId="1" Alias="p1">
              <dxl:Ident ColId="1" ColName="p1" TypeMdid="0.1043.1.0"/>
            </dxl:ProjElem>
            <dxl:ProjElem ColId="2" Alias="p2">
              <dxl:Ident ColId="2" ColName="p2" TypeMdid="0.1082.1.0"/>
            </dxl:ProjElem>
            <dxl:ProjElem ColId="3" Alias="p3">
              <dxl:Ident ColId="3" ColName="p3" TypeMdid="0.1700.1.0"/>
            </dxl:ProjElem>
          </dxl:ProjList>
          <dxl:PartitionSelector RelationMdid="0.16396.1.1" PartitionLevels="3" ScanId="1">
            <dxl:Properties>
              <dxl:Cost StartupCost="10" TotalCost="100" Rows="100" Width="4"/>
            </dxl:Properties>
            <dxl:ProjList/>
            <dxl:PartEqFilters>
<<<<<<< HEAD
              <dxl:PartEqFilterElems>
                <dxl:ConstValue TypeMdid="0.25.1.0" Value="AAAABWE=" LintValue="160440876"/>
              </dxl:PartEqFilterElems>
              <dxl:PartEqFilterElems>
                <dxl:ConstValue TypeMdid="0.1082.1.0" Value="ZxUAAA==" DoubleValue="473385600000000.000000"/>
              </dxl:PartEqFilterElems>
              <dxl:PartEqFilterElems>
                <dxl:ConstValue TypeMdid="0.1700.1.0" Value="AAAACgAAAAABAA==" DoubleValue="1.000000"/>
              </dxl:PartEqFilterElems>
=======
              <dxl:ConstValue TypeMdid="0.25.1.0" Value="AAAABWE=" LintValue="160440876"/>
              <dxl:ConstValue TypeMdid="0.1082.1.0" Value="ZxUAAA==" LintValue="5479"/>
              <dxl:ConstValue TypeMdid="0.1700.1.0" Value="AAAACgAAAAABAA==" DoubleValue="1.000000"/>
>>>>>>> b11ea3da
            </dxl:PartEqFilters>
            <dxl:PartFilters>
              <dxl:ConstValue TypeMdid="0.16.1.0" Value="true"/>
              <dxl:ConstValue TypeMdid="0.16.1.0" Value="true"/>
              <dxl:ConstValue TypeMdid="0.16.1.0" Value="true"/>
            </dxl:PartFilters>
            <dxl:ResidualFilter>
              <dxl:ConstValue TypeMdid="0.16.1.0" Value="true"/>
            </dxl:ResidualFilter>
            <dxl:PropagationExpression>
              <dxl:ConstValue TypeMdid="0.23.1.0" Value="1"/>
            </dxl:PropagationExpression>
            <dxl:PrintableFilter>
              <dxl:And>
                <dxl:Comparison ComparisonOperator="=" OperatorMdid="0.98.1.0">
                  <dxl:Cast TypeMdid="0.25.1.0" FuncId="0.0.0.0">
                    <dxl:Ident ColId="1" ColName="p1" TypeMdid="0.1043.1.0"/>
                  </dxl:Cast>
                  <dxl:ConstValue TypeMdid="0.25.1.0" Value="AAAABWE=" LintValue="160440876"/>
                </dxl:Comparison>
                <dxl:Comparison ComparisonOperator="=" OperatorMdid="0.1093.1.0">
                  <dxl:Ident ColId="2" ColName="p2" TypeMdid="0.1082.1.0"/>
                  <dxl:ConstValue TypeMdid="0.1082.1.0" Value="ZxUAAA==" LintValue="5479"/>
                </dxl:Comparison>
                <dxl:Comparison ComparisonOperator="=" OperatorMdid="0.1752.1.0">
                  <dxl:Ident ColId="3" ColName="p3" TypeMdid="0.1700.1.0"/>
                  <dxl:ConstValue TypeMdid="0.1700.1.0" Value="AAAACgAAAAABAA==" DoubleValue="1.000000"/>
                </dxl:Comparison>
              </dxl:And>
            </dxl:PrintableFilter>
          </dxl:PartitionSelector>
          <dxl:DynamicTableScan PartIndexId="1">
            <dxl:Properties>
              <dxl:Cost StartupCost="0" TotalCost="431.000057" Rows="1.000000" Width="24"/>
            </dxl:Properties>
            <dxl:ProjList>
              <dxl:ProjElem ColId="0" Alias="d1">
                <dxl:Ident ColId="0" ColName="d1" TypeMdid="0.23.1.0"/>
              </dxl:ProjElem>
              <dxl:ProjElem ColId="1" Alias="p1">
                <dxl:Ident ColId="1" ColName="p1" TypeMdid="0.1043.1.0"/>
              </dxl:ProjElem>
              <dxl:ProjElem ColId="2" Alias="p2">
                <dxl:Ident ColId="2" ColName="p2" TypeMdid="0.1082.1.0"/>
              </dxl:ProjElem>
              <dxl:ProjElem ColId="3" Alias="p3">
                <dxl:Ident ColId="3" ColName="p3" TypeMdid="0.1700.1.0"/>
              </dxl:ProjElem>
            </dxl:ProjList>
            <dxl:Filter>
              <dxl:And>
                <dxl:Comparison ComparisonOperator="=" OperatorMdid="0.98.1.0">
                  <dxl:Cast TypeMdid="0.25.1.0" FuncId="0.0.0.0">
                    <dxl:Ident ColId="1" ColName="p1" TypeMdid="0.1043.1.0"/>
                  </dxl:Cast>
                  <dxl:ConstValue TypeMdid="0.25.1.0" Value="AAAABWE=" LintValue="160440876"/>
                </dxl:Comparison>
                <dxl:Comparison ComparisonOperator="=" OperatorMdid="0.1093.1.0">
                  <dxl:Ident ColId="2" ColName="p2" TypeMdid="0.1082.1.0"/>
                  <dxl:ConstValue TypeMdid="0.1082.1.0" Value="ZxUAAA==" LintValue="5479"/>
                </dxl:Comparison>
                <dxl:Comparison ComparisonOperator="=" OperatorMdid="0.1752.1.0">
                  <dxl:Ident ColId="3" ColName="p3" TypeMdid="0.1700.1.0"/>
                  <dxl:ConstValue TypeMdid="0.1700.1.0" Value="AAAACgAAAAABAA==" DoubleValue="1.000000"/>
                </dxl:Comparison>
              </dxl:And>
            </dxl:Filter>
            <dxl:TableDescriptor Mdid="0.16396.1.1" TableName="testpartitionfiltercasting">
              <dxl:Columns>
                <dxl:Column ColId="0" Attno="1" ColName="d1" TypeMdid="0.23.1.0"/>
                <dxl:Column ColId="1" Attno="2" ColName="p1" TypeMdid="0.1043.1.0" ColWidth="2"/>
                <dxl:Column ColId="2" Attno="3" ColName="p2" TypeMdid="0.1082.1.0"/>
                <dxl:Column ColId="3" Attno="4" ColName="p3" TypeMdid="0.1700.1.0"/>
                <dxl:Column ColId="4" Attno="-1" ColName="ctid" TypeMdid="0.27.1.0"/>
                <dxl:Column ColId="5" Attno="-3" ColName="xmin" TypeMdid="0.28.1.0"/>
                <dxl:Column ColId="6" Attno="-4" ColName="cmin" TypeMdid="0.29.1.0"/>
                <dxl:Column ColId="7" Attno="-5" ColName="xmax" TypeMdid="0.28.1.0"/>
                <dxl:Column ColId="8" Attno="-6" ColName="cmax" TypeMdid="0.29.1.0"/>
                <dxl:Column ColId="9" Attno="-7" ColName="tableoid" TypeMdid="0.26.1.0"/>
                <dxl:Column ColId="10" Attno="-8" ColName="gp_segment_id" TypeMdid="0.23.1.0"/>
              </dxl:Columns>
            </dxl:TableDescriptor>
          </dxl:DynamicTableScan>
        </dxl:Sequence>
      </dxl:GatherMotion>
    </dxl:Plan>
  </dxl:Thread>
</dxl:DXLMessage><|MERGE_RESOLUTION|>--- conflicted
+++ resolved
@@ -368,21 +368,15 @@
             </dxl:Properties>
             <dxl:ProjList/>
             <dxl:PartEqFilters>
-<<<<<<< HEAD
               <dxl:PartEqFilterElems>
                 <dxl:ConstValue TypeMdid="0.25.1.0" Value="AAAABWE=" LintValue="160440876"/>
               </dxl:PartEqFilterElems>
               <dxl:PartEqFilterElems>
-                <dxl:ConstValue TypeMdid="0.1082.1.0" Value="ZxUAAA==" DoubleValue="473385600000000.000000"/>
+                <dxl:ConstValue TypeMdid="0.1082.1.0" Value="ZxUAAA==" LintValue="5479"/>
               </dxl:PartEqFilterElems>
               <dxl:PartEqFilterElems>
                 <dxl:ConstValue TypeMdid="0.1700.1.0" Value="AAAACgAAAAABAA==" DoubleValue="1.000000"/>
               </dxl:PartEqFilterElems>
-=======
-              <dxl:ConstValue TypeMdid="0.25.1.0" Value="AAAABWE=" LintValue="160440876"/>
-              <dxl:ConstValue TypeMdid="0.1082.1.0" Value="ZxUAAA==" LintValue="5479"/>
-              <dxl:ConstValue TypeMdid="0.1700.1.0" Value="AAAACgAAAAABAA==" DoubleValue="1.000000"/>
->>>>>>> b11ea3da
             </dxl:PartEqFilters>
             <dxl:PartFilters>
               <dxl:ConstValue TypeMdid="0.16.1.0" Value="true"/>
