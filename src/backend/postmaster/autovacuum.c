--- conflicted
+++ resolved
@@ -195,11 +195,7 @@
 	int			at_vacuum_cost_delay;
 	int			at_vacuum_cost_limit;
 	bool		at_dobalance;
-<<<<<<< HEAD
-	bool		at_wraparound;
 	bool		at_sharedrel;
-=======
->>>>>>> ab93f90c
 	char	   *at_relname;
 	char	   *at_nspname;
 	char	   *at_datname;
@@ -231,10 +227,7 @@
 	PGPROC	   *wi_proc;
 	TimestampTz wi_launchtime;
 	bool		wi_dobalance;
-<<<<<<< HEAD
 	bool		wi_sharedrel;
-=======
->>>>>>> ab93f90c
 	int			wi_cost_delay;
 	int			wi_cost_limit;
 	int			wi_cost_limit_base;
@@ -313,13 +306,8 @@
 static void FreeWorkerInfo(int code, Datum arg);
 
 static autovac_table *table_recheck_autovac(Oid relid, HTAB *table_toast_map,
-<<<<<<< HEAD
-											TupleDesc pg_class_desc,
-									int effective_multixact_freeze_max_age);
-=======
 					  TupleDesc pg_class_desc,
 					  int effective_multixact_freeze_max_age);
->>>>>>> ab93f90c
 static void relation_needs_vacanalyze(Oid relid, AutoVacOpts *relopts,
 						  Form_pg_class classForm,
 						  PgStat_StatTabEntry *tabentry,
@@ -575,8 +563,6 @@
 	SetConfigOption("default_transaction_isolation", "read committed",
 					PGC_SUSET, PGC_S_OVERRIDE);
 
-<<<<<<< HEAD
-
 /*
  * In GPDB, we only want an autovacuum worker to start once we know
  * there is a database to vacuum. Therefore, we never want emergency mode
@@ -589,8 +575,6 @@
  * worker will continue to signal for a new launcher.
  */
 #if 0
-=======
->>>>>>> ab93f90c
 	/*
 	 * In emergency mode, just start a worker (unless shutdown was requested)
 	 * and go away.
@@ -1517,18 +1501,9 @@
 
 	am_autovacuum_worker = true;
 
-<<<<<<< HEAD
 	/* MPP-4990: Autovacuum always runs as utility-mode */
 	Gp_role = GP_ROLE_UTILITY;
 
-	/* reset MyProcPid */
-	MyProcPid = getpid();
-
-	/* record Start Time for logging */
-	MyStartTime = time(NULL);
-
-=======
->>>>>>> ab93f90c
 	/* Identify myself via ps */
 	init_ps_display("autovacuum worker process", "", "", "");
 
@@ -1971,11 +1946,8 @@
 	ScanKeyData key;
 	TupleDesc	pg_class_desc;
 	int			effective_multixact_freeze_max_age;
-<<<<<<< HEAD
 	bool		did_vacuum = false;
 	bool		found_concurrent_worker = false;
-=======
->>>>>>> ab93f90c
 
 	/*
 	 * StartTransactionCommand and CommitTransactionCommand will automatically
@@ -2007,13 +1979,8 @@
 
 	/*
 	 * Compute the multixact age for which freezing is urgent.  This is
-<<<<<<< HEAD
-	 * normally autovacuum_multixact_freeze_max_age, but may be less if we
-	 * are short of multixact member space.
-=======
 	 * normally autovacuum_multixact_freeze_max_age, but may be less if we are
 	 * short of multixact member space.
->>>>>>> ab93f90c
 	 */
 	effective_multixact_freeze_max_age = MultiXactMemberFreezeThreshold();
 
@@ -2291,25 +2258,6 @@
 		CHECK_FOR_INTERRUPTS();
 
 		/*
-<<<<<<< HEAD
-		 * Find out whether the table is shared or not.  (It's slightly
-		 * annoying to fetch the syscache entry just for this, but in typical
-		 * cases it adds little cost because table_recheck_autovac would
-		 * refetch the entry anyway.  We could buy that back by copying the
-		 * tuple here and passing it to table_recheck_autovac, but that
-		 * increases the odds of that function working with stale data.)
-		 */
-		classTup = SearchSysCache1(RELOID, ObjectIdGetDatum(relid));
-		if (!HeapTupleIsValid(classTup))
-			continue;			/* somebody deleted the rel, forget it */
-		isshared = ((Form_pg_class) GETSTRUCT(classTup))->relisshared;
-		ReleaseSysCache(classTup);
-
-		/*
-		 * Hold schedule lock from here until we've claimed the table.  We
-		 * also need the AutovacuumLock to walk the worker array, but that one
-		 * can just be a shared lock.
-=======
 		 * Check for config changes before processing each collected table.
 		 */
 		if (got_SIGHUP)
@@ -2326,10 +2274,23 @@
 		}
 
 		/*
-		 * hold schedule lock from here until we're sure that this table still
-		 * needs vacuuming.  We also need the AutovacuumLock to walk the
-		 * worker array, but we'll let go of that one quickly.
->>>>>>> ab93f90c
+		 * Find out whether the table is shared or not.  (It's slightly
+		 * annoying to fetch the syscache entry just for this, but in typical
+		 * cases it adds little cost because table_recheck_autovac would
+		 * refetch the entry anyway.  We could buy that back by copying the
+		 * tuple here and passing it to table_recheck_autovac, but that
+		 * increases the odds of that function working with stale data.)
+		 */
+		classTup = SearchSysCache1(RELOID, ObjectIdGetDatum(relid));
+		if (!HeapTupleIsValid(classTup))
+			continue;			/* somebody deleted the rel, forget it */
+		isshared = ((Form_pg_class) GETSTRUCT(classTup))->relisshared;
+		ReleaseSysCache(classTup);
+
+		/*
+		 * Hold schedule lock from here until we've claimed the table.  We
+		 * also need the AutovacuumLock to walk the worker array, but that one
+		 * can just be a shared lock.
 		 */
 		LWLockAcquire(AutovacuumScheduleLock, LW_EXCLUSIVE);
 		LWLockAcquire(AutovacuumLock, LW_SHARED);
@@ -2722,15 +2683,7 @@
 
 		tab = palloc(sizeof(autovac_table));
 		tab->at_relid = relid;
-<<<<<<< HEAD
 		tab->at_sharedrel = classForm->relisshared;
-		tab->at_dovacuum = dovacuum;
-		tab->at_doanalyze = doanalyze;
-		tab->at_freeze_min_age = freeze_min_age;
-		tab->at_freeze_table_age = freeze_table_age;
-		tab->at_multixact_freeze_min_age = multixact_freeze_min_age;
-		tab->at_multixact_freeze_table_age = multixact_freeze_table_age;
-=======
 		tab->at_vacoptions = VACOPT_SKIPTOAST |
 			(dovacuum ? VACOPT_VACUUM : 0) |
 			(doanalyze ? VACOPT_ANALYZE : 0) |
@@ -2741,7 +2694,6 @@
 		tab->at_params.multixact_freeze_table_age = multixact_freeze_table_age;
 		tab->at_params.is_wraparound = wraparound;
 		tab->at_params.log_min_duration = log_min_duration;
->>>>>>> ab93f90c
 		tab->at_vacuum_cost_limit = vac_cost_limit;
 		tab->at_vacuum_cost_delay = vac_cost_delay;
 		tab->at_relname = NULL;
@@ -2967,7 +2919,7 @@
 	autovac_report_activity(tab);
 
 	vacuum(tab->at_vacoptions, &rangevar, tab->at_relid, &tab->at_params, NIL,
-		   bstrategy, true);
+		   bstrategy, true, false, NULL);
 }
 
 /*
