--- conflicted
+++ resolved
@@ -62,87 +62,7 @@
 #include "utils/resowner.h"
 #include "utils/faultinjector.h"
 
-<<<<<<< HEAD
 #include "tcop/tcopprot.h" /* quickdie() */
-=======
-
-/*----------
- * Shared memory area for communication between bgwriter and backends
- *
- * The ckpt counters allow backends to watch for completion of a checkpoint
- * request they send.  Here's how it works:
- *	* At start of a checkpoint, bgwriter reads (and clears) the request flags
- *	  and increments ckpt_started, while holding ckpt_lck.
- *	* On completion of a checkpoint, bgwriter sets ckpt_done to
- *	  equal ckpt_started.
- *	* On failure of a checkpoint, bgwriter increments ckpt_failed
- *	  and sets ckpt_done to equal ckpt_started.
- *
- * The algorithm for backends is:
- *	1. Record current values of ckpt_failed and ckpt_started, and
- *	   set request flags, while holding ckpt_lck.
- *	2. Send signal to request checkpoint.
- *	3. Sleep until ckpt_started changes.  Now you know a checkpoint has
- *	   begun since you started this algorithm (although *not* that it was
- *	   specifically initiated by your signal), and that it is using your flags.
- *	4. Record new value of ckpt_started.
- *	5. Sleep until ckpt_done >= saved value of ckpt_started.  (Use modulo
- *	   arithmetic here in case counters wrap around.)  Now you know a
- *	   checkpoint has started and completed, but not whether it was
- *	   successful.
- *	6. If ckpt_failed is different from the originally saved value,
- *	   assume request failed; otherwise it was definitely successful.
- *
- * ckpt_flags holds the OR of the checkpoint request flags sent by all
- * requesting backends since the last checkpoint start.  The flags are
- * chosen so that OR'ing is the correct way to combine multiple requests.
- *
- * num_backend_writes is used to count the number of buffer writes performed
- * by non-bgwriter processes.  This counter should be wide enough that it
- * can't overflow during a single bgwriter cycle.  num_backend_fsync
- * counts the subset of those writes that also had to do their own fsync,
- * because the background writer failed to absorb their request.
- *
- * The requests array holds fsync requests sent by backends and not yet
- * absorbed by the bgwriter.
- *
- * Unlike the checkpoint fields, num_backend_writes, num_backend_fsync, and
- * the requests fields are protected by BgWriterCommLock.
- *----------
- */
-typedef struct
-{
-	RelFileNodeBackend rnode;
-	ForkNumber	forknum;
-	BlockNumber segno;			/* see md.c for special values */
-	/* might add a real request-type field later; not needed yet */
-} BgWriterRequest;
-
-typedef struct
-{
-	pid_t		bgwriter_pid;	/* PID of bgwriter (0 if not started) */
-
-	slock_t		ckpt_lck;		/* protects all the ckpt_* fields */
-
-	int			ckpt_started;	/* advances when checkpoint starts */
-	int			ckpt_done;		/* advances when checkpoint done */
-	int			ckpt_failed;	/* advances when checkpoint fails */
-
-	int			ckpt_flags;		/* checkpoint flags, as defined in xlog.h */
-
-	uint32		num_backend_writes;		/* counts non-bgwriter buffer writes */
-	uint32		num_backend_fsync;		/* counts non-bgwriter fsync calls */
-
-	int			num_requests;	/* current # of requests */
-	int			max_requests;	/* allocated array size */
-	BgWriterRequest requests[1];	/* VARIABLE LENGTH ARRAY */
-} BgWriterShmemStruct;
-
-static BgWriterShmemStruct *BgWriterShmem;
-
-/* interval for calling AbsorbFsyncRequests in CheckpointWriteDelay */
-#define WRITES_PER_ABSORB		1000
->>>>>>> a4bebdd9
 
 /*
  * GUC parameters
@@ -158,12 +78,6 @@
 /* Prototypes for private functions */
 
 static void BgWriterNap(void);
-<<<<<<< HEAD
-=======
-static bool IsCheckpointOnSchedule(double progress);
-static bool ImmediateCheckpointRequested(void);
-static bool CompactBgwriterRequestQueue(void);
->>>>>>> a4bebdd9
 
 /* Signal handlers */
 
@@ -412,163 +326,6 @@
 		pg_usleep(udelay);
 }
 
-<<<<<<< HEAD
-=======
-/*
- * Returns true if an immediate checkpoint request is pending.	(Note that
- * this does not check the *current* checkpoint's IMMEDIATE flag, but whether
- * there is one pending behind it.)
- */
-static bool
-ImmediateCheckpointRequested(void)
-{
-	if (checkpoint_requested)
-	{
-		volatile BgWriterShmemStruct *bgs = BgWriterShmem;
-
-		/*
-		 * We don't need to acquire the ckpt_lck in this case because we're
-		 * only looking at a single flag bit.
-		 */
-		if (bgs->ckpt_flags & CHECKPOINT_IMMEDIATE)
-			return true;
-	}
-	return false;
-}
-
-/*
- * CheckpointWriteDelay -- yield control to bgwriter during a checkpoint
- *
- * This function is called after each page write performed by BufferSync().
- * It is responsible for keeping the bgwriter's normal activities in
- * progress during a long checkpoint, and for throttling BufferSync()'s
- * write rate to hit checkpoint_completion_target.
- *
- * The checkpoint request flags should be passed in; currently the only one
- * examined is CHECKPOINT_IMMEDIATE, which disables delays between writes.
- *
- * 'progress' is an estimate of how much of the work has been done, as a
- * fraction between 0.0 meaning none, and 1.0 meaning all done.
- */
-void
-CheckpointWriteDelay(int flags, double progress)
-{
-	static int	absorb_counter = WRITES_PER_ABSORB;
-
-	/* Do nothing if checkpoint is being executed by non-bgwriter process */
-	if (!am_bg_writer)
-		return;
-
-	/*
-	 * Perform the usual bgwriter duties and take a nap, unless we're behind
-	 * schedule, in which case we just try to catch up as quickly as possible.
-	 */
-	if (!(flags & CHECKPOINT_IMMEDIATE) &&
-		!shutdown_requested &&
-		!ImmediateCheckpointRequested() &&
-		IsCheckpointOnSchedule(progress))
-	{
-		if (got_SIGHUP)
-		{
-			got_SIGHUP = false;
-			ProcessConfigFile(PGC_SIGHUP);
-			/* update global shmem state for sync rep */
-			SyncRepUpdateSyncStandbysDefined();
-		}
-
-		AbsorbFsyncRequests();
-		absorb_counter = WRITES_PER_ABSORB;
-
-		BgBufferSync();
-		CheckArchiveTimeout();
-		BgWriterNap();
-	}
-	else if (--absorb_counter <= 0)
-	{
-		/*
-		 * Absorb pending fsync requests after each WRITES_PER_ABSORB write
-		 * operations even when we don't sleep, to prevent overflow of the
-		 * fsync request queue.
-		 */
-		AbsorbFsyncRequests();
-		absorb_counter = WRITES_PER_ABSORB;
-	}
-}
-
-/*
- * IsCheckpointOnSchedule -- are we on schedule to finish this checkpoint
- *		 in time?
- *
- * Compares the current progress against the time/segments elapsed since last
- * checkpoint, and returns true if the progress we've made this far is greater
- * than the elapsed time/segments.
- */
-static bool
-IsCheckpointOnSchedule(double progress)
-{
-	XLogRecPtr	recptr;
-	struct timeval now;
-	double		elapsed_xlogs,
-				elapsed_time;
-
-	Assert(ckpt_active);
-
-	/* Scale progress according to checkpoint_completion_target. */
-	progress *= CheckPointCompletionTarget;
-
-	/*
-	 * Check against the cached value first. Only do the more expensive
-	 * calculations once we reach the target previously calculated. Since
-	 * neither time or WAL insert pointer moves backwards, a freshly
-	 * calculated value can only be greater than or equal to the cached value.
-	 */
-	if (progress < ckpt_cached_elapsed)
-		return false;
-
-	/*
-	 * Check progress against WAL segments written and checkpoint_segments.
-	 *
-	 * We compare the current WAL insert location against the location
-	 * computed before calling CreateCheckPoint. The code in XLogInsert that
-	 * actually triggers a checkpoint when checkpoint_segments is exceeded
-	 * compares against RedoRecptr, so this is not completely accurate.
-	 * However, it's good enough for our purposes, we're only calculating an
-	 * estimate anyway.
-	 */
-	if (!RecoveryInProgress())
-	{
-		recptr = GetInsertRecPtr();
-		elapsed_xlogs =
-			(((double) (int32) (recptr.xlogid - ckpt_start_recptr.xlogid)) * XLogSegsPerFile +
-			 ((double) recptr.xrecoff - (double) ckpt_start_recptr.xrecoff) / XLogSegSize) /
-			CheckPointSegments;
-
-		if (progress < elapsed_xlogs)
-		{
-			ckpt_cached_elapsed = elapsed_xlogs;
-			return false;
-		}
-	}
-
-	/*
-	 * Check progress against time elapsed and checkpoint_timeout.
-	 */
-	gettimeofday(&now, NULL);
-	elapsed_time = ((double) ((pg_time_t) now.tv_sec - ckpt_start_time) +
-					now.tv_usec / 1000000.0) / CheckPointTimeout;
-
-	if (progress < elapsed_time)
-	{
-		ckpt_cached_elapsed = elapsed_time;
-		return false;
-	}
-
-	/* It looks like we're on schedule. */
-	return true;
-}
-
-
->>>>>>> a4bebdd9
 /* --------------------------------
  *		signal handler routines
  * --------------------------------
@@ -586,432 +343,4 @@
 ReqShutdownHandler(SIGNAL_ARGS)
 {
 	shutdown_requested = true;
-<<<<<<< HEAD
-=======
-}
-
-
-/* --------------------------------
- *		communication with backends
- * --------------------------------
- */
-
-/*
- * BgWriterShmemSize
- *		Compute space needed for bgwriter-related shared memory
- */
-Size
-BgWriterShmemSize(void)
-{
-	Size		size;
-
-	/*
-	 * Currently, the size of the requests[] array is arbitrarily set equal to
-	 * NBuffers.  This may prove too large or small ...
-	 */
-	size = offsetof(BgWriterShmemStruct, requests);
-	size = add_size(size, mul_size(NBuffers, sizeof(BgWriterRequest)));
-
-	return size;
-}
-
-/*
- * BgWriterShmemInit
- *		Allocate and initialize bgwriter-related shared memory
- */
-void
-BgWriterShmemInit(void)
-{
-	bool		found;
-
-	BgWriterShmem = (BgWriterShmemStruct *)
-		ShmemInitStruct("Background Writer Data",
-						BgWriterShmemSize(),
-						&found);
-
-	if (!found)
-	{
-		/* First time through, so initialize */
-		MemSet(BgWriterShmem, 0, sizeof(BgWriterShmemStruct));
-		SpinLockInit(&BgWriterShmem->ckpt_lck);
-		BgWriterShmem->max_requests = NBuffers;
-	}
-}
-
-/*
- * RequestCheckpoint
- *		Called in backend processes to request a checkpoint
- *
- * flags is a bitwise OR of the following:
- *	CHECKPOINT_IS_SHUTDOWN: checkpoint is for database shutdown.
- *	CHECKPOINT_END_OF_RECOVERY: checkpoint is for end of WAL recovery.
- *	CHECKPOINT_IMMEDIATE: finish the checkpoint ASAP,
- *		ignoring checkpoint_completion_target parameter.
- *	CHECKPOINT_FORCE: force a checkpoint even if no XLOG activity has occured
- *		since the last one (implied by CHECKPOINT_IS_SHUTDOWN or
- *		CHECKPOINT_END_OF_RECOVERY).
- *	CHECKPOINT_WAIT: wait for completion before returning (otherwise,
- *		just signal bgwriter to do it, and return).
- *	CHECKPOINT_CAUSE_XLOG: checkpoint is requested due to xlog filling.
- *		(This affects logging, and in particular enables CheckPointWarning.)
- */
-void
-RequestCheckpoint(int flags)
-{
-	/* use volatile pointer to prevent code rearrangement */
-	volatile BgWriterShmemStruct *bgs = BgWriterShmem;
-	int			ntries;
-	int			old_failed,
-				old_started;
-
-	/*
-	 * If in a standalone backend, just do it ourselves.
-	 */
-	if (!IsPostmasterEnvironment)
-	{
-		/*
-		 * There's no point in doing slow checkpoints in a standalone backend,
-		 * because there's no other backends the checkpoint could disrupt.
-		 */
-		CreateCheckPoint(flags | CHECKPOINT_IMMEDIATE);
-
-		/*
-		 * After any checkpoint, close all smgr files.	This is so we won't
-		 * hang onto smgr references to deleted files indefinitely.
-		 */
-		smgrcloseall();
-
-		return;
-	}
-
-	/*
-	 * Atomically set the request flags, and take a snapshot of the counters.
-	 * When we see ckpt_started > old_started, we know the flags we set here
-	 * have been seen by bgwriter.
-	 *
-	 * Note that we OR the flags with any existing flags, to avoid overriding
-	 * a "stronger" request by another backend.  The flag senses must be
-	 * chosen to make this work!
-	 */
-	SpinLockAcquire(&bgs->ckpt_lck);
-
-	old_failed = bgs->ckpt_failed;
-	old_started = bgs->ckpt_started;
-	bgs->ckpt_flags |= flags;
-
-	SpinLockRelease(&bgs->ckpt_lck);
-
-	/*
-	 * Send signal to request checkpoint.  It's possible that the bgwriter
-	 * hasn't started yet, or is in process of restarting, so we will retry a
-	 * few times if needed.  Also, if not told to wait for the checkpoint to
-	 * occur, we consider failure to send the signal to be nonfatal and merely
-	 * LOG it.
-	 */
-	for (ntries = 0;; ntries++)
-	{
-		if (BgWriterShmem->bgwriter_pid == 0)
-		{
-			if (ntries >= 20)	/* max wait 2.0 sec */
-			{
-				elog((flags & CHECKPOINT_WAIT) ? ERROR : LOG,
-				"could not request checkpoint because bgwriter not running");
-				break;
-			}
-		}
-		else if (kill(BgWriterShmem->bgwriter_pid, SIGINT) != 0)
-		{
-			if (ntries >= 20)	/* max wait 2.0 sec */
-			{
-				elog((flags & CHECKPOINT_WAIT) ? ERROR : LOG,
-					 "could not signal for checkpoint: %m");
-				break;
-			}
-		}
-		else
-			break;				/* signal sent successfully */
-
-		CHECK_FOR_INTERRUPTS();
-		pg_usleep(100000L);		/* wait 0.1 sec, then retry */
-	}
-
-	/*
-	 * If requested, wait for completion.  We detect completion according to
-	 * the algorithm given above.
-	 */
-	if (flags & CHECKPOINT_WAIT)
-	{
-		int			new_started,
-					new_failed;
-
-		/* Wait for a new checkpoint to start. */
-		for (;;)
-		{
-			SpinLockAcquire(&bgs->ckpt_lck);
-			new_started = bgs->ckpt_started;
-			SpinLockRelease(&bgs->ckpt_lck);
-
-			if (new_started != old_started)
-				break;
-
-			CHECK_FOR_INTERRUPTS();
-			pg_usleep(100000L);
-		}
-
-		/*
-		 * We are waiting for ckpt_done >= new_started, in a modulo sense.
-		 */
-		for (;;)
-		{
-			int			new_done;
-
-			SpinLockAcquire(&bgs->ckpt_lck);
-			new_done = bgs->ckpt_done;
-			new_failed = bgs->ckpt_failed;
-			SpinLockRelease(&bgs->ckpt_lck);
-
-			if (new_done - new_started >= 0)
-				break;
-
-			CHECK_FOR_INTERRUPTS();
-			pg_usleep(100000L);
-		}
-
-		if (new_failed != old_failed)
-			ereport(ERROR,
-					(errmsg("checkpoint request failed"),
-					 errhint("Consult recent messages in the server log for details.")));
-	}
-}
-
-/*
- * ForwardFsyncRequest
- *		Forward a file-fsync request from a backend to the bgwriter
- *
- * Whenever a backend is compelled to write directly to a relation
- * (which should be seldom, if the bgwriter is getting its job done),
- * the backend calls this routine to pass over knowledge that the relation
- * is dirty and must be fsync'd before next checkpoint.  We also use this
- * opportunity to count such writes for statistical purposes.
- *
- * segno specifies which segment (not block!) of the relation needs to be
- * fsync'd.  (Since the valid range is much less than BlockNumber, we can
- * use high values for special flags; that's all internal to md.c, which
- * see for details.)
- *
- * To avoid holding the lock for longer than necessary, we normally write
- * to the requests[] queue without checking for duplicates.  The bgwriter
- * will have to eliminate dups internally anyway.  However, if we discover
- * that the queue is full, we make a pass over the entire queue to compact
- * it.	This is somewhat expensive, but the alternative is for the backend
- * to perform its own fsync, which is far more expensive in practice.  It
- * is theoretically possible a backend fsync might still be necessary, if
- * the queue is full and contains no duplicate entries.  In that case, we
- * let the backend know by returning false.
- */
-bool
-ForwardFsyncRequest(RelFileNodeBackend rnode, ForkNumber forknum,
-					BlockNumber segno)
-{
-	BgWriterRequest *request;
-
-	if (!IsUnderPostmaster)
-		return false;			/* probably shouldn't even get here */
-
-	if (am_bg_writer)
-		elog(ERROR, "ForwardFsyncRequest must not be called in bgwriter");
-
-	LWLockAcquire(BgWriterCommLock, LW_EXCLUSIVE);
-
-	/* Count all backend writes regardless of if they fit in the queue */
-	BgWriterShmem->num_backend_writes++;
-
-	/*
-	 * If the background writer isn't running or the request queue is full,
-	 * the backend will have to perform its own fsync request.	But before
-	 * forcing that to happen, we can try to compact the background writer
-	 * request queue.
-	 */
-	if (BgWriterShmem->bgwriter_pid == 0 ||
-		(BgWriterShmem->num_requests >= BgWriterShmem->max_requests
-		 && !CompactBgwriterRequestQueue()))
-	{
-		/*
-		 * Count the subset of writes where backends have to do their own
-		 * fsync
-		 */
-		BgWriterShmem->num_backend_fsync++;
-		LWLockRelease(BgWriterCommLock);
-		return false;
-	}
-	request = &BgWriterShmem->requests[BgWriterShmem->num_requests++];
-	request->rnode = rnode;
-	request->forknum = forknum;
-	request->segno = segno;
-	LWLockRelease(BgWriterCommLock);
-	return true;
-}
-
-/*
- * CompactBgwriterRequestQueue
- *		Remove duplicates from the request queue to avoid backend fsyncs.
- *
- * Although a full fsync request queue is not common, it can lead to severe
- * performance problems when it does happen.  So far, this situation has
- * only been observed to occur when the system is under heavy write load,
- * and especially during the "sync" phase of a checkpoint.	Without this
- * logic, each backend begins doing an fsync for every block written, which
- * gets very expensive and can slow down the whole system.
- *
- * Trying to do this every time the queue is full could lose if there
- * aren't any removable entries.  But should be vanishingly rare in
- * practice: there's one queue entry per shared buffer.
- */
-static bool
-CompactBgwriterRequestQueue()
-{
-	struct BgWriterSlotMapping
-	{
-		BgWriterRequest request;
-		int			slot;
-	};
-
-	int			n,
-				preserve_count;
-	int			num_skipped = 0;
-	HASHCTL		ctl;
-	HTAB	   *htab;
-	bool	   *skip_slot;
-
-	/* must hold BgWriterCommLock in exclusive mode */
-	Assert(LWLockHeldByMe(BgWriterCommLock));
-
-	/* Initialize temporary hash table */
-	MemSet(&ctl, 0, sizeof(ctl));
-	ctl.keysize = sizeof(BgWriterRequest);
-	ctl.entrysize = sizeof(struct BgWriterSlotMapping);
-	ctl.hash = tag_hash;
-	htab = hash_create("CompactBgwriterRequestQueue",
-					   BgWriterShmem->num_requests,
-					   &ctl,
-					   HASH_ELEM | HASH_FUNCTION);
-
-	/* Initialize skip_slot array */
-	skip_slot = palloc0(sizeof(bool) * BgWriterShmem->num_requests);
-
-	/*
-	 * The basic idea here is that a request can be skipped if it's followed
-	 * by a later, identical request.  It might seem more sensible to work
-	 * backwards from the end of the queue and check whether a request is
-	 * *preceded* by an earlier, identical request, in the hopes of doing less
-	 * copying.  But that might change the semantics, if there's an
-	 * intervening FORGET_RELATION_FSYNC or FORGET_DATABASE_FSYNC request, so
-	 * we do it this way.  It would be possible to be even smarter if we made
-	 * the code below understand the specific semantics of such requests (it
-	 * could blow away preceding entries that would end up being cancelled
-	 * anyhow), but it's not clear that the extra complexity would buy us
-	 * anything.
-	 */
-	for (n = 0; n < BgWriterShmem->num_requests; ++n)
-	{
-		BgWriterRequest *request;
-		struct BgWriterSlotMapping *slotmap;
-		bool		found;
-
-		request = &BgWriterShmem->requests[n];
-		slotmap = hash_search(htab, request, HASH_ENTER, &found);
-		if (found)
-		{
-			skip_slot[slotmap->slot] = true;
-			++num_skipped;
-		}
-		slotmap->slot = n;
-	}
-
-	/* Done with the hash table. */
-	hash_destroy(htab);
-
-	/* If no duplicates, we're out of luck. */
-	if (!num_skipped)
-	{
-		pfree(skip_slot);
-		return false;
-	}
-
-	/* We found some duplicates; remove them. */
-	for (n = 0, preserve_count = 0; n < BgWriterShmem->num_requests; ++n)
-	{
-		if (skip_slot[n])
-			continue;
-		BgWriterShmem->requests[preserve_count++] = BgWriterShmem->requests[n];
-	}
-	ereport(DEBUG1,
-	   (errmsg("compacted fsync request queue from %d entries to %d entries",
-			   BgWriterShmem->num_requests, preserve_count)));
-	BgWriterShmem->num_requests = preserve_count;
-
-	/* Cleanup. */
-	pfree(skip_slot);
-	return true;
-}
-
-/*
- * AbsorbFsyncRequests
- *		Retrieve queued fsync requests and pass them to local smgr.
- *
- * This is exported because it must be called during CreateCheckPoint;
- * we have to be sure we have accepted all pending requests just before
- * we start fsync'ing.  Since CreateCheckPoint sometimes runs in
- * non-bgwriter processes, do nothing if not bgwriter.
- */
-void
-AbsorbFsyncRequests(void)
-{
-	BgWriterRequest *requests = NULL;
-	BgWriterRequest *request;
-	int			n;
-
-	if (!am_bg_writer)
-		return;
-
-	/*
-	 * We have to PANIC if we fail to absorb all the pending requests (eg,
-	 * because our hashtable runs out of memory).  This is because the system
-	 * cannot run safely if we are unable to fsync what we have been told to
-	 * fsync.  Fortunately, the hashtable is so small that the problem is
-	 * quite unlikely to arise in practice.
-	 */
-	START_CRIT_SECTION();
-
-	/*
-	 * We try to avoid holding the lock for a long time by copying the request
-	 * array.
-	 */
-	LWLockAcquire(BgWriterCommLock, LW_EXCLUSIVE);
-
-	/* Transfer write count into pending pgstats message */
-	BgWriterStats.m_buf_written_backend += BgWriterShmem->num_backend_writes;
-	BgWriterStats.m_buf_fsync_backend += BgWriterShmem->num_backend_fsync;
-
-	BgWriterShmem->num_backend_writes = 0;
-	BgWriterShmem->num_backend_fsync = 0;
-
-	n = BgWriterShmem->num_requests;
-	if (n > 0)
-	{
-		requests = (BgWriterRequest *) palloc(n * sizeof(BgWriterRequest));
-		memcpy(requests, BgWriterShmem->requests, n * sizeof(BgWriterRequest));
-	}
-	BgWriterShmem->num_requests = 0;
-
-	LWLockRelease(BgWriterCommLock);
-
-	for (request = requests; n > 0; request++, n--)
-		RememberFsyncRequest(request->rnode, request->forknum, request->segno);
-
-	if (requests)
-		pfree(requests);
-
-	END_CRIT_SECTION();
->>>>>>> a4bebdd9
 }