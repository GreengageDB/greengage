--- conflicted
+++ resolved
@@ -73,24 +73,6 @@
 static volatile sig_atomic_t got_SIGHUP = false;
 static volatile sig_atomic_t shutdown_requested = false;
 
-<<<<<<< HEAD
-=======
-/*
- * Private state
- */
-static bool am_bg_writer = false;
-
-static bool ckpt_active = false;
-
-/* these values are valid when ckpt_active is true: */
-static pg_time_t ckpt_start_time;
-static XLogRecPtr ckpt_start_recptr;
-static double ckpt_cached_elapsed;
-
-static pg_time_t last_checkpoint_time;
-static pg_time_t last_xlog_switch_time;
-
->>>>>>> 0f855d62
 /* Prototypes for private functions */
 
 static void BgWriterNap(void);
@@ -160,14 +142,6 @@
 #endif
 
 	/*
-<<<<<<< HEAD
-=======
-	 * Initialize so that first time-driven event happens at the correct time.
-	 */
-	last_checkpoint_time = last_xlog_switch_time = (pg_time_t) time(NULL);
-
-	/*
->>>>>>> 0f855d62
 	 * Create a resource owner to keep track of our resources (currently only
 	 * buffer pins).
 	 */
@@ -260,14 +234,6 @@
 	 */
 	for (;;)
 	{
-<<<<<<< HEAD
-=======
-		bool		do_checkpoint = false;
-		int			flags = 0;
-		pg_time_t	now;
-		int			elapsed_secs;
-
->>>>>>> 0f855d62
 		/*
 		 * Emergency bailout if postmaster has died.  This is to avoid the
 		 * necessity for manual cleanup of all postmaster children.
@@ -296,26 +262,8 @@
 			proc_exit(0);		/* done */
 		}
 
-<<<<<<< HEAD
 		/* Perform a cycle of dirty buffer writing. */
 		BgBufferSync();
-=======
-		/*
-		 * Force a checkpoint if too much time has elapsed since the last one.
-		 * Note that we count a timed checkpoint in stats only when this
-		 * occurs without an external request, but we set the CAUSE_TIME flag
-		 * bit even if there is also an external request.
-		 */
-		now = (pg_time_t) time(NULL);
-		elapsed_secs = now - last_checkpoint_time;
-		if (elapsed_secs >= CheckPointTimeout)
-		{
-			if (!do_checkpoint)
-				BgWriterStats.m_timed_checkpoints++;
-			do_checkpoint = true;
-			flags |= CHECKPOINT_CAUSE_TIME;
-		}
->>>>>>> 0f855d62
 
 		/*
 		 * Send off activity statistics to the stats collector
@@ -337,61 +285,6 @@
 }
 
 /*
-<<<<<<< HEAD
-=======
- * CheckArchiveTimeout -- check for archive_timeout and switch xlog files
- *		if needed
- */
-static void
-CheckArchiveTimeout(void)
-{
-	pg_time_t	now;
-	pg_time_t	last_time;
-
-	if (XLogArchiveTimeout <= 0)
-		return;
-
-	now = (pg_time_t) time(NULL);
-
-	/* First we do a quick check using possibly-stale local state. */
-	if ((int) (now - last_xlog_switch_time) < XLogArchiveTimeout)
-		return;
-
-	/*
-	 * Update local state ... note that last_xlog_switch_time is the last time
-	 * a switch was performed *or requested*.
-	 */
-	last_time = GetLastSegSwitchTime();
-
-	last_xlog_switch_time = Max(last_xlog_switch_time, last_time);
-
-	/* Now we can do the real check */
-	if ((int) (now - last_xlog_switch_time) >= XLogArchiveTimeout)
-	{
-		XLogRecPtr	switchpoint;
-
-		/* OK, it's time to switch */
-		switchpoint = RequestXLogSwitch();
-
-		/*
-		 * If the returned pointer points exactly to a segment boundary,
-		 * assume nothing happened.
-		 */
-		if ((switchpoint.xrecoff % XLogSegSize) != 0)
-			ereport(DEBUG1,
-				(errmsg("transaction log switch forced (archive_timeout=%d)",
-						XLogArchiveTimeout)));
-
-		/*
-		 * Update state in any case, so we don't retry constantly when the
-		 * system is idle.
-		 */
-		last_xlog_switch_time = now;
-	}
-}
-
-/*
->>>>>>> 0f855d62
  * BgWriterNap -- Nap for the configured time or until a signal is received.
  */
 static void
@@ -425,158 +318,6 @@
 		pg_usleep(udelay);
 }
 
-<<<<<<< HEAD
-=======
-/*
- * Returns true if an immediate checkpoint request is pending.	(Note that
- * this does not check the *current* checkpoint's IMMEDIATE flag, but whether
- * there is one pending behind it.)
- */
-static bool
-ImmediateCheckpointRequested(void)
-{
-	if (checkpoint_requested)
-	{
-		volatile BgWriterShmemStruct *bgs = BgWriterShmem;
-
-		/*
-		 * We don't need to acquire the ckpt_lck in this case because we're
-		 * only looking at a single flag bit.
-		 */
-		if (bgs->ckpt_flags & CHECKPOINT_IMMEDIATE)
-			return true;
-	}
-	return false;
-}
-
-/*
- * CheckpointWriteDelay -- yield control to bgwriter during a checkpoint
- *
- * This function is called after each page write performed by BufferSync().
- * It is responsible for keeping the bgwriter's normal activities in
- * progress during a long checkpoint, and for throttling BufferSync()'s
- * write rate to hit checkpoint_completion_target.
- *
- * The checkpoint request flags should be passed in; currently the only one
- * examined is CHECKPOINT_IMMEDIATE, which disables delays between writes.
- *
- * 'progress' is an estimate of how much of the work has been done, as a
- * fraction between 0.0 meaning none, and 1.0 meaning all done.
- */
-void
-CheckpointWriteDelay(int flags, double progress)
-{
-	static int	absorb_counter = WRITES_PER_ABSORB;
-
-	/* Do nothing if checkpoint is being executed by non-bgwriter process */
-	if (!am_bg_writer)
-		return;
-
-	/*
-	 * Perform the usual bgwriter duties and take a nap, unless we're behind
-	 * schedule, in which case we just try to catch up as quickly as possible.
-	 */
-	if (!(flags & CHECKPOINT_IMMEDIATE) &&
-		!shutdown_requested &&
-		!ImmediateCheckpointRequested() &&
-		IsCheckpointOnSchedule(progress))
-	{
-		if (got_SIGHUP)
-		{
-			got_SIGHUP = false;
-			ProcessConfigFile(PGC_SIGHUP);
-		}
-
-		AbsorbFsyncRequests();
-		absorb_counter = WRITES_PER_ABSORB;
-
-		BgBufferSync();
-		CheckArchiveTimeout();
-		BgWriterNap();
-	}
-	else if (--absorb_counter <= 0)
-	{
-		/*
-		 * Absorb pending fsync requests after each WRITES_PER_ABSORB write
-		 * operations even when we don't sleep, to prevent overflow of the
-		 * fsync request queue.
-		 */
-		AbsorbFsyncRequests();
-		absorb_counter = WRITES_PER_ABSORB;
-	}
-}
-
-/*
- * IsCheckpointOnSchedule -- are we on schedule to finish this checkpoint
- *		 in time?
- *
- * Compares the current progress against the time/segments elapsed since last
- * checkpoint, and returns true if the progress we've made this far is greater
- * than the elapsed time/segments.
- */
-static bool
-IsCheckpointOnSchedule(double progress)
-{
-	XLogRecPtr	recptr;
-	struct timeval now;
-	double		elapsed_xlogs,
-				elapsed_time;
-
-	Assert(ckpt_active);
-
-	/* Scale progress according to checkpoint_completion_target. */
-	progress *= CheckPointCompletionTarget;
-
-	/*
-	 * Check against the cached value first. Only do the more expensive
-	 * calculations once we reach the target previously calculated. Since
-	 * neither time or WAL insert pointer moves backwards, a freshly
-	 * calculated value can only be greater than or equal to the cached value.
-	 */
-	if (progress < ckpt_cached_elapsed)
-		return false;
-
-	/*
-	 * Check progress against WAL segments written and checkpoint_segments.
-	 *
-	 * We compare the current WAL insert location against the location
-	 * computed before calling CreateCheckPoint. The code in XLogInsert that
-	 * actually triggers a checkpoint when checkpoint_segments is exceeded
-	 * compares against RedoRecptr, so this is not completely accurate.
-	 * However, it's good enough for our purposes, we're only calculating an
-	 * estimate anyway.
-	 */
-	recptr = GetInsertRecPtr();
-	elapsed_xlogs =
-		(((double) (int32) (recptr.xlogid - ckpt_start_recptr.xlogid)) * XLogSegsPerFile +
-		 ((double) recptr.xrecoff - (double) ckpt_start_recptr.xrecoff) / XLogSegSize) /
-		CheckPointSegments;
-
-	if (progress < elapsed_xlogs)
-	{
-		ckpt_cached_elapsed = elapsed_xlogs;
-		return false;
-	}
-
-	/*
-	 * Check progress against time elapsed and checkpoint_timeout.
-	 */
-	gettimeofday(&now, NULL);
-	elapsed_time = ((double) ((pg_time_t) now.tv_sec - ckpt_start_time) +
-					now.tv_usec / 1000000.0) / CheckPointTimeout;
-
-	if (progress < elapsed_time)
-	{
-		ckpt_cached_elapsed = elapsed_time;
-		return false;
-	}
-
-	/* It looks like we're on schedule. */
-	return true;
-}
-
-
->>>>>>> 0f855d62
 /* --------------------------------
  *		signal handler routines
  * --------------------------------
