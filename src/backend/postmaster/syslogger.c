--- conflicted
+++ resolved
@@ -210,36 +210,12 @@
     syslogger_parseArgs(argc, argv);
 #endif   /* EXEC_BACKEND */
 
-<<<<<<< HEAD
     am_syslogger = true;
 
-    if (Gp_entry_postmaster && Gp_role == GP_ROLE_DISPATCH)
-    	init_ps_display("master logger process", "", "", "");
-    else
-    	init_ps_display("logger process", "", "", "");
-
-    /*
-     * If we restarted, our stderr is already redirected into our own input
-     * pipe.  This is of course pretty useless, not to mention that it
-     * interferes with detecting pipe EOF.	Point stderr to /dev/null. This
-     * assumes that all interesting messages generated in the syslogger will
-     * come through elog.c and will be sent to write_syslogger_file.
-     */
-    {
-        int			fd = open(DEVNULL, O_WRONLY, 0);
-
-        /*
-         * The closes might look redundant, but they are not: we want to be
-         * darn sure the pipe gets closed even if the open failed.	We can
-         * survive running with stderr pointing nowhere, but we can't afford
-         * to have extra pipe input descriptors hanging around.
-         */
-        close(fileno(stdout));
-        close(fileno(stderr));
-=======
-	am_syslogger = true;
-
-	init_ps_display("logger process", "", "", "");
+	if (Gp_entry_postmaster && Gp_role == GP_ROLE_DISPATCH)
+		init_ps_display("master logger process", "", "", "");
+	else
+		init_ps_display("logger process", "", "", "");
 
 	/*
 	 * If we restarted, our stderr is already redirected into our own input
@@ -248,7 +224,6 @@
 	 * assumes that all interesting messages generated in the syslogger will
 	 * come through elog.c and will be sent to write_syslogger_file.
 	 */
-	if (redirection_done)
 	{
 		int			fd = open(DEVNULL, O_WRONLY, 0);
 
@@ -260,19 +235,13 @@
 		 */
 		close(fileno(stdout));
 		close(fileno(stderr));
->>>>>>> 1084f317
 		if (fd != -1)
 		{
 			dup2(fd, fileno(stdout));
 			dup2(fd, fileno(stderr));
 			close(fd);
 		}
-<<<<<<< HEAD
-    }
-=======
 	}
-
->>>>>>> 1084f317
 	/*
 	 * Syslogger's own stderr can't be the syslogPipe, so set it back to text
 	 * mode if we didn't just close it. (It was set to binary in
@@ -495,19 +464,11 @@
 		}
 #ifndef WIN32
 
-<<<<<<< HEAD
-        /*
-         * Wait for some data, timing out after 1 second
-         */
-        FD_ZERO(&rfds);
-        FD_SET(syslogPipe[0], &rfds);
-=======
 		/*
 		 * Wait for some data, timing out after 1 second
 		 */
 		FD_ZERO(&rfds);
 		FD_SET(syslogPipe[0], &rfds);
->>>>>>> 1084f317
 
         timeout.tv_sec = 1;
         timeout.tv_usec = 0;
@@ -697,15 +658,9 @@
 		 * detect pipe EOF.  The main thread just wakes up once a second to
 		 * check for SIGHUP and rotation conditions.
 		 *
-<<<<<<< HEAD
-		 * Server code isn't generally thread-safe, so we ensure that only
-		 * one of the threads is active at a time by entering the critical
-		 * section whenever we're not sleeping.
-=======
 		 * Server code isn't generally thread-safe, so we ensure that only one
 		 * of the threads is active at a time by entering the critical section
 		 * whenever we're not sleeping.
->>>>>>> 1084f317
 		 */
 		LeaveCriticalSection(&sysloggerSection);
 
@@ -898,7 +853,6 @@
                     close(syslogPipe[1]);
                     syslogPipe[1] = -1;
 #else
-<<<<<<< HEAD
                     int			fd;
 
                     /*
@@ -907,23 +861,10 @@
 					 * chunking protocol.
                      */
                     fflush(stderr);
-                    fd = _open_osfhandle((long) syslogPipe[1],
+					fd = _open_osfhandle((intptr_t) syslogPipe[1],
                             _O_APPEND | _O_BINARY);
                     if (dup2(fd, _fileno(stderr)) < 0)
-=======
-				int			fd;
-
-				/*
-				 * open the pipe in binary mode and make sure stderr is binary
-				 * after it's been dup'ed into, to avoid disturbing the pipe
-				 * chunking protocol.
-				 */
-				fflush(stderr);
-				fd = _open_osfhandle((intptr_t) syslogPipe[1],
-									 _O_APPEND | _O_BINARY);
-				if (dup2(fd, _fileno(stderr)) < 0)
->>>>>>> 1084f317
-					ereport(FATAL,
+						ereport(FATAL,
 							(errcode_for_file_access(),
 							 errmsg("could not redirect stderr: %m")));
                     close(fd);
@@ -1966,22 +1907,7 @@
  */
 void write_syslogger_file(const char *buffer, int count, int destination)
 {
-<<<<<<< HEAD
     write_syslogger_file_binary(buffer,count, destination);
-=======
-	int			rc;
-	FILE	   *logfile;
-
-	if (destination == LOG_DESTINATION_CSVLOG && csvlogFile == NULL)
-		open_csvlogfile();
-
-	logfile = destination == LOG_DESTINATION_CSVLOG ? csvlogFile : syslogFile;
-	rc = fwrite(buffer, 1, count, logfile);
-
-	/* can't use ereport here because of possible recursion */
-	if (rc != count)
-		write_stderr("could not write to log file: %s\n", strerror(errno));
->>>>>>> 1084f317
 }
 #ifdef WIN32
 
@@ -1995,31 +1921,19 @@
 static unsigned int __stdcall
 pipeThread(void *arg)
 {
-<<<<<<< HEAD
     char		logbuffer[READ_BUF_SIZE];
     int			bytes_in_logbuffer = 0;
-
-    for (;;)
-    {
-        DWORD		bytesRead;
-=======
-	char		logbuffer[READ_BUF_SIZE];
-	int			bytes_in_logbuffer = 0;
 
 	for (;;)
 	{
 		DWORD		bytesRead;
->>>>>>> 1084f317
 		BOOL		result;
 
 		result = ReadFile(syslogPipe[0],
 						  logbuffer + bytes_in_logbuffer,
 						  sizeof(logbuffer) - bytes_in_logbuffer,
 						  &bytesRead, 0);
-<<<<<<< HEAD
-=======
-
->>>>>>> 1084f317
+
 		/*
 		 * Enter critical section before doing anything that might touch
 		 * global state shared by the main thread. Anything that uses
@@ -2027,7 +1941,6 @@
 		 * section.
 		 */
 		EnterCriticalSection(&sysloggerSection);
-<<<<<<< HEAD
 		if (result)
         {
             DWORD		error = GetLastError();
@@ -2055,39 +1968,8 @@
     flush_pipe_input(logbuffer, &bytes_in_logbuffer);
 
 	LeaveCriticalSection(&sysloggerSection);
-     _endthread();
-    return 0;
-=======
-		if (!result)
-		{
-			DWORD		error = GetLastError();
-
-			if (error == ERROR_HANDLE_EOF ||
-				error == ERROR_BROKEN_PIPE)
-				break;
-			_dosmaperr(error);
-			ereport(LOG,
-					(errcode_for_file_access(),
-					 errmsg("could not read from logger pipe: %m")));
-		}
-		else if (bytesRead > 0)
-		{
-			bytes_in_logbuffer += bytesRead;
-			process_pipe_input(logbuffer, &bytes_in_logbuffer);
-		}
-		LeaveCriticalSection(&sysloggerSection);
-	}
-
-	/* We exit the above loop only upon detecting pipe EOF */
-	pipe_eof_seen = true;
-
-	/* if there's any data left then force it out now */
-	flush_pipe_input(logbuffer, &bytes_in_logbuffer);
-
-	LeaveCriticalSection(&sysloggerSection);
 	_endthread();
 	return 0;
->>>>>>> 1084f317
 }
 #endif   /* WIN32 */
 
@@ -2177,50 +2059,9 @@
 		_setmode(_fileno(fh), _O_TEXT); /* use CRLF line endings on Windows */
 #endif
 
-<<<<<<< HEAD
 		if (*fh_p)
-=======
-		fclose(syslogFile);
-		syslogFile = fh;
-
-		/* instead of pfree'ing filename, remember it for next time */
-		if (last_file_name != NULL)
-			pfree(last_file_name);
-		last_file_name = filename;
-		filename = NULL;
-	}
-
-	/* Same as above, but for csv file. */
-
-	if (csvlogFile != NULL &&
-		(time_based_rotation || (size_rotation_for & LOG_DESTINATION_CSVLOG)))
-	{
-		if (Log_truncate_on_rotation && time_based_rotation &&
-			last_csv_file_name != NULL &&
-			strcmp(csvfilename, last_csv_file_name) != 0)
-			fh = fopen(csvfilename, "w");
-		else
-			fh = fopen(csvfilename, "a");
-
-		if (!fh)
->>>>>>> 1084f317
-		{
-			/* On Windows, need to interlock against data-transfer thread */
-#ifdef WIN32
-			EnterCriticalSection(&fileSection);
-#endif
-<<<<<<< HEAD
 			fclose(*fh_p);
-#ifdef WIN32
-			LeaveCriticalSection(&fileSection);
-#endif
-		}
 		*fh_p = fh;
-=======
-
-		fclose(csvlogFile);
-		csvlogFile = fh;
->>>>>>> 1084f317
 
 		/* instead of pfree'ing filename, remember it for next time */
 		if ((*last_log_file_name) != NULL)
