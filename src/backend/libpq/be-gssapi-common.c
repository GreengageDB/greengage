--- conflicted
+++ resolved
@@ -76,12 +76,8 @@
  * this same function. Rename it with a "_be" suffix here to avoid linker error.
  */
 void
-<<<<<<< HEAD
-pg_GSS_error_be(int severity, const char *errmsg,
-=======
-pg_GSS_error(const char *errmsg,
->>>>>>> 7cd0d523
-			 OM_uint32 maj_stat, OM_uint32 min_stat)
+pg_GSS_error_be(const char *errmsg,
+				OM_uint32 maj_stat, OM_uint32 min_stat)
 {
 	char		msg_major[128],
 				msg_minor[128];
