/*-------------------------------------------------------------------------
 *
 * pqcomm.c
 *	  Communication functions between the Frontend and the Backend
 *
 * These routines handle the low-level details of communication between
 * frontend and backend.  They just shove data across the communication
 * channel, and are ignorant of the semantics of the data --- or would be,
 * except for major brain damage in the design of the old COPY OUT protocol.
 * Unfortunately, COPY OUT was designed to commandeer the communication
 * channel (it just transfers data without wrapping it into messages).
 * No other messages can be sent while COPY OUT is in progress; and if the
 * copy is aborted by an ereport(ERROR), we need to close out the copy so that
 * the frontend gets back into sync.  Therefore, these routines have to be
 * aware of COPY OUT state.  (New COPY-OUT is message-based and does *not*
 * set the DoingCopyOut flag.)
 *
 * NOTE: generally, it's a bad idea to emit outgoing messages directly with
 * pq_putbytes(), especially if the message would require multiple calls
 * to send.  Instead, use the routines in pqformat.c to construct the message
 * in a buffer and then emit it in one call to pq_putmessage.  This ensures
 * that the channel will not be clogged by an incomplete message if execution
 * is aborted by ereport(ERROR) partway through the message.  The only
 * non-libpq code that should call pq_putbytes directly is old-style COPY OUT.
 *
 * At one time, libpq was shared between frontend and backend, but now
 * the backend's "backend/libpq" is quite separate from "interfaces/libpq".
 * All that remains is similarities of names to trap the unwary...
 *
 * Portions Copyright (c) 1996-2011, PostgreSQL Global Development Group
 * Portions Copyright (c) 1994, Regents of the University of California
 *
 *	src/backend/libpq/pqcomm.c
 *
 *-------------------------------------------------------------------------
 */

/*------------------------
 * INTERFACE ROUTINES
 *
 * setup/teardown:
 *		StreamServerPort	- Open postmaster's server port
 *		StreamConnection	- Create new connection with client
 *		StreamClose			- Close a client/backend connection
 *		TouchSocketFile		- Protect socket file against /tmp cleaners
 *		pq_init			- initialize libpq at backend startup
 *		pq_comm_reset	- reset libpq during error recovery
 *		pq_close		- shutdown libpq at backend exit
 *
 * low-level I/O:
 *		pq_getbytes		- get a known number of bytes from connection
 *		pq_getstring	- get a null terminated string from connection
 *		pq_getmessage	- get a message with length word from connection
 *		pq_getbyte		- get next byte from connection
 *		pq_peekbyte		- peek at next byte from connection
 *		pq_putbytes		- send bytes to connection (not flushed until pq_flush)
 *		pq_flush		- flush pending output
 *		pq_flush_if_writable - flush pending output if writable without blocking
 *		pq_getbyte_if_available - get a byte if available without blocking
 *
 * message-level I/O (and old-style-COPY-OUT cruft):
 *		pq_putmessage	- send a normal message (suppressed in COPY OUT mode)
 *		pq_putmessage_noblock - buffer a normal message (suppressed in COPY OUT)
 *		pq_startcopyout - inform libpq that a COPY OUT transfer is beginning
 *		pq_endcopyout	- end a COPY OUT transfer
 *
 *------------------------
 */
#include "postgres.h"
#include <pthread.h>

#include <signal.h>
#include <fcntl.h>
#include <grp.h>
#include <unistd.h>
#include <sys/file.h>
#include <sys/socket.h>
#include <sys/stat.h>
#include <sys/time.h>
#include <netdb.h>
#include <netinet/in.h>
#ifdef HAVE_NETINET_TCP_H
#include <netinet/tcp.h>
#endif
#include <arpa/inet.h>
#ifdef HAVE_UTIME_H
#include <utime.h>
#endif
#ifdef WIN32_ONLY_COMPILER		/* mstcpip.h is missing on mingw */
#include <mstcpip.h>
#endif

#include "libpq/ip.h"
#include "libpq/libpq.h"
#include "miscadmin.h"
#include "storage/ipc.h"
#include "utils/guc.h"
#include "utils/memutils.h"
<<<<<<< HEAD
#include "cdb/cdbvars.h"
#include "tcop/tcopprot.h"
=======
>>>>>>> a4bebdd9

/*
 * Configuration options
 */
int			Unix_socket_permissions;
char	   *Unix_socket_group;


/* Where the Unix socket file is */
static char sock_path[MAXPGPATH];


/*
 * Buffers for low-level I/O.
 *
 * The receive buffer is fixed size. Send buffer is usually 8k, but can be
 * enlarged by pq_putmessage_noblock() if the message doesn't fit otherwise.
 */

#define PQ_SEND_BUFFER_SIZE 8192
#define PQ_RECV_BUFFER_SIZE 8192

static char *PqSendBuffer;
static int	PqSendBufferSize;	/* Size send buffer */
static int	PqSendPointer;		/* Next index to store a byte in PqSendBuffer */
static int	PqSendStart;		/* Next index to send a byte in PqSendBuffer */

static char PqRecvBuffer[PQ_RECV_BUFFER_SIZE];
static int	PqRecvPointer;		/* Next index to read a byte from PqRecvBuffer */
static int	PqRecvLength;		/* End of data available in PqRecvBuffer */

static pthread_mutex_t send_mutex = PTHREAD_MUTEX_INITIALIZER;

/* XXX This flag is used by frontend protocal 1 and 2 only.  That is 
 * VERY OLD (We should be on Protocol 3).
 */
static bool DoingCopyOut;

/* Internal functions */
static void pq_close(int code, Datum arg);
static int	internal_putbytes(const char *s, size_t len);
static int	internal_flush(void);
static void pq_set_nonblocking(bool nonblocking);
<<<<<<< HEAD
static bool pq_send_mutex_lock();
=======
>>>>>>> a4bebdd9

#ifdef HAVE_UNIX_SOCKETS
static int	Lock_AF_UNIX(unsigned short portNumber, char *unixSocketName);
static int	Setup_AF_UNIX(void);
#endif   /* HAVE_UNIX_SOCKETS */


/* --------------------------------
 *		pq_init - initialize libpq at backend startup
 * --------------------------------
 */
void
pq_init(void)
{
	PqSendBufferSize = PQ_SEND_BUFFER_SIZE;
	PqSendBuffer = MemoryContextAlloc(TopMemoryContext, PqSendBufferSize);
	PqSendPointer = PqSendStart = PqRecvPointer = PqRecvLength = 0;
<<<<<<< HEAD
=======
	PqCommBusy = false;
>>>>>>> a4bebdd9
	DoingCopyOut = false;
	on_proc_exit(pq_close, 0);
}

/* --------------------------------
 *		pq_comm_reset - reset libpq during error recovery
 *
 * This is called from error recovery at the outer idle loop.  It's
 * just to get us out of trouble if we somehow manage to elog() from
 * inside a pqcomm.c routine (which ideally will never happen, but...)
 * --------------------------------
 */
void
pq_comm_reset(void)
{
	/* We can abort any old-style COPY OUT, too */
	pq_endcopyout(true);
}

/* --------------------------------
 *		pq_close - shutdown libpq at backend exit
 *
 * This is the one pg_on_exit_callback in place during BackendInitialize().
 * That function's unusual signal handling constrains that this callback be
 * safe to run at any instant.
 * --------------------------------
 */
static void
pq_close(int code, Datum arg)
{
	/* Nothing to do in a standalone backend, where MyProcPort is NULL. */
	if (MyProcPort != NULL)
	{
#if defined(ENABLE_GSS) || defined(ENABLE_SSPI)
#ifdef ENABLE_GSS
		OM_uint32	min_s;

		/*
		 * Shutdown GSSAPI layer.  This section does nothing when interrupting
		 * BackendInitialize(), because pg_GSS_recvauth() makes first use of
		 * "ctx" and "cred".
		 */
		if (MyProcPort->gss && (MyProcPort->gss->ctx != GSS_C_NO_CONTEXT))
			gss_delete_sec_context(&min_s, &MyProcPort->gss->ctx, NULL);

		if (MyProcPort->gss && (MyProcPort->gss->cred != GSS_C_NO_CREDENTIAL))
			gss_release_cred(&min_s, &MyProcPort->gss->cred);
#endif   /* ENABLE_GSS */

		/*
		 * GSS and SSPI share the port->gss struct.  Since nowhere else does a
		 * postmaster child free this, doing so is safe when interrupting
		 * BackendInitialize().
		 */
		free(MyProcPort->gss);
#endif   /* ENABLE_GSS || ENABLE_SSPI */

		/*
		 * Cleanly shut down SSL layer.  Nowhere else does a postmaster child
		 * call this, so this is safe when interrupting BackendInitialize().
		 */
		secure_close(MyProcPort);

		/*
		 * Formerly we did an explicit close() here, but it seems better to
		 * leave the socket open until the process dies.  This allows clients
		 * to perform a "synchronous close" if they care --- wait till the
		 * transport layer reports connection closure, and you can be sure the
		 * backend has exited.
		 *
		 * We do set sock to PGINVALID_SOCKET to prevent any further I/O,
		 * though.
		 */
		MyProcPort->sock = PGINVALID_SOCKET;
	}
}

/* --------------------------------
 *		pq_comm_close_fatal - shutdown libpq at backend fatal error exit
 * --------------------------------
 */
void
pq_comm_close_fatal(void)
{
	if (MyProcPort != NULL)
	{
		/* Cleanly shut down SSL layer */
		secure_close(MyProcPort);

		if (MyProcPort->sock >= 0)
            closesocket(MyProcPort->sock);
        
		MyProcPort->sock = -1;
	}
}                               /* pq_comm_close_fatal */


/*
 * Streams -- wrapper around Unix socket system calls
 *
 *
 *		Stream functions are used for vanilla TCP connection protocol.
 */


/* StreamDoUnlink()
 * Shutdown routine for backend connection
 * If a Unix socket is used for communication, explicitly close it.
 */
#ifdef HAVE_UNIX_SOCKETS
static void
StreamDoUnlink(int code, Datum arg)
{
	Assert(sock_path[0]);
	unlink(sock_path);
}
#endif   /* HAVE_UNIX_SOCKETS */

/*
 * StreamServerPort -- open a "listening" port to accept connections.
 *
 * Successfully opened sockets are added to the ListenSocket[] array,
 * at the first position that isn't PGINVALID_SOCKET.
 *
 * RETURNS: STATUS_OK or STATUS_ERROR
 */

int
StreamServerPort(int family, char *hostName, unsigned short portNumber,
				 char *unixSocketName,
				 pgsocket ListenSocket[], int MaxListen)
{
	pgsocket	fd;
	int			err;
	int			maxconn;
	int			ret;
	char		portNumberStr[32];
	const char *familyDesc;
	char		familyDescBuf[64];
	char	   *service;
	struct addrinfo *addrs = NULL,
			   *addr;
	struct addrinfo hint;
	int			listen_index = 0;
	int			added = 0;

#if !defined(WIN32) || defined(IPV6_V6ONLY)
	int			one = 1;
#endif

	/* Initialize hint structure */
	MemSet(&hint, 0, sizeof(hint));
	hint.ai_family = family;
	hint.ai_flags = AI_PASSIVE;
	hint.ai_socktype = SOCK_STREAM;

#ifdef HAVE_UNIX_SOCKETS
	if (family == AF_UNIX)
	{
		/* Lock_AF_UNIX will also fill in sock_path. */
		if (Lock_AF_UNIX(portNumber, unixSocketName) != STATUS_OK)
			return STATUS_ERROR;
		service = sock_path;
	}
	else
#endif   /* HAVE_UNIX_SOCKETS */
	{
		snprintf(portNumberStr, sizeof(portNumberStr), "%d", portNumber);
		service = portNumberStr;
	}

	ret = pg_getaddrinfo_all(hostName, service, &hint, &addrs);
	if (ret || !addrs)
	{
		if (hostName)
			ereport(LOG,
					(errmsg("could not translate host name \"%s\", service \"%s\" to address: %s",
							hostName, service, gai_strerror(ret))));
		else
			ereport(LOG,
				 (errmsg("could not translate service \"%s\" to address: %s",
						 service, gai_strerror(ret))));
		if (addrs)
			pg_freeaddrinfo_all(hint.ai_family, addrs);
		return STATUS_ERROR;
	}

	for (addr = addrs; addr; addr = addr->ai_next)
	{
		if (!IS_AF_UNIX(family) && IS_AF_UNIX(addr->ai_family))
		{
			/*
			 * Only set up a unix domain socket when they really asked for it.
			 * The service/port is different in that case.
			 */
			continue;
		}

		/* See if there is still room to add 1 more socket. */
		for (; listen_index < MaxListen; listen_index++)
		{
			if (ListenSocket[listen_index] == PGINVALID_SOCKET)
				break;
		}
		if (listen_index >= MaxListen)
		{
			ereport(LOG,
					(errmsg("could not bind to all requested addresses: MAXLISTEN (%d) exceeded",
							MaxListen)));
			break;
		}

		/* set up family name for possible error messages */
		switch (addr->ai_family)
		{
			case AF_INET:
				familyDesc = _("IPv4");
				break;
#ifdef HAVE_IPV6
			case AF_INET6:
				familyDesc = _("IPv6");
				break;
#endif
#ifdef HAVE_UNIX_SOCKETS
			case AF_UNIX:
				familyDesc = _("Unix");
				break;
#endif
			default:
				snprintf(familyDescBuf, sizeof(familyDescBuf),
						 _("unrecognized address family %d"),
						 addr->ai_family);
				familyDesc = familyDescBuf;
				break;
		}

		if ((fd = socket(addr->ai_family, SOCK_STREAM, 0)) < 0)
		{
			ereport(LOG,
					(errcode_for_socket_access(),
			/* translator: %s is IPv4, IPv6, or Unix */
					 errmsg("could not create %s socket: %m",
							familyDesc)));
			continue;
		}

#ifndef WIN32

		/*
		 * Without the SO_REUSEADDR flag, a new postmaster can't be started
		 * right away after a stop or crash, giving "address already in use"
		 * error on TCP ports.
		 *
		 * On win32, however, this behavior only happens if the
		 * SO_EXLUSIVEADDRUSE is set. With SO_REUSEADDR, win32 allows multiple
		 * servers to listen on the same address, resulting in unpredictable
		 * behavior. With no flags at all, win32 behaves as Unix with
		 * SO_REUSEADDR.
		 */
		if (!IS_AF_UNIX(addr->ai_family))
		{
			if ((setsockopt(fd, SOL_SOCKET, SO_REUSEADDR,
							(char *) &one, sizeof(one))) == -1)
			{
				ereport(LOG,
						(errcode_for_socket_access(),
						 errmsg("setsockopt(SO_REUSEADDR) failed: %m")));
				closesocket(fd);
				continue;
			}
		}
#endif

#if defined(IPV6_V6ONLY) && defined(IPPROTO_IPV6)
		if (addr->ai_family == AF_INET6)
		{
			if (setsockopt(fd, IPPROTO_IPV6, IPV6_V6ONLY,
						   (char *) &one, sizeof(one)) == -1)
			{
				ereport(LOG,
						(errcode_for_socket_access(),
						 errmsg("setsockopt(IPV6_V6ONLY) failed: %m")));
				closesocket(fd);
				continue;
			}
		}
#endif

		/*
		 * Note: This might fail on some OS's, like Linux older than
		 * 2.4.21-pre3, that don't have the IPV6_V6ONLY socket option, and map
		 * ipv4 addresses to ipv6.	It will show ::ffff:ipv4 for all ipv4
		 * connections.
		 */
		err = bind(fd, addr->ai_addr, addr->ai_addrlen);
		if (err < 0)
		{
			ereport(LOG,
					(errcode_for_socket_access(),
			/* translator: %s is IPv4, IPv6, or Unix */
					 errmsg("could not bind %s socket: %m",
							familyDesc),
					 (IS_AF_UNIX(addr->ai_family)) ?
				  errhint("Is another postmaster already running on port %d?"
						  " If not, remove socket file \"%s\" and retry.",
						  (int) portNumber, sock_path) :
				  errhint("Is another postmaster already running on port %d?"
						  " If not, wait a few seconds and retry.",
						  (int) portNumber)));
			closesocket(fd);
			continue;
		}

#ifdef HAVE_UNIX_SOCKETS
		if (addr->ai_family == AF_UNIX)
		{
			if (Setup_AF_UNIX() != STATUS_OK)
			{
				closesocket(fd);
				break;
			}
		}
#endif

		/*
		 * Select appropriate accept-queue length limit.  PG_SOMAXCONN is only
		 * intended to provide a clamp on the request on platforms where an
		 * overly large request provokes a kernel error (are there any?).
		 */
		maxconn = MaxBackends * 2;
		if (maxconn > PG_SOMAXCONN)
			maxconn = PG_SOMAXCONN;

		err = listen(fd, maxconn);
		if (err < 0)
		{
			ereport(LOG,
					(errcode_for_socket_access(),
			/* translator: %s is IPv4, IPv6, or Unix */
					 errmsg("could not listen on %s socket: %m",
							familyDesc)));
			closesocket(fd);
			continue;
		}
		ListenSocket[listen_index] = fd;
		added++;
	}

	pg_freeaddrinfo_all(hint.ai_family, addrs);

	if (!added)
		return STATUS_ERROR;

	return STATUS_OK;
}


#ifdef HAVE_UNIX_SOCKETS

/*
 * Lock_AF_UNIX -- configure unix socket file path
 */
static int
Lock_AF_UNIX(unsigned short portNumber, char *unixSocketName)
{
	UNIXSOCK_PATH(sock_path, portNumber, unixSocketName);
	if (strlen(sock_path) >= UNIXSOCK_PATH_BUFLEN)
	{
		ereport(LOG,
				(errmsg("Unix-domain socket path \"%s\" is too long (maximum %d bytes)",
						sock_path,
						(int) (UNIXSOCK_PATH_BUFLEN - 1))));
		return STATUS_ERROR;
	}

	/*
	 * Grab an interlock file associated with the socket file.
	 *
	 * Note: there are two reasons for using a socket lock file, rather than
	 * trying to interlock directly on the socket itself.  First, it's a lot
	 * more portable, and second, it lets us remove any pre-existing socket
	 * file without race conditions.
	 */
	CreateSocketLockFile(sock_path, true);

	/*
	 * Once we have the interlock, we can safely delete any pre-existing
	 * socket file to avoid failure at bind() time.
	 */
	unlink(sock_path);

	return STATUS_OK;
}


/*
 * Setup_AF_UNIX -- configure unix socket permissions
 */
static int
Setup_AF_UNIX(void)
{
	/* Arrange to unlink the socket file at exit */
	on_proc_exit(StreamDoUnlink, 0);

	/*
	 * Fix socket ownership/permission if requested.  Note we must do this
	 * before we listen() to avoid a window where unwanted connections could
	 * get accepted.
	 */
	Assert(Unix_socket_group);
	if (Unix_socket_group[0] != '\0')
	{
#ifdef WIN32
		elog(WARNING, "configuration item unix_socket_group is not supported on this platform");
#else
		char	   *endptr;
		unsigned long val;
		gid_t		gid;

		val = strtoul(Unix_socket_group, &endptr, 10);
		if (*endptr == '\0')
		{						/* numeric group id */
			gid = val;
		}
		else
		{						/* convert group name to id */
			struct group *gr;

			gr = getgrnam(Unix_socket_group);
			if (!gr)
			{
				ereport(LOG,
						(errmsg("group \"%s\" does not exist",
								Unix_socket_group)));
				return STATUS_ERROR;
			}
			gid = gr->gr_gid;
		}
		if (chown(sock_path, -1, gid) == -1)
		{
			ereport(LOG,
					(errcode_for_file_access(),
					 errmsg("could not set group of file \"%s\": %m",
							sock_path)));
			return STATUS_ERROR;
		}
#endif
	}

	if (chmod(sock_path, Unix_socket_permissions) == -1)
	{
		ereport(LOG,
				(errcode_for_file_access(),
				 errmsg("could not set permissions of file \"%s\": %m",
						sock_path)));
		return STATUS_ERROR;
	}
	return STATUS_OK;
}
#endif   /* HAVE_UNIX_SOCKETS */


/*
 * StreamConnection -- create a new connection with client using
 *		server port.  Set port->sock to the FD of the new connection.
 *
 * ASSUME: that this doesn't need to be non-blocking because
 *		the Postmaster uses select() to tell when the server master
 *		socket is ready for accept().
 *
 * RETURNS: STATUS_OK or STATUS_ERROR
 */
int
StreamConnection(pgsocket server_fd, Port *port)
{
	/* accept connection and fill in the client (remote) address */
	port->raddr.salen = sizeof(port->raddr.addr);
	if ((port->sock = accept(server_fd,
							 (struct sockaddr *) & port->raddr.addr,
							 &port->raddr.salen)) < 0)
	{
		ereport(LOG,
				(errcode_for_socket_access(),
				 errmsg("could not accept new connection: %m")));

		/*
		 * If accept() fails then postmaster.c will still see the server
		 * socket as read-ready, and will immediately try again.  To avoid
		 * uselessly sucking lots of CPU, delay a bit before trying again.
		 * (The most likely reason for failure is being out of kernel file
		 * table slots; we can do little except hope some will get freed up.)
		 */
		pg_usleep(100000L);		/* wait 0.1 sec */
		return STATUS_ERROR;
	}

#ifdef SCO_ACCEPT_BUG

	/*
	 * UnixWare 7+ and OpenServer 5.0.4 are known to have this bug, but it
	 * shouldn't hurt to catch it for all versions of those platforms.
	 */
	if (port->raddr.addr.ss_family == 0)
		port->raddr.addr.ss_family = AF_UNIX;
#endif

	/* fill in the server (local) address */
	port->laddr.salen = sizeof(port->laddr.addr);
	if (getsockname(port->sock,
					(struct sockaddr *) & port->laddr.addr,
					&port->laddr.salen) < 0)
	{
		elog(LOG, "getsockname() failed: %m");
		return STATUS_ERROR;
	}

	/* 
	 * Set a send timeout on the socket if specified, on the master only
	 * Solaris doesn't support setting SO_SNDTIMEO, so setting this won't work on Solaris (MPP-22526) 
	 */ 
	if (IS_QUERY_DISPATCHER() && gp_connection_send_timeout > 0)
	{
	  struct timeval timeout;
	  timeout.tv_sec = gp_connection_send_timeout;
	  timeout.tv_usec = 0;

	  if (setsockopt (port->sock, SOL_SOCKET, SO_SNDTIMEO, (char *)&timeout,
			  sizeof(timeout)) < 0)
	    {
	      elog(LOG, "setsockopt(SO_SNDTIMEO) failed: %m");
	    }
	}

	/* select NODELAY and KEEPALIVE options if it's a TCP connection */
	if (!IS_AF_UNIX(port->laddr.addr.ss_family))
	{
		int			on;

#ifdef	TCP_NODELAY
		on = 1;
		if (setsockopt(port->sock, IPPROTO_TCP, TCP_NODELAY,
					   (char *) &on, sizeof(on)) < 0)
		{
			elog(LOG, "setsockopt(TCP_NODELAY) failed: %m");
			return STATUS_ERROR;
		}
#endif
		on = 1;
		if (setsockopt(port->sock, SOL_SOCKET, SO_KEEPALIVE,
					   (char *) &on, sizeof(on)) < 0)
		{
			elog(LOG, "setsockopt(SO_KEEPALIVE) failed: %m");
			return STATUS_ERROR;
		}

#ifdef WIN32

		/*
		 * This is a Win32 socket optimization.  The ideal size is 32k.
		 * http://support.microsoft.com/kb/823764/EN-US/
		 */
		on = PQ_SEND_BUFFER_SIZE * 4;
		if (setsockopt(port->sock, SOL_SOCKET, SO_SNDBUF, (char *) &on,
					   sizeof(on)) < 0)
		{
			elog(LOG, "setsockopt(SO_SNDBUF) failed: %m");
			return STATUS_ERROR;
		}
#endif

		/*
		 * Also apply the current keepalive parameters.  If we fail to set a
		 * parameter, don't error out, because these aren't universally
		 * supported.  (Note: you might think we need to reset the GUC
		 * variables to 0 in such a case, but it's not necessary because the
		 * show hooks for these variables report the truth anyway.)
		 */
		(void) pq_setkeepalivesidle(tcp_keepalives_idle, port);
		(void) pq_setkeepalivesinterval(tcp_keepalives_interval, port);
		(void) pq_setkeepalivescount(tcp_keepalives_count, port);
	}

	return STATUS_OK;
}

/*
 * StreamClose -- close a client/backend connection
 *
 * NOTE: this is NOT used to terminate a session; it is just used to release
 * the file descriptor in a process that should no longer have the socket
 * open.  (For example, the postmaster calls this after passing ownership
 * of the connection to a child process.)  It is expected that someone else
 * still has the socket open.  So, we only want to close the descriptor,
 * we do NOT want to send anything to the far end.
 */
void
StreamClose(pgsocket sock)
{
	closesocket(sock);
}

/*
 * TouchSocketFile -- mark socket file as recently accessed
 *
 * This routine should be called every so often to ensure that the socket
 * file has a recent mod date (ordinary operations on sockets usually won't
 * change the mod date).  That saves it from being removed by
 * overenthusiastic /tmp-directory-cleaner daemons.  (Another reason we should
 * never have put the socket file in /tmp...)
 */
void
TouchSocketFile(void)
{
	/* Do nothing if we did not create a socket... */
	if (sock_path[0] != '\0')
	{
		/*
		 * utime() is POSIX standard, utimes() is a common alternative. If we
		 * have neither, there's no way to affect the mod or access time of
		 * the socket :-(
		 *
		 * In either path, we ignore errors; there's no point in complaining.
		 */
#ifdef HAVE_UTIME
		utime(sock_path, NULL);
#else							/* !HAVE_UTIME */
#ifdef HAVE_UTIMES
		utimes(sock_path, NULL);
#endif   /* HAVE_UTIMES */
#endif   /* HAVE_UTIME */
	}
}


/* --------------------------------
 * Low-level I/O routines begin here.
 *
 * These routines communicate with a frontend client across a connection
 * already established by the preceding routines.
 * --------------------------------
 */

/* --------------------------------
 *			  pq_set_nonblocking - set socket blocking/non-blocking
 *
 * Sets the socket non-blocking if nonblocking is TRUE, or sets it
 * blocking otherwise.
 * --------------------------------
 */
static void
pq_set_nonblocking(bool nonblocking)
{
	if (MyProcPort->noblock == nonblocking)
		return;

#ifdef WIN32
	pgwin32_noblock = nonblocking ? 1 : 0;
#else

	/*
	 * Use COMMERROR on failure, because ERROR would try to send the error to
	 * the client, which might require changing the mode again, leading to
	 * infinite recursion.
	 */
	if (nonblocking)
	{
		if (!pg_set_noblock(MyProcPort->sock))
			ereport(COMMERROR,
				  (errmsg("could not set socket to non-blocking mode: %m")));
	}
	else
	{
		if (!pg_set_block(MyProcPort->sock))
			ereport(COMMERROR,
					(errmsg("could not set socket to blocking mode: %m")));
	}
#endif
	MyProcPort->noblock = nonblocking;
}

/* --------------------------------
 *		pq_recvbuf - load some bytes into the input buffer
 *
 *		returns 0 if OK, EOF if trouble
 * --------------------------------
 */
static int
pq_recvbuf(void)
{
	if (PqRecvPointer > 0)
	{
		if (PqRecvLength > PqRecvPointer)
		{
			/* still some unread data, left-justify it in the buffer */
			memmove(PqRecvBuffer, PqRecvBuffer + PqRecvPointer,
					PqRecvLength - PqRecvPointer);
			PqRecvLength -= PqRecvPointer;
			PqRecvPointer = 0;
		}
		else
			PqRecvLength = PqRecvPointer = 0;
	}

	/* Ensure that we're in blocking mode */
	pq_set_nonblocking(false);

	/* Can fill buffer from PqRecvLength and upwards */
	for (;;)
	{
		int			r;

		r = secure_read(MyProcPort, PqRecvBuffer + PqRecvLength,
						PQ_RECV_BUFFER_SIZE - PqRecvLength);

		if (r < 0)
		{
			if (errno == EINTR || errno == EAGAIN)
				continue;		/* Ok if interrupted or timeout expired */

			/*
			 * Careful: an ereport() that tries to write to the client would
			 * cause recursion to here, leading to stack overflow and core
			 * dump!  This message must go *only* to the postmaster log.
			 */
			ereport(COMMERROR,
					(errcode_for_socket_access(),
					 errmsg("could not receive data from client: %m")));
			return EOF;
		}
		if (r == 0)
		{
			/*
			 * EOF detected.  We used to write a log message here, but it's
			 * better to expect the ultimate caller to do that.
			 */
			return EOF;
		}
		/* r contains number of bytes read, so just incr length */
		PqRecvLength += r;
		return 0;
	}
}

/**
 *
 * Can only be called for non-SSL connections (such as file replication connections).
 *
 * Wait for at least one byte of data to be available, or for the
 *   socket to be in error.
 *
 * return true if we have data or a socket error, false if the function
 *   call was interrupted
 */
bool
pq_waitForDataUsingSelect(void)
{
	if ( PqRecvPointer < PqRecvLength)
	{
		/* we already have data in the buffer ... so done */
		return true;
	}

#ifdef USE_SSL
	if ( MyProcPort->ssl )
	{
		elog(ERROR, "SSL connection cannot be used with pq_waitForDataUsingSelect");
		return true; /* unreachable */
	}
	else
#endif
	{
		int sock = MyProcPort->sock;
		for ( ;; )
		{
			fd_set toRead;
			fd_set haveError;
			int numSockets;

			FD_ZERO(&toRead);
			FD_ZERO(&haveError);

			FD_SET(sock, &toRead);
			FD_SET(sock, &haveError);

			errno = 0;
			numSockets = select(sock+1, &toRead, NULL /* toWrite */, &haveError, NULL );

			if ( errno == EINTR)
			{
				return false;
			}
			else if (errno != 0 )
			{
				elog(FATAL, "select failed: %m");
			}
			else if ( numSockets > 0 )
			{
				/* the socket has data to read or is in error so break out */
				return true;
			}
		}
	}
}

/* --------------------------------
 *		pq_getbyte	- get a single byte from connection, or return EOF
 * --------------------------------
 */
int
pq_getbyte(void)
{
	while (PqRecvPointer >= PqRecvLength)
	{
		if (pq_recvbuf())		/* If nothing in buffer, then recv some */
			return EOF;			/* Failed to recv data */
	}
	return (unsigned char) PqRecvBuffer[PqRecvPointer++];
}

/* --------------------------------
 *		pq_peekbyte		- peek at next byte from connection
 *
 *	 Same as pq_getbyte() except we don't advance the pointer.
 * --------------------------------
 */
int
pq_peekbyte(void)
{
	while (PqRecvPointer >= PqRecvLength)
	{
		if (pq_recvbuf())		/* If nothing in buffer, then recv some */
			return EOF;			/* Failed to recv data */
	}
	return (unsigned char) PqRecvBuffer[PqRecvPointer];
}

/* --------------------------------
 *		pq_getbyte_if_available - get a single byte from connection,
 *			if available
 *
 * The received byte is stored in *c. Returns 1 if a byte was read,
 * 0 if no data was available, or EOF if trouble.
 * --------------------------------
 */
int
pq_getbyte_if_available(unsigned char *c)
{
	int			r;

	if (PqRecvPointer < PqRecvLength)
	{
		*c = PqRecvBuffer[PqRecvPointer++];
		return 1;
	}

	/* Put the socket into non-blocking mode */
	pq_set_nonblocking(true);

	r = secure_read(MyProcPort, c, 1);
	if (r < 0)
	{
		/*
		 * Ok if no data available without blocking or interrupted (though
		 * EINTR really shouldn't happen with a non-blocking socket). Report
		 * other errors.
		 */
		if (errno == EAGAIN || errno == EWOULDBLOCK || errno == EINTR)
			r = 0;
		else
		{
			/*
			 * Careful: an ereport() that tries to write to the client would
			 * cause recursion to here, leading to stack overflow and core
			 * dump!  This message must go *only* to the postmaster log.
			 */
			ereport(COMMERROR,
					(errcode_for_socket_access(),
					 errmsg("could not receive data from client: %m")));
			r = EOF;
		}
	}
	else if (r == 0)
	{
		/* EOF detected */
		r = EOF;
	}

	return r;
}

/* --------------------------------
 *		pq_getbytes		- get a known number of bytes from connection
 *
 *		returns 0 if OK, EOF if trouble
 * --------------------------------
 */
int
pq_getbytes(char *s, size_t len)
{
	size_t		amount;

	while (len > 0)
	{
		while (PqRecvPointer >= PqRecvLength)
		{
			if (pq_recvbuf())	/* If nothing in buffer, then recv some */
				return EOF;		/* Failed to recv data */
		}
		amount = PqRecvLength - PqRecvPointer;
		if (amount > len)
			amount = len;
		memcpy(s, PqRecvBuffer + PqRecvPointer, amount);
		PqRecvPointer += amount;
		s += amount;
		len -= amount;
	}
	return 0;
}

/* --------------------------------
 *		pq_discardbytes		- throw away a known number of bytes
 *
 *		same as pq_getbytes except we do not copy the data to anyplace.
 *		this is used for resynchronizing after read errors.
 *
 *		returns 0 if OK, EOF if trouble
 * --------------------------------
 */
static int
pq_discardbytes(size_t len)
{
	size_t		amount;

	while (len > 0)
	{
		while (PqRecvPointer >= PqRecvLength)
		{
			if (pq_recvbuf())	/* If nothing in buffer, then recv some */
				return EOF;		/* Failed to recv data */
		}
		amount = PqRecvLength - PqRecvPointer;
		if (amount > len)
			amount = len;
		PqRecvPointer += amount;
		len -= amount;
	}
	return 0;
}

/* --------------------------------
 *		pq_getstring	- get a null terminated string from connection
 *
 *		The return value is placed in an expansible StringInfo, which has
 *		already been initialized by the caller.
 *
 *		This is used only for dealing with old-protocol clients.  The idea
 *		is to produce a StringInfo that looks the same as we would get from
 *		pq_getmessage() with a newer client; we will then process it with
 *		pq_getmsgstring.  Therefore, no character set conversion is done here,
 *		even though this is presumably useful only for text.
 *
 *		returns 0 if OK, EOF if trouble
 * --------------------------------
 */
int
pq_getstring(StringInfo s)
{
	int			i;

	resetStringInfo(s);

	/* Read until we get the terminating '\0' */
	for (;;)
	{
		while (PqRecvPointer >= PqRecvLength)
		{
			if (pq_recvbuf())	/* If nothing in buffer, then recv some */
				return EOF;		/* Failed to recv data */
		}

		for (i = PqRecvPointer; i < PqRecvLength; i++)
		{
			if (PqRecvBuffer[i] == '\0')
			{
				/* include the '\0' in the copy */
				appendBinaryStringInfo(s, PqRecvBuffer + PqRecvPointer,
									   i - PqRecvPointer + 1);
				PqRecvPointer = i + 1;	/* advance past \0 */
				return 0;
			}
		}

		/* If we're here we haven't got the \0 in the buffer yet. */
		appendBinaryStringInfo(s, PqRecvBuffer + PqRecvPointer,
							   PqRecvLength - PqRecvPointer);
		PqRecvPointer = PqRecvLength;
	}
}


/* --------------------------------
 *		pq_getmessage	- get a message with length word from connection
 *
 *		The return value is placed in an expansible StringInfo, which has
 *		already been initialized by the caller.
 *		Only the message body is placed in the StringInfo; the length word
 *		is removed.  Also, s->cursor is initialized to zero for convenience
 *		in scanning the message contents.
 *
 *		If maxlen is not zero, it is an upper limit on the length of the
 *		message we are willing to accept.  We abort the connection (by
 *		returning EOF) if client tries to send more than that.
 *
 *		returns 0 if OK, EOF if trouble
 * --------------------------------
 */
int
pq_getmessage(StringInfo s, int maxlen)
{
	int32		len;

	resetStringInfo(s);

	/* Read message length word */
	if (pq_getbytes((char *) &len, 4) == EOF)
	{
		ereport(COMMERROR,
				(errcode(ERRCODE_PROTOCOL_VIOLATION),
				 errmsg("unexpected EOF within message length word")));
		return EOF;
	}

	len = ntohl(len);

	if (len < 4 ||
		(maxlen > 0 && len > maxlen))
	{
		ereport(COMMERROR,
				(errcode(ERRCODE_PROTOCOL_VIOLATION),
				 errmsg("invalid message length")));
		return EOF;
	}

	len -= 4;					/* discount length itself */

	if (len > 0)
	{
		/*
		 * Allocate space for message.	If we run out of room (ridiculously
		 * large message), we will elog(ERROR), but we want to discard the
		 * message body so as not to lose communication sync.
		 */
		PG_TRY();
		{
			enlargeStringInfo(s, len);
		}
		PG_CATCH();
		{
			if (pq_discardbytes(len) == EOF)
				ereport(COMMERROR,
						(errcode(ERRCODE_PROTOCOL_VIOLATION),
						 errmsg("incomplete message from client")));
			PG_RE_THROW();
		}
		PG_END_TRY();

		/* And grab the message */
		if (pq_getbytes(s->data, len) == EOF)
		{
			ereport(COMMERROR,
					(errcode(ERRCODE_PROTOCOL_VIOLATION),
					 errmsg("incomplete message from client")));
			return EOF;
		}
		s->len = len;
		/* Place a trailing null per StringInfo convention */
		s->data[len] = '\0';
	}

	return 0;
}

/*
 * Wrapper of simple pthread locking functionality, using pthread_mutex_trylock
 * and loop to make it interruptible when waiting the lock;
 *
 * return true if successfully acquires the lock, false if unable to get the lock
 * and interrupted by SIGTERM, otherwise, infinitely loop to acquire the mutex.
 *
 * If we are going to return false, we close the socket to client; this is crucial
 * for exiting dispatch thread if it is stuck on sending NOTICE to client, and hence
 * avoid mutex deadlock;
 *
 * NOTE: should not call CHECK_FOR_INTERRUPTS and ereport in this routine, since
 * it is in multi-thread context;
 */
static bool
pq_send_mutex_lock()
{
	int count = PQ_BUSY_TEST_COUNT_IN_EXITING;
	int mutex_res;

	do
	{
		mutex_res = pthread_mutex_trylock(&send_mutex);

		if (mutex_res == 0)
		{
			return true;
		}

		if (mutex_res == EBUSY)
		{
			/* No need to acquire lock for TermSignalReceived, since we are in
 			 * a loop here */
			if (TermSignalReceived)
			{
				/*
 				 * try PQ_BUSY_TEST_COUNT_IN_EXITING times before going to
 				 * close the socket, in case real concurrent writing is in
 				 * progress(compared to stuck send call in secure_write);
 				 *
 				 * It cannot help completely eliminate the false negative
 				 * cases, but giving the process is exiting, it is acceptable
 				 * to discard some messages, contrasted with the chance of
 				 * infinite stuck;
 				 */
				if (count-- < 0)
				{
					/* On Redhat and Suse, simple closing the socket would not get
					 * send() out of hanging state, shutdown() can do this(though not
					 * explicitly mentioned in manual page); however, if send over a
					 * socket which has been shutdown, process would be terminated by
					 * SIGPIPE; to avoid this race condition, we set the socket to be
					 * invalid before calling shutdown()
					 *
					 * On OSX, close() can get send() out of hanging state, while
					 * shutdown() would lead to SIGPIPE */
					int saved_fd = MyProcPort->sock;
					MyProcPort->sock = -1;
					whereToSendOutput = DestNone;
#ifndef __darwin__
					shutdown(saved_fd, SHUT_WR);
#endif
					closesocket(saved_fd);
					return false;
				}
			}
		}
		pg_usleep(1000L);
	} while (true);
}


/* --------------------------------
 *		pq_putbytes		- send bytes to connection (not flushed until pq_flush)
 *
 *		returns 0 if OK, EOF if trouble
 * --------------------------------
 */
int
pq_putbytes(const char *s, size_t len)
{
	int			res;

	/* Should only be called by old-style COPY OUT */
	Assert(DoingCopyOut);
	if (!pq_send_mutex_lock())
	{
		return EOF;
	}

	res = internal_putbytes(s, len);

	pthread_mutex_unlock(&send_mutex);
	return res;
}

static int
internal_putbytes(const char *s, size_t len)
{
	size_t		amount;

	while (len > 0)
	{
		/* If buffer is full, then flush it out */
		if (PqSendPointer >= PqSendBufferSize)
		{
			pq_set_nonblocking(false);
			if (internal_flush())
				return EOF;
		}
		amount = PqSendBufferSize - PqSendPointer;
		if (amount > len)
			amount = len;
		memcpy(PqSendBuffer + PqSendPointer, s, amount);
		PqSendPointer += amount;
		s += amount;
		len -= amount;
	}
	return 0;
}

/* --------------------------------
 *		pq_flush		- flush pending output
 *
 *		returns 0 if OK, EOF if trouble
 * --------------------------------
 */
int
pq_flush(void)
{
	int			res;

<<<<<<< HEAD
	if (Gp_role == GP_ROLE_DISPATCH && IsUnderPostmaster)
	{
		if (!pq_send_mutex_lock())
		{
			return EOF;
		}
	}
=======
	/* No-op if reentrant call */
	if (PqCommBusy)
		return 0;
	PqCommBusy = true;
>>>>>>> a4bebdd9
	pq_set_nonblocking(false);
	res = internal_flush();

	if (Gp_role == GP_ROLE_DISPATCH && IsUnderPostmaster)
		pthread_mutex_unlock(&send_mutex);
	return res;
}

/* --------------------------------
 *		internal_flush - flush pending output
 *
 * Returns 0 if OK (meaning everything was sent, or operation would block
 * and the socket is in non-blocking mode), or EOF if trouble.
 * --------------------------------
 */
static int
internal_flush(void)
{
	static int	last_reported_send_errno = 0;

	char	   *bufptr = PqSendBuffer + PqSendStart;
	char	   *bufend = PqSendBuffer + PqSendPointer;

	while (bufptr < bufend)
	{
		int			r;

		r = secure_write(MyProcPort, bufptr, bufend - bufptr);

		if (r <= 0)
		{
			if (errno == EINTR)
				continue;		/* Ok if we were interrupted */

			/*
			 * Ok if no data writable without blocking, and the socket is in
			 * non-blocking mode.
			 */
			if (errno == EAGAIN ||
				errno == EWOULDBLOCK)
			{
				return 0;
			}

			/*
			 * Careful: an ereport() that tries to write to the client would
			 * cause recursion to here, leading to stack overflow and core
			 * dump!  This message must go *only* to the postmaster log.
			 *
			 * If a client disconnects while we're in the midst of output, we
			 * might write quite a bit of data before we get to a safe query
			 * abort point.  So, suppress duplicate log messages.
			 */
			if (errno != last_reported_send_errno)
			{
				last_reported_send_errno = errno;
				/* TDOO: what's this? */
				HOLD_INTERRUPTS();

				/* we can use ereport here, for the protection of send mutex */
				ereport(COMMERROR,
						(errcode_for_socket_access(),
						 errmsg("could not send data to client: %m")));
				RESUME_INTERRUPTS();
			}

			/*
			 * We drop the buffered data anyway so that processing can
			 * continue, even though we'll probably quit soon. We also set a
			 * flag that'll cause the next CHECK_FOR_INTERRUPTS to terminate
			 * the connection.
			 */
			PqSendStart = PqSendPointer = 0;
<<<<<<< HEAD
			ClientConnectionLost = 1;
			InterruptPending = 1;
=======
>>>>>>> a4bebdd9
			return EOF;
		}

		last_reported_send_errno = 0;	/* reset after any successful send */
		bufptr += r;
		PqSendStart += r;
	}

	PqSendStart = PqSendPointer = 0;
	return 0;
}

/* --------------------------------
 *		pq_flush_if_writable - flush pending output if writable without blocking
 *
 * Returns 0 if OK, or EOF if trouble.
 * --------------------------------
 */
int
pq_flush_if_writable(void)
{
	int			res;

	/* Quick exit if nothing to do */
	if (PqSendPointer == PqSendStart)
		return 0;
<<<<<<< HEAD
	if (Gp_role == GP_ROLE_DISPATCH && IsUnderPostmaster)
	{
		if (!pq_send_mutex_lock())
		{
			return EOF;
		}
	}
	/* Temporarily put the socket into non-blocking mode */
	pq_set_nonblocking(true);

	res = internal_flush();
	if (Gp_role == GP_ROLE_DISPATCH && IsUnderPostmaster)
		pthread_mutex_unlock(&send_mutex);
=======

	/* No-op if reentrant call */
	if (PqCommBusy)
		return 0;

	/* Temporarily put the socket into non-blocking mode */
	pq_set_nonblocking(true);

	PqCommBusy = true;
	res = internal_flush();
	PqCommBusy = false;
>>>>>>> a4bebdd9
	return res;
}

/* --------------------------------
 *		pq_is_send_pending	- is there any pending data in the output buffer?
 * --------------------------------
 */
bool
pq_is_send_pending(void)
{
	return (PqSendStart < PqSendPointer);
}

/* --------------------------------
 * Message-level I/O routines begin here.
 *
 * These routines understand about the old-style COPY OUT protocol.
 * --------------------------------
 */


/* --------------------------------
 *		pq_putmessage	- send a normal message (suppressed in COPY OUT mode)
 *
 *		If msgtype is not '\0', it is a message type code to place before
 *		the message body.  If msgtype is '\0', then the message has no type
 *		code (this is only valid in pre-3.0 protocols).
 *
 *		len is the length of the message body data at *s.  In protocol 3.0
 *		and later, a message length word (equal to len+4 because it counts
 *		itself too) is inserted by this routine.
 *
 *		All normal messages are suppressed while old-style COPY OUT is in
 *		progress.  (In practice only a few notice messages might get emitted
 *		then; dropping them is annoying, but at least they will still appear
 *		in the postmaster log.)
 *
 *		We also suppress messages generated while pqcomm.c is busy.  This
 *		avoids any possibility of messages being inserted within other
 *		messages.
 *
 *		returns 0 if OK, EOF if trouble
 * --------------------------------
 */
int
pq_putmessage(char msgtype, const char *s, size_t len)
{
	if (DoingCopyOut)
	{
		return EOF;
	}

	if (Gp_role == GP_ROLE_DISPATCH && IsUnderPostmaster)
	{
		if (!pq_send_mutex_lock())
		{
			return EOF;
		}
	}

	if (msgtype)
	{
		if (internal_putbytes(&msgtype, 1))
			goto fail;
	}

	if (PG_PROTOCOL_MAJOR(FrontendProtocol) >= 3)
	{
		uint32		n32;

		n32 = htonl((uint32) (len + 4));
		if (internal_putbytes((char *) &n32, 4))
			goto fail;
	}

	if (internal_putbytes(s, len))
		goto fail;

	if (Gp_role == GP_ROLE_DISPATCH && IsUnderPostmaster)
		pthread_mutex_unlock(&send_mutex);

	return 0;

fail:
	if (Gp_role == GP_ROLE_DISPATCH && IsUnderPostmaster)
		pthread_mutex_unlock(&send_mutex);

	return EOF;
}

/* --------------------------------
 *		pq_putmessage_noblock	- like pq_putmessage, but never blocks
 *
 *		If the output buffer is too small to hold the message, the buffer
 *		is enlarged.
 */
void
pq_putmessage_noblock(char msgtype, const char *s, size_t len)
{
<<<<<<< HEAD
	int res		PG_USED_FOR_ASSERTS_ONLY;
=======
	int			res;
>>>>>>> a4bebdd9
	int			required;

	/*
	 * Ensure we have enough space in the output buffer for the message header
	 * as well as the message itself.
	 */
	required = PqSendPointer + 1 + 4 + len;
	if (required > PqSendBufferSize)
	{
		PqSendBuffer = repalloc(PqSendBuffer, required);
		PqSendBufferSize = required;
	}
	res = pq_putmessage(msgtype, s, len);
	Assert(res == 0);			/* should not fail when the message fits in
								 * buffer */
}


/* --------------------------------
 *		pq_startcopyout - inform libpq that an old-style COPY OUT transfer
 *			is beginning
 * --------------------------------
 */
void
pq_startcopyout(void)
{
	if (!pq_send_mutex_lock())
	{
		/* no need to return a status, since socket has been closed in failed cases */
		return;
	}
	DoingCopyOut = true;
	pthread_mutex_unlock(&send_mutex);
}

/* --------------------------------
 *		pq_endcopyout	- end an old-style COPY OUT transfer
 *
 *		If errorAbort is indicated, we are aborting a COPY OUT due to an error,
 *		and must send a terminator line.  Since a partial data line might have
 *		been emitted, send a couple of newlines first (the first one could
 *		get absorbed by a backslash...)  Note that old-style COPY OUT does
 *		not allow binary transfers, so a textual terminator is always correct.
 * --------------------------------
 */
void
pq_endcopyout(bool errorAbort)
{
	if (!DoingCopyOut)
		return;
	if (errorAbort)
		pq_putbytes("\n\n\\.\n", 5);
	/* in non-error case, copy.c will have emitted the terminator line */
	if (!pq_send_mutex_lock())
	{
		return;
	}
	DoingCopyOut = false;
	pthread_mutex_unlock(&send_mutex);
}


/*
 * Support for TCP Keepalive parameters
 */

/*
 * On Windows, we need to set both idle and interval at the same time.
 * We also cannot reset them to the default (setting to zero will
 * actually set them to zero, not default), therefor we fallback to
 * the out-of-the-box default instead.
 */
#if defined(WIN32) && defined(SIO_KEEPALIVE_VALS)
static int
pq_setkeepaliveswin32(Port *port, int idle, int interval)
{
	struct tcp_keepalive ka;
	DWORD		retsize;

	if (idle <= 0)
		idle = 2 * 60 * 60;		/* default = 2 hours */
	if (interval <= 0)
		interval = 1;			/* default = 1 second */

	ka.onoff = 1;
	ka.keepalivetime = idle * 1000;
	ka.keepaliveinterval = interval * 1000;

	if (WSAIoctl(port->sock,
				 SIO_KEEPALIVE_VALS,
				 (LPVOID) &ka,
				 sizeof(ka),
				 NULL,
				 0,
				 &retsize,
				 NULL,
				 NULL)
		!= 0)
	{
		elog(LOG, "WSAIoctl(SIO_KEEPALIVE_VALS) failed: %ui",
			 WSAGetLastError());
		return STATUS_ERROR;
	}
	if (port->keepalives_idle != idle)
		port->keepalives_idle = idle;
	if (port->keepalives_interval != interval)
		port->keepalives_interval = interval;
	return STATUS_OK;
}
#endif

int
pq_getkeepalivesidle(Port *port)
{
#if defined(TCP_KEEPIDLE) || defined(TCP_KEEPALIVE) || defined(WIN32)
	if (port == NULL || IS_AF_UNIX(port->laddr.addr.ss_family))
		return 0;

	if (port->keepalives_idle != 0)
		return port->keepalives_idle;

	if (port->default_keepalives_idle == 0)
	{
#ifndef WIN32
		ACCEPT_TYPE_ARG3 size = sizeof(port->default_keepalives_idle);

#ifdef TCP_KEEPIDLE
		if (getsockopt(port->sock, IPPROTO_TCP, TCP_KEEPIDLE,
					   (char *) &port->default_keepalives_idle,
					   &size) < 0)
		{
			elog(LOG, "getsockopt(TCP_KEEPIDLE) failed: %m");
			port->default_keepalives_idle = -1; /* don't know */
		}
#else
		if (getsockopt(port->sock, IPPROTO_TCP, TCP_KEEPALIVE,
					   (char *) &port->default_keepalives_idle,
					   &size) < 0)
		{
			elog(LOG, "getsockopt(TCP_KEEPALIVE) failed: %m");
			port->default_keepalives_idle = -1; /* don't know */
		}
#endif   /* TCP_KEEPIDLE */
#else							/* WIN32 */
		/* We can't get the defaults on Windows, so return "don't know" */
		port->default_keepalives_idle = -1;
#endif   /* WIN32 */
	}

	return port->default_keepalives_idle;
#else
	return 0;
#endif
}

int
pq_setkeepalivesidle(int idle, Port *port)
{
	if (port == NULL || IS_AF_UNIX(port->laddr.addr.ss_family))
		return STATUS_OK;

#if defined(TCP_KEEPIDLE) || defined(TCP_KEEPALIVE) || defined(SIO_KEEPALIVE_VALS)
	if (idle == port->keepalives_idle)
		return STATUS_OK;

#ifndef WIN32
	if (port->default_keepalives_idle <= 0)
	{
		if (pq_getkeepalivesidle(port) < 0)
		{
			if (idle == 0)
				return STATUS_OK;		/* default is set but unknown */
			else
				return STATUS_ERROR;
		}
	}

	if (idle == 0)
		idle = port->default_keepalives_idle;

#ifdef TCP_KEEPIDLE
	if (setsockopt(port->sock, IPPROTO_TCP, TCP_KEEPIDLE,
				   (char *) &idle, sizeof(idle)) < 0)
	{
		elog(LOG, "setsockopt(TCP_KEEPIDLE) failed: %m");
		return STATUS_ERROR;
	}
#else
	if (setsockopt(port->sock, IPPROTO_TCP, TCP_KEEPALIVE,
				   (char *) &idle, sizeof(idle)) < 0)
	{
		elog(LOG, "setsockopt(TCP_KEEPALIVE) failed: %m");
		return STATUS_ERROR;
	}
#endif

	port->keepalives_idle = idle;
#else							/* WIN32 */
	return pq_setkeepaliveswin32(port, idle, port->keepalives_interval);
#endif
#else							/* TCP_KEEPIDLE || SIO_KEEPALIVE_VALS */
	if (idle != 0)
	{
		elog(LOG, "setting the keepalive idle time is not supported");
		return STATUS_ERROR;
	}
#endif
	return STATUS_OK;
}

int
pq_getkeepalivesinterval(Port *port)
{
#if defined(TCP_KEEPINTVL) || defined(SIO_KEEPALIVE_VALS)
	if (port == NULL || IS_AF_UNIX(port->laddr.addr.ss_family))
		return 0;

	if (port->keepalives_interval != 0)
		return port->keepalives_interval;

	if (port->default_keepalives_interval == 0)
	{
#ifndef WIN32
		ACCEPT_TYPE_ARG3 size = sizeof(port->default_keepalives_interval);

		if (getsockopt(port->sock, IPPROTO_TCP, TCP_KEEPINTVL,
					   (char *) &port->default_keepalives_interval,
					   &size) < 0)
		{
			elog(LOG, "getsockopt(TCP_KEEPINTVL) failed: %m");
			port->default_keepalives_interval = -1;		/* don't know */
		}
#else
		/* We can't get the defaults on Windows, so return "don't know" */
		port->default_keepalives_interval = -1;
#endif   /* WIN32 */
	}

	return port->default_keepalives_interval;
#else
	return 0;
#endif
}

int
pq_setkeepalivesinterval(int interval, Port *port)
{
	if (port == NULL || IS_AF_UNIX(port->laddr.addr.ss_family))
		return STATUS_OK;

#if defined(TCP_KEEPINTVL) || defined (SIO_KEEPALIVE_VALS)
	if (interval == port->keepalives_interval)
		return STATUS_OK;

#ifndef WIN32
	if (port->default_keepalives_interval <= 0)
	{
		if (pq_getkeepalivesinterval(port) < 0)
		{
			if (interval == 0)
				return STATUS_OK;		/* default is set but unknown */
			else
				return STATUS_ERROR;
		}
	}

	if (interval == 0)
		interval = port->default_keepalives_interval;

	if (setsockopt(port->sock, IPPROTO_TCP, TCP_KEEPINTVL,
				   (char *) &interval, sizeof(interval)) < 0)
	{
		elog(LOG, "setsockopt(TCP_KEEPINTVL) failed: %m");
		return STATUS_ERROR;
	}

	port->keepalives_interval = interval;
#else							/* WIN32 */
	return pq_setkeepaliveswin32(port, port->keepalives_idle, interval);
#endif
#else
	if (interval != 0)
	{
		elog(LOG, "setsockopt(TCP_KEEPINTVL) not supported");
		return STATUS_ERROR;
	}
#endif

	return STATUS_OK;
}

int
pq_getkeepalivescount(Port *port)
{
#ifdef TCP_KEEPCNT
	if (port == NULL || IS_AF_UNIX(port->laddr.addr.ss_family))
		return 0;

	if (port->keepalives_count != 0)
		return port->keepalives_count;

	if (port->default_keepalives_count == 0)
	{
		socklen_t size = sizeof(port->default_keepalives_count);

		if (getsockopt(port->sock, IPPROTO_TCP, TCP_KEEPCNT,
					   (char *) &port->default_keepalives_count,
					   &size) < 0)
		{
			elog(LOG, "getsockopt(TCP_KEEPCNT) failed: %m");
			port->default_keepalives_count = -1;		/* don't know */
		}
	}

	return port->default_keepalives_count;
#else
	return 0;
#endif
}

int
pq_setkeepalivescount(int count, Port *port)
{
	if (port == NULL || IS_AF_UNIX(port->laddr.addr.ss_family))
		return STATUS_OK;

#ifdef TCP_KEEPCNT
	if (count == port->keepalives_count)
		return STATUS_OK;

	if (port->default_keepalives_count <= 0)
	{
		if (pq_getkeepalivescount(port) < 0)
		{
			if (count == 0)
				return STATUS_OK;		/* default is set but unknown */
			else
				return STATUS_ERROR;
		}
	}

	if (count == 0)
		count = port->default_keepalives_count;

	if (setsockopt(port->sock, IPPROTO_TCP, TCP_KEEPCNT,
				   (char *) &count, sizeof(count)) < 0)
	{
		elog(LOG, "setsockopt(TCP_KEEPCNT) failed: %m");
		return STATUS_ERROR;
	}

	port->keepalives_count = count;
#else
	if (count != 0)
	{
		elog(LOG, "setsockopt(TCP_KEEPCNT) not supported");
		return STATUS_ERROR;
	}
#endif

	return STATUS_OK;
}<|MERGE_RESOLUTION|>--- conflicted
+++ resolved
@@ -96,11 +96,8 @@
 #include "storage/ipc.h"
 #include "utils/guc.h"
 #include "utils/memutils.h"
-<<<<<<< HEAD
 #include "cdb/cdbvars.h"
 #include "tcop/tcopprot.h"
-=======
->>>>>>> a4bebdd9
 
 /*
  * Configuration options
@@ -134,6 +131,10 @@
 
 static pthread_mutex_t send_mutex = PTHREAD_MUTEX_INITIALIZER;
 
+/*
+ * Message status
+ */
+static bool PqCommBusy;			/* busy sending data to the client */
 /* XXX This flag is used by frontend protocal 1 and 2 only.  That is 
  * VERY OLD (We should be on Protocol 3).
  */
@@ -144,10 +145,7 @@
 static int	internal_putbytes(const char *s, size_t len);
 static int	internal_flush(void);
 static void pq_set_nonblocking(bool nonblocking);
-<<<<<<< HEAD
 static bool pq_send_mutex_lock();
-=======
->>>>>>> a4bebdd9
 
 #ifdef HAVE_UNIX_SOCKETS
 static int	Lock_AF_UNIX(unsigned short portNumber, char *unixSocketName);
@@ -165,10 +163,7 @@
 	PqSendBufferSize = PQ_SEND_BUFFER_SIZE;
 	PqSendBuffer = MemoryContextAlloc(TopMemoryContext, PqSendBufferSize);
 	PqSendPointer = PqSendStart = PqRecvPointer = PqRecvLength = 0;
-<<<<<<< HEAD
-=======
 	PqCommBusy = false;
->>>>>>> a4bebdd9
 	DoingCopyOut = false;
 	on_proc_exit(pq_close, 0);
 }
@@ -1383,7 +1378,6 @@
 {
 	int			res;
 
-<<<<<<< HEAD
 	if (Gp_role == GP_ROLE_DISPATCH && IsUnderPostmaster)
 	{
 		if (!pq_send_mutex_lock())
@@ -1391,14 +1385,18 @@
 			return EOF;
 		}
 	}
-=======
+
 	/* No-op if reentrant call */
 	if (PqCommBusy)
+	{
+		if (Gp_role == GP_ROLE_DISPATCH && IsUnderPostmaster)
+			pthread_mutex_unlock(&send_mutex);
 		return 0;
+	}
 	PqCommBusy = true;
->>>>>>> a4bebdd9
 	pq_set_nonblocking(false);
 	res = internal_flush();
+	PqCommBusy = false;
 
 	if (Gp_role == GP_ROLE_DISPATCH && IsUnderPostmaster)
 		pthread_mutex_unlock(&send_mutex);
@@ -1470,11 +1468,8 @@
 			 * the connection.
 			 */
 			PqSendStart = PqSendPointer = 0;
-<<<<<<< HEAD
 			ClientConnectionLost = 1;
 			InterruptPending = 1;
-=======
->>>>>>> a4bebdd9
 			return EOF;
 		}
 
@@ -1501,7 +1496,7 @@
 	/* Quick exit if nothing to do */
 	if (PqSendPointer == PqSendStart)
 		return 0;
-<<<<<<< HEAD
+
 	if (Gp_role == GP_ROLE_DISPATCH && IsUnderPostmaster)
 	{
 		if (!pq_send_mutex_lock())
@@ -1509,17 +1504,14 @@
 			return EOF;
 		}
 	}
-	/* Temporarily put the socket into non-blocking mode */
-	pq_set_nonblocking(true);
-
-	res = internal_flush();
-	if (Gp_role == GP_ROLE_DISPATCH && IsUnderPostmaster)
-		pthread_mutex_unlock(&send_mutex);
-=======
 
 	/* No-op if reentrant call */
 	if (PqCommBusy)
+	{
+		if (Gp_role == GP_ROLE_DISPATCH && IsUnderPostmaster)
+			pthread_mutex_unlock(&send_mutex);
 		return 0;
+	}
 
 	/* Temporarily put the socket into non-blocking mode */
 	pq_set_nonblocking(true);
@@ -1527,7 +1519,8 @@
 	PqCommBusy = true;
 	res = internal_flush();
 	PqCommBusy = false;
->>>>>>> a4bebdd9
+	if (Gp_role == GP_ROLE_DISPATCH && IsUnderPostmaster)
+		pthread_mutex_unlock(&send_mutex);
 	return res;
 }
 
@@ -1627,11 +1620,7 @@
 void
 pq_putmessage_noblock(char msgtype, const char *s, size_t len)
 {
-<<<<<<< HEAD
 	int res		PG_USED_FOR_ASSERTS_ONLY;
-=======
-	int			res;
->>>>>>> a4bebdd9
 	int			required;
 
 	/*
