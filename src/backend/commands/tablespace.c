--- conflicted
+++ resolved
@@ -16,7 +16,6 @@
  * maintain a symbolic-link map in $PGDATA/pg_tblspc. The symlinks are
  * named by tablespace OIDs and point to the actual tablespace directories.
  * There is also a per-cluster version directory in each tablespace.
-<<<<<<< HEAD
  *
  * In GPDB, the "dbid" of the server is also embedded in the path, so that
  * multiple segments running on the host can use the same directory without
@@ -30,12 +29,6 @@
  * e.g.
  *			$PGDATA/pg_tblspc/20981/GPDB_8.5_201001061_db1/719849/83292814
  *
-=======
- * Thus the full path to an arbitrary file is
- *			$PGDATA/pg_tblspc/spcoid/PG_MAJORVER_CATVER/dboid/relfilenode
- * e.g.
- *			$PGDATA/pg_tblspc/20981/PG_9.0_201002161/719849/83292814
->>>>>>> 1084f317
  *
  * There are two tablespaces created at initdb time: pg_global (for shared
  * tables) and pg_default (for everything else).  For backwards compatibility
@@ -51,13 +44,9 @@
  * and munge the system catalogs of the new database.
  *
  *
-<<<<<<< HEAD
  * Portions Copyright (c) 2005-2010 Greenplum Inc
  * Portions Copyright (c) 2012-Present Pivotal Software, Inc.
- * Portions Copyright (c) 1996-2009, PostgreSQL Global Development Group
-=======
  * Portions Copyright (c) 1996-2010, PostgreSQL Global Development Group
->>>>>>> 1084f317
  * Portions Copyright (c) 1994, Regents of the University of California
  *
  *
@@ -114,11 +103,7 @@
 
 
 static void create_tablespace_directories(const char *location,
-<<<<<<< HEAD
-										 const Oid tablespaceoid);
-=======
 							  const Oid tablespaceoid);
->>>>>>> 1084f317
 static bool destroy_tablespace_directories(Oid tablespaceoid, bool redo);
 
 
@@ -192,31 +177,11 @@
 
 					/*
 					 * Parent directories are missing during WAL replay, so
-<<<<<<< HEAD
-					 * continue by creating simple parent directories
-					 * rather than a symlink.
-					 */
-
-					/* create two parents up if not exist */
-=======
 					 * continue by creating simple parent directories rather
 					 * than a symlink.
 					 */
 
 					/* create two parents up if not exist */
-					parentdir = pstrdup(dir);
-					get_parent_directory(parentdir);
-					get_parent_directory(parentdir);
-					/* Can't create parent and it doesn't already exist? */
-					if (mkdir(parentdir, S_IRWXU) < 0 && errno != EEXIST)
-						ereport(ERROR,
-								(errcode_for_file_access(),
-							  errmsg("could not create directory \"%s\": %m",
-									 parentdir)));
-					pfree(parentdir);
-
-					/* create one parent up if not exist */
->>>>>>> 1084f317
 					parentdir = pstrdup(dir);
 					get_parent_directory(parentdir);
 					/* Can't create parent and it doesn't already exist? */
@@ -227,7 +192,6 @@
 									 parentdir)));
 					pfree(parentdir);
 
-<<<<<<< HEAD
 					/* create one parent up if not exist */
 					parentdir = pstrdup(dir);
 					get_parent_directory(parentdir);
@@ -239,8 +203,6 @@
 									 parentdir)));
 					pfree(parentdir);
 
-=======
->>>>>>> 1084f317
 					/* Create database directory */
 					if (mkdir(dir, S_IRWXU) < 0)
 						ereport(ERROR,
@@ -327,17 +289,10 @@
 
 	/*
 	 * Check that location isn't too long. Remember that we're going to append
-<<<<<<< HEAD
-	 * 'PG_XXX/<dboid>/<relid>.<nnn>'.  FYI, we never actually reference the
-	 * whole path, but mkdir() uses the first two parts.
-	 */
-	if (strlen(location) + 1 + strlen(tablespace_version_directory()) + 1 +
-=======
 	 * 'PG_XXX/<dboid>/<relid>.<nnn>'.	FYI, we never actually reference the
 	 * whole path, but mkdir() uses the first two parts.
 	 */
-	if (strlen(location) + 1 + strlen(TABLESPACE_VERSION_DIRECTORY) + 1 +
->>>>>>> 1084f317
+	if (strlen(location) + 1 + strlen(tablespace_version_directory()) + 1 +
 		OIDCHARS + 1 + OIDCHARS + 1 + OIDCHARS > MAXPGPATH)
 		ereport(ERROR,
 				(errcode(ERRCODE_INVALID_OBJECT_DEFINITION),
@@ -633,23 +588,13 @@
 static void
 create_tablespace_directories(const char *location, const Oid tablespaceoid)
 {
-<<<<<<< HEAD
-	char *linkloc = palloc(OIDCHARS + OIDCHARS + 1);
-	char *location_with_version_dir = palloc(strlen(location) + 1 +
+	char	   *linkloc = palloc(OIDCHARS + OIDCHARS + 1);
+	char	   *location_with_version_dir = palloc(strlen(location) + 1 +
 										strlen(tablespace_version_directory()) + 1);
 
 	sprintf(linkloc, "pg_tblspc/%u", tablespaceoid);
 	sprintf(location_with_version_dir, "%s/%s", location,
 										tablespace_version_directory());
-=======
-	char	   *linkloc = palloc(OIDCHARS + OIDCHARS + 1);
-	char	   *location_with_version_dir = palloc(strlen(location) + 1 +
-								   strlen(TABLESPACE_VERSION_DIRECTORY) + 1);
-
-	sprintf(linkloc, "pg_tblspc/%u", tablespaceoid);
-	sprintf(location_with_version_dir, "%s/%s", location,
-			TABLESPACE_VERSION_DIRECTORY);
->>>>>>> 1084f317
 
 	/*
 	 * Attempt to coerce target directory to safe permissions.	If this fails,
@@ -660,7 +605,6 @@
 		if (errno == ENOENT)
 			ereport(ERROR,
 					(errcode(ERRCODE_UNDEFINED_FILE),
-<<<<<<< HEAD
 					 errmsg("directory \"%s\" does not exist",
 							location)));
 		else
@@ -690,23 +634,8 @@
 	}
 
 	/*
-	 * The creation of the version directory prevents more than one
-	 * 	tablespace in a single location.
-=======
-					 errmsg("directory \"%s\" does not exist", location),
-					 InRecovery ? errhint("Create directory \"%s\" for this tablespace before "
-								   "restarting the server.", location) : 0));
-		else
-			ereport(ERROR,
-					(errcode_for_file_access(),
-				  errmsg("could not set permissions on directory \"%s\": %m",
-						 location)));
-	}
-
-	/*
 	 * The creation of the version directory prevents more than one tablespace
 	 * in a single location.
->>>>>>> 1084f317
 	 */
 	if (mkdir(location_with_version_dir, S_IRWXU) < 0)
 	{
@@ -718,7 +647,6 @@
 		else
 			ereport(ERROR,
 					(errcode_for_file_access(),
-<<<<<<< HEAD
 				  errmsg("could not create directory \"%s\": %m",
 						 location_with_version_dir)));
 	}
@@ -732,13 +660,7 @@
 					 errmsg("could not remove symbolic link \"%s\": %m",
 							linkloc)));
 	}
-	
-=======
-					 errmsg("could not create directory \"%s\": %m",
-							location_with_version_dir)));
-	}
-
->>>>>>> 1084f317
+
 	/*
 	 * Create the symlink under PGDATA
 	 */
@@ -773,15 +695,9 @@
 	struct stat st;
 
 	linkloc_with_version_dir = palloc(9 + 1 + OIDCHARS + 1 +
-<<<<<<< HEAD
 									strlen(tablespace_version_directory()));
 	sprintf(linkloc_with_version_dir, "pg_tblspc/%u/%s", tablespaceoid,
 									tablespace_version_directory());
-=======
-									  strlen(TABLESPACE_VERSION_DIRECTORY));
-	sprintf(linkloc_with_version_dir, "pg_tblspc/%u/%s", tablespaceoid,
-			TABLESPACE_VERSION_DIRECTORY);
->>>>>>> 1084f317
 
 	/*
 	 * Check if the tablespace still contains any files.  We try to rmdir each
@@ -856,21 +772,12 @@
 				(errcode_for_file_access(),
 				 errmsg("could not remove directory \"%s\": %m",
 						linkloc_with_version_dir)));
-<<<<<<< HEAD
- 
-	/*
-	 * Try to remove the symlink.  We must however deal with the
-	 * possibility that it's a directory instead of a symlink --- this could
-	 * happen during WAL replay (see TablespaceCreateDbspace), and it is also
-	 * the case on Windows where junction points lstat() as directories.
-=======
 
 	/*
 	 * Try to remove the symlink.  We must however deal with the possibility
 	 * that it's a directory instead of a symlink --- this could happen during
 	 * WAL replay (see TablespaceCreateDbspace), and it is also the case on
 	 * Windows where junction points lstat() as directories.
->>>>>>> 1084f317
 	 */
 	linkloc = pstrdup(linkloc_with_version_dir);
 	get_parent_directory(linkloc);
@@ -1675,13 +1582,6 @@
 	{
 		xl_tblspc_drop_rec *xlrec = (xl_tblspc_drop_rec *) XLogRecGetData(record);
 
-<<<<<<< HEAD
-		if (!destroy_tablespace_directories(xlrec->ts_id, true))
-			ereport(ERROR,
-					(errcode(ERRCODE_OBJECT_NOT_IN_PREREQUISITE_STATE),
-					 errmsg("tablespace %u is not empty",
-							xlrec->ts_id)));
-=======
 		/*
 		 * If we issued a WAL record for a drop tablespace it is because there
 		 * were no files in it at all. That means that no permanent objects
@@ -1708,7 +1608,6 @@
 						 errmsg("tablespace %u is not empty",
 								xlrec->ts_id)));
 		}
->>>>>>> 1084f317
 	}
 	else
 		elog(PANIC, "tblspc_redo: unknown op code %u", info);
