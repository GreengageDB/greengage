--- conflicted
+++ resolved
@@ -3,13 +3,9 @@
  * schemacmds.c
  *	  schema creation/manipulation commands
  *
-<<<<<<< HEAD
  * Portions Copyright (c) 2005-2010, Greenplum inc
  * Portions Copyright (c) 2012-Present Pivotal Software, Inc.
- * Portions Copyright (c) 1996-2016, PostgreSQL Global Development Group
-=======
  * Portions Copyright (c) 1996-2019, PostgreSQL Global Development Group
->>>>>>> 9e1c9f95
  * Portions Copyright (c) 1994, Regents of the University of California
  *
  * IDENTIFICATION
@@ -137,13 +133,9 @@
 		ereport(ERROR,
 				(errcode(ERRCODE_RESERVED_NAME),
 				 errmsg("unacceptable schema name \"%s\"", schemaName),
-<<<<<<< HEAD
 				 errdetail("The prefix \"%s\" is reserved for system schemas.",
 						   GetReservedPrefix(schemaName))));
 	}
-=======
-				 errdetail("The prefix \"pg_\" is reserved for system schemas.")));
->>>>>>> 9e1c9f95
 
 	/*
 	 * If if_not_exists was given and the schema already exists, bail out.
@@ -302,16 +294,12 @@
 
 	ReleaseSysCache(tup);
 
-<<<<<<< HEAD
-	heap_close(relation, RowExclusiveLock);
+	table_close(relation, RowExclusiveLock);
 
 	/*
 	 * Remove all persistent error logs belonging to the the schema.
 	 */
 	PersistentErrorLogDelete(MyDatabaseId, schemaOid, NULL);
-=======
-	table_close(relation, RowExclusiveLock);
->>>>>>> 9e1c9f95
 }
 
 
@@ -347,11 +335,7 @@
 
 	/* must be owner */
 	if (!pg_namespace_ownercheck(nspOid, GetUserId()))
-<<<<<<< HEAD
-		aclcheck_error(ACLCHECK_NOT_OWNER, ACL_KIND_NAMESPACE,
-=======
 		aclcheck_error(ACLCHECK_NOT_OWNER, OBJECT_SCHEMA,
->>>>>>> 9e1c9f95
 					   oldname);
 
 	/* must have CREATE privilege on database */
@@ -373,20 +357,14 @@
 		ereport(ERROR,
 				(errcode(ERRCODE_RESERVED_NAME),
 				 errmsg("unacceptable schema name \"%s\"", newname),
-<<<<<<< HEAD
 				 errdetail("The prefix \"%s\" is reserved for system schemas.",
 						   GetReservedPrefix(newname))));
 	}
-
-=======
-				 errdetail("The prefix \"pg_\" is reserved for system schemas.")));
->>>>>>> 9e1c9f95
 
 	/* rename */
 	namestrcpy(&nspform->nspname, newname);
 	CatalogTupleUpdate(rel, &tup->t_self, tup);
 
-<<<<<<< HEAD
 	/* MPP-6929: metadata tracking */
 	if (Gp_role == GP_ROLE_DISPATCH)
 		MetaTrackUpdObject(NamespaceRelationId,
@@ -395,10 +373,7 @@
 						   "ALTER", "RENAME"
 				);
 
-	InvokeObjectPostAlterHook(NamespaceRelationId, HeapTupleGetOid(tup), 0);
-=======
 	InvokeObjectPostAlterHook(NamespaceRelationId, nspOid, 0);
->>>>>>> 9e1c9f95
 
 	ObjectAddressSet(address, NamespaceRelationId, nspOid);
 
@@ -448,7 +423,6 @@
 				(errcode(ERRCODE_UNDEFINED_SCHEMA),
 				 errmsg("schema \"%s\" does not exist", name)));
 
-<<<<<<< HEAD
 	if (!allowSystemTableMods && IsReservedName(name))
 	{
 		ereport(ERROR,
@@ -457,11 +431,8 @@
 				 errdetail("Schema %s is reserved for system use.", name)));
 	}
 
-	nspOid = HeapTupleGetOid(tup);
-=======
 	nspform = (Form_pg_namespace) GETSTRUCT(tup);
 	nspOid = nspform->oid;
->>>>>>> 9e1c9f95
 
 	AlterSchemaOwner_internal(tup, rel, newOwnerId);
 
@@ -479,6 +450,7 @@
 {
 	Form_pg_namespace nspForm;
 
+	Assert(tup->t_tableOid == NamespaceRelationId);
 	Assert(RelationGetRelid(rel) == NamespaceRelationId);
 
 	nspForm = (Form_pg_namespace) GETSTRUCT(tup);
@@ -497,17 +469,10 @@
 		bool		isNull;
 		HeapTuple	newtuple;
 		AclResult	aclresult;
-		Oid			nsoid;
 
 		/* Otherwise, must be owner of the existing object */
-<<<<<<< HEAD
-		nsoid = HeapTupleGetOid(tup);
-		if (!pg_namespace_ownercheck(nsoid, GetUserId()))
-			aclcheck_error(ACLCHECK_NOT_OWNER, ACL_KIND_NAMESPACE,
-=======
 		if (!pg_namespace_ownercheck(nspForm->oid, GetUserId()))
 			aclcheck_error(ACLCHECK_NOT_OWNER, OBJECT_SCHEMA,
->>>>>>> 9e1c9f95
 						   NameStr(nspForm->nspname));
 
 		/* Must be able to become new owner */
@@ -556,7 +521,7 @@
 		/* MPP-6929: metadata tracking */
 		if (Gp_role == GP_ROLE_DISPATCH)
 			MetaTrackUpdObject(NamespaceRelationId,
-							   nsoid,
+							   nspForm->oid,
 							   GetUserId(),
 							   "ALTER", "OWNER"
 					);
