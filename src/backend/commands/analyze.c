--- conflicted
+++ resolved
@@ -296,13 +296,9 @@
 	 * used to do this in get_rel_oids() but seems safer to check after we've
 	 * locked the relation.
 	 */
-<<<<<<< HEAD
-	if (onerel->rd_rel->relkind == RELKIND_RELATION &&
+	if ((onerel->rd_rel->relkind == RELKIND_RELATION ||
+		 onerel->rd_rel->relkind == RELKIND_MATVIEW) &&
 		!RelationIsExternal(onerel))
-=======
-	if (onerel->rd_rel->relkind == RELKIND_RELATION ||
-		onerel->rd_rel->relkind == RELKIND_MATVIEW)
->>>>>>> e472b921
 	{
 		/* Regular table, so we'll use the regular row acquisition function */
 		acquirefunc = acquire_sample_rows_by_query;
@@ -755,8 +751,8 @@
 
 					old_context = MemoryContextSwitchTo(stats->anl_context);
 					hll_values = (Datum *) palloc(sizeof(Datum));
-					int2 hll_length = 0;
-					int2 stakind = 0;
+					int16 hll_length = 0;
+					int16 stakind = 0;
 					if(stats->stahll_full != NULL)
 					{
 						hll_length = datumGetSize(PointerGetDatum(stats->stahll_full), false, -1);
@@ -862,7 +858,7 @@
 							visibilitymap_count(onerel),
 							hasindex,
 							InvalidTransactionId,
-<<<<<<< HEAD
+							InvalidMultiXactId,
 							false /* isvacuum */);
 	else
 	{
@@ -872,11 +868,9 @@
 							visibilitymap_count(onerel),
 							onerel->rd_rel->relhasindex,
 							InvalidTransactionId,
+							InvalidMultiXactId,
 							false /* isvacuum */);
 	}
-=======
-							InvalidMultiXactId);
->>>>>>> e472b921
 
 	/*
 	 * Same for indexes. Vacuum always scans all indexes, so if we're part of
@@ -916,18 +910,13 @@
 
 			totalindexrows = ceil(thisdata->tupleFract * totalrows);
 			vac_update_relstats(Irel[ind],
-<<<<<<< HEAD
 								estimatedIndexPages,
-								totalindexrows, 0, false, InvalidTransactionId,
-								false /* isvacuum */);
-=======
-								RelationGetNumberOfBlocks(Irel[ind]),
 								totalindexrows,
 								0,
 								false,
 								InvalidTransactionId,
-								InvalidMultiXactId);
->>>>>>> e472b921
+								InvalidMultiXactId,
+								false /* isvacuum */);
 		}
 	}
 
