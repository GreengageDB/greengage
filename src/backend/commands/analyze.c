/*-------------------------------------------------------------------------
 *
 * analyze.c
 *	  the Postgres statistics generator
 *
 * Portions Copyright (c) 1996-2009, PostgreSQL Global Development Group
 * Portions Copyright (c) 1994, Regents of the University of California
 *
 *
 * IDENTIFICATION
 *	  $PostgreSQL: pgsql/src/backend/commands/analyze.c,v 1.143 2009/12/09 21:57:50 tgl Exp $
 *
 *-------------------------------------------------------------------------
 */
#include "postgres.h"

#include <math.h>

#include "access/heapam.h"
#include "access/transam.h"
#include "access/tuptoaster.h"
#include "access/xact.h"
#include "catalog/heap.h"
#include "catalog/index.h"
#include "catalog/indexing.h"
#include "catalog/namespace.h"
#include "catalog/pg_namespace.h"
#include "cdb/cdbpartition.h"
#include "cdb/cdbtm.h"
#include "cdb/cdbvars.h"
#include "commands/dbcommands.h"
#include "commands/vacuum.h"
#include "executor/executor.h"
#include "executor/spi.h"
#include "miscadmin.h"
#include "nodes/nodeFuncs.h"
#include "parser/parse_oper.h"
#include "parser/parse_relation.h"
#include "pgstat.h"
#include "postmaster/autovacuum.h"
#include "storage/bufmgr.h"
#include "storage/proc.h"
#include "storage/procarray.h"
#include "utils/acl.h"
#include "utils/builtins.h"
#include "utils/datum.h"
#include "utils/guc.h"
#include "utils/lsyscache.h"
#include "utils/memutils.h"
#include "utils/pg_rusage.h"
#include "utils/syscache.h"
#include "utils/tuplesort.h"
#include "utils/tqual.h"

/*
 * To avoid consuming too much memory during analysis and/or too much space
 * in the resulting pg_statistic rows, we ignore varlena datums that are wider
 * than WIDTH_THRESHOLD (after detoasting!).  This is legitimate for MCV
 * and distinct-value calculations since a wide value is unlikely to be
 * duplicated at all, much less be a most-common value.  For the same reason,
 * ignoring wide values will not affect our estimates of histogram bin
 * boundaries very much.
 */
#define WIDTH_THRESHOLD  1024

/* Data structure for Algorithm S from Knuth 3.4.2 */
typedef struct
{
	BlockNumber N;				/* number of blocks, known in advance */
	int			n;				/* desired sample size */
	BlockNumber t;				/* current block number */
	int			m;				/* blocks selected so far */
} BlockSamplerData;
typedef BlockSamplerData *BlockSampler;

/* Per-index data for ANALYZE */
typedef struct AnlIndexData
{
	IndexInfo  *indexInfo;		/* BuildIndexInfo result */
	BlockNumber nblocks;
	double		tupleFract;		/* fraction of rows for partial index */
	VacAttrStats **vacattrstats;	/* index attrs to analyze */
	int			attr_cnt;
} AnlIndexData;

/*
 * Maintain the row index for large datums which must not be considered for
 * samples while calculating statistcs. The sample value at the row index for
 * a column are masked as NULL.
 */
typedef struct RowIndexes
{
	bool* rows;
	int toowide_cnt;
} RowIndexes;

/* Default statistics target (GUC parameter) */
int			default_statistics_target = 100;

/* A few variables that don't seem worth passing around as parameters */
static int	elevel = -1;

static MemoryContext anl_context = NULL;

static BufferAccessStrategy vac_strategy;


static void BlockSampler_Init(BlockSampler bs, BlockNumber nblocks,
				  int samplesize);
static bool BlockSampler_HasMore(BlockSampler bs);
static BlockNumber BlockSampler_Next(BlockSampler bs);
static void compute_index_stats(Relation onerel, double totalrows,
					AnlIndexData *indexdata, int nindexes,
					HeapTuple *rows, int numrows,
					MemoryContext col_context);
static VacAttrStats *examine_attribute(Relation onerel, int attnum);
static int acquire_sample_rows(Relation onerel, HeapTuple *rows,
					int targrows, double *totalrows, double *totaldeadrows);
static int acquire_sample_rows_by_query(Relation onerel, int nattrs, VacAttrStats **attrstats, HeapTuple **rows,
										int targrows, double *totalrows, double *totaldeadrows, BlockNumber *totalpages, bool rootonly,  RowIndexes **colLargeRowIndexes /* Maintain information if the row of a column exceeds WIDTH_THRESHOLD */);
static double random_fract(void);
static double init_selection_state(int n);
static double get_next_S(double t, int n, double *stateptr);
static int	compare_rows(const void *a, const void *b);
static void update_attstats(Oid relid, int natts, VacAttrStats **vacattrstats);
static Datum std_fetch_func(VacAttrStatsP stats, int rownum, bool *isNull);
static Datum ind_fetch_func(VacAttrStatsP stats, int rownum, bool *isNull);

static bool std_typanalyze(VacAttrStats *stats);

static void analyzeEstimateReltuplesRelpages(Oid relationOid, float4 *relTuples, float4 *relPages, bool rootonly);
static void analyzeEstimateIndexpages(Relation onerel, Relation indrel, BlockNumber *indexPages);

static void analyze_rel_internal(Oid relid, VacuumStmt *vacstmt,
					 BufferAccessStrategy bstrategy);

/*
 *	analyze_rel() -- analyze one relation
 */
void
analyze_rel(Oid relid, VacuumStmt *vacstmt, BufferAccessStrategy bstrategy)
{
	bool		optimizerBackup;

	/*
	 * Temporarily disable ORCA because it's slow to start up, and it
	 * wouldn't come up with any better plan for the simple queries that
	 * we run.
	 */
	optimizerBackup = optimizer;
	optimizer = false;

	PG_TRY();
	{
		analyze_rel_internal(relid, vacstmt, bstrategy);
	}
	/* Clean up in case of error. */
	PG_CATCH();
	{
		optimizer = optimizerBackup;

		/* Carry on with error handling. */
		PG_RE_THROW();
	}
	PG_END_TRY();

	optimizer = optimizerBackup;
}

static void
analyze_rel_internal(Oid relid, VacuumStmt *vacstmt,
					 BufferAccessStrategy bstrategy)
{
	Relation	onerel;
	int			attr_cnt,
				tcnt,
				i,
				ind;
	Relation   *Irel;
	int			nindexes;
	bool		hasindex;
	VacAttrStats **vacattrstats;
	AnlIndexData *indexdata;
	int			targrows,
				numrows;
	double		totalrows,
				totaldeadrows;
	BlockNumber	totalpages;
	HeapTuple  *rows;
	PGRUsage	ru0;
	TimestampTz starttime = 0;
	Oid			save_userid;
	int			save_sec_context;
	int			save_nestlevel;
<<<<<<< HEAD
	RowIndexes	**colLargeRowIndexes;
=======
>>>>>>> 78a09145

	if (vacstmt->options & VACOPT_VERBOSE)
		elevel = INFO;
	else
		elevel = DEBUG2;

	vac_strategy = bstrategy;

	/*
	 * Use the current context for storing analysis info.  vacuum.c ensures
	 * that this context will be cleared when I return, thus releasing the
	 * memory allocated here.
	 */
	anl_context = CurrentMemoryContext;

	/*
	 * Check for user-requested abort.	Note we want this to be inside a
	 * transaction, so xact.c doesn't issue useless WARNING.
	 */
	CHECK_FOR_INTERRUPTS();

	/*
	 * Open the relation, getting ShareUpdateExclusiveLock to ensure that two
	 * ANALYZEs don't run on it concurrently.  (This also locks out a
	 * concurrent VACUUM, which doesn't matter much at the moment but might
	 * matter if we ever try to accumulate stats on dead tuples.) If the rel
	 * has been dropped since we last saw it, we don't need to process it.
	 */
	onerel = try_relation_open(relid, ShareUpdateExclusiveLock, false);
	if (!onerel)
		return;

	/*
	 * Check permissions --- this should match vacuum's check!
	 */
	if (!(pg_class_ownercheck(RelationGetRelid(onerel), GetUserId()) ||
		  (pg_database_ownercheck(MyDatabaseId, GetUserId()) && !onerel->rd_rel->relisshared)))
	{
		/* No need for a WARNING if we already complained during VACUUM */
		if (!(vacstmt->options & VACOPT_VACUUM))
		{
			if (onerel->rd_rel->relisshared)
				ereport(WARNING,
				 (errmsg("skipping \"%s\" --- only superuser can analyze it",
						 RelationGetRelationName(onerel))));
			else if (onerel->rd_rel->relnamespace == PG_CATALOG_NAMESPACE)
				ereport(WARNING,
						(errmsg("skipping \"%s\" --- only superuser or database owner can analyze it",
								RelationGetRelationName(onerel))));
			else
				ereport(WARNING,
						(errmsg("skipping \"%s\" --- only table or database owner can analyze it",
								RelationGetRelationName(onerel))));
		}
		relation_close(onerel, ShareUpdateExclusiveLock);
		return;
	}

	/*
	 * Check that it's a plain table; we used to do this in get_rel_oids() but
	 * seems safer to check after we've locked the relation.
	 */
	if (onerel->rd_rel->relkind != RELKIND_RELATION || RelationIsExternal(onerel))
	{
		/* No need for a WARNING if we already complained during VACUUM */
		if (!(vacstmt->options & VACOPT_VACUUM))
			ereport(WARNING,
					(errmsg("skipping \"%s\" --- cannot analyze indexes, views, external tables, or special system tables",
							RelationGetRelationName(onerel))));
		relation_close(onerel, ShareUpdateExclusiveLock);
		return;
	}

	/*
	 * Silently ignore tables that are temp tables of other backends ---
	 * trying to analyze these is rather pointless, since their contents are
	 * probably not up-to-date on disk.  (We don't throw a warning here; it
	 * would just lead to chatter during a database-wide ANALYZE.)
	 */
	if (RELATION_IS_OTHER_TEMP(onerel))
	{
		relation_close(onerel, ShareUpdateExclusiveLock);
		return;
	}

	/*
	 * We can ANALYZE any table except pg_statistic. See update_attstats
	 */
	if (RelationGetRelid(onerel) == StatisticRelationId)
	{
		relation_close(onerel, ShareUpdateExclusiveLock);
		return;
	}

	ereport(elevel,
			(errmsg("analyzing \"%s.%s\"",
					get_namespace_name(RelationGetNamespace(onerel)),
					RelationGetRelationName(onerel))));

	/*
	 * Switch to the table owner's userid, so that any index functions are run
	 * as that user.  Also lock down security-restricted operations and
	 * arrange to make GUC variable changes local to this command.
	 */
	GetUserIdAndSecContext(&save_userid, &save_sec_context);
	SetUserIdAndSecContext(onerel->rd_rel->relowner,
						   save_sec_context | SECURITY_RESTRICTED_OPERATION);
	save_nestlevel = NewGUCNestLevel();

	/* let others know what I'm doing */
	LWLockAcquire(ProcArrayLock, LW_EXCLUSIVE);
	MyProc->vacuumFlags |= PROC_IN_ANALYZE;
	LWLockRelease(ProcArrayLock);

	/* measure elapsed time iff autovacuum logging requires it */
	if (IsAutoVacuumWorkerProcess() && Log_autovacuum_min_duration >= 0)
	{
		pg_rusage_init(&ru0);
		if (Log_autovacuum_min_duration > 0)
			starttime = GetCurrentTimestamp();
	}

	/*
	 * Determine which columns to analyze
	 *
	 * Note that system attributes are never analyzed.
	 */
	if (vacstmt->va_cols != NIL)
	{
		ListCell   *le;

		vacattrstats = (VacAttrStats **) palloc(list_length(vacstmt->va_cols) *
												sizeof(VacAttrStats *));
		tcnt = 0;
		foreach(le, vacstmt->va_cols)
		{
			char	   *col = strVal(lfirst(le));

			i = attnameAttNum(onerel, col, false);
			if (i == InvalidAttrNumber)
				ereport(ERROR,
						(errcode(ERRCODE_UNDEFINED_COLUMN),
					errmsg("column \"%s\" of relation \"%s\" does not exist",
						   col, RelationGetRelationName(onerel))));
			vacattrstats[tcnt] = examine_attribute(onerel, i);
			if (vacattrstats[tcnt] != NULL)
				tcnt++;
		}
		attr_cnt = tcnt;
	}
	else
	{
		attr_cnt = onerel->rd_att->natts;
		vacattrstats = (VacAttrStats **)
			palloc(attr_cnt * sizeof(VacAttrStats *));
		tcnt = 0;
		for (i = 1; i <= attr_cnt; i++)
		{
			vacattrstats[tcnt] = examine_attribute(onerel, i);
			if (vacattrstats[tcnt] != NULL)
				tcnt++;
		}
		attr_cnt = tcnt;
	}

	/*
	 * Open all indexes of the relation, and see if there are any analyzable
	 * columns in the indexes.	We do not analyze index columns if there was
	 * an explicit column list in the ANALYZE command, however.
	 */
	vac_open_indexes(onerel, AccessShareLock, &nindexes, &Irel);
	hasindex = (nindexes > 0);
	indexdata = NULL;
	if (hasindex)
	{
		indexdata = (AnlIndexData *) palloc0(nindexes * sizeof(AnlIndexData));
		for (ind = 0; ind < nindexes; ind++)
		{
			AnlIndexData *thisdata = &indexdata[ind];
			IndexInfo  *indexInfo;

			thisdata->indexInfo = indexInfo = BuildIndexInfo(Irel[ind]);
			thisdata->tupleFract = 1.0; /* fix later if partial */
			if (indexInfo->ii_Expressions != NIL && vacstmt->va_cols == NIL)
			{
				ListCell   *indexpr_item = list_head(indexInfo->ii_Expressions);

				thisdata->vacattrstats = (VacAttrStats **)
					palloc(indexInfo->ii_NumIndexAttrs * sizeof(VacAttrStats *));
				tcnt = 0;
				for (i = 0; i < indexInfo->ii_NumIndexAttrs; i++)
				{
					int			keycol = indexInfo->ii_KeyAttrNumbers[i];

					if (keycol == 0)
					{
						/* Found an index expression */
						Node	   *indexkey;

						if (indexpr_item == NULL)		/* shouldn't happen */
							elog(ERROR, "too few entries in indexprs list");
						indexkey = (Node *) lfirst(indexpr_item);
						indexpr_item = lnext(indexpr_item);

						/*
						 * Can't analyze if the opclass uses a storage type
						 * different from the expression result type. We'd get
						 * confused because the type shown in pg_attribute for
						 * the index column doesn't match what we are getting
						 * from the expression. Perhaps this can be fixed
						 * someday, but for now, punt.
						 */
						if (exprType(indexkey) !=
							Irel[ind]->rd_att->attrs[i]->atttypid)
							continue;

						thisdata->vacattrstats[tcnt] =
							examine_attribute(Irel[ind], i + 1);
						if (thisdata->vacattrstats[tcnt] != NULL)
							tcnt++;
					}
				}
				thisdata->attr_cnt = tcnt;
			}
		}
	}

	/*
	 * Determine how many rows we need to sample, using the worst case from
	 * all analyzable columns.	We use a lower bound of 100 rows to avoid
	 * possible overflow in Vitter's algorithm.  (Note: that will also be
	 * the target in the corner case where there are no analyzable columns.)
	 */
	targrows = 100;
	for (i = 0; i < attr_cnt; i++)
	{
		if (targrows < vacattrstats[i]->minrows)
			targrows = vacattrstats[i]->minrows;
	}
	for (ind = 0; ind < nindexes; ind++)
	{
		AnlIndexData *thisdata = &indexdata[ind];

		for (i = 0; i < thisdata->attr_cnt; i++)
		{
			if (targrows < thisdata->vacattrstats[i]->minrows)
				targrows = thisdata->vacattrstats[i]->minrows;
		}
	}

	/*
	 * Maintain information if the row of a column exceeds WIDTH_THRESHOLD
	 */
	colLargeRowIndexes = (RowIndexes **) palloc(sizeof(RowIndexes *) * attr_cnt);

	/*
	 * Acquire the sample rows
	 */
	numrows = acquire_sample_rows_by_query(onerel, attr_cnt, vacattrstats, &rows, targrows,
										   &totalrows, &totaldeadrows, &totalpages, vacstmt->rootonly, colLargeRowIndexes);

	/*
	 * Compute the statistics.	Temporary results during the calculations for
	 * each column are stored in a child context.  The calc routines are
	 * responsible to make sure that whatever they store into the VacAttrStats
	 * structure is allocated in anl_context.
	 */
	if (numrows > 0)
	{
		HeapTuple *validRows = (HeapTuple *) palloc(numrows * sizeof(HeapTuple));
		MemoryContext col_context,
					old_context;

		col_context = AllocSetContextCreate(anl_context,
											"Analyze Column",
											ALLOCSET_DEFAULT_MINSIZE,
											ALLOCSET_DEFAULT_INITSIZE,
											ALLOCSET_DEFAULT_MAXSIZE);
		old_context = MemoryContextSwitchTo(col_context);

		for (i = 0; i < attr_cnt; i++)
		{
			VacAttrStats *stats = vacattrstats[i];
			RowIndexes *rowIndexes = colLargeRowIndexes[i];
			int validRowsLength = numrows - rowIndexes->toowide_cnt;

			/* If there are too wide rows in the sample, remove them
			 * from the sample being sent for stats collection
			 */
			if (rowIndexes->toowide_cnt > 0)
			{
				int validRowsIdx = 0;
				for (int rownum=0; rownum < numrows; rownum++)
				{
					if (rowIndexes->rows[rownum]) // if row is too wide, ignore it from the sample
						continue;
					validRows[validRowsIdx] = rows[rownum];
					validRowsIdx++;
				}
				stats->rows = validRows;
				validRowsLength = validRowsIdx;
			}
			else
			{
				stats->rows = rows;
				validRowsLength = numrows;
			}

			stats->tupDesc = onerel->rd_att;
<<<<<<< HEAD

			if (validRowsLength > 0)
			{
				(*stats->compute_stats) (stats,
										 std_fetch_func,
										 validRowsLength, // numbers of rows in sample excluding toowide if any.
										 totalrows);
			}
			else
			{
				// All the rows were too wide to be included in the sample. We cannot
				// do much in that case, but at least we know there were no NULLs, and
				// that every item was >= WIDTH_THRESHOLD in width.
				stats->stats_valid = true;
				stats->stanullfrac = 0.0;
				stats->stawidth = WIDTH_THRESHOLD;
				stats->stadistinct = 0.0;		/* "unknown" */
			}
			stats->rows = rows; // Reset to original rows
=======
			(*stats->compute_stats) (stats,
									 std_fetch_func,
									 numrows,
									 totalrows);

			/* If attdistinct is set, override with that value */
			if (stats->attr->attdistinct != 0)
				stats->stadistinct = stats->attr->attdistinct;

>>>>>>> 78a09145
			MemoryContextResetAndDeleteChildren(col_context);
		}

		/*
		 * Datums exceeding WIDTH_THRESHOLD are masked as NULL in the sample, and
		 * are used as is to evaluate index statistics. It is less likely to have
		 * indexes on very wide columns, so the effect will be minimal.
		 */
		if (hasindex)
			compute_index_stats(onerel, totalrows,
								indexdata, nindexes,
								rows, numrows,
								col_context);

		MemoryContextSwitchTo(old_context);
		MemoryContextDelete(col_context);

		/*
		 * Emit the completed stats rows into pg_statistic, replacing any
		 * previous statistics for the target columns.	(If there are stats in
		 * pg_statistic for columns we didn't process, we leave them alone.)
		 */
		update_attstats(relid, attr_cnt, vacattrstats);

		for (ind = 0; ind < nindexes; ind++)
		{
			AnlIndexData *thisdata = &indexdata[ind];

			update_attstats(RelationGetRelid(Irel[ind]),
							thisdata->attr_cnt, thisdata->vacattrstats);
		}
	}

	/*
	 * Update pages/tuples stats in pg_class.
	 */
	vac_update_relstats(onerel,
						totalpages,
						totalrows, hasindex, InvalidTransactionId);
	/* report results to the stats collector, too */
	pgstat_report_analyze(onerel, totalrows, totaldeadrows);

	/*
	 * Same for indexes. Vacuum always scans all indexes, so if we're part of
	 * VACUUM ANALYZE, don't overwrite the accurate count already inserted by
	 * VACUUM.
	 */
	if (!(vacstmt->options & VACOPT_VACUUM))
	{
		for (ind = 0; ind < nindexes; ind++)
		{
			AnlIndexData *thisdata = &indexdata[ind];
			double		totalindexrows;
			BlockNumber	estimatedIndexPages;

			if (totalrows < 1.0)
			{
				/**
				 * If there are no rows in the relation, no point trying to estimate
				 * number of pages in the index.
				 */
				elog(elevel, "ANALYZE skipping index %s since relation %s has no rows.",
					 RelationGetRelationName(Irel[ind]), RelationGetRelationName(onerel));
				estimatedIndexPages = 1.0;
			}
			else
			{
				/**
				 * NOTE: we don't attempt to estimate the number of tuples in an index.
				 * We will assume it to be equal to the estimated number of tuples in the relation.
				 * This does not hold for partial indexes. The number of tuples matching will be
				 * derived in selfuncs.c using the base table statistics.
				 */
				analyzeEstimateIndexpages(onerel, Irel[ind], &estimatedIndexPages);
				elog(elevel, "ANALYZE estimated relpages=%u for index %s",
					 estimatedIndexPages, RelationGetRelationName(Irel[ind]));
			}

			totalindexrows = ceil(thisdata->tupleFract * totalrows);
			vac_update_relstats(Irel[ind],
								estimatedIndexPages,
								totalindexrows, false, InvalidTransactionId);
		}
	}

	/* MPP-6929: metadata tracking */
	if (!vacuumStatement_IsTemporary(onerel) && (Gp_role == GP_ROLE_DISPATCH))
	{
		char *asubtype = "";

		if (IsAutoVacuumWorkerProcess())
			asubtype = "AUTO";

		MetaTrackUpdObject(RelationRelationId,
						   relid,
						   GetUserId(),
						   "ANALYZE",
						   asubtype
			);
	}

	/* If this isn't part of VACUUM ANALYZE, let index AMs do cleanup */
	if (!(vacstmt->options & VACOPT_VACUUM))
	{
		for (ind = 0; ind < nindexes; ind++)
		{
			IndexBulkDeleteResult *stats;
			IndexVacuumInfo ivinfo;

			ivinfo.index = Irel[ind];
			ivinfo.vacuum_full = false;
			ivinfo.analyze_only = true;
			ivinfo.estimated_count = true;
			ivinfo.message_level = elevel;
			ivinfo.num_heap_tuples = onerel->rd_rel->reltuples;
			ivinfo.strategy = vac_strategy;

			stats = index_vacuum_cleanup(&ivinfo, NULL);

			if (stats)
				pfree(stats);
		}
	}

	/* Done with indexes */
	vac_close_indexes(nindexes, Irel, NoLock);

	/* Log the action if appropriate */
	if (IsAutoVacuumWorkerProcess() && Log_autovacuum_min_duration >= 0)
	{
		if (Log_autovacuum_min_duration == 0 ||
			TimestampDifferenceExceeds(starttime, GetCurrentTimestamp(),
									   Log_autovacuum_min_duration))
			ereport(LOG,
					(errmsg("automatic analyze of table \"%s.%s.%s\" system usage: %s",
							get_database_name(MyDatabaseId),
							get_namespace_name(RelationGetNamespace(onerel)),
							RelationGetRelationName(onerel),
							pg_rusage_show(&ru0))));
	}

	/*
	 * Close source relation now, but keep lock so that no one deletes it
	 * before we commit.  (If someone did, they'd fail to clean up the entries
	 * we made in pg_statistic.  Also, releasing the lock before commit would
	 * expose us to concurrent-update failures in update_attstats.)
	 */
	relation_close(onerel, NoLock);

	/*
	 * Reset my PGPROC flag.  Note: we need this here, and not in vacuum_rel,
	 * because the vacuum flag is cleared by the end-of-xact code.
	 */
	LWLockAcquire(ProcArrayLock, LW_EXCLUSIVE);
	MyProc->vacuumFlags &= ~PROC_IN_ANALYZE;
	LWLockRelease(ProcArrayLock);

	/* Roll back any GUC changes executed by index functions */
	AtEOXact_GUC(false, save_nestlevel);

	/* Restore userid and security context */
	SetUserIdAndSecContext(save_userid, save_sec_context);
}

/*
 * Compute statistics about indexes of a relation
 */
static void
compute_index_stats(Relation onerel, double totalrows,
					AnlIndexData *indexdata, int nindexes,
					HeapTuple *rows, int numrows,
					MemoryContext col_context)
{
	MemoryContext ind_context,
				old_context;
	Datum		values[INDEX_MAX_KEYS];
	bool		isnull[INDEX_MAX_KEYS];
	int			ind,
				i;

	ind_context = AllocSetContextCreate(anl_context,
										"Analyze Index",
										ALLOCSET_DEFAULT_MINSIZE,
										ALLOCSET_DEFAULT_INITSIZE,
										ALLOCSET_DEFAULT_MAXSIZE);
	old_context = MemoryContextSwitchTo(ind_context);

	for (ind = 0; ind < nindexes; ind++)
	{
		AnlIndexData *thisdata = &indexdata[ind];
		IndexInfo  *indexInfo = thisdata->indexInfo;
		int			attr_cnt = thisdata->attr_cnt;
		TupleTableSlot *slot;
		EState	   *estate;
		ExprContext *econtext;
		List	   *predicate;
		Datum	   *exprvals;
		bool	   *exprnulls;
		int			numindexrows,
					tcnt,
					rowno;
		double		totalindexrows;

		/* Ignore index if no columns to analyze and not partial */
		if (attr_cnt == 0 && indexInfo->ii_Predicate == NIL)
			continue;

		/*
		 * Need an EState for evaluation of index expressions and
		 * partial-index predicates.  Create it in the per-index context to be
		 * sure it gets cleaned up at the bottom of the loop.
		 */
		estate = CreateExecutorState();
		econtext = GetPerTupleExprContext(estate);
		/* Need a slot to hold the current heap tuple, too */
		slot = MakeSingleTupleTableSlot(RelationGetDescr(onerel));

		/* Arrange for econtext's scan tuple to be the tuple under test */
		econtext->ecxt_scantuple = slot;

		/* Set up execution state for predicate. */
		predicate = (List *)
			ExecPrepareExpr((Expr *) indexInfo->ii_Predicate,
							estate);

		/* Compute and save index expression values */
		exprvals = (Datum *) palloc(numrows * attr_cnt * sizeof(Datum));
		exprnulls = (bool *) palloc(numrows * attr_cnt * sizeof(bool));
		numindexrows = 0;
		tcnt = 0;
		for (rowno = 0; rowno < numrows; rowno++)
		{
			HeapTuple	heapTuple = rows[rowno];

			/*
			 * Reset the per-tuple context each time, to reclaim any cruft
			 * left behind by evaluating the predicate or index expressions.
			 */
			ResetExprContext(econtext);

			/* Set up for predicate or expression evaluation */
			ExecStoreHeapTuple(heapTuple, slot, InvalidBuffer, false);

			/* If index is partial, check predicate */
			if (predicate != NIL)
			{
				if (!ExecQual(predicate, econtext, false))
					continue;
			}
			numindexrows++;

			if (attr_cnt > 0)
			{
				/*
				 * Evaluate the index row to compute expression values. We
				 * could do this by hand, but FormIndexDatum is convenient.
				 */
				FormIndexDatum(indexInfo,
							   slot,
							   estate,
							   values,
							   isnull);

				/*
				 * Save just the columns we care about.  We copy the values
				 * into ind_context from the estate's per-tuple context.
				 */
				for (i = 0; i < attr_cnt; i++)
				{
					VacAttrStats *stats = thisdata->vacattrstats[i];
					int			attnum = stats->attr->attnum;

					if (isnull[attnum - 1])
					{
						exprvals[tcnt] = (Datum) 0;
						exprnulls[tcnt] = true;
					}
					else
					{
						exprvals[tcnt] = datumCopy(values[attnum - 1],
												   stats->attrtype->typbyval,
												   stats->attrtype->typlen);
						exprnulls[tcnt] = false;
					}
					tcnt++;
				}
			}
		}

		/*
		 * Having counted the number of rows that pass the predicate in the
		 * sample, we can estimate the total number of rows in the index.
		 */
		thisdata->tupleFract = (double) numindexrows / (double) numrows;
		totalindexrows = ceil(thisdata->tupleFract * totalrows);

		/*
		 * Now we can compute the statistics for the expression columns.
		 */
		if (numindexrows > 0)
		{
			MemoryContextSwitchTo(col_context);
			for (i = 0; i < attr_cnt; i++)
			{
				VacAttrStats *stats = thisdata->vacattrstats[i];

				stats->exprvals = exprvals + i;
				stats->exprnulls = exprnulls + i;
				stats->rowstride = attr_cnt;
				(*stats->compute_stats) (stats,
										 ind_fetch_func,
										 numindexrows,
										 totalindexrows);
				/* If attdistinct is set, override with that value */
				if (stats->attr->attdistinct != 0)
					stats->stadistinct = stats->attr->attdistinct;
				MemoryContextResetAndDeleteChildren(col_context);
			}
		}

		/* And clean up */
		MemoryContextSwitchTo(ind_context);

		ExecDropSingleTupleTableSlot(slot);
		FreeExecutorState(estate);
		MemoryContextResetAndDeleteChildren(ind_context);
	}

	MemoryContextSwitchTo(old_context);
	MemoryContextDelete(ind_context);
}

/*
 * examine_attribute -- pre-analysis of a single column
 *
 * Determine whether the column is analyzable; if so, create and initialize
 * a VacAttrStats struct for it.  If not, return NULL.
 */
static VacAttrStats *
examine_attribute(Relation onerel, int attnum)
{
	Form_pg_attribute attr = onerel->rd_att->attrs[attnum - 1];
	HeapTuple	typtuple;
	VacAttrStats *stats;
	int			i;
	bool		ok;

	/* Never analyze dropped columns */
	if (attr->attisdropped)
		return NULL;

	/* Don't analyze column if user has specified not to */
	if (attr->attstattarget == 0)
		return NULL;

	/*
	 * Create the VacAttrStats struct.	Note that we only have a copy of the
	 * fixed fields of the pg_attribute tuple.
	 */
	stats = (VacAttrStats *) palloc0(sizeof(VacAttrStats));
	stats->attr = (Form_pg_attribute) palloc(ATTRIBUTE_FIXED_PART_SIZE);
	memcpy(stats->attr, attr, ATTRIBUTE_FIXED_PART_SIZE);
	typtuple = SearchSysCacheCopy(TYPEOID,
							  ObjectIdGetDatum(attr->atttypid),
							  0, 0, 0);
	if (!HeapTupleIsValid(typtuple))
		elog(ERROR, "cache lookup failed for type %u", attr->atttypid);
	stats->attrtype = (Form_pg_type) GETSTRUCT(typtuple);
	stats->relstorage = RelationGetForm(onerel)->relstorage;
	stats->anl_context = anl_context;
	stats->tupattnum = attnum;

	/*
	 * The fields describing the stats->stavalues[n] element types default to
	 * the type of the field being analyzed, but the type-specific typanalyze
	 * function can change them if it wants to store something else.
	 */
	for (i = 0; i < STATISTIC_NUM_SLOTS; i++)
	{
		stats->statypid[i] = stats->attr->atttypid;
		stats->statyplen[i] = stats->attrtype->typlen;
		stats->statypbyval[i] = stats->attrtype->typbyval;
		stats->statypalign[i] = stats->attrtype->typalign;
	}

	/*
	 * Call the type-specific typanalyze function.	If none is specified, use
	 * std_typanalyze().
	 */
	if (OidIsValid(stats->attrtype->typanalyze))
		ok = DatumGetBool(OidFunctionCall1(stats->attrtype->typanalyze,
										   PointerGetDatum(stats)));
	else
		ok = std_typanalyze(stats);

	if (!ok || stats->compute_stats == NULL || stats->minrows <= 0)
	{
		heap_freetuple(typtuple);
		pfree(stats->attr);
		pfree(stats);
		return NULL;
	}

	return stats;
}

/*
 * BlockSampler_Init -- prepare for random sampling of blocknumbers
 *
 * BlockSampler is used for stage one of our new two-stage tuple
 * sampling mechanism as discussed on pgsql-hackers 2004-04-02 (subject
 * "Large DB").  It selects a random sample of samplesize blocks out of
 * the nblocks blocks in the table.  If the table has less than
 * samplesize blocks, all blocks are selected.
 *
 * Since we know the total number of blocks in advance, we can use the
 * straightforward Algorithm S from Knuth 3.4.2, rather than Vitter's
 * algorithm.
 */
static void
BlockSampler_Init(BlockSampler bs, BlockNumber nblocks, int samplesize)
{
	bs->N = nblocks;			/* measured table size */

	/*
	 * If we decide to reduce samplesize for tables that have less or not much
	 * more than samplesize blocks, here is the place to do it.
	 */
	bs->n = samplesize;
	bs->t = 0;					/* blocks scanned so far */
	bs->m = 0;					/* blocks selected so far */
}

static bool
BlockSampler_HasMore(BlockSampler bs)
{
	return (bs->t < bs->N) && (bs->m < bs->n);
}

static BlockNumber
BlockSampler_Next(BlockSampler bs)
{
	BlockNumber K = bs->N - bs->t;		/* remaining blocks */
	int			k = bs->n - bs->m;		/* blocks still to sample */
	double		p;				/* probability to skip block */
	double		V;				/* random */

	Assert(BlockSampler_HasMore(bs));	/* hence K > 0 and k > 0 */

	if ((BlockNumber) k >= K)
	{
		/* need all the rest */
		bs->m++;
		return bs->t++;
	}

	/*----------
	 * It is not obvious that this code matches Knuth's Algorithm S.
	 * Knuth says to skip the current block with probability 1 - k/K.
	 * If we are to skip, we should advance t (hence decrease K), and
	 * repeat the same probabilistic test for the next block.  The naive
	 * implementation thus requires a random_fract() call for each block
	 * number.	But we can reduce this to one random_fract() call per
	 * selected block, by noting that each time the while-test succeeds,
	 * we can reinterpret V as a uniform random number in the range 0 to p.
	 * Therefore, instead of choosing a new V, we just adjust p to be
	 * the appropriate fraction of its former value, and our next loop
	 * makes the appropriate probabilistic test.
	 *
	 * We have initially K > k > 0.  If the loop reduces K to equal k,
	 * the next while-test must fail since p will become exactly zero
	 * (we assume there will not be roundoff error in the division).
	 * (Note: Knuth suggests a "<=" loop condition, but we use "<" just
	 * to be doubly sure about roundoff error.)  Therefore K cannot become
	 * less than k, which means that we cannot fail to select enough blocks.
	 *----------
	 */
	V = random_fract();
	p = 1.0 - (double) k / (double) K;
	while (V < p)
	{
		/* skip */
		bs->t++;
		K--;					/* keep K == N - t */

		/* adjust p to be new cutoff point in reduced range */
		p *= 1.0 - (double) k / (double) K;
	}

	/* select */
	bs->m++;
	return bs->t++;
}

/*
 * acquire_sample_rows -- acquire a random sample of rows from the table
 *
 * As of May 2004 we use a new two-stage method:  Stage one selects up
 * to targrows random blocks (or all blocks, if there aren't so many).
 * Stage two scans these blocks and uses the Vitter algorithm to create
 * a random sample of targrows rows (or less, if there are less in the
 * sample of blocks).  The two stages are executed simultaneously: each
 * block is processed as soon as stage one returns its number and while
 * the rows are read stage two controls which ones are to be inserted
 * into the sample.
 *
 * Although every row has an equal chance of ending up in the final
 * sample, this sampling method is not perfect: not every possible
 * sample has an equal chance of being selected.  For large relations
 * the number of different blocks represented by the sample tends to be
 * too small.  We can live with that for now.  Improvements are welcome.
 *
 * We also estimate the total numbers of live and dead rows in the table,
 * and return them into *totalrows and *totaldeadrows, respectively.
 *
 * An important property of this sampling method is that because we do
 * look at a statistically unbiased set of blocks, we should get
 * unbiased estimates of the average numbers of live and dead rows per
 * block.  The previous sampling method put too much credence in the row
 * density near the start of the table.
 *
 * The returned list of tuples is in order by physical position in the table.
 * (We will rely on this later to derive correlation estimates.)
 *
 * GPDB: Not used in Greenplum currently. Instead, we acquire the sample
 * rows by issuing an SPI query, see acquire_sample_rows_by_query
 */
static int pg_attribute_unused()
acquire_sample_rows(Relation onerel, HeapTuple *rows, int targrows,
					double *totalrows, double *totaldeadrows)
{
	int			numrows = 0;	/* # rows now in reservoir */
	double		samplerows = 0; /* total # rows collected */
	double		liverows = 0;	/* # live rows seen */
	double		deadrows = 0;	/* # dead rows seen */
	double		rowstoskip = -1;	/* -1 means not set yet */
	BlockNumber totalblocks;
	TransactionId OldestXmin;
	BlockSamplerData bs;
	double		rstate;

	Assert(targrows > 1);

	totalblocks = RelationGetNumberOfBlocks(onerel);

	/* Need a cutoff xmin for HeapTupleSatisfiesVacuum */
	OldestXmin = GetOldestXmin(onerel->rd_rel->relisshared, true);

	/* Prepare for sampling block numbers */
	BlockSampler_Init(&bs, totalblocks, targrows);
	/* Prepare for sampling rows */
	rstate = init_selection_state(targrows);

	/* Outer loop over blocks to sample */
	while (BlockSampler_HasMore(&bs))
	{
		BlockNumber targblock = BlockSampler_Next(&bs);
		Buffer		targbuffer;
		Page		targpage;
		OffsetNumber targoffset,
					maxoffset;

		vacuum_delay_point();

		/*
		 * We must maintain a pin on the target page's buffer to ensure that
		 * the maxoffset value stays good (else concurrent VACUUM might delete
		 * tuples out from under us).  Hence, pin the page until we are done
		 * looking at it.  We also choose to hold sharelock on the buffer
		 * throughout --- we could release and re-acquire sharelock for each
		 * tuple, but since we aren't doing much work per tuple, the extra
		 * lock traffic is probably better avoided.
		 */
		targbuffer = ReadBufferExtended(onerel, MAIN_FORKNUM, targblock,
										RBM_NORMAL, vac_strategy);
		LockBuffer(targbuffer, BUFFER_LOCK_SHARE);
		targpage = BufferGetPage(targbuffer);
		maxoffset = PageGetMaxOffsetNumber(targpage);

		/* Inner loop over all tuples on the selected page */
		for (targoffset = FirstOffsetNumber; targoffset <= maxoffset; targoffset++)
		{
			ItemId		itemid;
			HeapTupleData targtuple;
			bool		sample_it = false;

			itemid = PageGetItemId(targpage, targoffset);

			/*
			 * We ignore unused and redirect line pointers.  DEAD line
			 * pointers should be counted as dead, because we need vacuum to
			 * run to get rid of them.	Note that this rule agrees with the
			 * way that heap_page_prune() counts things.
			 */
			if (!ItemIdIsNormal(itemid))
			{
				if (ItemIdIsDead(itemid))
					deadrows += 1;
				continue;
			}

			ItemPointerSet(&targtuple.t_self, targblock, targoffset);

			targtuple.t_data = (HeapTupleHeader) PageGetItem(targpage, itemid);
			targtuple.t_len = ItemIdGetLength(itemid);

			switch (HeapTupleSatisfiesVacuum(onerel,
											 targtuple.t_data,
											 OldestXmin,
											 targbuffer))
			{
				case HEAPTUPLE_LIVE:
					sample_it = true;
					liverows += 1;
					break;

				case HEAPTUPLE_DEAD:
				case HEAPTUPLE_RECENTLY_DEAD:
					/* Count dead and recently-dead rows */
					deadrows += 1;
					break;

				case HEAPTUPLE_INSERT_IN_PROGRESS:

					/*
					 * Insert-in-progress rows are not counted.  We assume
					 * that when the inserting transaction commits or aborts,
					 * it will send a stats message to increment the proper
					 * count.  This works right only if that transaction ends
					 * after we finish analyzing the table; if things happen
					 * in the other order, its stats update will be
					 * overwritten by ours.  However, the error will be large
					 * only if the other transaction runs long enough to
					 * insert many tuples, so assuming it will finish after us
					 * is the safer option.
					 *
					 * A special case is that the inserting transaction might
					 * be our own.	In this case we should count and sample
					 * the row, to accommodate users who load a table and
					 * analyze it in one transaction.  (pgstat_report_analyze
					 * has to adjust the numbers we send to the stats
					 * collector to make this come out right.)
					 */
					if (TransactionIdIsCurrentTransactionId(HeapTupleHeaderGetXmin(targtuple.t_data)))
					{
						sample_it = true;
						liverows += 1;
					}
					break;

				case HEAPTUPLE_DELETE_IN_PROGRESS:

					/*
					 * We count delete-in-progress rows as still live, using
					 * the same reasoning given above; but we don't bother to
					 * include them in the sample.
					 *
					 * If the delete was done by our own transaction, however,
					 * we must count the row as dead to make
					 * pgstat_report_analyze's stats adjustments come out
					 * right.  (Note: this works out properly when the row was
					 * both inserted and deleted in our xact.)
					 */
					if (TransactionIdIsCurrentTransactionId(HeapTupleHeaderGetXmax(targtuple.t_data)))
						deadrows += 1;
					else
						liverows += 1;
					break;

				default:
					elog(ERROR, "unexpected HeapTupleSatisfiesVacuum result");
					break;
			}

			if (sample_it)
			{
				/*
				 * The first targrows sample rows are simply copied into the
				 * reservoir. Then we start replacing tuples in the sample
				 * until we reach the end of the relation.	This algorithm is
				 * from Jeff Vitter's paper (see full citation below). It
				 * works by repeatedly computing the number of tuples to skip
				 * before selecting a tuple, which replaces a randomly chosen
				 * element of the reservoir (current set of tuples).  At all
				 * times the reservoir is a true random sample of the tuples
				 * we've passed over so far, so when we fall off the end of
				 * the relation we're done.
				 */
				if (numrows < targrows)
					rows[numrows++] = heap_copytuple(&targtuple);
				else
				{
					/*
					 * t in Vitter's paper is the number of records already
					 * processed.  If we need to compute a new S value, we
					 * must use the not-yet-incremented value of samplerows as
					 * t.
					 */
					if (rowstoskip < 0)
						rowstoskip = get_next_S(samplerows, targrows, &rstate);

					if (rowstoskip <= 0)
					{
						/*
						 * Found a suitable tuple, so save it, replacing one
						 * old tuple at random
						 */
						int			k = (int) (targrows * random_fract());

						Assert(k >= 0 && k < targrows);
						heap_freetuple(rows[k]);
						rows[k] = heap_copytuple(&targtuple);
					}

					rowstoskip -= 1;
				}

				samplerows += 1;
			}
		}

		/* Now release the lock and pin on the page */
		UnlockReleaseBuffer(targbuffer);
	}

	/*
	 * If we didn't find as many tuples as we wanted then we're done. No sort
	 * is needed, since they're already in order.
	 *
	 * Otherwise we need to sort the collected tuples by position
	 * (itempointer). It's not worth worrying about corner cases where the
	 * tuples are already sorted.
	 */
	if (numrows == targrows)
		qsort((void *) rows, numrows, sizeof(HeapTuple), compare_rows);

	/*
	 * Estimate total numbers of rows in relation.  For live rows, use
	 * vac_estimate_reltuples; for dead rows, we have no source of old
	 * information, so we have to assume the density is the same in unseen
	 * pages as in the pages we scanned.
	 */
	*totalrows = vac_estimate_reltuples(onerel, true,
										totalblocks,
										bs.m,
										liverows);
	if (bs.m > 0)
		*totaldeadrows = floor((deadrows * totalblocks) / bs.m + 0.5);
	else
		*totaldeadrows = 0.0;

	/*
	 * Emit some interesting relation info
	 */
	ereport(elevel,
			(errmsg("\"%s\": scanned %d of %u pages, "
					"containing %.0f live rows and %.0f dead rows; "
					"%d rows in sample, %.0f estimated total rows",
					RelationGetRelationName(onerel),
					bs.m, totalblocks,
					liverows, deadrows,
					numrows, *totalrows)));

	return numrows;
}

/* Select a random value R uniformly distributed in (0 - 1) */
static double
random_fract(void)
{
	return ((double) random() + 1) / ((double) MAX_RANDOM_VALUE + 2);
}

/*
 * These two routines embody Algorithm Z from "Random sampling with a
 * reservoir" by Jeffrey S. Vitter, in ACM Trans. Math. Softw. 11, 1
 * (Mar. 1985), Pages 37-57.  Vitter describes his algorithm in terms
 * of the count S of records to skip before processing another record.
 * It is computed primarily based on t, the number of records already read.
 * The only extra state needed between calls is W, a random state variable.
 *
 * init_selection_state computes the initial W value.
 *
 * Given that we've already read t records (t >= n), get_next_S
 * determines the number of records to skip before the next record is
 * processed.
 */
static double
init_selection_state(int n)
{
	/* Initial value of W (for use when Algorithm Z is first applied) */
	return exp(-log(random_fract()) / n);
}

static double
get_next_S(double t, int n, double *stateptr)
{
	double		S;

	/* The magic constant here is T from Vitter's paper */
	if (t <= (22.0 * n))
	{
		/* Process records using Algorithm X until t is large enough */
		double		V,
					quot;

		V = random_fract();		/* Generate V */
		S = 0;
		t += 1;
		/* Note: "num" in Vitter's code is always equal to t - n */
		quot = (t - (double) n) / t;
		/* Find min S satisfying (4.1) */
		while (quot > V)
		{
			S += 1;
			t += 1;
			quot *= (t - (double) n) / t;
		}
	}
	else
	{
		/* Now apply Algorithm Z */
		double		W = *stateptr;
		double		term = t - (double) n + 1;

		for (;;)
		{
			double		numer,
						numer_lim,
						denom;
			double		U,
						X,
						lhs,
						rhs,
						y,
						tmp;

			/* Generate U and X */
			U = random_fract();
			X = t * (W - 1.0);
			S = floor(X);		/* S is tentatively set to floor(X) */
			/* Test if U <= h(S)/cg(X) in the manner of (6.3) */
			tmp = (t + 1) / term;
			lhs = exp(log(((U * tmp * tmp) * (term + S)) / (t + X)) / n);
			rhs = (((t + X) / (term + S)) * term) / t;
			if (lhs <= rhs)
			{
				W = rhs / lhs;
				break;
			}
			/* Test if U <= f(S)/cg(X) */
			y = (((U * (t + 1)) / term) * (t + S + 1)) / (t + X);
			if ((double) n < S)
			{
				denom = t;
				numer_lim = term + S;
			}
			else
			{
				denom = t - (double) n + S;
				numer_lim = t + 1;
			}
			for (numer = t + S; numer >= numer_lim; numer -= 1)
			{
				y *= numer / denom;
				denom -= 1;
			}
			W = exp(-log(random_fract()) / n);	/* Generate W in advance */
			if (exp(log(y) / n) <= (t + X) / t)
				break;
		}
		*stateptr = W;
	}
	return S;
}

/*
 * qsort comparator for sorting rows[] array
 */
static int
compare_rows(const void *a, const void *b)
{
	HeapTuple	ha = *(HeapTuple *) a;
	HeapTuple	hb = *(HeapTuple *) b;
	BlockNumber ba = ItemPointerGetBlockNumber(&ha->t_self);
	OffsetNumber oa = ItemPointerGetOffsetNumber(&ha->t_self);
	BlockNumber bb = ItemPointerGetBlockNumber(&hb->t_self);
	OffsetNumber ob = ItemPointerGetOffsetNumber(&hb->t_self);

	if (ba < bb)
		return -1;
	if (ba > bb)
		return 1;
	if (oa < ob)
		return -1;
	if (oa > ob)
		return 1;
	return 0;
}



/*
 * This performs the same job as acquire_sample_rows() in PostgreSQL, but
 * uses an SQL query to get the rows instead of a low-level block sampler.
 *
 * Unlike acquire_sample_rows(), this allocates the rows array for you,
 * and returns it in *rows. The reason is that this might return a few rows
 * more than requested, so the caller cannot know in advance how big the
 * array needs to be. Also, this takes the array of attributes as arguments,
 * and only fetches those rows that are needed in the sample; the rest are
 * filled in as NULLs. (That makes a difference for column-oriented tables,
 * where fetching extra columns is expensive.)
 */
static int
acquire_sample_rows_by_query(Relation onerel, int nattrs, VacAttrStats **attrstats,
							 HeapTuple **rows, int targrows,
							 double *totalrows, double *totaldeadrows, BlockNumber *totalblocks, bool rootonly, RowIndexes **colLargeRowIndexes)
{
	StringInfoData str;
	StringInfoData columnStr;
	StringInfoData thresholdStr;
	int			i;
	const char *schemaName = NULL;
	const char *tableName = NULL;
	float4		randomThreshold = 0.0;
	float4		relTuples;
	float4		relPages;
	int			ret;
	int			sampleTuples;	/* 32 bit - assume that number of tuples will not > 2B */
	Datum	   *vals;
	bool	   *nulls;
	MemoryContext oldcxt;
	bool	   *isVarlenaCol = (bool *) palloc(sizeof(bool)*nattrs);

	Assert(targrows > 0.0);

	analyzeEstimateReltuplesRelpages(RelationGetRelid(onerel), &relTuples, &relPages,
									 rootonly);
	*totalrows = relTuples;
	*totaldeadrows = 0;
	*totalblocks = relPages;
	if (relTuples == 0.0)
		return 0;

	/*
	 * Calculate probability for a row to be selected in the sample, and
	 * construct a clause like "WHERE random() < [threshold]" for that.
	 * If the threshold is >= 1.0, we want to select all rows, and
	 * thresholdStr is left empty.
	 */
	randomThreshold = targrows / relTuples;
	initStringInfo(&thresholdStr);
	if (randomThreshold < 1.0)
		appendStringInfo(&thresholdStr, "where random() < %.38f", randomThreshold);

	schemaName = get_namespace_name(RelationGetNamespace(onerel));
	tableName = RelationGetRelationName(onerel);

	initStringInfo(&columnStr);

	if (nattrs > 0)
	{
		for (i = 0; i < nattrs; i++)
		{
			isVarlenaCol[i] = false;
			const char *attname = quote_identifier(NameStr(attrstats[i]->attr->attname));
			bool is_varlena = (!attrstats[i]->attr->attbyval &&
									  attrstats[i]->attr->attlen == -1);
			bool is_varwidth = (!attrstats[i]->attr->attbyval &&
									   attrstats[i]->attr->attlen < 0);

			if (is_varlena || is_varwidth)
			{
				appendStringInfo(&columnStr,
								 "(case when pg_column_size(Ta.%s) > %d then NULL else Ta.%s  end) as %s, ",
								 attname,
								 WIDTH_THRESHOLD,
								 attname,
								 attname);
				appendStringInfo(&columnStr,
								 "(case when Ta.%s is NULL then %s else %s end)",
								 attname,
								 "false", // Less than WIDTH_THRESHOLD
								 "true"); // Greater than WIDTH_THRESHOLD
				isVarlenaCol[i] = true;
			}

			else
			{
				appendStringInfo(&columnStr, "Ta.%s ", attname);
			}

			if (i != nattrs - 1 )
			{
				appendStringInfo(&columnStr, ", ");
			}
		}
	}
	else
	{
		appendStringInfo(&columnStr, "NULL");
	}

	/*
	 * If table is partitioned, we create a sample over all parts.
	 * The external partitions are skipped.
	 */
	initStringInfo(&str);
	if (rel_has_external_partition(RelationGetRelid(onerel)))
	{
		PartitionNode *pn = get_parts(RelationGetRelid(onerel), 0 /*level*/ ,
								0 /*parent*/, false /* inctemplate */, false /*includesubparts*/);

		ListCell *lc = NULL;
		bool isFirst = true;
		foreach(lc, pn->rules)
		{
			PartitionRule *rule = lfirst(lc);
			Relation rel = heap_open(rule->parchildrelid, NoLock);

			if (RelationIsExternal(rel))
			{
				heap_close(rel, NoLock);
				continue;
			}

			if (isFirst)
			{
				isFirst = false;
			}
			else
			{
				appendStringInfo(&str, " UNION ALL ");
			}

			appendStringInfo(&str, "select %s from %s.%s as Ta ",
							 columnStr.data,
							 quote_identifier(schemaName),
							 quote_identifier(RelationGetRelationName(rel)));

			heap_close(rel, NoLock);
		}

		appendStringInfo(&str, " %s limit %lu ",
						 thresholdStr.data, (unsigned long) targrows);
	}
	else
	{
		appendStringInfo(&str, "select %s from %s.%s as Ta %s limit %lu ",
						 columnStr.data,
						 quote_identifier(schemaName),
						 quote_identifier(tableName), thresholdStr.data, (unsigned long) targrows);
	}

	oldcxt = CurrentMemoryContext;

	if (SPI_OK_CONNECT != SPI_connect())
		ereport(ERROR, (errcode(ERRCODE_INTERNAL_ERROR),
						errmsg("Unable to connect to execute internal query.")));

	elog(elevel, "Executing SQL: %s", str.data);

	/*
	 * Do the query. We pass readonly==false, to force SPI to take a new
	 * snapshot. That ensures that we see all changes by our own transaction.
	 */
	ret = SPI_execute(str.data, false, 0);
	Assert(ret > 0);
	/*
	 * targrows in analyze_rel_internal() is an int,
	 * it's unlikely that this query will return more rows
	 */
	Assert(SPI_processed < INT_MAX);
	sampleTuples = (int) SPI_processed;

	/* Ok, read in the tuples to *rows */
	MemoryContextSwitchTo(oldcxt);
	vals = (Datum *) palloc(RelationGetNumberOfAttributes(onerel) * sizeof(Datum));
	nulls = (bool *) palloc(RelationGetNumberOfAttributes(onerel) * sizeof(bool));
	for (i = 0; i < RelationGetNumberOfAttributes(onerel); i++)
	{
		vals[i] = (Datum) 0;
		nulls[i] = true;
	}

	/* Initialize the arrays to hold information about column width */
	for (i = 0; i < nattrs; i++)
	{
		colLargeRowIndexes[i] = (RowIndexes *) palloc0(sizeof(RowIndexes));
		colLargeRowIndexes[i]->rows = (bool *) palloc(sizeof(bool) * sampleTuples);
		colLargeRowIndexes[i]->toowide_cnt = 0;
	}

	*rows = (HeapTuple *) palloc(sampleTuples * sizeof(HeapTuple));
	for (i = 0; i < sampleTuples; i++)
	{
		HeapTuple	sampletup = SPI_tuptable->vals[i];
		int			j;
		int			index = 0;

		for (j = 0; j < nattrs; j++)
		{
			colLargeRowIndexes[j]->rows[i] = false;
			int	tupattnum = attrstats[j]->tupattnum;
			Assert(tupattnum >= 1 && tupattnum <= RelationGetNumberOfAttributes(onerel));

			vals[tupattnum - 1] = heap_getattr(sampletup, index + 1,
											   SPI_tuptable->tupdesc,
											   &nulls[tupattnum - 1]);
			if (isVarlenaCol[j])
			{
				index++; /* Move the index to the supplementary column*/
				if (nulls[tupattnum - 1])
				{
					bool dummyNull = false;
					Datum dummyVal = heap_getattr(sampletup, index + 1,
												  SPI_tuptable->tupdesc,
												  &dummyNull);

					/*
					 * If Datum is too large, mark the index position as true
					 * and increase the too wide count
					 */
					if (DatumGetInt32(dummyVal))
					{
						colLargeRowIndexes[j]->rows[i] = true;
						colLargeRowIndexes[j]->toowide_cnt++;
					}
				}
			}
			index++; /* Move index to the next table attribute */
		}
		(*rows)[i] = heap_form_tuple(onerel->rd_att, vals, nulls);
	}

	/**
	 * MPP-10723: Very rarely, we may be unlucky and get an empty sample. We
	 * error out in this case rather than generate bad statistics.
	 */
	if (relTuples > gp_statistics_sampling_threshold &&
		sampleTuples == 0)
	{
		elog(ERROR, "ANALYZE unable to generate accurate statistics on table %s.%s. Try lowering gp_analyze_relative_error",
			 quote_identifier(schemaName),
			 quote_identifier(tableName));
	}

	SPI_finish();

	return sampleTuples;
}


/**
 * This method estimates reltuples/relpages for a relation. To do this, it employs
 * the built-in function 'gp_statistics_estimate_reltuples_relpages'. If the table to be
 * analyzed is a system table, then it calculates statistics only using the master.
 * Input:
 * 	relationOid - relation's Oid
 * Output:
 * 	relTuples - estimated number of tuples
 * 	relPages  - estimated number of pages
 */
static void
analyzeEstimateReltuplesRelpages(Oid relationOid, float4 *relTuples, float4 *relPages, bool rootonly)
{
	*relPages = 0.0;
	*relTuples = 0.0;

	List *allRelOids = NIL;

	/* if GUC optimizer_analyze_root_partition is off, we do not analyze root partitions, unless
	 * using the 'ANALYZE ROOTPARTITION tablename' command.
	 * This is done by estimating the reltuples to be 0 and thus bypass the actual analyze.
	 * See MPP-21427.
	 * For mid-level partitions, we aggregate the reltuples and relpages from all leaf children beneath.
	 */
	if (rel_part_status(relationOid) == PART_STATUS_INTERIOR ||
			(rel_is_partitioned(relationOid) && (optimizer_analyze_root_partition || rootonly)))
	{
		allRelOids = rel_get_leaf_children_relids(relationOid);
	}
	else
	{
		allRelOids = list_make1_oid(relationOid);
	}

	/* iterate over all parts and add up estimates */
	ListCell *lc = NULL;
	foreach (lc, allRelOids)
	{
		Oid			singleOid = lfirst_oid(lc);
		StringInfoData	sqlstmt;
		int			ret;
		Datum		arrayDatum;
		bool		isNull;
		Datum	   *values = NULL;
		int			valuesLength;

		initStringInfo(&sqlstmt);

		if (GpPolicyFetch(CurrentMemoryContext, singleOid)->ptype == POLICYTYPE_ENTRY)
		{
			appendStringInfo(&sqlstmt, "select pg_catalog.sum(pg_catalog.gp_statistics_estimate_reltuples_relpages_oid(c.oid))::pg_catalog.float4[] "
					"from pg_catalog.pg_class c where c.oid=%d", singleOid);
		}
		else
		{
			appendStringInfo(&sqlstmt, "select pg_catalog.sum(pg_catalog.gp_statistics_estimate_reltuples_relpages_oid(c.oid))::pg_catalog.float4[] "
					"from pg_catalog.gp_dist_random('pg_catalog.pg_class') c where c.oid=%d", singleOid);
		}

		if (SPI_OK_CONNECT != SPI_connect())
			ereport(ERROR, (errcode(ERRCODE_INTERNAL_ERROR),
							errmsg("Unable to connect to execute internal query.")));

		elog(elevel, "Executing SQL: %s", sqlstmt.data);

		/* Do the query. */
		ret = SPI_execute(sqlstmt.data, true, 0);
		Assert(ret > 0);
		Assert(SPI_tuptable != NULL);
		Assert(SPI_processed == 1);

		arrayDatum = heap_getattr(SPI_tuptable->vals[0], 1, SPI_tuptable->tupdesc, &isNull);
		if (isNull)
			elog(ERROR, "could not get estimated number of tuples and pages for relation %u", singleOid);

		deconstruct_array(DatumGetArrayTypeP(arrayDatum),
						  FLOAT4OID,
						  sizeof(float4),
						  true,
						  'i',
						  &values, NULL, &valuesLength);
		Assert(valuesLength == 2);

		*relTuples += DatumGetFloat4(values[0]);
		*relPages += DatumGetFloat4(values[1]);

		SPI_finish();
	}

	return;
}

/**
 * This method determines the number of pages corresponding to an index.
 * Input:
 * 	relationOid - relation being analyzed
 * 	indexOid - index whose size is to be determined
 * Output:
 * 	indexPages - number of pages in the index
 */
static void
analyzeEstimateIndexpages(Relation onerel, Relation indrel, BlockNumber *indexPages)
{
	StringInfoData 	sqlstmt;
	int			ret;
	Datum		arrayDatum;
	bool		isNull;
	Datum	   *values = NULL;
	int			valuesLength;

	initStringInfo(&sqlstmt);

	if (GpPolicyFetch(CurrentMemoryContext, RelationGetRelid(onerel))->ptype == POLICYTYPE_ENTRY)
	{
		appendStringInfo(&sqlstmt, "select pg_catalog.sum(pg_catalog.gp_statistics_estimate_reltuples_relpages_oid(c.oid))::pg_catalog.float4[] "
						 "from pg_catalog.pg_class c where c.oid=%d", RelationGetRelid(indrel));
	}
	else
	{
		appendStringInfo(&sqlstmt, "select pg_catalog.sum(pg_catalog.gp_statistics_estimate_reltuples_relpages_oid(c.oid))::pg_catalog.float4[] "
						 "from pg_catalog.gp_dist_random('pg_catalog.pg_class') c where c.oid=%d", RelationGetRelid(indrel));
	}

	if (SPI_OK_CONNECT != SPI_connect())
		ereport(ERROR, (errcode(ERRCODE_INTERNAL_ERROR),
						errmsg("Unable to connect to execute internal query.")));
	elog(elevel, "Executing SQL: %s", sqlstmt.data);

	/* Do the query. */
	ret = SPI_execute(sqlstmt.data, true, 0);
	Assert(ret > 0);

	if (SPI_processed != 1)
		elog(ERROR, "unexpected number of rows returned for internal analyze query");

    arrayDatum = heap_getattr(SPI_tuptable->vals[0], 1, SPI_tuptable->tupdesc, &isNull);
	if (isNull)
		elog(ERROR, "could not get estimated number of tuples and pages for index \"%s\"",
			 RelationGetRelationName(indrel));

    deconstruct_array(DatumGetArrayTypeP(arrayDatum),
            FLOAT4OID,
            sizeof(float4),
            true,
            'i',
            &values, NULL, &valuesLength);
    Assert(valuesLength == 2);

	*indexPages = DatumGetFloat4(values[1]);

	SPI_finish();

	pfree(sqlstmt.data);
	return;
}

/*
 *	update_attstats() -- update attribute statistics for one relation
 *
 *		Statistics are stored in several places: the pg_class row for the
 *		relation has stats about the whole relation, and there is a
 *		pg_statistic row for each (non-system) attribute that has ever
 *		been analyzed.	The pg_class values are updated by VACUUM, not here.
 *
 *		pg_statistic rows are just added or updated normally.  This means
 *		that pg_statistic will probably contain some deleted rows at the
 *		completion of a vacuum cycle, unless it happens to get vacuumed last.
 *
 *		To keep things simple, we punt for pg_statistic, and don't try
 *		to compute or store rows for pg_statistic itself in pg_statistic.
 *		This could possibly be made to work, but it's not worth the trouble.
 *		Note analyze_rel() has seen to it that we won't come here when
 *		vacuuming pg_statistic itself.
 *
 *		Note: there would be a race condition here if two backends could
 *		ANALYZE the same table concurrently.  Presently, we lock that out
 *		by taking a self-exclusive lock on the relation in analyze_rel().
 */
static void
update_attstats(Oid relid, int natts, VacAttrStats **vacattrstats)
{
	Relation	sd;
	int			attno;

	if (natts <= 0)
		return;					/* nothing to do */

	sd = heap_open(StatisticRelationId, RowExclusiveLock);

	for (attno = 0; attno < natts; attno++)
	{
		VacAttrStats *stats = vacattrstats[attno];
		HeapTuple	stup,
					oldtup;
		int			i,
					k,
					n;
		Datum		values[Natts_pg_statistic];
		bool		nulls[Natts_pg_statistic];
		bool		replaces[Natts_pg_statistic];

		/* Ignore attr if we weren't able to collect stats */
		if (!stats->stats_valid)
			continue;

		/*
		 * Construct a new pg_statistic tuple
		 */
		for (i = 0; i < Natts_pg_statistic; ++i)
		{
			nulls[i] = false;
			replaces[i] = true;
		}

		i = 0;
		values[i++] = ObjectIdGetDatum(relid);	/* starelid */
		values[i++] = Int16GetDatum(stats->attr->attnum);		/* staattnum */
		values[i++] = Float4GetDatum(stats->stanullfrac);		/* stanullfrac */
		values[i++] = Int32GetDatum(stats->stawidth);	/* stawidth */
		values[i++] = Float4GetDatum(stats->stadistinct);		/* stadistinct */
		for (k = 0; k < STATISTIC_NUM_SLOTS; k++)
		{
			values[i++] = Int16GetDatum(stats->stakind[k]);		/* stakindN */
		}
		for (k = 0; k < STATISTIC_NUM_SLOTS; k++)
		{
			values[i++] = ObjectIdGetDatum(stats->staop[k]);	/* staopN */
		}
		for (k = 0; k < STATISTIC_NUM_SLOTS; k++)
		{
			int			nnum = stats->numnumbers[k];

			if (nnum > 0)
			{
				Datum	   *numdatums = (Datum *) palloc(nnum * sizeof(Datum));
				ArrayType  *arry;

				for (n = 0; n < nnum; n++)
					numdatums[n] = Float4GetDatum(stats->stanumbers[k][n]);
				/* XXX knows more than it should about type float4: */
				arry = construct_array(numdatums, nnum,
									   FLOAT4OID,
									   sizeof(float4), FLOAT4PASSBYVAL, 'i');
				values[i++] = PointerGetDatum(arry);	/* stanumbersN */
			}
			else
			{
				nulls[i] = true;
				values[i++] = (Datum) 0;
			}
		}
		for (k = 0; k < STATISTIC_NUM_SLOTS; k++)
		{
			if (stats->numvalues[k] > 0)
			{
				ArrayType  *arry;

				arry = construct_array(stats->stavalues[k],
									   stats->numvalues[k],
									   stats->statypid[k],
									   stats->statyplen[k],
									   stats->statypbyval[k],
									   stats->statypalign[k]);
				values[i++] = PointerGetDatum(arry);	/* stavaluesN */
			}
			else
			{
				nulls[i] = true;
				values[i++] = (Datum) 0;
			}
		}

		/* Is there already a pg_statistic tuple for this attribute? */
		oldtup = SearchSysCache(STATRELATT,
								ObjectIdGetDatum(relid),
								Int16GetDatum(stats->attr->attnum),
								0, 0);

		if (HeapTupleIsValid(oldtup))
		{
			/* Yes, replace it */
			stup = heap_modify_tuple(oldtup,
									 RelationGetDescr(sd),
									 values,
									 nulls,
									 replaces);
			ReleaseSysCache(oldtup);
			simple_heap_update(sd, &stup->t_self, stup);
		}
		else
		{
			/* No, insert new tuple */
			stup = heap_form_tuple(RelationGetDescr(sd), values, nulls);
			simple_heap_insert(sd, stup);
		}

		/* update indexes too */
		CatalogUpdateIndexes(sd, stup);

		heap_freetuple(stup);
	}

	heap_close(sd, RowExclusiveLock);
}

/*
 * Standard fetch function for use by compute_stats subroutines.
 *
 * This exists to provide some insulation between compute_stats routines
 * and the actual storage of the sample data.
 */
static Datum
std_fetch_func(VacAttrStatsP stats, int rownum, bool *isNull)
{
	int			attnum = stats->tupattnum;
	HeapTuple	tuple = stats->rows[rownum];
	TupleDesc	tupDesc = stats->tupDesc;

	return heap_getattr(tuple, attnum, tupDesc, isNull);
}

/*
 * Fetch function for analyzing index expressions.
 *
 * We have not bothered to construct index tuples, instead the data is
 * just in Datum arrays.
 */
static Datum
ind_fetch_func(VacAttrStatsP stats, int rownum, bool *isNull)
{
	int			i;

	/* exprvals and exprnulls are already offset for proper column */
	i = rownum * stats->rowstride;
	*isNull = stats->exprnulls[i];
	return stats->exprvals[i];
}


/*==========================================================================
 *
 * Code below this point represents the "standard" type-specific statistics
 * analysis algorithms.  This code can be replaced on a per-data-type basis
 * by setting a nonzero value in pg_type.typanalyze.
 *
 *==========================================================================
 */

#define swapInt(a,b)	do {int _tmp; _tmp=a; a=b; b=_tmp;} while(0)
#define swapDatum(a,b)	do {Datum _tmp; _tmp=a; a=b; b=_tmp;} while(0)

/*
 * Extra information used by the default analysis routines
 */
typedef struct
{
	Oid			eqopr;			/* '=' operator for datatype, if any */
	Oid			eqfunc;			/* and associated function */
	Oid			ltopr;			/* '<' operator for datatype, if any */
} StdAnalyzeData;

typedef struct
{
	Datum		value;			/* a data value */
	int			tupno;			/* position index for tuple it came from */
} ScalarItem;

typedef struct
{
	int			count;			/* # of duplicates */
	int			first;			/* values[] index of first occurrence */
} ScalarMCVItem;

typedef struct
{
	FmgrInfo   *cmpFn;
	int			cmpFlags;
	int		   *tupnoLink;
} CompareScalarsContext;


static void compute_minimal_stats(VacAttrStatsP stats,
					  AnalyzeAttrFetchFunc fetchfunc,
					  int samplerows,
					  double totalrows);
static void compute_very_minimal_stats(VacAttrStatsP stats,
					  AnalyzeAttrFetchFunc fetchfunc,
					  int samplerows,
					  double totalrows);
static void compute_scalar_stats(VacAttrStatsP stats,
					 AnalyzeAttrFetchFunc fetchfunc,
					 int samplerows,
					 double totalrows);
static int	compare_scalars(const void *a, const void *b, void *arg);
static int	compare_mcvs(const void *a, const void *b);


/*
 * std_typanalyze -- the default type-specific typanalyze function
 */
static bool
std_typanalyze(VacAttrStats *stats)
{
	Form_pg_attribute attr = stats->attr;
	Oid			ltopr;
	Oid			eqopr;
	StdAnalyzeData *mystats;

	/* If the attstattarget column is negative, use the default value */
	/* NB: it is okay to scribble on stats->attr since it's a copy */
	if (attr->attstattarget < 0)
		attr->attstattarget = default_statistics_target;

	/* Look for default "<" and "=" operators for column's type */
	get_sort_group_operators(attr->atttypid,
							 false, false, false,
							 &ltopr, &eqopr, NULL);

	/* Save the operator info for compute_stats routines */
	mystats = (StdAnalyzeData *) palloc(sizeof(StdAnalyzeData));
	mystats->eqopr = eqopr;
	mystats->eqfunc = get_opcode(eqopr);
	mystats->ltopr = ltopr;
	stats->extra_data = mystats;

	/*
	 * Determine which standard statistics algorithm to use
	 */
	if (OidIsValid(ltopr) && OidIsValid(eqopr))
	{
		/* Seems to be a scalar datatype */
		stats->compute_stats = compute_scalar_stats;
		/*--------------------
		 * The following choice of minrows is based on the paper
		 * "Random sampling for histogram construction: how much is enough?"
		 * by Surajit Chaudhuri, Rajeev Motwani and Vivek Narasayya, in
		 * Proceedings of ACM SIGMOD International Conference on Management
		 * of Data, 1998, Pages 436-447.  Their Corollary 1 to Theorem 5
		 * says that for table size n, histogram size k, maximum relative
		 * error in bin size f, and error probability gamma, the minimum
		 * random sample size is
		 *		r = 4 * k * ln(2*n/gamma) / f^2
		 * Taking f = 0.5, gamma = 0.01, n = 10^6 rows, we obtain
		 *		r = 305.82 * k
		 * Note that because of the log function, the dependence on n is
		 * quite weak; even at n = 10^12, a 300*k sample gives <= 0.66
		 * bin size error with probability 0.99.  So there's no real need to
		 * scale for n, which is a good thing because we don't necessarily
		 * know it at this point.
		 *--------------------
		 */
		stats->minrows = 300 * attr->attstattarget;
	}
	else if (OidIsValid(eqopr))
	{
		/* Can't do much but the minimal stuff */
		stats->compute_stats = compute_minimal_stats;
		/* Might as well use the same minrows as above */
		stats->minrows = 300 * attr->attstattarget;
	}
	else
	{
		/* Can't do much but the minimal stuff */
		stats->compute_stats = compute_very_minimal_stats;
		/* Might as well use the same minrows as above */
		stats->minrows = 300 * attr->attstattarget;
	}

	return true;
}

/*
 *	compute_minimal_stats() -- compute minimal column statistics
 *
 *	We use this when we can find only an "=" operator for the datatype.
 *
 *	We determine the fraction of non-null rows, the average width, the
 *	most common values, and the (estimated) number of distinct values.
 *
 *	The most common values are determined by brute force: we keep a list
 *	of previously seen values, ordered by number of times seen, as we scan
 *	the samples.  A newly seen value is inserted just after the last
 *	multiply-seen value, causing the bottommost (oldest) singly-seen value
 *	to drop off the list.  The accuracy of this method, and also its cost,
 *	depend mainly on the length of the list we are willing to keep.
 */
static void
compute_minimal_stats(VacAttrStatsP stats,
					  AnalyzeAttrFetchFunc fetchfunc,
					  int samplerows,
					  double totalrows)
{
	int			i;
	int			null_cnt = 0;
	int			nonnull_cnt = 0;
	int			toowide_cnt = 0;
	double		total_width = 0;
	bool		is_varlena = (!stats->attr->attbyval &&
							  stats->attr->attlen == -1);
	bool		is_varwidth = (!stats->attr->attbyval &&
							   stats->attr->attlen < 0);
	FmgrInfo	f_cmpeq;
	typedef struct
	{
		Datum		value;
		int			count;
	} TrackItem;
	TrackItem  *track;
	int			track_cnt,
				track_max;
	int			num_mcv = stats->attr->attstattarget;
	StdAnalyzeData *mystats = (StdAnalyzeData *) stats->extra_data;

	/*
	 * We track up to 2*n values for an n-element MCV list; but at least 10
	 */
	track_max = 2 * num_mcv;
	if (track_max < 10)
		track_max = 10;
	track = (TrackItem *) palloc(track_max * sizeof(TrackItem));
	track_cnt = 0;

	fmgr_info(mystats->eqfunc, &f_cmpeq);

	for (i = 0; i < samplerows; i++)
	{
		Datum		value;
		bool		isnull;
		bool		match;
		int			firstcount1,
					j;

		vacuum_delay_point();

		value = fetchfunc(stats, i, &isnull);

		/* Check for null/nonnull */
		if (isnull)
		{
			null_cnt++;
			continue;
		}
		nonnull_cnt++;

		/*
		 * If it's a variable-width field, add up widths for average width
		 * calculation.  Note that if the value is toasted, we use the toasted
		 * width.  We don't bother with this calculation if it's a fixed-width
		 * type.
		 */
		if (is_varlena)
		{
			total_width += VARSIZE_ANY(DatumGetPointer(value));

			/*
			 * If the value is toasted, we want to detoast it just once to
			 * avoid repeated detoastings and resultant excess memory usage
			 * during the comparisons.	Also, check to see if the value is
			 * excessively wide, and if so don't detoast at all --- just
			 * ignore the value.
			 */
			if (toast_raw_datum_size(value) > WIDTH_THRESHOLD)
			{
				toowide_cnt++;
				continue;
			}
			value = PointerGetDatum(PG_DETOAST_DATUM(value));
		}
		else if (is_varwidth)
		{
			/* must be cstring */
			total_width += strlen(DatumGetCString(value)) + 1;
		}

		/*
		 * See if the value matches anything we're already tracking.
		 */
		match = false;
		firstcount1 = track_cnt;
		for (j = 0; j < track_cnt; j++)
		{
			if (DatumGetBool(FunctionCall2(&f_cmpeq, value, track[j].value)))
			{
				match = true;
				break;
			}
			if (j < firstcount1 && track[j].count == 1)
				firstcount1 = j;
		}

		if (match)
		{
			/* Found a match */
			track[j].count++;
			/* This value may now need to "bubble up" in the track list */
			while (j > 0 && track[j].count > track[j - 1].count)
			{
				swapDatum(track[j].value, track[j - 1].value);
				swapInt(track[j].count, track[j - 1].count);
				j--;
			}
		}
		else
		{
			/* No match.  Insert at head of count-1 list */
			if (track_cnt < track_max)
				track_cnt++;
			for (j = track_cnt - 1; j > firstcount1; j--)
			{
				track[j].value = track[j - 1].value;
				track[j].count = track[j - 1].count;
			}
			if (firstcount1 < track_cnt)
			{
				track[firstcount1].value = value;
				track[firstcount1].count = 1;
			}
		}
	}

	/* We can only compute real stats if we found some non-null values. */
	if (nonnull_cnt > 0)
	{
		int			nmultiple,
					summultiple;

		stats->stats_valid = true;
		/* Do the simple null-frac and width stats */
		stats->stanullfrac = (double) null_cnt / (double) samplerows;
		if (is_varwidth)
			stats->stawidth = total_width / (double) nonnull_cnt;
		else
			stats->stawidth = stats->attrtype->typlen;

		/* Count the number of values we found multiple times */
		summultiple = 0;
		for (nmultiple = 0; nmultiple < track_cnt; nmultiple++)
		{
			if (track[nmultiple].count == 1)
				break;
			summultiple += track[nmultiple].count;
		}

		if (nmultiple == 0)
		{
			/* If we found no repeated values, assume it's a unique column */
			stats->stadistinct = -1.0;
		}
		else if (track_cnt < track_max && toowide_cnt == 0 &&
				 nmultiple == track_cnt)
		{
			/*
			 * Our track list includes every value in the sample, and every
			 * value appeared more than once.  Assume the column has just
			 * these values.
			 */
			stats->stadistinct = track_cnt;
		}
		else
		{
			/*----------
			 * Estimate the number of distinct values using the estimator
			 * proposed by Haas and Stokes in IBM Research Report RJ 10025:
			 *		n*d / (n - f1 + f1*n/N)
			 * where f1 is the number of distinct values that occurred
			 * exactly once in our sample of n rows (from a total of N),
			 * and d is the total number of distinct values in the sample.
			 * This is their Duj1 estimator; the other estimators they
			 * recommend are considerably more complex, and are numerically
			 * very unstable when n is much smaller than N.
			 *
			 * We assume (not very reliably!) that all the multiply-occurring
			 * values are reflected in the final track[] list, and the other
			 * nonnull values all appeared but once.  (XXX this usually
			 * results in a drastic overestimate of ndistinct.	Can we do
			 * any better?)
			 *----------
			 */
			int			f1 = nonnull_cnt - summultiple;
			int			d = f1 + nmultiple;
			double		numer,
						denom,
						stadistinct;

			numer = (double) samplerows *(double) d;

			denom = (double) (samplerows - f1) +
				(double) f1 *(double) samplerows / totalrows;

			stadistinct = numer / denom;
			/* Clamp to sane range in case of roundoff error */
			if (stadistinct < (double) d)
				stadistinct = (double) d;
			if (stadistinct > totalrows)
				stadistinct = totalrows;
			stats->stadistinct = floor(stadistinct + 0.5);
		}

		/*
		 * If we estimated the number of distinct values at more than 10% of
		 * the total row count (a very arbitrary limit), then assume that
		 * stadistinct should scale with the row count rather than be a fixed
		 * value.
		 */
		if (stats->stadistinct > 0.1 * totalrows)
			stats->stadistinct = -(stats->stadistinct / totalrows);

		/*
		 * Decide how many values are worth storing as most-common values. If
		 * we are able to generate a complete MCV list (all the values in the
		 * sample will fit, and we think these are all the ones in the table),
		 * then do so.	Otherwise, store only those values that are
		 * significantly more common than the (estimated) average. We set the
		 * threshold rather arbitrarily at 25% more than average, with at
		 * least 2 instances in the sample.
		 */
		if (track_cnt < track_max && toowide_cnt == 0 &&
			stats->stadistinct > 0 &&
			track_cnt <= num_mcv)
		{
			/* Track list includes all values seen, and all will fit */
			num_mcv = track_cnt;
		}
		else
		{
			double		ndistinct = stats->stadistinct;
			double		avgcount,
						mincount;

			if (ndistinct < 0)
				ndistinct = -ndistinct * totalrows;
			/* estimate # of occurrences in sample of a typical value */
			avgcount = (double) samplerows / ndistinct;
			/* set minimum threshold count to store a value */
			mincount = avgcount * 1.25;
			if (mincount < 2)
				mincount = 2;
			if (num_mcv > track_cnt)
				num_mcv = track_cnt;
			for (i = 0; i < num_mcv; i++)
			{
				if (track[i].count < mincount)
				{
					num_mcv = i;
					break;
				}
			}
		}

		/* Generate MCV slot entry */
		if (num_mcv > 0)
		{
			MemoryContext old_context;
			Datum	   *mcv_values;
			float4	   *mcv_freqs;

			/* Must copy the target values into anl_context */
			old_context = MemoryContextSwitchTo(stats->anl_context);
			mcv_values = (Datum *) palloc(num_mcv * sizeof(Datum));
			mcv_freqs = (float4 *) palloc(num_mcv * sizeof(float4));
			for (i = 0; i < num_mcv; i++)
			{
				mcv_values[i] = datumCopy(track[i].value,
										  stats->attr->attbyval,
										  stats->attr->attlen);
				mcv_freqs[i] = (double) track[i].count / (double) samplerows;
			}
			MemoryContextSwitchTo(old_context);

			stats->stakind[0] = STATISTIC_KIND_MCV;
			stats->staop[0] = mystats->eqopr;
			stats->stanumbers[0] = mcv_freqs;
			stats->numnumbers[0] = num_mcv;
			stats->stavalues[0] = mcv_values;
			stats->numvalues[0] = num_mcv;

			/*
			 * Accept the defaults for stats->statypid and others. They have
			 * been set before we were called (see vacuum.h)
			 */
		}
	}
	else if (null_cnt > 0)
	{
		/* We found only nulls; assume the column is entirely null */
		stats->stats_valid = true;
		stats->stanullfrac = 1.0;
		if (is_varwidth)
			stats->stawidth = 0;	/* "unknown" */
		else
			stats->stawidth = stats->attrtype->typlen;
		stats->stadistinct = 0.0;		/* "unknown" */
	}

	/* We don't need to bother cleaning up any of our temporary palloc's */
}


/*
 *	compute_very_minimal_stats() -- compute minimal column statistics
 *
 *	We use this when we cannot even find an "=" operator for the datatype.
 *	We determine the fraction of non-null rows and the average width. There
 *	isn't much else we can do. These stats are not too useful, but ORCA
 *	gives warnings if a column doesn't have a pg_statistics row, so any
 *	statistics at all is better than none.
 */
static void
compute_very_minimal_stats(VacAttrStatsP stats,
						   AnalyzeAttrFetchFunc fetchfunc,
						   int samplerows,
						   double totalrows)
{
	int			i;
	int			null_cnt = 0;
	int			nonnull_cnt = 0;
	double		total_width = 0;
	bool		is_varlena = (!stats->attr->attbyval &&
							  stats->attr->attlen == -1);
	bool		is_varwidth = (!stats->attr->attbyval &&
							   stats->attr->attlen < 0);

	for (i = 0; i < samplerows; i++)
	{
		Datum		value;
		bool		isnull;

		vacuum_delay_point();

		value = fetchfunc(stats, i, &isnull);

		/* Check for null/nonnull */
		if (isnull)
		{
			null_cnt++;
			continue;
		}
		nonnull_cnt++;

		/*
		 * If it's a variable-width field, add up widths for average width
		 * calculation.  Note that if the value is toasted, we use the toasted
		 * width.  We don't bother with this calculation if it's a fixed-width
		 * type.
		 */
		if (is_varlena)
		{
			total_width += VARSIZE_ANY(DatumGetPointer(value));
		}
		else if (is_varwidth)
		{
			/* must be cstring */
			total_width += strlen(DatumGetCString(value)) + 1;
		}
	}

	/* We can only compute real stats if we found some non-null values. */
	if (nonnull_cnt > 0)
	{
		stats->stats_valid = true;
		/* Do the simple null-frac and width stats */
		stats->stanullfrac = (double) null_cnt / (double) samplerows;
		if (is_varwidth)
			stats->stawidth = total_width / (double) nonnull_cnt;
		else
			stats->stawidth = stats->attrtype->typlen;

		/* Assume it's a unique column */
		stats->stadistinct = -1.0;
	}
	else if (null_cnt > 0)
	{
		/* We found only nulls; assume the column is entirely null */
		stats->stats_valid = true;
		stats->stanullfrac = 1.0;
		if (is_varwidth)
			stats->stawidth = 0;	/* "unknown" */
		else
			stats->stawidth = stats->attrtype->typlen;
		stats->stadistinct = 0.0;		/* "unknown" */
	}

	/* We don't need to bother cleaning up any of our temporary palloc's */
}


/*
 *	compute_scalar_stats() -- compute column statistics
 *
 *	We use this when we can find "=" and "<" operators for the datatype.
 *
 *	We determine the fraction of non-null rows, the average width, the
 *	most common values, the (estimated) number of distinct values, the
 *	distribution histogram, and the correlation of physical to logical order.
 *
 *	The desired stats can be determined fairly easily after sorting the
 *	data values into order.
 */
static void
compute_scalar_stats(VacAttrStatsP stats,
					 AnalyzeAttrFetchFunc fetchfunc,
					 int samplerows,
					 double totalrows)
{
	int			i;
	int			null_cnt = 0;
	int			nonnull_cnt = 0;
	int			toowide_cnt = 0;
	double		total_width = 0;
	bool		is_varlena = (!stats->attr->attbyval &&
							  stats->attr->attlen == -1);
	bool		is_varwidth = (!stats->attr->attbyval &&
							   stats->attr->attlen < 0);
	double		corr_xysum;
	Oid			cmpFn;
	int			cmpFlags;
	FmgrInfo	f_cmpfn;
	ScalarItem *values;
	int			values_cnt = 0;
	int		   *tupnoLink;
	ScalarMCVItem *track;
	int			track_cnt = 0;
	int			num_mcv = stats->attr->attstattarget;
	int			num_bins = stats->attr->attstattarget;
	StdAnalyzeData *mystats = (StdAnalyzeData *) stats->extra_data;

	values = (ScalarItem *) palloc(samplerows * sizeof(ScalarItem));
	tupnoLink = (int *) palloc(samplerows * sizeof(int));
	track = (ScalarMCVItem *) palloc(num_mcv * sizeof(ScalarMCVItem));

	SelectSortFunction(mystats->ltopr, false, &cmpFn, &cmpFlags);
	fmgr_info(cmpFn, &f_cmpfn);

	/* Initial scan to find sortable values */
	for (i = 0; i < samplerows; i++)
	{
		Datum		value;
		bool		isnull;

		vacuum_delay_point();

		value = fetchfunc(stats, i, &isnull);

		/* Check for null/nonnull */
		if (isnull)
		{
			null_cnt++;
			continue;
		}
		nonnull_cnt++;

		/*
		 * If it's a variable-width field, add up widths for average width
		 * calculation.  Note that if the value is toasted, we use the toasted
		 * width.  We don't bother with this calculation if it's a fixed-width
		 * type.
		 */
		if (is_varlena)
		{
			total_width += VARSIZE_ANY(DatumGetPointer(value));

			/*
			 * If the value is toasted, we want to detoast it just once to
			 * avoid repeated detoastings and resultant excess memory usage
			 * during the comparisons.	Also, check to see if the value is
			 * excessively wide, and if so don't detoast at all --- just
			 * ignore the value.
			 */
			if (toast_raw_datum_size(value) > WIDTH_THRESHOLD)
			{
				toowide_cnt++;
				continue;
			}
			value = PointerGetDatum(PG_DETOAST_DATUM(value));
		}
		else if (is_varwidth)
		{
			/* must be cstring */
			total_width += strlen(DatumGetCString(value)) + 1;
		}

		/* Add it to the list to be sorted */
		values[values_cnt].value = value;
		values[values_cnt].tupno = values_cnt;
		tupnoLink[values_cnt] = values_cnt;
		values_cnt++;
	}

	/* We can only compute real stats if we found some sortable values. */
	if (values_cnt > 0)
	{
		int			ndistinct,	/* # distinct values in sample */
					nmultiple,	/* # that appear multiple times */
					num_hist,
					dups_cnt;
		int			slot_idx = 0;
		CompareScalarsContext cxt;

		/* Sort the collected values */
		cxt.cmpFn = &f_cmpfn;
		cxt.cmpFlags = cmpFlags;
		cxt.tupnoLink = tupnoLink;
		qsort_arg((void *) values, values_cnt, sizeof(ScalarItem),
				  compare_scalars, (void *) &cxt);

		/*
		 * Now scan the values in order, find the most common ones, and also
		 * accumulate ordering-correlation statistics.
		 *
		 * To determine which are most common, we first have to count the
		 * number of duplicates of each value.	The duplicates are adjacent in
		 * the sorted list, so a brute-force approach is to compare successive
		 * datum values until we find two that are not equal. However, that
		 * requires N-1 invocations of the datum comparison routine, which are
		 * completely redundant with work that was done during the sort.  (The
		 * sort algorithm must at some point have compared each pair of items
		 * that are adjacent in the sorted order; otherwise it could not know
		 * that it's ordered the pair correctly.) We exploit this by having
		 * compare_scalars remember the highest tupno index that each
		 * ScalarItem has been found equal to.	At the end of the sort, a
		 * ScalarItem's tupnoLink will still point to itself if and only if it
		 * is the last item of its group of duplicates (since the group will
		 * be ordered by tupno).
		 */
		corr_xysum = 0;
		ndistinct = 0;
		nmultiple = 0;
		dups_cnt = 0;
		for (i = 0; i < values_cnt; i++)
		{
			int			tupno = values[i].tupno;

			corr_xysum += ((double) i) * ((double) tupno);
			dups_cnt++;
			if (tupnoLink[tupno] == tupno)
			{
				/* Reached end of duplicates of this value */
				ndistinct++;
				if (dups_cnt > 1)
				{
					nmultiple++;
					if (track_cnt < num_mcv ||
						dups_cnt > track[track_cnt - 1].count)
					{
						/*
						 * Found a new item for the mcv list; find its
						 * position, bubbling down old items if needed. Loop
						 * invariant is that j points at an empty/ replaceable
						 * slot.
						 */
						int			j;

						if (track_cnt < num_mcv)
							track_cnt++;
						for (j = track_cnt - 1; j > 0; j--)
						{
							if (dups_cnt <= track[j - 1].count)
								break;
							track[j].count = track[j - 1].count;
							track[j].first = track[j - 1].first;
						}
						track[j].count = dups_cnt;
						track[j].first = i + 1 - dups_cnt;
					}
				}
				dups_cnt = 0;
			}
		}

		stats->stats_valid = true;
		/* Do the simple null-frac and width stats */
		stats->stanullfrac = (double) null_cnt / (double) samplerows;
		if (is_varwidth)
			stats->stawidth = total_width / (double) nonnull_cnt;
		else
			stats->stawidth = stats->attrtype->typlen;

		if (nmultiple == 0)
		{
			/* If we found no repeated values, assume it's a unique column */
			stats->stadistinct = -1.0;
		}
		else if (toowide_cnt == 0 && nmultiple == ndistinct)
		{
			/*
			 * Every value in the sample appeared more than once.  Assume the
			 * column has just these values.
			 */
			stats->stadistinct = ndistinct;
		}
		else
		{
			/*----------
			 * Estimate the number of distinct values using the estimator
			 * proposed by Haas and Stokes in IBM Research Report RJ 10025:
			 *		n*d / (n - f1 + f1*n/N)
			 * where f1 is the number of distinct values that occurred
			 * exactly once in our sample of n rows (from a total of N),
			 * and d is the total number of distinct values in the sample.
			 * This is their Duj1 estimator; the other estimators they
			 * recommend are considerably more complex, and are numerically
			 * very unstable when n is much smaller than N.
			 *
			 * Overwidth values are assumed to have been distinct.
			 *----------
			 */
			int			f1 = ndistinct - nmultiple + toowide_cnt;
			int			d = f1 + nmultiple;
			double		numer,
						denom,
						stadistinct;

			numer = (double) samplerows *(double) d;

			denom = (double) (samplerows - f1) +
				(double) f1 *(double) samplerows / totalrows;

			stadistinct = numer / denom;
			/* Clamp to sane range in case of roundoff error */
			if (stadistinct < (double) d)
				stadistinct = (double) d;
			if (stadistinct > totalrows)
				stadistinct = totalrows;
			stats->stadistinct = floor(stadistinct + 0.5);
		}

		/*
		 * If we estimated the number of distinct values at more than 10% of
		 * the total row count (a very arbitrary limit), then assume that
		 * stadistinct should scale with the row count rather than be a fixed
		 * value.
		 */
		if (stats->stadistinct > 0.1 * totalrows)
			stats->stadistinct = -(stats->stadistinct / totalrows);

		/*
		 * Decide how many values are worth storing as most-common values. If
		 * we are able to generate a complete MCV list (all the values in the
		 * sample will fit, and we think these are all the ones in the table),
		 * then do so.	Otherwise, store only those values that are
		 * significantly more common than the (estimated) average. We set the
		 * threshold rather arbitrarily at 25% more than average, with at
		 * least 2 instances in the sample.  Also, we won't suppress values
		 * that have a frequency of at least 1/K where K is the intended
		 * number of histogram bins; such values might otherwise cause us to
		 * emit duplicate histogram bin boundaries.  (We might end up with
		 * duplicate histogram entries anyway, if the distribution is skewed;
		 * but we prefer to treat such values as MCVs if at all possible.)
		 */
		if (track_cnt == ndistinct && toowide_cnt == 0 &&
			stats->stadistinct > 0 &&
			track_cnt <= num_mcv)
		{
			/* Track list includes all values seen, and all will fit */
			num_mcv = track_cnt;
		}
		else
		{
			double		ndistinct = stats->stadistinct;
			double		avgcount,
						mincount,
						maxmincount;

			if (ndistinct < 0)
				ndistinct = -ndistinct * totalrows;
			/* estimate # of occurrences in sample of a typical value */
			avgcount = (double) samplerows / ndistinct;
			/* set minimum threshold count to store a value */
			mincount = avgcount * 1.25;
			if (mincount < 2)
				mincount = 2;
			/* don't let threshold exceed 1/K, however */
			maxmincount = (double) samplerows / (double) num_bins;
			if (mincount > maxmincount)
				mincount = maxmincount;
			if (num_mcv > track_cnt)
				num_mcv = track_cnt;
			for (i = 0; i < num_mcv; i++)
			{
				if (track[i].count < mincount)
				{
					num_mcv = i;
					break;
				}
			}
		}

		/* Generate MCV slot entry */
		if (num_mcv > 0)
		{
			MemoryContext old_context;
			Datum	   *mcv_values;
			float4	   *mcv_freqs;

			/* Must copy the target values into anl_context */
			old_context = MemoryContextSwitchTo(stats->anl_context);
			mcv_values = (Datum *) palloc(num_mcv * sizeof(Datum));
			mcv_freqs = (float4 *) palloc(num_mcv * sizeof(float4));
			for (i = 0; i < num_mcv; i++)
			{
				mcv_values[i] = datumCopy(values[track[i].first].value,
										  stats->attr->attbyval,
										  stats->attr->attlen);
				mcv_freqs[i] = (double) track[i].count / (double) samplerows;
			}
			MemoryContextSwitchTo(old_context);

			stats->stakind[slot_idx] = STATISTIC_KIND_MCV;
			stats->staop[slot_idx] = mystats->eqopr;
			stats->stanumbers[slot_idx] = mcv_freqs;
			stats->numnumbers[slot_idx] = num_mcv;
			stats->stavalues[slot_idx] = mcv_values;
			stats->numvalues[slot_idx] = num_mcv;

			/*
			 * Accept the defaults for stats->statypid and others. They have
			 * been set before we were called (see vacuum.h)
			 */
			slot_idx++;
		}

		/*
		 * Generate a histogram slot entry if there are at least two distinct
		 * values not accounted for in the MCV list.  (This ensures the
		 * histogram won't collapse to empty or a singleton.)
		 */
		num_hist = ndistinct - num_mcv;
		if (num_hist > num_bins)
			num_hist = num_bins + 1;
		if (num_hist >= 2)
		{
			MemoryContext old_context;
			Datum	   *hist_values;
			int			nvals;
			int			pos,
						posfrac,
						delta,
						deltafrac;

			/* Sort the MCV items into position order to speed next loop */
			qsort((void *) track, num_mcv,
				  sizeof(ScalarMCVItem), compare_mcvs);

			/*
			 * Collapse out the MCV items from the values[] array.
			 *
			 * Note we destroy the values[] array here... but we don't need it
			 * for anything more.  We do, however, still need values_cnt.
			 * nvals will be the number of remaining entries in values[].
			 */
			if (num_mcv > 0)
			{
				int			src,
							dest;
				int			j;

				src = dest = 0;
				j = 0;			/* index of next interesting MCV item */
				while (src < values_cnt)
				{
					int			ncopy;

					if (j < num_mcv)
					{
						int			first = track[j].first;

						if (src >= first)
						{
							/* advance past this MCV item */
							src = first + track[j].count;
							j++;
							continue;
						}
						ncopy = first - src;
					}
					else
						ncopy = values_cnt - src;
					memmove(&values[dest], &values[src],
							ncopy * sizeof(ScalarItem));
					src += ncopy;
					dest += ncopy;
				}
				nvals = dest;
			}
			else
				nvals = values_cnt;
			Assert(nvals >= num_hist);

			/* Must copy the target values into anl_context */
			old_context = MemoryContextSwitchTo(stats->anl_context);
			hist_values = (Datum *) palloc(num_hist * sizeof(Datum));

			/*
			 * The object of this loop is to copy the first and last values[]
			 * entries along with evenly-spaced values in between.	So the
			 * i'th value is values[(i * (nvals - 1)) / (num_hist - 1)].  But
			 * computing that subscript directly risks integer overflow when
			 * the stats target is more than a couple thousand.  Instead we
			 * add (nvals - 1) / (num_hist - 1) to pos at each step, tracking
			 * the integral and fractional parts of the sum separately.
			 */
			delta = (nvals - 1) / (num_hist - 1);
			deltafrac = (nvals - 1) % (num_hist - 1);
			pos = posfrac = 0;

			for (i = 0; i < num_hist; i++)
			{
				hist_values[i] = datumCopy(values[pos].value,
										   stats->attr->attbyval,
										   stats->attr->attlen);
				pos += delta;
				posfrac += deltafrac;
				if (posfrac >= (num_hist - 1))
				{
					/* fractional part exceeds 1, carry to integer part */
					pos++;
					posfrac -= (num_hist - 1);
				}
			}

			MemoryContextSwitchTo(old_context);

			stats->stakind[slot_idx] = STATISTIC_KIND_HISTOGRAM;
			stats->staop[slot_idx] = mystats->ltopr;
			stats->stavalues[slot_idx] = hist_values;
			stats->numvalues[slot_idx] = num_hist;

			/*
			 * Accept the defaults for stats->statypid and others. They have
			 * been set before we were called (see vacuum.h)
			 */
			slot_idx++;
		}

		/* Generate a correlation entry if there are multiple values */
		/*
		 * GPDB: Don't calculate correlation for AO-tables, however.
		 * The rows are not necessarily in the order that our sampling
		 * query returned them, for an append-only table.
		 */
		if (values_cnt > 1 && stats->relstorage == RELSTORAGE_HEAP)
		{
			MemoryContext old_context;
			float4	   *corrs;
			double		corr_xsum,
						corr_x2sum;

			/* Must copy the target values into anl_context */
			old_context = MemoryContextSwitchTo(stats->anl_context);
			corrs = (float4 *) palloc(sizeof(float4));
			MemoryContextSwitchTo(old_context);

			/*----------
			 * Since we know the x and y value sets are both
			 *		0, 1, ..., values_cnt-1
			 * we have sum(x) = sum(y) =
			 *		(values_cnt-1)*values_cnt / 2
			 * and sum(x^2) = sum(y^2) =
			 *		(values_cnt-1)*values_cnt*(2*values_cnt-1) / 6.
			 *----------
			 */
			corr_xsum = ((double) (values_cnt - 1)) *
				((double) values_cnt) / 2.0;
			corr_x2sum = ((double) (values_cnt - 1)) *
				((double) values_cnt) * (double) (2 * values_cnt - 1) / 6.0;

			/* And the correlation coefficient reduces to */
			corrs[0] = (values_cnt * corr_xysum - corr_xsum * corr_xsum) /
				(values_cnt * corr_x2sum - corr_xsum * corr_xsum);

			stats->stakind[slot_idx] = STATISTIC_KIND_CORRELATION;
			stats->staop[slot_idx] = mystats->ltopr;
			stats->stanumbers[slot_idx] = corrs;
			stats->numnumbers[slot_idx] = 1;
			slot_idx++;
		}
	}
	else if (nonnull_cnt == 0 && null_cnt > 0)
	{
		/* We found only nulls; assume the column is entirely null */
		stats->stats_valid = true;
		stats->stanullfrac = 1.0;
		if (is_varwidth)
			stats->stawidth = 0;	/* "unknown" */
		else
			stats->stawidth = stats->attrtype->typlen;
		stats->stadistinct = 0.0;		/* "unknown" */
	}
	else
	{
		/* ORCA complains if a column has no statistics whatsoever,
		 * so store something */
		stats->stats_valid = true;
		stats->stanullfrac = (double) null_cnt / (double) samplerows;
		if (is_varwidth)
			stats->stawidth = 0;	/* "unknown" */
		else
			stats->stawidth = stats->attrtype->typlen;
		stats->stadistinct = 0.0;		/* "unknown" */
	}

	/* We don't need to bother cleaning up any of our temporary palloc's */
}

/*
 * qsort_arg comparator for sorting ScalarItems
 *
 * Aside from sorting the items, we update the tupnoLink[] array
 * whenever two ScalarItems are found to contain equal datums.	The array
 * is indexed by tupno; for each ScalarItem, it contains the highest
 * tupno that that item's datum has been found to be equal to.  This allows
 * us to avoid additional comparisons in compute_scalar_stats().
 */
static int
compare_scalars(const void *a, const void *b, void *arg)
{
	Datum		da = ((ScalarItem *) a)->value;
	int			ta = ((ScalarItem *) a)->tupno;
	Datum		db = ((ScalarItem *) b)->value;
	int			tb = ((ScalarItem *) b)->tupno;
	CompareScalarsContext *cxt = (CompareScalarsContext *) arg;
	int32		compare;

	compare = ApplySortFunction(cxt->cmpFn, cxt->cmpFlags,
								da, false, db, false);
	if (compare != 0)
		return compare;

	/*
	 * The two datums are equal, so update cxt->tupnoLink[].
	 */
	if (cxt->tupnoLink[ta] < tb)
		cxt->tupnoLink[ta] = tb;
	if (cxt->tupnoLink[tb] < ta)
		cxt->tupnoLink[tb] = ta;

	/*
	 * For equal datums, sort by tupno
	 */
	return ta - tb;
}

/*
 * qsort comparator for sorting ScalarMCVItems by position
 */
static int
compare_mcvs(const void *a, const void *b)
{
	int			da = ((ScalarMCVItem *) a)->first;
	int			db = ((ScalarMCVItem *) b)->first;

	return da - db;
}<|MERGE_RESOLUTION|>--- conflicted
+++ resolved
@@ -192,10 +192,7 @@
 	Oid			save_userid;
 	int			save_sec_context;
 	int			save_nestlevel;
-<<<<<<< HEAD
 	RowIndexes	**colLargeRowIndexes;
-=======
->>>>>>> 78a09145
 
 	if (vacstmt->options & VACOPT_VERBOSE)
 		elevel = INFO;
@@ -455,7 +452,9 @@
 	 * Acquire the sample rows
 	 */
 	numrows = acquire_sample_rows_by_query(onerel, attr_cnt, vacattrstats, &rows, targrows,
-										   &totalrows, &totaldeadrows, &totalpages, vacstmt->rootonly, colLargeRowIndexes);
+										   &totalrows, &totaldeadrows, &totalpages,
+										   (vacstmt->options & VACOPT_ROOTONLY) != 0,
+										   colLargeRowIndexes);
 
 	/*
 	 * Compute the statistics.	Temporary results during the calculations for
@@ -505,7 +504,6 @@
 			}
 
 			stats->tupDesc = onerel->rd_att;
-<<<<<<< HEAD
 
 			if (validRowsLength > 0)
 			{
@@ -525,17 +523,11 @@
 				stats->stadistinct = 0.0;		/* "unknown" */
 			}
 			stats->rows = rows; // Reset to original rows
-=======
-			(*stats->compute_stats) (stats,
-									 std_fetch_func,
-									 numrows,
-									 totalrows);
 
 			/* If attdistinct is set, override with that value */
 			if (stats->attr->attdistinct != 0)
 				stats->stadistinct = stats->attr->attdistinct;
 
->>>>>>> 78a09145
 			MemoryContextResetAndDeleteChildren(col_context);
 		}
 
