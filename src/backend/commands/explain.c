/*-------------------------------------------------------------------------
 *
 * explain.c
 *	  Explain query execution plans
 *
 * Portions Copyright (c) 2005-2010, Greenplum inc
 * Portions Copyright (c) 2012-Present Pivotal Software, Inc.
 * Portions Copyright (c) 1996-2009, PostgreSQL Global Development Group
 * Portions Copyright (c) 1994-5, Regents of the University of California
 *
 * IDENTIFICATION
 *	  $PostgreSQL: pgsql/src/backend/commands/explain.c,v 1.181 2008/11/19 01:10:23 tgl Exp $
 *
 *-------------------------------------------------------------------------
 */
#include "postgres.h"

#include "access/xact.h"
#include "catalog/pg_constraint.h"
#include "catalog/pg_type.h"
#include "commands/explain.h"
#include "commands/prepare.h"
#include "commands/trigger.h"
#include "commands/queue.h"
#include "executor/execUtils.h"
#include "executor/instrument.h"
#include "nodes/pg_list.h"
#include "nodes/print.h"
#include "optimizer/clauses.h"
#include "optimizer/planner.h"
#include "optimizer/var.h"
#include "parser/parsetree.h"
#include "rewrite/rewriteHandler.h"
#include "tcop/tcopprot.h"
#include "utils/builtins.h"
#include "utils/guc.h"
#include "utils/json.h"
#include "utils/lsyscache.h"
#include "utils/memutils.h"             /* AllocSetContextCreate() */
#include "utils/tuplesort.h"
#include "utils/snapmgr.h"

#include "cdb/cdbdisp.h"                /* CheckDispatchResult() */
#include "cdb/cdbexplain.h"             /* cdbexplain_recvExecStats */
#include "cdb/cdbpartition.h"
#include "cdb/cdbpullup.h"              /* cdbpullup_targetlist() */
#include "cdb/cdbutil.h"
#include "cdb/cdbvars.h"
#include "cdb/cdbpathlocus.h"
#include "cdb/memquota.h"
#include "miscadmin.h"
#include "utils/resscheduler.h"

#ifdef USE_ORCA
extern char *SzDXLPlan(Query *parse);
extern const char *OptVersion();
#endif


/* Hook for plugins to get control in ExplainOneQuery() */
ExplainOneQuery_hook_type ExplainOneQuery_hook = NULL;

/* Hook for plugins to get control in explain_get_index_name() */
explain_get_index_name_hook_type explain_get_index_name_hook = NULL;


typedef struct ExplainState
{
	/* options */
	bool		printTList;		/* print plan targetlists */
	bool		printAnalyze;	/* print actual times */
	/* other states */
	PlannedStmt *pstmt;			/* top of plan */
	List	   *rtable;			/* range table */

    /* CDB */
    struct CdbExplain_ShowStatCtx  *showstatctx;    /* EXPLAIN ANALYZE info */
    Slice          *currentSlice;   /* slice whose nodes we are visiting */
} ExplainState;

extern bool Test_print_direct_dispatch_info;

static void ExplainOneQuery(Query *query, ExplainStmt *stmt,
				const char *queryString,
				ParamListInfo params, TupOutputState *tstate);
static void report_triggers(ResultRelInfo *rInfo, bool show_relname,
				StringInfo buf);

#ifdef USE_ORCA
static void ExplainDXL(Query *query, ExplainStmt *stmt,
							const char *queryString,
							ParamListInfo params, TupOutputState *tstate);
#endif
#ifdef USE_CODEGEN
static void ExplainCodegen(PlanState *planstate, TupOutputState *tstate);
#endif
static double elapsed_time(instr_time *starttime);
static void explain_outNode(StringInfo str,
				Plan *plan, PlanState *planstate,
				Plan *outer_plan, Plan *parentPlan,
				int indent, ExplainState *es);
static void show_plan_tlist(Plan *plan,
							StringInfo str, int indent, ExplainState *es);
static void show_scan_qual(List *qual, const char *qlabel,
			   int scanrelid, Plan *scan_plan, Plan *outer_plan,
			   StringInfo str, int indent, ExplainState *es);
static void show_upper_qual(List *qual, const char *qlabel, Plan *plan,
				StringInfo str, int indent, ExplainState *es);
static void show_sort_keys(Plan *sortplan, int nkeys, AttrNumber *keycols,
			   const char *qlabel,
			   StringInfo str, int indent, ExplainState *es);
static const char *explain_get_index_name(Oid indexId);

static void
show_grouping_keys(Plan        *plan,
                   int          numCols,
                   AttrNumber  *subplanColIdx,
                   const char  *qlabel,
			       StringInfo str, int indent, ExplainState *es);
static void
show_motion_keys(Plan *plan, List *hashExpr, int nkeys, AttrNumber *keycols,
			     const char *qlabel,
                 StringInfo str, int indent, ExplainState *es);

static void
explain_partition_selector(PartitionSelector *ps, Plan *parent,
						   StringInfo str, int indent, ExplainState *es);

/*
 * ExplainQuery -
 *	  execute an EXPLAIN command
 */
void
ExplainQuery(ExplainStmt *stmt, const char *queryString,
			 ParamListInfo params, DestReceiver *dest)
{
	Oid		   *param_types;
	int			num_params;
	TupOutputState *tstate;
	List	   *rewritten;
	ListCell   *l;

	/* Convert parameter type data to the form parser wants */
	getParamListTypes(params, &param_types, &num_params);

	/*
	 * Run parse analysis and rewrite.	Note this also acquires sufficient
	 * locks on the source table(s).
	 *
	 * Because the parser and planner tend to scribble on their input, we make
	 * a preliminary copy of the source querytree.	This prevents problems in
	 * the case that the EXPLAIN is in a portal or plpgsql function and is
	 * executed repeatedly.  (See also the same hack in DECLARE CURSOR and
	 * PREPARE.)  XXX FIXME someday.
	 */
	rewritten = pg_analyze_and_rewrite((Node *) copyObject(stmt->query),
									   queryString, param_types, num_params);

	/* prepare for projection of tuples */
	tstate = begin_tup_output_tupdesc(dest, ExplainResultDesc(stmt));

	if (rewritten == NIL)
	{
		/* In the case of an INSTEAD NOTHING, tell at least that */
		do_text_output_oneline(tstate, "Query rewrites to nothing");
	}
	else
	{
		/* Explain every plan */
		foreach(l, rewritten)
		{
			ExplainOneQuery((Query *) lfirst(l), stmt,
							queryString, params, tstate);
			/* put a blank line between plans */
			if (lnext(l) != NULL)
				do_text_output_oneline(tstate, "");
		}
	}

	end_tup_output(tstate);
}

/*
 * ExplainResultDesc -
 *	  construct the result tupledesc for an EXPLAIN
 */
TupleDesc
ExplainResultDesc(ExplainStmt *stmt)
{
	TupleDesc	tupdesc;

	/* need a tuple descriptor representing a single TEXT column */
	tupdesc = CreateTemplateTupleDesc(1, false);
	TupleDescInitEntry(tupdesc, (AttrNumber) 1, "QUERY PLAN",
					   TEXTOID, -1, 0);
	return tupdesc;
}

#ifdef USE_ORCA
/*
 * ExplainDXL -
 *	  print out the execution plan for one Query in DXL format
 *	  this function implicitly uses optimizer
 */
static void
ExplainDXL(Query *query, ExplainStmt *stmt, const char *queryString,
				ParamListInfo params, TupOutputState *tstate)
{
	MemoryContext oldcxt = CurrentMemoryContext;
	ExplainState explainState;
	ExplainState *es = &explainState;
	StringInfoData buf;
	bool		save_enumerate;

	/* Initialize ExplainState structure. */
	memset(es, 0, sizeof(*es));
	es->showstatctx = NULL;
	es->pstmt = NULL;

	initStringInfo(&buf);

	save_enumerate = optimizer_enumerate_plans;

	/* Do the EXPLAIN. */
	PG_TRY();
	{
		// enable plan enumeration before calling optimizer
		optimizer_enumerate_plans = true;

		// optimize query using optimizer and get generated plan in DXL format
		char *dxl = SzDXLPlan(query);

		// restore old value of enumerate plans GUC
		optimizer_enumerate_plans = save_enumerate;

		if (dxl == NULL)
			elog(NOTICE, "Optimizer failed to produce plan");
		else
		{
			do_text_output_multiline(tstate, dxl);
			do_text_output_oneline(tstate, ""); /* separator line */
			pfree(dxl);
		}

		/* Free the memory we used. */
		MemoryContextSwitchTo(oldcxt);
	}
	PG_CATCH();
	{
		// restore old value of enumerate plans GUC
		optimizer_enumerate_plans = save_enumerate;

		/* Exit to next error handler. */
		PG_RE_THROW();
	}
	PG_END_TRY();
}
#endif

/*
 * ExplainOneQuery -
 *	  print out the execution plan for one Query
 */
static void
ExplainOneQuery(Query *query, ExplainStmt *stmt, const char *queryString,
				ParamListInfo params, TupOutputState *tstate)
{
#ifdef USE_ORCA
    if (stmt->dxl)
    {
    	ExplainDXL(query, stmt, queryString, params, tstate);
    	return;
    }
#endif

	/* planner will not cope with utility statements */
	if (query->commandType == CMD_UTILITY)
	{
		ExplainOneUtility(query->utilityStmt, stmt,
						  queryString, params, tstate);
		return;
	}

	/* if an advisor plugin is present, let it manage things */
	if (ExplainOneQuery_hook)
		(*ExplainOneQuery_hook) (query, stmt, queryString, params, tstate);
	else
	{
		PlannedStmt *plan;

		/* plan the query */
		plan = pg_plan_query(query, 0, params);

		/* run it (if needed) and produce output */
		ExplainOnePlan(plan, params, stmt, queryString, tstate);
	}
}

/*
 * ExplainOneUtility -
 *	  print out the execution plan for one utility statement
 *	  (In general, utility statements don't have plans, but there are some
 *	  we treat as special cases)
 *
 * This is exported because it's called back from prepare.c in the
 * EXPLAIN EXECUTE case
 */
void
ExplainOneUtility(Node *utilityStmt, ExplainStmt *stmt,
				  const char *queryString, ParamListInfo params,
				  TupOutputState *tstate)
{
	if (utilityStmt == NULL)
		return;

	if (IsA(utilityStmt, ExecuteStmt))
		ExplainExecuteQuery((ExecuteStmt *) utilityStmt, stmt,
							queryString, params, tstate);
	else if (IsA(utilityStmt, NotifyStmt))
		do_text_output_oneline(tstate, "NOTIFY");
	else
		do_text_output_oneline(tstate,
							   "Utility statements have no plan structure");
}

#ifdef USE_CODEGEN
/*
 * ExplainCodegen -
 * 		given a PlanState tree, traverse its nodes, collect any accumulated
 * 		explain strings from the state's CodegenManager, and print to EXPLAIN
 * 		output
 * 		NB: This method does not recurse into sub plans at this point.
 */
static void
ExplainCodegen(PlanState *planstate, TupOutputState *tstate) {
	if (NULL == planstate) {
		return;
	}

	Assert(NULL != tstate);

	ExplainCodegen(planstate->lefttree, tstate);

	char* str = CodeGeneratorManagerGetExplainString(planstate->CodegenManager);
	Assert(NULL != str);
	do_text_output_oneline(tstate, str);

	ExplainCodegen(planstate->righttree, tstate);
}
#endif

/*
 * ExplainOnePlan -
 *		given a planned query, execute it if needed, and then print
 *		EXPLAIN output
 *
 * Since we ignore any DeclareCursorStmt that might be attached to the query,
 * if you say EXPLAIN ANALYZE DECLARE CURSOR then we'll actually run the
 * query.  This is different from pre-8.3 behavior but seems more useful than
 * not running the query.  No cursor will be created, however.
 *
 * This is exported because it's called back from prepare.c in the
 * EXPLAIN EXECUTE case, and because an index advisor plugin would need
 * to call it.
 */
void
ExplainOnePlan(PlannedStmt *plannedstmt, ParamListInfo params,
			   ExplainStmt *stmt, const char *queryString, TupOutputState *tstate)
{
	QueryDesc  *queryDesc;
	instr_time	starttime;
	double		totaltime = 0;
	StringInfoData buf;
	EState     *estate = NULL;
	int			eflags;
	char	   *settings;

	/*
	 * Use a snapshot with an updated command ID to ensure this query sees
	 * results of any previously executed queries.
	 */
	PushUpdatedSnapshot(GetActiveSnapshot());

	/* Create a QueryDesc requesting no output */
	queryDesc = CreateQueryDesc(plannedstmt,
								queryString,
								GetActiveSnapshot(), InvalidSnapshot,
								None_Receiver, params,
								stmt->analyze);

	if (gp_enable_gpperfmon && Gp_role == GP_ROLE_DISPATCH)
	{
		Assert(queryString);
		gpmon_qlog_query_submit(queryDesc->gpmon_pkt);
		gpmon_qlog_query_text(queryDesc->gpmon_pkt,
				queryString,
				application_name,
				GetResqueueName(GetResQueueId()),
				GetResqueuePriority(GetResQueueId()));
	}

	/* Initialize ExplainState structure. */
	es = (ExplainState *) palloc0(sizeof(ExplainState));
	es->pstmt = queryDesc->plannedstmt;

    /*
     * Start timing.
     */
    INSTR_TIME_SET_CURRENT(starttime);

	/* If analyzing, we need to cope with queued triggers */
	if (stmt->analyze)
		AfterTriggerBeginQuery();

    /* Allocate workarea for summary stats. */
    if (stmt->analyze)
    {
        es->showstatctx = cdbexplain_showExecStatsBegin(queryDesc,
                                                        starttime);

        /* Attach workarea to QueryDesc so ExecSetParamPlan() can find it. */
        queryDesc->showstatctx = es->showstatctx;
    }

	/* Select execution options */
	if (stmt->analyze)
		eflags = 0;				/* default run-to-completion flags */
	else
		eflags = EXEC_FLAG_EXPLAIN_ONLY;

	queryDesc->plannedstmt->query_mem = ResourceManagerGetQueryMemoryLimit(queryDesc->plannedstmt);

#ifdef USE_CODEGEN
	if (stmt->codegen && codegen && Gp_segment == -1)
	{
		eflags |= EXEC_FLAG_EXPLAIN_CODEGEN;
	}
#endif

	/* call ExecutorStart to prepare the plan for execution */
	ExecutorStart(queryDesc, eflags);

#ifdef USE_CODEGEN
	if (stmt->codegen && codegen && Gp_segment == -1)
	{
		ExplainCodegen(queryDesc->planstate, tstate);
	}
#endif

    estate = queryDesc->estate;

    /* CDB: Find slice table entry for the root slice. */
    es->currentSlice = getCurrentSlice(estate, LocallyExecutingSliceIndex(estate));

	/* Execute the plan for statistics if asked for */
	if (stmt->analyze)
	{
		/* run the plan */
		ExecutorRun(queryDesc, ForwardScanDirection, 0L);

		/* Wait for completion of all qExec processes. */
		if (estate->dispatcherState && estate->dispatcherState->primaryResults)
			CdbCheckDispatchResult(estate->dispatcherState, DISPATCH_WAIT_NONE);

<<<<<<< HEAD
        /* Suspend timing. */
	    totaltime += elapsed_time(&starttime);

        /* Get local stats if root slice was executed here in the qDisp. */
        if (!es->currentSlice ||
            sliceRunsOnQD(es->currentSlice))
            cdbexplain_localExecStats(queryDesc->planstate, es->showstatctx);

        /* Fill in the plan's Instrumentation with stats from qExecs. */
        if (estate->dispatcherState && estate->dispatcherState->primaryResults)
            cdbexplain_recvExecStats(queryDesc->planstate,
                                     estate->dispatcherState->primaryResults,
                                     LocallyExecutingSliceIndex(estate),
                                     es->showstatctx);
	}

	es->printTList = stmt->verbose;
	es->printAnalyze = stmt->analyze;
	es->pstmt = queryDesc->plannedstmt;
	es->rtable = queryDesc->plannedstmt->rtable;

	initStringInfo(&buf);

    /*
     * Produce the EXPLAIN report into buf.
     */
    {
     	int indent = 0;
    	CmdType cmd = queryDesc->plannedstmt->commandType;
    	Plan *childPlan = queryDesc->plannedstmt->planTree;

    	if ( (cmd == CMD_DELETE || cmd == CMD_INSERT || cmd == CMD_UPDATE) &&
    		  queryDesc->plannedstmt->planGen == PLANGEN_PLANNER )
    	{
    	   	/* Set sliceNum to the slice number of the outer-most query plan node */
    	   	int sliceNum = 0;
    	   	int numSegments = getgpsegmentCount();
	    	char *cmdName = NULL;

   			switch (cmd)
			{
				case CMD_DELETE:
					cmdName = "Delete";
					break;
				case CMD_INSERT:
					cmdName = "Insert";
					break;
				case CMD_UPDATE:
					cmdName = "Update";
					break;
				default:
					/* This should never be reached */
					Assert(!"Unexpected statement type");
					break;
			}
			appendStringInfo(&buf, "%s", cmdName);

			if (IsA(childPlan, Motion))
			{
				Motion	   *pMotion = (Motion *) childPlan;
				if (pMotion->motionType == MOTIONTYPE_FIXED && pMotion->numOutputSegs != 0)
				{
					numSegments = 1;
				}
				/* else: other motion nodes execute on all segments */
			}
			else if ((childPlan->directDispatch).isDirectDispatch)
			{
				numSegments = 1;
			}
			appendStringInfo(&buf, " (slice%d; segments: %d)", sliceNum, numSegments);
			appendStringInfo(&buf, "  (rows=%.0f width=%d)\n", ceil(childPlan->plan_rows / numSegments), childPlan->plan_width);
			appendStringInfo(&buf, "  ->  ");
			indent = 3;
		}
	    explain_outNode(&buf, childPlan, queryDesc->planstate,
					    NULL, NULL, indent, es);
    }
=======
	/* Create textual dump of plan tree */
	initStringInfo(&buf);
	ExplainPrintPlan(&buf, queryDesc, stmt->analyze, stmt->verbose);
>>>>>>> 38e93482

	/*
	 * If we ran the command, run any AFTER triggers it queued.  (Note this
	 * will not include DEFERRED triggers; since those don't run until end of
	 * transaction, we can't measure them.)  Include into total runtime.
	 */
	if (stmt->analyze)
	{
		INSTR_TIME_SET_CURRENT(starttime);
		AfterTriggerEndQuery(queryDesc->estate);
		totaltime += elapsed_time(&starttime);
	}

	/* Print info about runtime of triggers */
	if (stmt->analyze)
	{
		ResultRelInfo *rInfo;
		bool		show_relname;
		int			numrels = queryDesc->estate->es_num_result_relations;
		List	   *targrels = queryDesc->estate->es_trig_target_relations;
		int			nr;
		ListCell   *l;

		show_relname = (numrels > 1 || targrels != NIL);
		rInfo = queryDesc->estate->es_result_relations;
		for (nr = 0; nr < numrels; rInfo++, nr++)
			report_triggers(rInfo, show_relname, &buf);

		foreach(l, targrels)
		{
			rInfo = (ResultRelInfo *) lfirst(l);
			report_triggers(rInfo, show_relname, &buf);
		}
	}

    /*
     * Display per-slice and whole-query statistics.
     */
    if (stmt->analyze)
        cdbexplain_showExecStatsEnd(queryDesc->plannedstmt, es->showstatctx, &buf, estate);

    /*
     * Show non-default GUC settings that might have affected the plan.
     */
	settings = gp_guc_list_show(PGC_S_DEFAULT, gp_guc_list_for_explain);
	if (*settings)
		appendStringInfo(&buf, "Settings:  %s\n", settings);
	pfree(settings);

    /* Display optimizer status: either 'legacy query optimizer' or Orca version number */
	appendStringInfo(&buf, "Optimizer status: ");
	if (queryDesc->plannedstmt->planGen == PLANGEN_PLANNER)
	{
		appendStringInfo(&buf, "legacy query optimizer\n");
	}
#ifdef USE_ORCA
	else /* PLANGEN_OPTIMIZER */
	{
		appendStringInfo(&buf, "PQO version %s\n", OptVersion());
	}
#endif

	/*
	 * Close down the query and free resources.  Include time for this in the
	 * total runtime (although it should be pretty minimal).
	 */
	INSTR_TIME_SET_CURRENT(starttime);

	ExecutorEnd(queryDesc);

	FreeQueryDesc(queryDesc);

	PopActiveSnapshot();

	/* We need a CCI just in case query expanded to multiple plans */
	if (stmt->analyze)
		CommandCounterIncrement();

	totaltime += elapsed_time(&starttime);

	if (stmt->analyze)
		appendStringInfo(&buf, "Total runtime: %.3f ms\n",
						 1000.0 * totaltime);
	do_text_output_multiline(tstate, buf.data);

	pfree(buf.data);
}

/*
 * ExplainPrintPlan -
 *	  convert a QueryDesc's plan tree to text and append it to 'str'
 *
 * 'analyze' means to include runtime instrumentation results
 * 'verbose' means a verbose printout (currently, it shows targetlists)
 *
 * NB: will not work on utility statements
 */
void
ExplainPrintPlan(StringInfo str, QueryDesc *queryDesc,
				 bool analyze, bool verbose)
{
	ExplainState	es;

	Assert(queryDesc->plannedstmt != NULL);

	memset(&es, 0, sizeof(es));
	es.printTList = verbose;
	es.printAnalyze = analyze;
	es.pstmt = queryDesc->plannedstmt;
	es.rtable = queryDesc->plannedstmt->rtable;

	explain_outNode(str,
					queryDesc->plannedstmt->planTree, queryDesc->planstate,
					NULL, 0, &es);
}

/*
 * report_triggers -
 *		report execution stats for a single relation's triggers
 */
static void
report_triggers(ResultRelInfo *rInfo, bool show_relname, StringInfo buf)
{
	int			nt;

	if (!rInfo->ri_TrigDesc || !rInfo->ri_TrigInstrument)
		return;
	for (nt = 0; nt < rInfo->ri_TrigDesc->numtriggers; nt++)
	{
		Trigger    *trig = rInfo->ri_TrigDesc->triggers + nt;
		Instrumentation *instr = rInfo->ri_TrigInstrument + nt;
		char	   *conname;

		/* Must clean up instrumentation state */
		InstrEndLoop(instr);

		/*
		 * We ignore triggers that were never invoked; they likely aren't
		 * relevant to the current query type.
		 */
		if (instr->ntuples == 0)
			continue;

		if (OidIsValid(trig->tgconstraint) &&
			(conname = get_constraint_name(trig->tgconstraint)) != NULL)
		{
			appendStringInfo(buf, "Trigger for constraint %s", conname);
			pfree(conname);
		}
		else
			appendStringInfo(buf, "Trigger %s", trig->tgname);

		if (show_relname)
			appendStringInfo(buf, " on %s",
							 RelationGetRelationName(rInfo->ri_RelationDesc));

		appendStringInfo(buf, ": time=%.3f calls=%.0f\n",
						 1000.0 * instr->total, instr->ntuples);
	}
}

/* Compute elapsed time in seconds since given timestamp */
static double
elapsed_time(instr_time *starttime)
{
	instr_time	endtime;

	INSTR_TIME_SET_CURRENT(endtime);
	INSTR_TIME_SUBTRACT(endtime, *starttime);
	return INSTR_TIME_GET_DOUBLE(endtime);
}


static void
appendGangAndDirectDispatchInfo(StringInfo str, PlanState *planstate, int sliceId)
{
	SliceTable *sliceTable = planstate->state->es_sliceTable;
	Slice *slice = (Slice *)list_nth(sliceTable->slices, sliceId);

	switch (slice->gangType)
	{
		case GANGTYPE_UNALLOCATED:
		case GANGTYPE_ENTRYDB_READER:
			appendStringInfo(str, "  (slice%d)", sliceId);
			break;

		case GANGTYPE_PRIMARY_WRITER:
		case GANGTYPE_PRIMARY_READER:
		case GANGTYPE_SINGLETON_READER:
		{
			int numSegments;
			appendStringInfo(str, "  (slice%d;", sliceId);

			if (slice->directDispatch.isDirectDispatch)
			{
				Assert( list_length(slice->directDispatch.contentIds) == 1);
				numSegments = list_length(slice->directDispatch.contentIds);
			}
			else
			{
				numSegments = slice->numGangMembersToBeActive;
			}
			appendStringInfo(str, " segments: %d)", numSegments);
			break;
		}
	}
}

/*
 * explain_outNode -
 *	  converts a Plan node into ascii string and appends it to 'str'
 *
 * planstate points to the executor state node corresponding to the plan node.
 * We need this to get at the instrumentation data (if any) as well as the
 * list of subplans.
 *
 * outer_plan, if not null, references another plan node that is the outer
 * side of a join with the current node.  This is only interesting for
 * deciphering runtime keys of an inner indexscan.
 *
 * parentPlan points to the parent plan node and can be used by PartitionSelector
 * to deparse its printablePredicate.
 */
static void
explain_outNode(StringInfo str,
				Plan *plan, PlanState *planstate,
				Plan *outer_plan, Plan *parentPlan,
				int indent, ExplainState *es)
{
    Slice      *currentSlice = es->currentSlice;    /* save */
	const char *pname;
	int			i;
	bool		skip_outer=false;
	char       *skip_outer_msg = NULL;
	float		scaleFactor = 1.0; /* we will divide planner estimates by this factor to produce
									  per-segment estimates */

	if (Gp_role == GP_ROLE_DISPATCH)
	{
		/**
		 * Estimates will have to be scaled down to be per-segment (except in a few cases).
		 */
		if ((plan->directDispatch).isDirectDispatch)
		{
			scaleFactor = 1.0;
		}
		else if (plan->flow != NULL && CdbPathLocus_IsBottleneck(*(plan->flow)))
		{
			/**
			 * Data is unified in one place (singleQE or QD), or executed on a single segment.
			 * We scale up estimates to make it global.
			 * We will later amend this for Motion nodes.
			 */
			scaleFactor = 1.0;
		}
		else
		{
			/* the plan node is executed on multiple nodes, so scale down the number of rows seen by each segment */
			scaleFactor = getgpsegmentCount();
		}
	}

	if (plan == NULL)
	{
		appendStringInfoChar(str, '\n');
		return;
	}

	switch (nodeTag(plan))
	{
		case T_Result:
			pname = "Result";
			break;
		case T_Repeat:
			pname = "Repeat";
			break;
		case T_Append:
			pname = "Append";
			break;
		case T_RecursiveUnion:
			pname = "Recursive Union";
			break;
<<<<<<< HEAD
		case T_Sequence:
			pname = "Sequence";
			break;
=======
>>>>>>> 38e93482
		case T_BitmapAnd:
			pname = "BitmapAnd";
			break;
		case T_BitmapOr:
			pname = "BitmapOr";
			break;
		case T_NestLoop:
			if (((NestLoop *)plan)->shared_outer)
			{
				skip_outer = true;
				skip_outer_msg = "See first subplan of Hash Join";
			}

			switch (((NestLoop *) plan)->join.jointype)
			{
				case JOIN_INNER:
					pname = "Nested Loop";
					break;
				case JOIN_LEFT:
					pname = "Nested Loop Left Join";
					break;
				case JOIN_FULL:
					pname = "Nested Loop Full Join";
					break;
				case JOIN_RIGHT:
					pname = "Nested Loop Right Join";
					break;
				case JOIN_SEMI:
					pname = "Nested Loop Semi Join";
					break;
				case JOIN_ANTI:
					pname = "Nested Loop Anti Join";
<<<<<<< HEAD
					break;
				case JOIN_LASJ_NOTIN:
					pname = "Nested Loop Left Anti Semi Join (Not-In)";
=======
>>>>>>> 38e93482
					break;
				default:
					pname = "Nested Loop ??? Join";
					break;
			}
			break;
		case T_MergeJoin:
			switch (((MergeJoin *) plan)->join.jointype)
			{
				case JOIN_INNER:
					pname = "Merge Join";
					break;
				case JOIN_LEFT:
					pname = "Merge Left Join";
					break;
				case JOIN_FULL:
					pname = "Merge Full Join";
					break;
				case JOIN_RIGHT:
					pname = "Merge Right Join";
					break;
				case JOIN_SEMI:
					pname = "Merge Semi Join";
					break;
				case JOIN_ANTI:
					pname = "Merge Anti Join";
<<<<<<< HEAD
					break;
				case JOIN_LASJ_NOTIN:
					pname = "Merge Left Anti Semi Join (Not-In)";
=======
>>>>>>> 38e93482
					break;
				default:
					pname = "Merge ??? Join";
					break;
			}
			break;
		case T_HashJoin:
			switch (((HashJoin *) plan)->join.jointype)
			{
				case JOIN_INNER:
					pname = "Hash Join";
					break;
				case JOIN_LEFT:
					pname = "Hash Left Join";
					break;
				case JOIN_FULL:
					pname = "Hash Full Join";
					break;
				case JOIN_RIGHT:
					pname = "Hash Right Join";
					break;
				case JOIN_SEMI:
					pname = "Hash Semi Join";
					break;
				case JOIN_ANTI:
					pname = "Hash Anti Join";
<<<<<<< HEAD
					break;
				case JOIN_LASJ_NOTIN:
					pname = "Hash Left Anti Semi Join (Not-In)";
=======
>>>>>>> 38e93482
					break;
				default:
					pname = "Hash ??? Join";
					break;
			}
			break;
		case T_SeqScan:
			pname = "Seq Scan";
			break;
		case T_AppendOnlyScan:
			pname = "Append-only Scan";
			break;
		case T_AOCSScan:
			pname = "Append-only Columnar Scan";
			break;
		case T_TableScan:
			pname = "Table Scan";
			break;
		case T_DynamicTableScan:
			pname = "Dynamic Table Scan";
			break;
		case T_ExternalScan:
			pname = "External Scan";
			break;
		case T_IndexScan:
			pname = "Index Scan";
			break;
		case T_DynamicIndexScan:
			pname = "Dynamic Index Scan";
			break;
		case T_BitmapIndexScan:
			pname = "Bitmap Index Scan";
			break;
		case T_DynamicBitmapIndexScan:
			pname = "Dynamic Bitmap Index Scan";
			break;
		case T_BitmapHeapScan:
			pname = "Bitmap Heap Scan";
			break;
		case T_BitmapAppendOnlyScan:
			if (((BitmapAppendOnlyScan *)plan)->isAORow)
				pname = "Bitmap Append-Only Row-Oriented Scan";
			else
				pname = "Bitmap Append-Only Column-Oriented Scan";
			break;
		case T_BitmapTableScan:
			pname = "Bitmap Table Scan";
			break;
		case T_TidScan:
			pname = "Tid Scan";
			break;
		case T_SubqueryScan:
			pname = "Subquery Scan";
			break;
		case T_FunctionScan:
			pname = "Function Scan";
			break;
		case T_ValuesScan:
			pname = "Values Scan";
			break;
		case T_CteScan:
			pname = "CTE Scan";
			break;
		case T_WorkTableScan:
			pname = "WorkTable Scan";
			break;
<<<<<<< HEAD
		case T_ShareInputScan:
			{
				ShareInputScan *sisc = (ShareInputScan *) plan;
				appendStringInfo(str, "Shared Scan (share slice:id %d:%d)",
						currentSlice ? currentSlice->sliceIndex : -1, sisc->share_id);
				pname = "";
			}
			break;
=======
>>>>>>> 38e93482
		case T_Material:
			pname = "Materialize";
			break;
		case T_Sort:
			pname = "Sort";
			break;
		case T_Agg:
			switch (((Agg *) plan)->aggstrategy)
			{
				case AGG_PLAIN:
					pname = "Aggregate";
					break;
				case AGG_SORTED:
					pname = "GroupAggregate";
					break;
				case AGG_HASHED:
					pname = "HashAggregate";
					break;
				default:
					pname = "Aggregate ???";
					break;
			}
			break;
		case T_WindowAgg:
			pname = "WindowAgg";
			break;
		case T_TableFunctionScan:
			pname = "Table Function Scan";
			break;
		case T_Unique:
			pname = "Unique";
			break;
		case T_SetOp:
			switch (((SetOp *) plan)->strategy)
			{
				case SETOP_SORTED:
					switch (((SetOp *) plan)->cmd)
					{
						case SETOPCMD_INTERSECT:
							pname = "SetOp Intersect";
							break;
						case SETOPCMD_INTERSECT_ALL:
							pname = "SetOp Intersect All";
							break;
						case SETOPCMD_EXCEPT:
							pname = "SetOp Except";
							break;
						case SETOPCMD_EXCEPT_ALL:
							pname = "SetOp Except All";
							break;
						default:
							pname = "SetOp ???";
							break;
					}
					break;
				case SETOP_HASHED:
					switch (((SetOp *) plan)->cmd)
					{
						case SETOPCMD_INTERSECT:
							pname = "HashSetOp Intersect";
							break;
						case SETOPCMD_INTERSECT_ALL:
							pname = "HashSetOp Intersect All";
							break;
						case SETOPCMD_EXCEPT:
							pname = "HashSetOp Except";
							break;
						case SETOPCMD_EXCEPT_ALL:
							pname = "HashSetOp Except All";
							break;
						default:
							pname = "HashSetOp ???";
							break;
					}
					break;
				default:
					pname = "SetOp ???";
					break;
			}
			break;
		case T_Limit:
			pname = "Limit";
			break;
		case T_Hash:
			pname = "Hash";
			break;
		case T_Motion:
			{
				Motion	   *pMotion = (Motion *) plan;
				SliceTable *sliceTable = planstate->state->es_sliceTable;
				Slice *slice = (Slice *)list_nth(sliceTable->slices, pMotion->motionID);

                int         nSenders = slice->numGangMembersToBeActive;
				int         nReceivers = 0;

				/* scale the number of rows by the number of segments sending data */
				scaleFactor = nSenders;

				switch (pMotion->motionType)
				{
					case MOTIONTYPE_HASH:
						nReceivers = pMotion->numOutputSegs;
						pname = "Redistribute Motion";
						break;
					case MOTIONTYPE_FIXED:
						nReceivers = pMotion->numOutputSegs;
						if (nReceivers == 0)
						{
							pname = "Broadcast Motion";
							nReceivers = getgpsegmentCount();
						}
						else
						{
							scaleFactor = 1;
							pname = "Gather Motion";
						}
						break;
					case MOTIONTYPE_EXPLICIT:
						nReceivers = getgpsegmentCount();
						pname = "Explicit Redistribute Motion";
						break;
					default:
						pname = "Motion ???";
						break;
				}

				appendStringInfo(str, "%s %d:%d", pname,
						nSenders, nReceivers);

				appendGangAndDirectDispatchInfo(str, planstate, pMotion->motionID);
				pname = "";

			}
			break;
		case T_DML:
			{
				switch (es->pstmt->commandType)
				{
					case CMD_INSERT:
						pname = "Insert";
						break;
					case CMD_DELETE:
						pname = "Delete";
						break;
					case CMD_UPDATE:
						pname = "Update";
						break;
					default:
						pname = "DML ???";
						break;
				}
			}
			break;
		case T_SplitUpdate:
			pname = "Split";
			break;
		case T_AssertOp:
			pname = "Assert";
			break;
		case T_PartitionSelector:
			pname = "Partition Selector";
			break;
		case T_RowTrigger:
 			pname = "RowTrigger";
 			break;
		default:
			pname = "???";
			break;
	}

	appendStringInfoString(str, pname);
	switch (nodeTag(plan))
	{
		case T_IndexScan:
			if (ScanDirectionIsBackward(((IndexScan *) plan)->indexorderdir))
				appendStringInfoString(str, " Backward");
			appendStringInfo(str, " using %s",
					  explain_get_index_name(((IndexScan *) plan)->indexid));
			/* FALL THRU */
		case T_SeqScan:
		case T_ExternalScan:
		case T_AppendOnlyScan:
		case T_AOCSScan:
		case T_TableScan:
		case T_DynamicTableScan:
		case T_DynamicIndexScan:
		case T_BitmapHeapScan:
		case T_BitmapAppendOnlyScan:
		case T_BitmapTableScan:
		case T_TidScan:
			if (((Scan *) plan)->scanrelid > 0)
			{
				RangeTblEntry *rte = rt_fetch(((Scan *) plan)->scanrelid,
											  es->rtable);
				char	   *relname;

				/* Assume it's on a real relation */
				Assert(rte->rtekind == RTE_RELATION);

				/* We only show the rel name, not schema name */
				relname = get_rel_name(rte->relid);

				appendStringInfo(str, " on %s",
								 quote_identifier(relname));
				if (strcmp(rte->eref->aliasname, relname) != 0)
					appendStringInfo(str, " %s",
									 quote_identifier(rte->eref->aliasname));

				/* Print dynamic scan id for dytnamic scan operators */
				if (isDynamicScan((Scan *)plan))
				{
					appendStringInfo(str, " (dynamic scan id: %d)",
									 ((Scan *)plan)->partIndexPrintable);
				}
			}
			break;
		case T_BitmapIndexScan:
		case T_DynamicBitmapIndexScan:
			appendStringInfo(str, " on %s",
				explain_get_index_name(((BitmapIndexScan *) plan)->indexid));
			break;
		case T_SubqueryScan:
			if (((Scan *) plan)->scanrelid > 0)
			{
				RangeTblEntry *rte = rt_fetch(((Scan *) plan)->scanrelid,
											  es->rtable);

				appendStringInfo(str, " %s",
								 quote_identifier(rte->eref->aliasname));
			}
			break;
		case T_TableFunctionScan:
			{
				RangeTblEntry	*rte;
				FuncExpr		*funcexpr;
				char			*proname;

				/* Get the range table, it should be a TableFunction */
				rte = rt_fetch(((Scan *) plan)->scanrelid, es->rtable);
				Assert(rte->rtekind == RTE_TABLEFUNCTION);

				/*
				 * Lookup the function name.
				 *
				 * Unlike RTE_FUNCTION there should be no cases where the
				 * optimizer could have evaluated away the function call.
				 */
				Insist(rte->funcexpr && IsA(rte->funcexpr, FuncExpr));
				funcexpr = (FuncExpr *) rte->funcexpr;
				proname	 = get_func_name(funcexpr->funcid);

				/* Build the output description */
				appendStringInfo(str, " on %s", quote_identifier(proname));
				if (strcmp(rte->eref->aliasname, proname) != 0)
					appendStringInfo(str, " %s",
									 quote_identifier(rte->eref->aliasname));

				/* might be nice to add order by and scatter by info */

			}
			break;
		case T_FunctionScan:
			if (((Scan *) plan)->scanrelid > 0)
			{
				RangeTblEntry *rte = rt_fetch(((Scan *) plan)->scanrelid,
											  es->rtable);
				Node	   *funcexpr;
				char	   *proname;

				/* Assert it's on a RangeFunction */
				Assert(rte->rtekind == RTE_FUNCTION);

				/*
				 * If the expression is still a function call, we can get the
				 * real name of the function.  Otherwise, punt (this can
				 * happen if the optimizer simplified away the function call,
				 * for example).
				 */
				funcexpr = ((FunctionScan *) plan)->funcexpr;
				if (funcexpr && IsA(funcexpr, FuncExpr))
				{
					Oid			funcid = ((FuncExpr *) funcexpr)->funcid;

					/* We only show the func name, not schema name */
					proname = get_func_name(funcid);
				}
				else
					proname = rte->eref->aliasname;

				appendStringInfo(str, " on %s",
								 quote_identifier(proname));
				if (strcmp(rte->eref->aliasname, proname) != 0)
					appendStringInfo(str, " %s",
									 quote_identifier(rte->eref->aliasname));
			}
			break;
		case T_ValuesScan:
			if (((Scan *) plan)->scanrelid > 0)
			{
				RangeTblEntry *rte = rt_fetch(((Scan *) plan)->scanrelid,
											  es->rtable);
				char	   *valsname;

				/* Assert it's on a values rte */
				Assert(rte->rtekind == RTE_VALUES);

				valsname = rte->eref->aliasname;

				appendStringInfo(str, " on %s",
								 quote_identifier(valsname));
			}
			break;
		case T_CteScan:
			if (((Scan *) plan)->scanrelid > 0)
			{
				RangeTblEntry *rte = rt_fetch(((Scan *) plan)->scanrelid,
											  es->rtable);

				/* Assert it's on a non-self-reference CTE */
				Assert(rte->rtekind == RTE_CTE);
				Assert(!rte->self_reference);

				appendStringInfo(str, " on %s",
								 quote_identifier(rte->ctename));
				if (strcmp(rte->eref->aliasname, rte->ctename) != 0)
					appendStringInfo(str, " %s",
									 quote_identifier(rte->eref->aliasname));
			}
			break;
		case T_WorkTableScan:
			if (((Scan *) plan)->scanrelid > 0)
			{
				RangeTblEntry *rte = rt_fetch(((Scan *) plan)->scanrelid,
											  es->rtable);

				/* Assert it's on a self-reference CTE */
				Assert(rte->rtekind == RTE_CTE);
				Assert(rte->self_reference);

				appendStringInfo(str, " on %s",
								 quote_identifier(rte->ctename));
				if (strcmp(rte->eref->aliasname, rte->ctename) != 0)
					appendStringInfo(str, " %s",
									 quote_identifier(rte->eref->aliasname));
			}
			break;
<<<<<<< HEAD
		case T_PartitionSelector:
			{
				PartitionSelector *ps = (PartitionSelector *)plan;
				char *relname = get_rel_name(ps->relid);
				appendStringInfo(str, " for %s", quote_identifier(relname));
				if (0 != ps->scanId)
				{
					appendStringInfo(str, " (dynamic scan id: %d)", ps->scanId);
				}
			}
			break;
=======
>>>>>>> 38e93482
		default:
			break;
	}

	Assert(scaleFactor > 0.0);

	appendStringInfo(str, "  (cost=%.2f..%.2f rows=%.0f width=%d)",
					 plan->startup_cost, plan->total_cost,
					 ceil(plan->plan_rows / scaleFactor), plan->plan_width);

	if (ResManagerPrintOperatorMemoryLimits())
	{
		appendStringInfo(str, " (operatorMem=" UINT64_FORMAT "KB)",
						 PlanStateOperatorMemKB(planstate));
	}

	appendStringInfoChar(str, '\n');

#ifdef DEBUG_EXPLAIN
	appendStringInfo(str, "plan->targetlist=%s\n", nodeToString(plan->targetlist));
#endif

	/* target list */
	if (es->printTList)
		show_plan_tlist(plan, str, indent, es);

	/* quals, sort keys, etc */
	switch (nodeTag(plan))
	{
		case T_IndexScan:
		case T_DynamicIndexScan:
			show_scan_qual(((IndexScan *) plan)->indexqualorig,
						   "Index Cond",
						   ((Scan *) plan)->scanrelid,
						   plan, outer_plan,
						   str, indent, es);
			show_scan_qual(plan->qual,
						   "Filter",
						   ((Scan *) plan)->scanrelid,
						   plan, outer_plan,
						   str, indent, es);
			break;
		case T_BitmapIndexScan:
		case T_DynamicBitmapIndexScan:
			show_scan_qual(((BitmapIndexScan *) plan)->indexqualorig,
						   "Index Cond",
						   ((Scan *) plan)->scanrelid,
						   plan, outer_plan,
						   str, indent, es);
			break;
		case T_BitmapHeapScan:
		case T_BitmapAppendOnlyScan:
		case T_BitmapTableScan:
			/* XXX do we want to show this in production? */
<<<<<<< HEAD
			if (nodeTag(plan) == T_BitmapHeapScan)
			{
				show_scan_qual(((BitmapHeapScan *) plan)->bitmapqualorig,
							   "Recheck Cond",
							   ((Scan *) plan)->scanrelid,
							   plan, outer_plan,
							   str, indent, es);
			}
			else if (nodeTag(plan) == T_BitmapAppendOnlyScan)
			{
				show_scan_qual(((BitmapAppendOnlyScan *) plan)->bitmapqualorig,
							   "Recheck Cond",
							   ((Scan *) plan)->scanrelid,
							   plan, outer_plan,
							   str, indent, es);
			}
			else if (nodeTag(plan) == T_BitmapTableScan)
			{
				show_scan_qual(((BitmapTableScan *) plan)->bitmapqualorig,
							   "Recheck Cond",
							   ((Scan *) plan)->scanrelid,
							   plan, outer_plan,
							   str, indent, es);
			}
=======
			show_scan_qual(((BitmapHeapScan *) plan)->bitmapqualorig,
						   "Recheck Cond",
						   ((Scan *) plan)->scanrelid,
						   plan, outer_plan,
						   str, indent, es);
>>>>>>> 38e93482
			/* FALL THRU */
		case T_SeqScan:
		case T_ExternalScan:
		case T_AppendOnlyScan:
		case T_AOCSScan:
		case T_TableScan:
		case T_DynamicTableScan:
		case T_FunctionScan:
		case T_ValuesScan:
		case T_CteScan:
		case T_WorkTableScan:
			show_scan_qual(plan->qual,
						   "Filter",
						   ((Scan *) plan)->scanrelid,
						   plan, outer_plan,
						   str, indent, es);
			break;
		case T_SubqueryScan:
			show_scan_qual(plan->qual,
						   "Filter",
						   ((Scan *) plan)->scanrelid,
						   plan, outer_plan,
						   str, indent, es);
			break;
		case T_TidScan:
			{
				/*
				 * The tidquals list has OR semantics, so be sure to show it
				 * as an OR condition.
				 */
				List	   *tidquals = ((TidScan *) plan)->tidquals;

				if (list_length(tidquals) > 1)
					tidquals = list_make1(make_orclause(tidquals));
				show_scan_qual(tidquals,
							   "TID Cond",
							   ((Scan *) plan)->scanrelid,
							   plan, outer_plan,
							   str, indent, es);
				show_scan_qual(plan->qual,
							   "Filter",
							   ((Scan *) plan)->scanrelid,
							   plan, outer_plan,
							   str, indent, es);
			}
			break;
		case T_NestLoop:
			show_upper_qual(((NestLoop *) plan)->join.joinqual,
							"Join Filter", plan,
							str, indent, es);
			show_upper_qual(plan->qual,
							"Filter", plan,
							str, indent, es);
			break;
		case T_MergeJoin:
			show_upper_qual(((MergeJoin *) plan)->mergeclauses,
							"Merge Cond", plan,
							str, indent, es);
			show_upper_qual(((MergeJoin *) plan)->join.joinqual,
							"Join Filter", plan,
							str, indent, es);
			show_upper_qual(plan->qual,
							"Filter", plan,
							str, indent, es);
			break;
		case T_HashJoin: {
			HashJoin *hash_join = (HashJoin *) plan;
			/*
			 * In the case of an "IS NOT DISTINCT" condition, we display
			 * hashqualclauses instead of hashclauses.
			 */
			List *cond_to_show = hash_join->hashclauses;
			if (list_length(hash_join->hashqualclauses) > 0) {
				cond_to_show = hash_join->hashqualclauses;
			}
			show_upper_qual(cond_to_show,
							"Hash Cond", plan,
							str, indent, es);
			show_upper_qual(((HashJoin *) plan)->join.joinqual,
							"Join Filter", plan,
							str, indent, es);
			show_upper_qual(plan->qual,
							"Filter", plan,
							str, indent, es);
			break;
		}
		case T_Agg:
			show_upper_qual(plan->qual,
							"Filter", plan,
							str, indent, es);
			show_grouping_keys(plan,
						       ((Agg *) plan)->numCols,
						       ((Agg *) plan)->grpColIdx,
						       "Group By",
						       str, indent, es);
			break;
		case T_WindowAgg:
			{
				WindowAgg *window = (WindowAgg *) plan;

				if ( window->partNumCols > 0 )
				{
					show_grouping_keys(plan,
									   window->partNumCols,
									   window->partColIdx,
									   "Partition By",
									   str, indent, es);
				}

				show_sort_keys(outerPlan(plan),
							   window->ordNumCols,
							   window->ordColIdx,
							   "Order By",
							   str, indent, es);
				/* XXX don't show framing for now */
			}
			break;
		case T_TableFunctionScan:
		{
			show_scan_qual(plan->qual,
						   "Filter",
						   ((Scan *) plan)->scanrelid,
						   plan, outer_plan,
						   str, indent, es);

			/* Partitioning and ordering information */

		}
		break;

		case T_Unique:
			show_motion_keys(plan,
                             NIL,
						     ((Unique *) plan)->numCols,
						     ((Unique *) plan)->uniqColIdx,
						     "Group By",
						     str, indent, es);
			break;
		case T_Sort:
		{
			bool bNoDup = ((Sort *) plan)->noduplicates;

			char *SortKeystr = "Sort Key";

			if (bNoDup)
				SortKeystr = "Sort Key (Distinct)";

			show_sort_keys(plan,
						   ((Sort *) plan)->numCols,
						   ((Sort *) plan)->sortColIdx,
						   SortKeystr,
						   str, indent, es);
		}
			break;
		case T_Result:
			show_upper_qual((List *) ((Result *) plan)->resconstantqual,
							"One-Time Filter", plan,
							str, indent, es);
			show_upper_qual(plan->qual,
							"Filter", plan,
							str, indent, es);
			break;
		case T_Repeat:
			show_upper_qual(plan->qual,
							"Filter", plan,
							str, indent, es);
			break;
		case T_Motion:
			{
				Motion	   *pMotion = (Motion *) plan;
                SliceTable *sliceTable = planstate->state->es_sliceTable;

				if (pMotion->sendSorted || pMotion->motionType == MOTIONTYPE_HASH)
					show_motion_keys(plan,
							pMotion->hashExpr,
							pMotion->numSortCols,
							pMotion->sortColIdx,
							"Merge Key",
							str, indent, es);

                /* Descending into a new slice. */
                if (sliceTable)
                    es->currentSlice = (Slice *)list_nth(sliceTable->slices,
                                                         pMotion->motionID);
			}
			break;
		case T_AssertOp:
			{
				show_upper_qual(plan->qual,
								"Assert Cond", plan,
								str, indent, es);
			}
			break;
		case T_PartitionSelector:
			{
				explain_partition_selector((PartitionSelector *) plan, parentPlan,
						str, indent, es);
			}
			break;
		default:
			break;
	}

    /* CDB: Show actual row count, etc. */
	if (planstate->instrument)
	{
        cdbexplain_showExecStats(planstate,
                                 str,
                                 indent+1,
                                 es->showstatctx);
	}
	/* initPlan-s */
	if (plan->initPlan)
	{
        Slice      *saved_slice = es->currentSlice;
		ListCell   *lst;

		foreach(lst, planstate->initPlan)
		{
			SubPlanState *sps = (SubPlanState *) lfirst(lst);
			SubPlan    *sp = (SubPlan *) sps->xprstate.expr;
            SliceTable *sliceTable = planstate->state->es_sliceTable;

			appendStringInfoFill(str, 2*indent, ' ');
			appendStringInfo(str, "  %s", sp->plan_name);

            /* Subplan might have its own root slice */
            if (sliceTable &&
                sp->qDispSliceId > 0)
            {
                es->currentSlice = (Slice *)list_nth(sliceTable->slices,
                                                     sp->qDispSliceId);
    		    appendGangAndDirectDispatchInfo(str, planstate, sp->qDispSliceId );
            }
            else
            {
                /*
                 * CDB TODO: In non-parallel query, all qDispSliceId's are 0.
                 * Should fill them in properly before ExecutorStart(), but
                 * for now, just omit the slice id.
                 */
            }

            appendStringInfoChar(str, '\n');
			for (i = 0; i < indent; i++)
				appendStringInfo(str, "  ");
			appendStringInfo(str, "    ->  ");
			explain_outNode(str,
							exec_subplan_get_plan(es->pstmt, sp),
							sps->planstate,
							NULL, plan,
							indent + 4, es);
		}
        es->currentSlice = saved_slice;
	}

	/* lefttree */
	if (outerPlan(plan) && !skip_outer)
	{
		for (i = 0; i < indent; i++)
			appendStringInfo(str, "  ");
		appendStringInfo(str, "  ->  ");

		/*
		 * Ordinarily we don't pass down our own outer_plan value to our child
		 * nodes, but in bitmap scan trees we must, since the bottom
		 * BitmapIndexScan nodes may have outer references.
		 */
		explain_outNode(str, outerPlan(plan),
						outerPlanState(planstate),
						(IsA(plan, BitmapHeapScan) |
						 IsA(plan, BitmapAppendOnlyScan) |
						 IsA(plan, BitmapTableScan)) ? outer_plan : NULL,
						plan,
						indent + 3, es);
	}
    else if (skip_outer)
    {
		for (i = 0; i < indent; i++)
			appendStringInfo(str, "  ");
		appendStringInfo(str, "  ->  ");
		appendStringInfoString(str, skip_outer_msg);
		appendStringInfo(str, "\n");
    }

	/* righttree */
	if (innerPlan(plan))
	{
		for (i = 0; i < indent; i++)
			appendStringInfo(str, "  ");
		appendStringInfo(str, "  ->  ");
		explain_outNode(str, innerPlan(plan),
						innerPlanState(planstate),
						outerPlan(plan),
						plan,
						indent + 3, es);
	}

	if (IsA(plan, Append))
	{
		Append	   *appendplan = (Append *) plan;
		AppendState *appendstate = (AppendState *) planstate;
		ListCell   *lst;
		int			j;

		j = 0;
		foreach(lst, appendplan->appendplans)
		{
			Plan	   *subnode = (Plan *) lfirst(lst);

			for (i = 0; i < indent; i++)
				appendStringInfo(str, "  ");
			appendStringInfo(str, "  ->  ");

			/*
			 * Ordinarily we don't pass down our own outer_plan value to our
			 * child nodes, but in an Append we must, since we might be
			 * looking at an appendrel indexscan with outer references from
			 * the member scans.
			 */
			explain_outNode(str, subnode,
							appendstate->appendplans[j],
							outer_plan,
							(Plan *) appendplan,
							indent + 3, es);
			j++;
		}
	}

	if (IsA(plan, Sequence))
	{
		Sequence *sequence = (Sequence *) plan;
		SequenceState *sequenceState = (SequenceState *) planstate;
		ListCell *lc;
		int j = 0;
		foreach(lc, sequence->subplans)
		{
			Plan *subnode = (Plan *) lfirst(lc);

			for (i = 0; i < indent; i++)
				appendStringInfo(str, "  ");

			appendStringInfo(str, "  ->  ");

			explain_outNode(str, subnode,
							sequenceState->subplans[j],
							outer_plan,
							plan,
							indent + 3, es);
			j++;
		}
	}

	if (IsA(plan, BitmapAnd))
	{
		BitmapAnd  *bitmapandplan = (BitmapAnd *) plan;
		BitmapAndState *bitmapandstate = (BitmapAndState *) planstate;
		ListCell   *lst;
		int			j;

		j = 0;
		foreach(lst, bitmapandplan->bitmapplans)
		{
			Plan	   *subnode = (Plan *) lfirst(lst);

			for (i = 0; i < indent; i++)
				appendStringInfo(str, "  ");
			appendStringInfo(str, "  ->  ");

			explain_outNode(str, subnode,
							bitmapandstate->bitmapplans[j],
							outer_plan, /* pass down same outer plan */
							plan,
							indent + 3, es);
			j++;
		}
	}

	if (IsA(plan, BitmapOr))
	{
		BitmapOr   *bitmaporplan = (BitmapOr *) plan;
		BitmapOrState *bitmaporstate = (BitmapOrState *) planstate;
		ListCell   *lst;
		int			j;

		j = 0;
		foreach(lst, bitmaporplan->bitmapplans)
		{
			Plan	   *subnode = (Plan *) lfirst(lst);

			for (i = 0; i < indent; i++)
				appendStringInfo(str, "  ");
			appendStringInfo(str, "  ->  ");

			explain_outNode(str, subnode,
							bitmaporstate->bitmapplans[j],
							outer_plan, /* pass down same outer plan */
							plan,
							indent + 3, es);
			j++;
		}
	}

	if (IsA(plan, SubqueryScan))
	{
		SubqueryScan *subqueryscan = (SubqueryScan *) plan;
		SubqueryScanState *subquerystate = (SubqueryScanState *) planstate;
		Plan	   *subnode = subqueryscan->subplan;

		for (i = 0; i < indent; i++)
			appendStringInfo(str, "  ");
		appendStringInfo(str, "  ->  ");

		explain_outNode(str, subnode,
						subquerystate->subplan,
						NULL,
						plan,
						indent + 3, es);
	}

	/* subPlan-s */
	if (planstate->subPlan)
	{
		ListCell   *lst;

		foreach(lst, planstate->subPlan)
		{
			SubPlanState *sps = (SubPlanState *) lfirst(lst);
			SubPlan    *sp = (SubPlan *) sps->xprstate.expr;

			for (i = 0; i < indent; i++)
				appendStringInfo(str, "  ");
			appendStringInfo(str, "  %s\n", sp->plan_name);
			for (i = 0; i < indent; i++)
				appendStringInfo(str, "  ");
			appendStringInfo(str, "    ->  ");
			explain_outNode(str,
							exec_subplan_get_plan(es->pstmt, sp),
							sps->planstate,
							NULL,
							plan,
							indent + 4, es);
		}
	}
	es->currentSlice = currentSlice;    /* restore */
}

/*
 * Show the targetlist of a plan node
 */
static void
show_plan_tlist(Plan *plan,
				StringInfo str, int indent, ExplainState *es)
{
	List	   *context;
	bool		useprefix;
	ListCell   *lc;
	int			i;

	/* No work if empty tlist (this occurs eg in bitmap indexscans) */
	if (plan->targetlist == NIL)
		return;
	/* The tlist of an Append isn't real helpful, so suppress it */
	if (IsA(plan, Append))
		return;
	/* Likewise for RecursiveUnion */
	if (IsA(plan, RecursiveUnion))
		return;

	/* Set up deparsing context */
	context = deparse_context_for_plan((Node *) plan,
									   NULL,
									   es->rtable,
									   es->pstmt->subplans);
	useprefix = list_length(es->rtable) > 1;

	/* Emit line prefix */
	for (i = 0; i < indent; i++)
		appendStringInfo(str, "  ");
	appendStringInfo(str, "  Output: ");

	/* Deparse each non-junk result column */
	i = 0;
	foreach(lc, plan->targetlist)
	{
		TargetEntry *tle = (TargetEntry *) lfirst(lc);

		if (tle->resjunk)
			continue;
		if (i++ > 0)
			appendStringInfo(str, ", ");
		appendStringInfoString(str,
							   deparse_expression((Node *) tle->expr, context,
												  useprefix, false));
	}

	appendStringInfoChar(str, '\n');
}

/*
 * Show a qualifier expression for a scan plan node
 *
 * Note: outer_plan is the referent for any OUTER vars in the scan qual;
 * this would be the outer side of a nestloop plan.  Pass NULL if none.
 */
static void
show_scan_qual(List *qual, const char *qlabel,
			   int scanrelid, Plan *scan_plan, Plan *outer_plan,
			   StringInfo str, int indent, ExplainState *es)
{
	List	   *context;
	bool		useprefix;
	Node	   *node;
	char	   *exprstr;
	int			i;

	/* No work if empty qual */
	if (qual == NIL)
		return;

	/* Convert AND list to explicit AND */
	node = (Node *) make_ands_explicit(qual);

	/* Set up deparsing context */
	context = deparse_context_for_plan((Node *) scan_plan,
									   (Node *) outer_plan,
									   es->rtable,
									   es->pstmt->subplans);
	useprefix = (outer_plan != NULL || IsA(scan_plan, SubqueryScan));

	/* Deparse the expression */
	exprstr = deparse_expr_sweet(node, context, useprefix, false);

	/* And add to str */
	for (i = 0; i < indent; i++)
		appendStringInfo(str, "  ");
	appendStringInfo(str, "  %s: %s\n", qlabel, exprstr);
}

/*
 * Show a qualifier expression for an upper-level plan node
 */
static void
show_upper_qual(List *qual, const char *qlabel, Plan *plan,
				StringInfo str, int indent, ExplainState *es)
{
	List	   *context;
	bool		useprefix;
	Node	   *node;
	char	   *exprstr;
	int			i;

	/* No work if empty qual */
	if (qual == NIL)
		return;

	/* Set up deparsing context */
	context = deparse_context_for_plan((Node *) plan,
									   NULL,
									   es->rtable,
									   es->pstmt->subplans);
	useprefix = list_length(es->rtable) > 1;

	/* Deparse the expression */
	node = (Node *) make_ands_explicit(qual);
	exprstr = deparse_expr_sweet(node, context, useprefix, false);

	/* And add to str */
	for (i = 0; i < indent; i++)
		appendStringInfo(str, "  ");
	appendStringInfo(str, "  %s: %s\n", qlabel, exprstr);
}

/*
 * CDB: Show GROUP BY keys for an Agg or Group node.
 */
void
show_grouping_keys(Plan        *plan,
                   int          numCols,
                   AttrNumber  *subplanColIdx,
                   const char  *qlabel,
			       StringInfo str, int indent, ExplainState *es)
{
    Plan       *subplan = plan->lefttree;
    List	   *context;
    char	   *exprstr;
    bool		useprefix = list_length(es->rtable) > 1;
    int			keyno;
    int			i;
	int         num_null_cols = 0;
	int         rollup_gs_times = 0;

    if (numCols <= 0)
        return;

    for (i = 0; i < indent; i++)
        appendStringInfoString(str, "  ");
    appendStringInfo(str, "  %s: ", qlabel);

    Node *outerPlan = (Node *) outerPlan(subplan);

	/*
	 * Dig the child nodes of the subplan. This logic should match that in
	 * push_plan function, in ruleutils.c!
	 */
	if (IsA(subplan, Append))
		outerPlan = linitial(((Append *) subplan)->appendplans);
	else if (IsA(subplan, Sequence))
		outerPlan = (Node *) llast(((Sequence *) subplan)->subplans);

	/* Set up deparse context */
	context = deparse_context_for_plan((Node *) subplan,
									   outerPlan,
									   es->rtable,
									   es->pstmt->subplans);

	if (IsA(plan, Agg))
	{
		num_null_cols = ((Agg*)plan)->numNullCols;
		rollup_gs_times = ((Agg*)plan)->rollupGSTimes;
	}

    for (keyno = 0; keyno < numCols - num_null_cols; keyno++)
    {
	    /* find key expression in tlist */
	    AttrNumber      keyresno = subplanColIdx[keyno];
	    TargetEntry    *target = get_tle_by_resno(subplan->targetlist, keyresno);
		char grping_str[50];

	    if (!target)
		    elog(ERROR, "no tlist entry for key %d", keyresno);

		if (IsA(target->expr, Grouping))
		{
			sprintf(grping_str, "grouping");
			/* Append "grouping" explicitly. */
			exprstr = grping_str;
		}

		else if (IsA(target->expr, GroupId))
		{
			sprintf(grping_str, "groupid");
			/* Append "groupid" explicitly. */
			exprstr = grping_str;
		}

		else
			/* Deparse the expression, showing any top-level cast */
			exprstr = deparse_expr_sweet((Node *) target->expr, context,
										 useprefix, true);

		/* And add to str */
		if (keyno > 0)
			appendStringInfoString(str, ", ");
		appendStringInfoString(str, exprstr);
    }

	if (rollup_gs_times > 1)
		appendStringInfo(str, " (%d times)", rollup_gs_times);

    appendStringInfoChar(str, '\n');
}                               /* show_grouping_keys */


/*
 * Show the sort keys for a Sort node.
 */
static void
show_sort_keys(Plan *sortplan, int nkeys, AttrNumber *keycols,
			   const char *qlabel,
			   StringInfo str, int indent, ExplainState *es)
{
	List	   *context;
	bool		useprefix;
	int			keyno;
	char	   *exprstr;
	int			i;

	if (nkeys <= 0)
		return;

	useprefix = list_length(es->rtable) > 1;    /*CDB*/

	for (i = 0; i < indent; i++)
		appendStringInfo(str, "  ");
	appendStringInfo(str, "  %s: ", qlabel);

	/* Set up deparsing context */
	context = deparse_context_for_plan((Node *) sortplan,
									   NULL,
									   es->rtable,
									   es->pstmt->subplans);
	useprefix = list_length(es->rtable) > 1;

	for (keyno = 0; keyno < nkeys; keyno++)
	{
		/* find key expression in tlist */
		AttrNumber	keyresno = keycols[keyno];
		TargetEntry *target = get_tle_by_resno(sortplan->targetlist, keyresno);

		if (!target)
			elog(ERROR, "no tlist entry for key %d", keyresno);
		/* Deparse the expression, showing any top-level cast */
		exprstr = deparse_expr_sweet((Node *) target->expr, context,
									 useprefix, true);
		/* And add to str */
		if (keyno > 0)
			appendStringInfo(str, ", ");
		appendStringInfoString(str, exprstr);
	}

	appendStringInfo(str, "\n");
}


/*
 * CDB: Show the hash and merge keys for a Motion node.
 */
void
show_motion_keys(Plan *plan, List *hashExpr, int nkeys, AttrNumber *keycols,
			     const char *qlabel,
                 StringInfo str, int indent, ExplainState *es)
{
	List	   *context;
	char	   *exprstr;
	bool		useprefix = list_length(es->rtable) > 1;
	int			keyno;
	int			i;

	if (!nkeys && !hashExpr)
		return;

	/* Set up deparse context */
	context = deparse_context_for_plan((Node *) plan,
									   (Node *) outerPlan(plan),
									   es->rtable,
									   es->pstmt->subplans);

    /* Merge Receive ordering key */
    if (nkeys > 0)
    {
        for (i = 0; i < indent; i++)
            appendStringInfoString(str, "  ");
        appendStringInfo(str, "  %s: ", qlabel);

	    for (keyno = 0; keyno < nkeys; keyno++)
	    {
		    /* find key expression in tlist */
		    AttrNumber	keyresno = keycols[keyno];
		    TargetEntry *target = get_tle_by_resno(plan->targetlist, keyresno);

		    /* Deparse the expression, showing any top-level cast */
		    if (target)
		        exprstr = deparse_expr_sweet((Node *) target->expr, context,
									         useprefix, true);
            else
            {
                elog(WARNING, "Gather Motion %s error: no tlist item %d",
                     qlabel, keyresno);
                exprstr = "*BOGUS*";
            }

		    /* And add to str */
		    if (keyno > 0)
			    appendStringInfoString(str, ", ");
		    appendStringInfoString(str, exprstr);
	    }

	    appendStringInfoChar(str, '\n');
    }

    /* Hashed repartitioning key */
    if (hashExpr)
    {
	    /* Deparse the expression */
	    exprstr = deparse_expr_sweet((Node *)hashExpr, context, useprefix, true);

	    /* And add to str */
	    for (i = 0; i < indent; i++)
		    appendStringInfoString(str, "  ");
	    appendStringInfo(str, "  %s: %s\n", "Hash Key", exprstr);
    }
}                               /* show_motion_keys */

/*
 * Explain a partition selector node, including partition elimination expression
 * and number of statically selected partitions, if available.
 */
static void
explain_partition_selector(PartitionSelector *ps, Plan *parent,
						   StringInfo str, int indent, ExplainState *es)
{
	if (ps->printablePredicate)
	{
		List	   *context;
		bool		useprefix;
		char	   *exprstr;
		int			i;

		/* Set up deparsing context */
		context = deparse_context_for_plan((Node *) parent,
										   (Node *) outerPlan(parent),
										   es->rtable,
										   es->pstmt->subplans);
		useprefix = list_length(es->rtable) > 1;

		/* Deparse the expression */
		exprstr = deparse_expr_sweet(ps->printablePredicate, context, useprefix, false);

		/* And add to str */
		for (i = 0; i < indent; i++)
			appendStringInfo(str, "  ");
		appendStringInfo(str, "  %s: %s\n", "Filter", exprstr);
	}

	if (ps->staticSelection)
	{
		int nPartsSelected = list_length(ps->staticPartOids);
		int nPartsTotal = countLeafPartTables(ps->relid);
		for (int i = 0; i < indent; i++)
		{
			appendStringInfoString(str, "  ");
		}

		appendStringInfo(str, "  Partitions selected: %d (out of %d)\n", nPartsSelected, nPartsTotal);
	}
}

/*
 * Fetch the name of an index in an EXPLAIN
 *
 * We allow plugins to get control here so that plans involving hypothetical
 * indexes can be explained.
 */
static const char *
explain_get_index_name(Oid indexId)
{
	const char *result;

	if (explain_get_index_name_hook)
		result = (*explain_get_index_name_hook) (indexId);
	else
		result = NULL;
	if (result == NULL)
	{
		/* default behavior: look in the catalogs and quote it */
		result = get_rel_name(indexId);
		if (result == NULL)
			elog(ERROR, "cache lookup failed for index %u", indexId);
		result = quote_identifier(result);
	}
	return result;
}<|MERGE_RESOLUTION|>--- conflicted
+++ resolved
@@ -399,10 +399,6 @@
 				GetResqueuePriority(GetResQueueId()));
 	}
 
-	/* Initialize ExplainState structure. */
-	es = (ExplainState *) palloc0(sizeof(ExplainState));
-	es->pstmt = queryDesc->plannedstmt;
-
     /*
      * Start timing.
      */
@@ -415,12 +411,12 @@
     /* Allocate workarea for summary stats. */
     if (stmt->analyze)
     {
-        es->showstatctx = cdbexplain_showExecStatsBegin(queryDesc,
-                                                        starttime);
-
         /* Attach workarea to QueryDesc so ExecSetParamPlan() can find it. */
-        queryDesc->showstatctx = es->showstatctx;
+        queryDesc->showstatctx = cdbexplain_showExecStatsBegin(queryDesc,
+															   starttime);
     }
+	else
+		queryDesc->showstatctx = NULL;
 
 	/* Select execution options */
 	if (stmt->analyze)
@@ -449,9 +445,6 @@
 
     estate = queryDesc->estate;
 
-    /* CDB: Find slice table entry for the root slice. */
-    es->currentSlice = getCurrentSlice(estate, LocallyExecutingSliceIndex(estate));
-
 	/* Execute the plan for statistics if asked for */
 	if (stmt->analyze)
 	{
@@ -462,90 +455,14 @@
 		if (estate->dispatcherState && estate->dispatcherState->primaryResults)
 			CdbCheckDispatchResult(estate->dispatcherState, DISPATCH_WAIT_NONE);
 
-<<<<<<< HEAD
+		/* We can't clean up 'till we're done printing the stats... */
         /* Suspend timing. */
 	    totaltime += elapsed_time(&starttime);
-
-        /* Get local stats if root slice was executed here in the qDisp. */
-        if (!es->currentSlice ||
-            sliceRunsOnQD(es->currentSlice))
-            cdbexplain_localExecStats(queryDesc->planstate, es->showstatctx);
-
-        /* Fill in the plan's Instrumentation with stats from qExecs. */
-        if (estate->dispatcherState && estate->dispatcherState->primaryResults)
-            cdbexplain_recvExecStats(queryDesc->planstate,
-                                     estate->dispatcherState->primaryResults,
-                                     LocallyExecutingSliceIndex(estate),
-                                     es->showstatctx);
-	}
-
-	es->printTList = stmt->verbose;
-	es->printAnalyze = stmt->analyze;
-	es->pstmt = queryDesc->plannedstmt;
-	es->rtable = queryDesc->plannedstmt->rtable;
-
-	initStringInfo(&buf);
-
-    /*
-     * Produce the EXPLAIN report into buf.
-     */
-    {
-     	int indent = 0;
-    	CmdType cmd = queryDesc->plannedstmt->commandType;
-    	Plan *childPlan = queryDesc->plannedstmt->planTree;
-
-    	if ( (cmd == CMD_DELETE || cmd == CMD_INSERT || cmd == CMD_UPDATE) &&
-    		  queryDesc->plannedstmt->planGen == PLANGEN_PLANNER )
-    	{
-    	   	/* Set sliceNum to the slice number of the outer-most query plan node */
-    	   	int sliceNum = 0;
-    	   	int numSegments = getgpsegmentCount();
-	    	char *cmdName = NULL;
-
-   			switch (cmd)
-			{
-				case CMD_DELETE:
-					cmdName = "Delete";
-					break;
-				case CMD_INSERT:
-					cmdName = "Insert";
-					break;
-				case CMD_UPDATE:
-					cmdName = "Update";
-					break;
-				default:
-					/* This should never be reached */
-					Assert(!"Unexpected statement type");
-					break;
-			}
-			appendStringInfo(&buf, "%s", cmdName);
-
-			if (IsA(childPlan, Motion))
-			{
-				Motion	   *pMotion = (Motion *) childPlan;
-				if (pMotion->motionType == MOTIONTYPE_FIXED && pMotion->numOutputSegs != 0)
-				{
-					numSegments = 1;
-				}
-				/* else: other motion nodes execute on all segments */
-			}
-			else if ((childPlan->directDispatch).isDirectDispatch)
-			{
-				numSegments = 1;
-			}
-			appendStringInfo(&buf, " (slice%d; segments: %d)", sliceNum, numSegments);
-			appendStringInfo(&buf, "  (rows=%.0f width=%d)\n", ceil(childPlan->plan_rows / numSegments), childPlan->plan_width);
-			appendStringInfo(&buf, "  ->  ");
-			indent = 3;
-		}
-	    explain_outNode(&buf, childPlan, queryDesc->planstate,
-					    NULL, NULL, indent, es);
-    }
-=======
+	}
+
 	/* Create textual dump of plan tree */
 	initStringInfo(&buf);
 	ExplainPrintPlan(&buf, queryDesc, stmt->analyze, stmt->verbose);
->>>>>>> 38e93482
 
 	/*
 	 * If we ran the command, run any AFTER triggers it queued.  (Note this
@@ -585,7 +502,7 @@
      * Display per-slice and whole-query statistics.
      */
     if (stmt->analyze)
-        cdbexplain_showExecStatsEnd(queryDesc->plannedstmt, es->showstatctx, &buf, estate);
+        cdbexplain_showExecStatsEnd(queryDesc->plannedstmt, queryDesc->showstatctx, &buf, estate);
 
     /*
      * Show non-default GUC settings that might have affected the plan.
@@ -647,7 +564,11 @@
 ExplainPrintPlan(StringInfo str, QueryDesc *queryDesc,
 				 bool analyze, bool verbose)
 {
-	ExplainState	es;
+	EState     *estate = queryDesc->estate;
+	ExplainState es;
+	int			indent = 0;
+	CmdType		cmd = queryDesc->plannedstmt->commandType;
+	Plan	   *childPlan = queryDesc->plannedstmt->planTree;
 
 	Assert(queryDesc->plannedstmt != NULL);
 
@@ -656,10 +577,75 @@
 	es.printAnalyze = analyze;
 	es.pstmt = queryDesc->plannedstmt;
 	es.rtable = queryDesc->plannedstmt->rtable;
-
+	es.showstatctx = queryDesc->showstatctx;
+
+	/* CDB: Find slice table entry for the root slice. */
+	es.currentSlice = getCurrentSlice(estate, LocallyExecutingSliceIndex(estate));
+
+	/* Get local stats if root slice was executed here in the qDisp. */
+	if (analyze)
+	{
+		if (!es.currentSlice || sliceRunsOnQD(es.currentSlice))
+			cdbexplain_localExecStats(queryDesc->planstate, es.showstatctx);
+
+        /* Fill in the plan's Instrumentation with stats from qExecs. */
+        if (estate->dispatcherState && estate->dispatcherState->primaryResults)
+            cdbexplain_recvExecStats(queryDesc->planstate,
+                                     estate->dispatcherState->primaryResults,
+                                     LocallyExecutingSliceIndex(estate),
+                                     es.showstatctx);
+	}
+
+	/*
+	 * Produce the EXPLAIN report into buf.
+	 */
+	if ( (cmd == CMD_DELETE || cmd == CMD_INSERT || cmd == CMD_UPDATE) &&
+		 queryDesc->plannedstmt->planGen == PLANGEN_PLANNER )
+	{
+		/* Set sliceNum to the slice number of the outer-most query plan node */
+		int sliceNum = 0;
+		int numSegments = getgpsegmentCount();
+		char *cmdName = NULL;
+
+		switch (cmd)
+		{
+			case CMD_DELETE:
+				cmdName = "Delete";
+				break;
+			case CMD_INSERT:
+				cmdName = "Insert";
+				break;
+			case CMD_UPDATE:
+				cmdName = "Update";
+				break;
+			default:
+				/* This should never be reached */
+				Assert(!"Unexpected statement type");
+				break;
+		}
+		appendStringInfo(str, "%s", cmdName);
+
+		if (IsA(childPlan, Motion))
+		{
+			Motion	   *pMotion = (Motion *) childPlan;
+			if (pMotion->motionType == MOTIONTYPE_FIXED && pMotion->numOutputSegs != 0)
+			{
+				numSegments = 1;
+			}
+			/* else: other motion nodes execute on all segments */
+		}
+		else if ((childPlan->directDispatch).isDirectDispatch)
+		{
+			numSegments = 1;
+		}
+		appendStringInfo(str, " (slice%d; segments: %d)", sliceNum, numSegments);
+		appendStringInfo(str, "  (rows=%.0f width=%d)\n", ceil(childPlan->plan_rows / numSegments), childPlan->plan_width);
+		appendStringInfo(str, "  ->  ");
+		indent = 3;
+	}
 	explain_outNode(str,
-					queryDesc->plannedstmt->planTree, queryDesc->planstate,
-					NULL, 0, &es);
+					childPlan, queryDesc->planstate,
+					NULL, NULL, indent, &es);
 }
 
 /*
@@ -828,12 +814,9 @@
 		case T_RecursiveUnion:
 			pname = "Recursive Union";
 			break;
-<<<<<<< HEAD
 		case T_Sequence:
 			pname = "Sequence";
 			break;
-=======
->>>>>>> 38e93482
 		case T_BitmapAnd:
 			pname = "BitmapAnd";
 			break;
@@ -866,12 +849,9 @@
 					break;
 				case JOIN_ANTI:
 					pname = "Nested Loop Anti Join";
-<<<<<<< HEAD
 					break;
 				case JOIN_LASJ_NOTIN:
 					pname = "Nested Loop Left Anti Semi Join (Not-In)";
-=======
->>>>>>> 38e93482
 					break;
 				default:
 					pname = "Nested Loop ??? Join";
@@ -898,12 +878,9 @@
 					break;
 				case JOIN_ANTI:
 					pname = "Merge Anti Join";
-<<<<<<< HEAD
 					break;
 				case JOIN_LASJ_NOTIN:
 					pname = "Merge Left Anti Semi Join (Not-In)";
-=======
->>>>>>> 38e93482
 					break;
 				default:
 					pname = "Merge ??? Join";
@@ -930,12 +907,9 @@
 					break;
 				case JOIN_ANTI:
 					pname = "Hash Anti Join";
-<<<<<<< HEAD
 					break;
 				case JOIN_LASJ_NOTIN:
 					pname = "Hash Left Anti Semi Join (Not-In)";
-=======
->>>>>>> 38e93482
 					break;
 				default:
 					pname = "Hash ??? Join";
@@ -1002,7 +976,6 @@
 		case T_WorkTableScan:
 			pname = "WorkTable Scan";
 			break;
-<<<<<<< HEAD
 		case T_ShareInputScan:
 			{
 				ShareInputScan *sisc = (ShareInputScan *) plan;
@@ -1011,8 +984,6 @@
 				pname = "";
 			}
 			break;
-=======
->>>>>>> 38e93482
 		case T_Material:
 			pname = "Materialize";
 			break;
@@ -1359,7 +1330,6 @@
 									 quote_identifier(rte->eref->aliasname));
 			}
 			break;
-<<<<<<< HEAD
 		case T_PartitionSelector:
 			{
 				PartitionSelector *ps = (PartitionSelector *)plan;
@@ -1371,8 +1341,6 @@
 				}
 			}
 			break;
-=======
->>>>>>> 38e93482
 		default:
 			break;
 	}
@@ -1427,7 +1395,6 @@
 		case T_BitmapAppendOnlyScan:
 		case T_BitmapTableScan:
 			/* XXX do we want to show this in production? */
-<<<<<<< HEAD
 			if (nodeTag(plan) == T_BitmapHeapScan)
 			{
 				show_scan_qual(((BitmapHeapScan *) plan)->bitmapqualorig,
@@ -1452,13 +1419,6 @@
 							   plan, outer_plan,
 							   str, indent, es);
 			}
-=======
-			show_scan_qual(((BitmapHeapScan *) plan)->bitmapqualorig,
-						   "Recheck Cond",
-						   ((Scan *) plan)->scanrelid,
-						   plan, outer_plan,
-						   str, indent, es);
->>>>>>> 38e93482
 			/* FALL THRU */
 		case T_SeqScan:
 		case T_ExternalScan:
