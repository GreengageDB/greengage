/*-------------------------------------------------------------------------
 *
 * vacuumlazy.c
 *	  Concurrent ("lazy") vacuuming.
 *
 *
 * The major space usage for LAZY VACUUM is storage for the array of dead
 * tuple TIDs, with the next biggest need being storage for per-disk-page
 * free space info.  We want to ensure we can vacuum even the very largest
 * relations with finite memory space usage.  To do that, we set upper bounds
 * on the number of tuples and pages we will keep track of at once.
 *
 * We are willing to use at most maintenance_work_mem memory space to keep
 * track of dead tuples.  We initially allocate an array of TIDs of that size,
 * with an upper limit that depends on table size (this limit ensures we don't
 * allocate a huge area uselessly for vacuuming small tables).	If the array
 * threatens to overflow, we suspend the heap scan phase and perform a pass of
 * index cleanup and page compaction, then resume the heap scan with an empty
 * TID array.
 *
 * If we're processing a table with no indexes, we can just vacuum each page
 * as we go; there's no need to save up multiple tuples to minimize the number
 * of index scans performed.  So we don't use maintenance_work_mem memory for
 * the TID array, just enough to hold as many heap tuples as fit on one page.
 *
 *
 * Portions Copyright (c) 1996-2013, PostgreSQL Global Development Group
 * Portions Copyright (c) 1994, Regents of the University of California
 *
 *
 * IDENTIFICATION
 *	  src/backend/commands/vacuumlazy.c
 *
 *-------------------------------------------------------------------------
 */
#include "postgres.h"

#include <math.h>

#include "access/genam.h"
#include "access/heapam.h"
<<<<<<< HEAD
#include "access/nbtree.h"
=======
#include "access/heapam_xlog.h"
#include "access/htup_details.h"
#include "access/multixact.h"
>>>>>>> e472b921
#include "access/transam.h"
#include "access/aosegfiles.h"
#include "access/aocssegfiles.h"
#include "access/aomd.h"
#include "access/appendonly_compaction.h"
#include "access/aocs_compaction.h"
#include "access/visibilitymap.h"
#include "catalog/catalog.h"
#include "catalog/indexing.h"
#include "catalog/pg_appendonly_fn.h"
#include "catalog/pg_namespace.h"
#include "catalog/pg_proc.h"
#include "catalog/storage.h"
#include "commands/dbcommands.h"
#include "commands/vacuum.h"
#include "miscadmin.h"
#include "pgstat.h"
#include "portability/instr_time.h"
#include "postmaster/autovacuum.h"
#include "storage/bufmgr.h"
#include "storage/freespace.h"
#include "storage/lmgr.h"
#include "utils/lsyscache.h"
#include "utils/memutils.h"
#include "utils/pg_rusage.h"
#include "utils/timestamp.h"
#include "utils/tqual.h"

#include "cdb/cdbappendonlyam.h"
#include "cdb/cdbvars.h"
#include "storage/smgr.h"
#include "utils/faultinjector.h"
#include "utils/snapmgr.h"


/*
 * Space/time tradeoff parameters: do these need to be user-tunable?
 *
 * To consider truncating the relation, we want there to be at least
 * REL_TRUNCATE_MINIMUM or (relsize / REL_TRUNCATE_FRACTION) (whichever
 * is less) potentially-freeable pages.
 */
#define REL_TRUNCATE_MINIMUM	1000
#define REL_TRUNCATE_FRACTION	16

/*
 * Timing parameters for truncate locking heuristics.
 *
 * These were not exposed as user tunable GUC values because it didn't seem
 * that the potential for improvement was great enough to merit the cost of
 * supporting them.
 */
#define VACUUM_TRUNCATE_LOCK_CHECK_INTERVAL		20		/* ms */
#define VACUUM_TRUNCATE_LOCK_WAIT_INTERVAL		50		/* ms */
#define VACUUM_TRUNCATE_LOCK_TIMEOUT			5000	/* ms */

/*
 * Guesstimation of number of dead tuples per page.  This is used to
 * provide an upper limit to memory allocated when vacuuming small
 * tables.
 */
#define LAZY_ALLOC_TUPLES		MaxHeapTuplesPerPage

/*
 * Before we consider skipping a page that's marked as clean in
 * visibility map, we must've seen at least this many clean pages.
 */
#define SKIP_PAGES_THRESHOLD	((BlockNumber) 32)

typedef struct LVRelStats
{
	/* hasindex = true means two-pass strategy; false means one-pass */
	bool		hasindex;
	/* Overall statistics about rel */
	BlockNumber old_rel_pages;	/* previous value of pg_class.relpages */
	BlockNumber rel_pages;		/* total number of pages */
	BlockNumber scanned_pages;	/* number of pages we examined */
	double		scanned_tuples;	/* counts only tuples on scanned pages */
	double		old_rel_tuples; /* previous value of pg_class.reltuples */
	double		new_rel_tuples; /* new estimated total # of tuples */
	BlockNumber pages_removed;
	double		tuples_deleted;
	BlockNumber nonempty_pages; /* actually, last nonempty page + 1 */
	/* List of TIDs of tuples we intend to delete */
	/* NB: this list is ordered by TID address */
	int			num_dead_tuples;	/* current # of entries */
	int			max_dead_tuples;	/* # slots allocated in array */
	ItemPointer dead_tuples;	/* array of ItemPointerData */
	int			num_index_scans;
	TransactionId latestRemovedXid;
	bool		lock_waiter_detected;
} LVRelStats;


/* A few variables that don't seem worth passing around as parameters */
static int	elevel = -1;

static TransactionId OldestXmin;
static TransactionId FreezeLimit;
static MultiXactId MultiXactFrzLimit;

static BufferAccessStrategy vac_strategy;


/* non-export function prototypes */
static void lazy_vacuum_aorel(Relation onerel, VacuumStmt *vacstmt);
static void lazy_scan_heap(Relation onerel, LVRelStats *vacrelstats,
			   Relation *Irel, int nindexes, bool scan_all);
static void lazy_vacuum_heap(Relation onerel, LVRelStats *vacrelstats);
static bool lazy_check_needs_freeze(Buffer buf);
static void lazy_vacuum_index(Relation indrel,
				  IndexBulkDeleteResult **stats,
				  LVRelStats *vacrelstats);
static void lazy_cleanup_index(Relation indrel,
				   IndexBulkDeleteResult *stats,
				   LVRelStats *vacrelstats);
static int lazy_vacuum_page(Relation onerel, BlockNumber blkno, Buffer buffer,
				 int tupindex, LVRelStats *vacrelstats, Buffer *vmbuffer);
static void lazy_truncate_heap(Relation onerel, LVRelStats *vacrelstats);
static BlockNumber count_nondeletable_pages(Relation onerel,
						 LVRelStats *vacrelstats);
static void lazy_space_alloc(LVRelStats *vacrelstats, BlockNumber relblocks);
static void lazy_record_dead_tuple(LVRelStats *vacrelstats,
					   ItemPointer itemptr);
static bool lazy_tid_reaped(ItemPointer itemptr, void *state);
static int	vac_cmp_itemptr(const void *left, const void *right);
static bool heap_page_is_all_visible(Buffer buf,
						 TransactionId *visibility_cutoff_xid);


/*
 *	lazy_vacuum_rel() -- perform LAZY VACUUM for one heap relation
 *
 *		This routine vacuums a single heap, cleans out its indexes, and
 *		updates its relpages and reltuples statistics.
 *
 *		At entry, we have already established a transaction and opened
 *		and locked the relation.
 */
void
lazy_vacuum_rel(Relation onerel, VacuumStmt *vacstmt,
				BufferAccessStrategy bstrategy)
{
	LVRelStats *vacrelstats;
	Relation   *Irel;
	int			nindexes;
	BlockNumber possibly_freeable;
	PGRUsage	ru0;
	TimestampTz starttime = 0;
	long		secs;
	int			usecs;
	double		read_rate,
				write_rate;
	bool		scan_all;
	TransactionId freezeTableLimit;
	BlockNumber new_rel_pages;
	double		new_rel_tuples;
	BlockNumber new_rel_allvisible;
	TransactionId new_frozen_xid;
	MultiXactId new_min_multi;

	/* measure elapsed time iff autovacuum logging requires it */
	if (IsAutoVacuumWorkerProcess() && Log_autovacuum_min_duration >= 0)
	{
		pg_rusage_init(&ru0);
		starttime = GetCurrentTimestamp();
	}

	if (vacstmt->options & VACOPT_VERBOSE)
		elevel = INFO;
	else
		elevel = DEBUG2;

	if (Gp_role == GP_ROLE_DISPATCH)
		elevel = DEBUG2; /* vacuum and analyze messages aren't interesting from the QD */

#ifdef FAULT_INJECTOR
	if (vacstmt->appendonly_phase == AOVAC_DROP)
	{
			FaultInjector_InjectFaultIfSet(
				CompactionBeforeSegmentFileDropPhase,
				DDLNotSpecified,
				"",	// databaseName
				RelationGetRelationName(onerel)); // tableName
	}
	if (vacstmt->appendonly_phase == AOVAC_CLEANUP)
	{
			FaultInjector_InjectFaultIfSet(
				CompactionBeforeCleanupPhase,
				DDLNotSpecified,
				"",	// databaseName
				RelationGetRelationName(onerel)); // tableName
	}
#endif

	/*
	 * MPP-23647.  Update xid limits for heap as well as appendonly
	 * relations.  This allows setting relfrozenxid to correct value
	 * for an appendonly (AO/CO) table.
	 */
	vac_strategy = bstrategy;

	vacuum_set_xid_limits(vacstmt->freeze_min_age, vacstmt->freeze_table_age,
						  onerel->rd_rel->relisshared,
						  &OldestXmin, &FreezeLimit, &freezeTableLimit,
						  &MultiXactFrzLimit);
	scan_all = TransactionIdPrecedesOrEquals(onerel->rd_rel->relfrozenxid,
											 freezeTableLimit);

	/*
	 * Execute the various vacuum operations. Appendonly tables are treated
	 * differently.
	 */
	if (RelationIsAppendOptimized(onerel))
	{
		lazy_vacuum_aorel(onerel, vacstmt);
		return;
	}

	/* heap relation */

	vacrelstats = (LVRelStats *) palloc0(sizeof(LVRelStats));

	vacrelstats->old_rel_pages = onerel->rd_rel->relpages;
	vacrelstats->old_rel_tuples = onerel->rd_rel->reltuples;
	vacrelstats->num_index_scans = 0;
	vacrelstats->pages_removed = 0;
<<<<<<< HEAD
=======
	vacrelstats->lock_waiter_detected = false;
>>>>>>> e472b921

	/* Open all indexes of the relation */
	vac_open_indexes(onerel, RowExclusiveLock, &nindexes, &Irel);
	vacrelstats->hasindex = (nindexes > 0);

	/* Do the vacuuming */
	lazy_scan_heap(onerel, vacrelstats, Irel, nindexes, scan_all);

	/* Done with indexes */
	vac_close_indexes(nindexes, Irel, NoLock);

	/*
	 * Optionally truncate the relation.
	 *
	 * Don't even think about it unless we have a shot at releasing a goodly
	 * number of pages.  Otherwise, the time taken isn't worth it.
	 */
	possibly_freeable = vacrelstats->rel_pages - vacrelstats->nonempty_pages;
	if (possibly_freeable > 0 &&
		(possibly_freeable >= REL_TRUNCATE_MINIMUM ||
		 possibly_freeable >= vacrelstats->rel_pages / REL_TRUNCATE_FRACTION))
		lazy_truncate_heap(onerel, vacrelstats);

	/* Vacuum the Free Space Map */
	FreeSpaceMapVacuum(onerel);

	/*
	 * Update statistics in pg_class.
	 *
	 * A corner case here is that if we scanned no pages at all because every
	 * page is all-visible, we should not update relpages/reltuples, because
	 * we have no new information to contribute.  In particular this keeps us
	 * from replacing relpages=reltuples=0 (which means "unknown tuple
	 * density") with nonzero relpages and reltuples=0 (which means "zero
	 * tuple density") unless there's some actual evidence for the latter.
	 *
	 * We do update relallvisible even in the corner case, since if the table
	 * is all-visible we'd definitely like to know that.  But clamp the value
	 * to be not more than what we're setting relpages to.
	 *
	 * Also, don't change relfrozenxid if we skipped any pages, since then we
	 * don't know for certain that all tuples have a newer xmin.
	 */
	new_rel_pages = vacrelstats->rel_pages;
	new_rel_tuples = vacrelstats->new_rel_tuples;
	if (vacrelstats->scanned_pages == 0 && new_rel_pages > 0)
	{
		new_rel_pages = vacrelstats->old_rel_pages;
		new_rel_tuples = vacrelstats->old_rel_tuples;
	}

	new_rel_allvisible = visibilitymap_count(onerel);
	if (new_rel_allvisible > new_rel_pages)
		new_rel_allvisible = new_rel_pages;

	new_frozen_xid = FreezeLimit;
	if (vacrelstats->scanned_pages < vacrelstats->rel_pages)
		new_frozen_xid = InvalidTransactionId;

	new_min_multi = MultiXactFrzLimit;
	if (vacrelstats->scanned_pages < vacrelstats->rel_pages)
		new_min_multi = InvalidMultiXactId;

	vac_update_relstats(onerel,
						new_rel_pages,
						new_rel_tuples,
						new_rel_allvisible,
						vacrelstats->hasindex,
						new_frozen_xid,
<<<<<<< HEAD
						true /* isvacuum */);
=======
						new_min_multi);
>>>>>>> e472b921

	/* report results to the stats collector, too */
	pgstat_report_vacuum(RelationGetRelid(onerel),
						 onerel->rd_rel->relisshared,
						 new_rel_tuples);

	if (gp_indexcheck_vacuum == INDEX_CHECK_ALL ||
		(gp_indexcheck_vacuum == INDEX_CHECK_SYSTEM &&
		 PG_CATALOG_NAMESPACE == RelationGetNamespace(onerel)))
	{
		int			i;

		for (i = 0; i < nindexes; i++)
		{
			if (Irel[i]->rd_rel->relam == BTREE_AM_OID)
				_bt_validate_vacuum(Irel[i], onerel, OldestXmin);
		}
	}

	/* and log the action if appropriate */
	if (IsAutoVacuumWorkerProcess() && Log_autovacuum_min_duration >= 0)
	{
		TimestampTz endtime = GetCurrentTimestamp();

		if (Log_autovacuum_min_duration == 0 ||
			TimestampDifferenceExceeds(starttime, endtime,
									   Log_autovacuum_min_duration))
		{
			TimestampDifference(starttime, endtime, &secs, &usecs);

			read_rate = 0;
			write_rate = 0;
			if ((secs > 0) || (usecs > 0))
			{
				read_rate = (double) BLCKSZ *VacuumPageMiss / (1024 * 1024) /
							(secs + usecs / 1000000.0);
				write_rate = (double) BLCKSZ *VacuumPageDirty / (1024 * 1024) /
							(secs + usecs / 1000000.0);
			}
			ereport(LOG,
					(errmsg("automatic vacuum of table \"%s.%s.%s\": index scans: %d\n"
							"pages: %d removed, %d remain\n"
							"tuples: %.0f removed, %.0f remain\n"
							"buffer usage: %d hits, %d misses, %d dirtied\n"
					  "avg read rate: %.3f MB/s, avg write rate: %.3f MB/s\n"
							"system usage: %s",
							get_database_name(MyDatabaseId),
							get_namespace_name(RelationGetNamespace(onerel)),
							RelationGetRelationName(onerel),
							vacrelstats->num_index_scans,
							vacrelstats->pages_removed,
							vacrelstats->rel_pages,
							vacrelstats->tuples_deleted,
							vacrelstats->new_rel_tuples,
							VacuumPageHit,
							VacuumPageMiss,
							VacuumPageDirty,
							read_rate, write_rate,
							pg_rusage_show(&ru0))));
		}
	}
}

/*
 * lazy_vacuum_aorel -- perform LAZY VACUUM for one Append-only relation.
 */
static void
lazy_vacuum_aorel(Relation onerel, VacuumStmt *vacstmt)
{
	LVRelStats *vacrelstats;
	bool		update_relstats = true;

	vacrelstats = (LVRelStats *) palloc0(sizeof(LVRelStats));

	switch (vacstmt->appendonly_phase)
	{
		case AOVAC_PREPARE:
			elogif(Debug_appendonly_print_compaction, LOG,
				   "Vacuum prepare phase %s", RelationGetRelationName(onerel));

			vacuum_appendonly_indexes(onerel, vacstmt);
			if (RelationIsAoRows(onerel))
				AppendOnlyTruncateToEOF(onerel);
			else
				AOCSTruncateToEOF(onerel);

			/*
			 * MPP-23647.  For empty tables, we skip compaction phase
			 * and cleanup phase.  Therefore, we update the stats
			 * (specifically, relfrozenxid) in prepare phase if the
			 * table is empty.  Otherwise, the stats will be updated in
			 * the cleanup phase, when we would have computed the
			 * correct values for stats.
			 */
			if (vacstmt->appendonly_relation_empty)
			{
				update_relstats = true;
				/*
				 * For an empty relation, the only stats we care about
				 * is relfrozenxid and relhasindex.  We need to be
				 * mindful of correctly setting relhasindex here.
				 * relfrozenxid is already taken care of above by
				 * calling vacuum_set_xid_limits().
				 */
				vacrelstats->hasindex = onerel->rd_rel->relhasindex;
			}
			else
			{
				/*
				 * For a non-empty relation, follow the usual
				 * compaction phases and do not update stats in
				 * prepare phase.
				 */
				update_relstats = false;
			}
			break;

		case AOVAC_COMPACT:
		case AOVAC_DROP:
			vacuum_appendonly_rel(onerel, vacstmt);
			update_relstats = false;
			break;

		case AOVAC_CLEANUP:
			elogif(Debug_appendonly_print_compaction, LOG,
				   "Vacuum cleanup phase %s", RelationGetRelationName(onerel));

			vacuum_appendonly_fill_stats(onerel, GetActiveSnapshot(),
										 &vacrelstats->rel_pages,
										 &vacrelstats->new_rel_tuples,
										 &vacrelstats->hasindex);
			/* reset the remaining LVRelStats values */
			vacrelstats->nonempty_pages = 0;
			vacrelstats->num_dead_tuples = 0;
			vacrelstats->max_dead_tuples = 0;
			vacrelstats->tuples_deleted = 0;
			vacrelstats->pages_removed = 0;
			break;

		default:
			elog(ERROR, "invalid AO vacuum phase %d", vacstmt->appendonly_phase);
	}

	if (update_relstats)
	{
		/* Update statistics in pg_class */
		vac_update_relstats(onerel,
							vacrelstats->rel_pages,
							vacrelstats->new_rel_tuples,
							visibilitymap_count(onerel),
							vacrelstats->hasindex,
							FreezeLimit,
							true /* isvacuum */);

		/* report results to the stats collector, too */
		pgstat_report_vacuum(RelationGetRelid(onerel),
							 onerel->rd_rel->relisshared,
							 vacrelstats->new_rel_tuples);
	}
}

/*
 * For Hot Standby we need to know the highest transaction id that will
 * be removed by any change. VACUUM proceeds in a number of passes so
 * we need to consider how each pass operates. The first phase runs
 * heap_page_prune(), which can issue XLOG_HEAP2_CLEAN records as it
 * progresses - these will have a latestRemovedXid on each record.
 * In some cases this removes all of the tuples to be removed, though
 * often we have dead tuples with index pointers so we must remember them
 * for removal in phase 3. Index records for those rows are removed
 * in phase 2 and index blocks do not have MVCC information attached.
 * So before we can allow removal of any index tuples we need to issue
 * a WAL record containing the latestRemovedXid of rows that will be
 * removed in phase three. This allows recovery queries to block at the
 * correct place, i.e. before phase two, rather than during phase three
 * which would be after the rows have become inaccessible.
 */
static void
vacuum_log_cleanup_info(Relation rel, LVRelStats *vacrelstats)
{
	/*
	 * Skip this for relations for which no WAL is to be written, or if we're
	 * not trying to support archive recovery.
	 */
	if (!RelationNeedsWAL(rel) || !XLogIsNeeded())
		return;

	/*
	 * No need to write the record at all unless it contains a valid value
	 */
	if (TransactionIdIsValid(vacrelstats->latestRemovedXid))
		(void) log_heap_cleanup_info(rel->rd_node, vacrelstats->latestRemovedXid);
}

/*
 *	lazy_scan_heap() -- scan an open heap relation
 *
 *		This routine prunes each page in the heap, which will among other
 *		things truncate dead tuples to dead line pointers, defragment the
 *		page, and set commit status bits (see heap_page_prune).  It also builds
 *		lists of dead tuples and pages with free space, calculates statistics
 *		on the number of live tuples in the heap, and marks pages as
 *		all-visible if appropriate.  When done, or when we run low on space for
 *		dead-tuple TIDs, invoke vacuuming of indexes and call lazy_vacuum_heap
 *		to reclaim dead line pointers.
 *
 *		If there are no indexes then we can reclaim line pointers on the fly;
 *		dead line pointers need only be retained until all index pointers that
 *		reference them have been killed.
 */
static void
lazy_scan_heap(Relation onerel, LVRelStats *vacrelstats,
			   Relation *Irel, int nindexes, bool scan_all)
{
	BlockNumber nblocks,
				blkno;
	HeapTupleData tuple;
	char	   *relname;
	BlockNumber empty_pages,
				vacuumed_pages;
	double		num_tuples,
				tups_vacuumed,
				nkeep,
				nunused;
	IndexBulkDeleteResult **indstats;
	int			i;
	int reindex_count = 1;
	PGRUsage	ru0;
	Buffer		vmbuffer = InvalidBuffer;
	BlockNumber next_not_all_visible_block;
	bool		skipping_all_visible_blocks;

	pg_rusage_init(&ru0);

	relname = RelationGetRelationName(onerel);
	ereport(elevel,
			(errmsg("vacuuming \"%s.%s\"",
					get_namespace_name(RelationGetNamespace(onerel)),
					relname)));

	empty_pages = vacuumed_pages = 0;
	num_tuples = tups_vacuumed = nkeep = nunused = 0;

	indstats = (IndexBulkDeleteResult **)
		palloc0(nindexes * sizeof(IndexBulkDeleteResult *));

	nblocks = RelationGetNumberOfBlocks(onerel);
	vacrelstats->rel_pages = nblocks;
	vacrelstats->scanned_pages = 0;
	vacrelstats->nonempty_pages = 0;
	vacrelstats->latestRemovedXid = InvalidTransactionId;

	lazy_space_alloc(vacrelstats, nblocks);

	/*
	 * We want to skip pages that don't require vacuuming according to the
	 * visibility map, but only when we can skip at least SKIP_PAGES_THRESHOLD
	 * consecutive pages.  Since we're reading sequentially, the OS should be
	 * doing readahead for us, so there's no gain in skipping a page now and
	 * then; that's likely to disable readahead and so be counterproductive.
	 * Also, skipping even a single page means that we can't update
	 * relfrozenxid, so we only want to do it if we can skip a goodly number
	 * of pages.
	 *
	 * Before entering the main loop, establish the invariant that
	 * next_not_all_visible_block is the next block number >= blkno that's not
	 * all-visible according to the visibility map, or nblocks if there's no
	 * such block.	Also, we set up the skipping_all_visible_blocks flag,
	 * which is needed because we need hysteresis in the decision: once we've
	 * started skipping blocks, we may as well skip everything up to the next
	 * not-all-visible block.
	 *
	 * Note: if scan_all is true, we won't actually skip any pages; but we
	 * maintain next_not_all_visible_block anyway, so as to set up the
	 * all_visible_according_to_vm flag correctly for each page.
	 *
	 * Note: The value returned by visibilitymap_test could be slightly
	 * out-of-date, since we make this test before reading the corresponding
	 * heap page or locking the buffer.  This is OK.  If we mistakenly think
	 * that the page is all-visible when in fact the flag's just been cleared,
	 * we might fail to vacuum the page.  But it's OK to skip pages when
	 * scan_all is not set, so no great harm done; the next vacuum will find
	 * them.  If we make the reverse mistake and vacuum a page unnecessarily,
	 * it'll just be a no-op.
	 */
	for (next_not_all_visible_block = 0;
		 next_not_all_visible_block < nblocks;
		 next_not_all_visible_block++)
	{
		if (!visibilitymap_test(onerel, next_not_all_visible_block, &vmbuffer))
			break;
		vacuum_delay_point();
	}
	if (next_not_all_visible_block >= SKIP_PAGES_THRESHOLD)
		skipping_all_visible_blocks = true;
	else
		skipping_all_visible_blocks = false;

	for (blkno = 0; blkno < nblocks; blkno++)
	{
		Buffer		buf;
		Page		page;
		OffsetNumber offnum,
					maxoff;
		bool		tupgone,
					hastup;
		int			prev_dead_count;
		OffsetNumber frozen[MaxOffsetNumber];
		int			nfrozen;
		Size		freespace;
		bool		all_visible_according_to_vm;
		bool		all_visible;
		bool		has_dead_tuples;
		TransactionId visibility_cutoff_xid = InvalidTransactionId;

		if (blkno == next_not_all_visible_block)
		{
			/* Time to advance next_not_all_visible_block */
			for (next_not_all_visible_block++;
				 next_not_all_visible_block < nblocks;
				 next_not_all_visible_block++)
			{
				if (!visibilitymap_test(onerel, next_not_all_visible_block,
										&vmbuffer))
					break;
				vacuum_delay_point();
			}

			/*
			 * We know we can't skip the current block.  But set up
			 * skipping_all_visible_blocks to do the right thing at the
			 * following blocks.
			 */
			if (next_not_all_visible_block - blkno > SKIP_PAGES_THRESHOLD)
				skipping_all_visible_blocks = true;
			else
				skipping_all_visible_blocks = false;
			all_visible_according_to_vm = false;
		}
		else
		{
			/* Current block is all-visible */
			if (skipping_all_visible_blocks && !scan_all)
				continue;
			all_visible_according_to_vm = true;
		}

		vacuum_delay_point();

		/*
		 * If we are close to overrunning the available space for dead-tuple
		 * TIDs, pause and do a cycle of vacuuming before we tackle this page.
		 */
		if ((vacrelstats->max_dead_tuples - vacrelstats->num_dead_tuples) < MaxHeapTuplesPerPage &&
			vacrelstats->num_dead_tuples > 0)
		{
			/*
			 * Before beginning index vacuuming, we release any pin we may
			 * hold on the visibility map page.  This isn't necessary for
			 * correctness, but we do it anyway to avoid holding the pin
			 * across a lengthy, unrelated operation.
			 */
			if (BufferIsValid(vmbuffer))
			{
				ReleaseBuffer(vmbuffer);
				vmbuffer = InvalidBuffer;
			}

			/* Log cleanup info before we touch indexes */
			vacuum_log_cleanup_info(onerel, vacrelstats);

			/* Remove index entries */
			for (i = 0; i < nindexes; i++)
				lazy_vacuum_index(Irel[i], &indstats[i], vacrelstats);

			reindex_count++;

			/* Remove tuples from heap */
			lazy_vacuum_heap(onerel, vacrelstats);

			/*
			 * Forget the now-vacuumed tuples, and press on, but be careful
			 * not to reset latestRemovedXid since we want that value to be
			 * valid.
			 */
			vacrelstats->num_dead_tuples = 0;
			vacrelstats->num_index_scans++;
		}

		/*
		 * Pin the visibility map page in case we need to mark the page
		 * all-visible.  In most cases this will be very cheap, because we'll
		 * already have the correct page pinned anyway.  However, it's
		 * possible that (a) next_not_all_visible_block is covered by a
		 * different VM page than the current block or (b) we released our pin
		 * and did a cycle of index vacuuming.
		 */
		visibilitymap_pin(onerel, blkno, &vmbuffer);

		buf = ReadBufferExtended(onerel, MAIN_FORKNUM, blkno,
								 RBM_NORMAL, vac_strategy);

		/* We need buffer cleanup lock so that we can prune HOT chains. */
		if (!ConditionalLockBufferForCleanup(buf))
		{
			/*
			 * If we're not scanning the whole relation to guard against XID
			 * wraparound, it's OK to skip vacuuming a page.  The next vacuum
			 * will clean it up.
			 */
			if (!scan_all)
			{
				ReleaseBuffer(buf);
				continue;
			}

			/*
			 * If this is a wraparound checking vacuum, then we read the page
			 * with share lock to see if any xids need to be frozen. If the
			 * page doesn't need attention we just skip and continue. If it
			 * does, we wait for cleanup lock.
			 *
			 * We could defer the lock request further by remembering the page
			 * and coming back to it later, or we could even register
			 * ourselves for multiple buffers and then service whichever one
			 * is received first.  For now, this seems good enough.
			 */
			LockBuffer(buf, BUFFER_LOCK_SHARE);
			if (!lazy_check_needs_freeze(buf))
			{
				UnlockReleaseBuffer(buf);
				continue;
			}
			LockBuffer(buf, BUFFER_LOCK_UNLOCK);
			LockBufferForCleanup(buf);
			/* drop through to normal processing */
		}

		vacrelstats->scanned_pages++;

		page = BufferGetPage(buf);

		if (PageIsNew(page))
		{
			/*
			 * An all-zeroes page could be left over if a backend extends the
			 * relation but crashes before initializing the page. Reclaim such
			 * pages for use.
			 *
			 * We have to be careful here because we could be looking at a
			 * page that someone has just added to the relation and not yet
			 * been able to initialize (see RelationGetBufferForTuple). To
			 * protect against that, release the buffer lock, grab the
			 * relation extension lock momentarily, and re-lock the buffer. If
			 * the page is still uninitialized by then, it must be left over
			 * from a crashed backend, and we can initialize it.
			 *
			 * We don't really need the relation lock when this is a new or
			 * temp relation, but it's probably not worth the code space to
			 * check that, since this surely isn't a critical path.
			 *
			 * Note: the comparable code in vacuum.c need not worry because
			 * it's got exclusive lock on the whole relation.
			 */
			LockBuffer(buf, BUFFER_LOCK_UNLOCK);

			LockRelationForExtension(onerel, ExclusiveLock);
			UnlockRelationForExtension(onerel, ExclusiveLock);

			LockBufferForCleanup(buf);
			if (PageIsNew(page))
			{
				ereport(WARNING,
				(errmsg("relation \"%s\" page %u is uninitialized --- fixing",
						relname, blkno)));
				PageInit(page, BufferGetPageSize(buf), 0);
				empty_pages++;
			}
			freespace = PageGetHeapFreeSpace(page);
			MarkBufferDirty(buf);
			UnlockReleaseBuffer(buf);

			RecordPageWithFreeSpace(onerel, blkno, freespace);
			continue;
		}

		if (PageIsEmpty(page))
		{
			empty_pages++;
			freespace = PageGetHeapFreeSpace(page);

			/* empty pages are always all-visible */
			if (!PageIsAllVisible(page))
			{
				/*
				 * It's possible that another backend has extended the heap,
				 * initialized the page, and then failed to WAL-log the page
				 * due to an ERROR.  Since heap extension is not WAL-logged,
				 * recovery might try to replay our record setting the
				 * page all-visible and find that the page isn't initialized,
				 * which will cause a PANIC.  To prevent that, check whether
				 * the page has been previously WAL-logged, and if not, do that
				 * now.
				 *
				 * XXX: It would be nice to use a logging method supporting
				 * standard buffers here since log_newpage_buffer() will write
				 * the full block instead of omitting the hole.
				 */
				if (RelationNeedsWAL(onerel) &&
					PageGetLSN(page) == InvalidXLogRecPtr)
					log_newpage_buffer(buf);

				PageSetAllVisible(page);
				MarkBufferDirty(buf);
				visibilitymap_set(onerel, blkno, buf, InvalidXLogRecPtr,
								  vmbuffer, InvalidTransactionId);
			}

			UnlockReleaseBuffer(buf);
			RecordPageWithFreeSpace(onerel, blkno, freespace);
			continue;
		}

		/*
		 * Prune all HOT-update chains in this page.
		 *
		 * We count tuples removed by the pruning step as removed by VACUUM.
		 */
		tups_vacuumed += heap_page_prune(onerel, buf, OldestXmin, false,
										 &vacrelstats->latestRemovedXid);

		/*
		 * Now scan the page to collect vacuumable items and check for tuples
		 * requiring freezing.
		 */
		all_visible = true;
		has_dead_tuples = false;
		nfrozen = 0;
		hastup = false;
		prev_dead_count = vacrelstats->num_dead_tuples;
		maxoff = PageGetMaxOffsetNumber(page);

		/*
		 * Note: If you change anything in the loop below, also look at
		 * heap_page_is_all_visible to see if that needs to be changed.
		 */
		for (offnum = FirstOffsetNumber;
			 offnum <= maxoff;
			 offnum = OffsetNumberNext(offnum))
		{
			ItemId		itemid;

			itemid = PageGetItemId(page, offnum);

			/* Unused items require no processing, but we count 'em */
			if (!ItemIdIsUsed(itemid))
			{
				nunused += 1;
				continue;
			}

			/* Redirect items mustn't be touched */
			if (ItemIdIsRedirected(itemid))
			{
				hastup = true;	/* this page won't be truncatable */
				continue;
			}

			ItemPointerSet(&(tuple.t_self), blkno, offnum);

			/*
			 * DEAD item pointers are to be vacuumed normally; but we don't
			 * count them in tups_vacuumed, else we'd be double-counting (at
			 * least in the common case where heap_page_prune() just freed up
			 * a non-HOT tuple).
			 */
			if (ItemIdIsDead(itemid))
			{
				lazy_record_dead_tuple(vacrelstats, &(tuple.t_self));
				all_visible = false;
				continue;
			}

			Assert(ItemIdIsNormal(itemid));

			tuple.t_data = (HeapTupleHeader) PageGetItem(page, itemid);
			tuple.t_len = ItemIdGetLength(itemid);

			tupgone = false;

			switch (HeapTupleSatisfiesVacuum(onerel, tuple.t_data, OldestXmin, buf))
			{
				case HEAPTUPLE_DEAD:

					/*
					 * Ordinarily, DEAD tuples would have been removed by
					 * heap_page_prune(), but it's possible that the tuple
					 * state changed since heap_page_prune() looked.  In
					 * particular an INSERT_IN_PROGRESS tuple could have
					 * changed to DEAD if the inserter aborted.  So this
					 * cannot be considered an error condition.
					 *
					 * If the tuple is HOT-updated then it must only be
					 * removed by a prune operation; so we keep it just as if
					 * it were RECENTLY_DEAD.  Also, if it's a heap-only
					 * tuple, we choose to keep it, because it'll be a lot
					 * cheaper to get rid of it in the next pruning pass than
					 * to treat it like an indexed tuple.
					 */
					if (HeapTupleIsHotUpdated(&tuple) ||
						HeapTupleIsHeapOnly(&tuple))
						nkeep += 1;
					else
						tupgone = true; /* we can delete the tuple */
					all_visible = false;
					break;
				case HEAPTUPLE_LIVE:
					/* Tuple is good --- but let's do some validity checks */
					if (onerel->rd_rel->relhasoids &&
						!OidIsValid(HeapTupleGetOid(&tuple)))
						elog(WARNING, "relation \"%s\" TID %u/%u: OID is invalid",
							 relname, blkno, offnum);

					/*
					 * Is the tuple definitely visible to all transactions?
					 *
					 * NB: Like with per-tuple hint bits, we can't set the
					 * PD_ALL_VISIBLE flag if the inserter committed
					 * asynchronously. See SetHintBits for more info. Check
					 * that the HEAP_XMIN_COMMITTED hint bit is set because of
					 * that.
					 */
					if (all_visible)
					{
						TransactionId xmin;

						if (!(tuple.t_data->t_infomask & HEAP_XMIN_COMMITTED))
						{
							all_visible = false;
							break;
						}

						/*
						 * The inserter definitely committed. But is it old
						 * enough that everyone sees it as committed?
						 */
						xmin = HeapTupleHeaderGetXmin(tuple.t_data);
						if (!TransactionIdPrecedes(xmin, OldestXmin))
						{
							all_visible = false;
							break;
						}

						/* Track newest xmin on page. */
						if (TransactionIdFollows(xmin, visibility_cutoff_xid))
							visibility_cutoff_xid = xmin;
					}
					break;
				case HEAPTUPLE_RECENTLY_DEAD:

					/*
					 * If tuple is recently deleted then we must not remove it
					 * from relation.
					 */
					nkeep += 1;
					all_visible = false;
					break;
				case HEAPTUPLE_INSERT_IN_PROGRESS:
					/* This is an expected case during concurrent vacuum */
					all_visible = false;
					break;
				case HEAPTUPLE_DELETE_IN_PROGRESS:
					/* This is an expected case during concurrent vacuum */
					all_visible = false;
					break;
				default:
					elog(ERROR, "unexpected HeapTupleSatisfiesVacuum result");
					break;
			}

			if (tupgone)
			{
				lazy_record_dead_tuple(vacrelstats, &(tuple.t_self));
				HeapTupleHeaderAdvanceLatestRemovedXid(tuple.t_data,
											 &vacrelstats->latestRemovedXid);
				tups_vacuumed += 1;
				has_dead_tuples = true;
			}
			else
			{
				num_tuples += 1;
				hastup = true;

				/*
				 * Each non-removable tuple must be checked to see if it needs
				 * freezing.  Note we already have exclusive buffer lock.
				 */
				if (heap_freeze_tuple(tuple.t_data, FreezeLimit,
									  MultiXactFrzLimit))
					frozen[nfrozen++] = offnum;
			}
		}						/* scan along page */

		/*
		 * If we froze any tuples, mark the buffer dirty, and write a WAL
		 * record recording the changes.  We must log the changes to be
		 * crash-safe against future truncation of CLOG.
		 */
		if (nfrozen > 0)
		{
			MarkBufferDirty(buf);
			if (RelationNeedsWAL(onerel))
			{
				XLogRecPtr	recptr;

				recptr = log_heap_freeze(onerel, buf, FreezeLimit,
										 MultiXactFrzLimit, frozen, nfrozen);
				PageSetLSN(page, recptr);
			}
		}

		/*
		 * If there are no indexes then we can vacuum the page right now
		 * instead of doing a second scan.
		 */
		if (nindexes == 0 &&
			vacrelstats->num_dead_tuples > 0)
		{
			/* Remove tuples from heap */
<<<<<<< HEAD
			lazy_vacuum_page(onerel, blkno, buf, 0, vacrelstats);
			has_dead_tuples = false;
=======
			lazy_vacuum_page(onerel, blkno, buf, 0, vacrelstats, &vmbuffer);
>>>>>>> e472b921

			/*
			 * Forget the now-vacuumed tuples, and press on, but be careful
			 * not to reset latestRemovedXid since we want that value to be
			 * valid.
			 */
			vacrelstats->num_dead_tuples = 0;
			vacuumed_pages++;
		}

		freespace = PageGetHeapFreeSpace(page);

		/* mark page all-visible, if appropriate */
		if (all_visible && !all_visible_according_to_vm)
		{
			/*
			 * It should never be the case that the visibility map page is set
			 * while the page-level bit is clear, but the reverse is allowed
			 * (if checksums are not enabled).	Regardless, set the both bits
			 * so that we get back in sync.
			 *
			 * NB: If the heap page is all-visible but the VM bit is not set,
			 * we don't need to dirty the heap page.  However, if checksums
			 * are enabled, we do need to make sure that the heap page is
			 * dirtied before passing it to visibilitymap_set(), because it
			 * may be logged.  Given that this situation should only happen in
			 * rare cases after a crash, it is not worth optimizing.
			 */
			PageSetAllVisible(page);
			MarkBufferDirty(buf);
			visibilitymap_set(onerel, blkno, buf, InvalidXLogRecPtr,
							  vmbuffer, visibility_cutoff_xid);
		}

		/*
		 * As of PostgreSQL 9.2, the visibility map bit should never be set if
		 * the page-level bit is clear.  However, it's possible that the bit
		 * got cleared after we checked it and before we took the buffer
		 * content lock, so we must recheck before jumping to the conclusion
		 * that something bad has happened.
		 */
		else if (all_visible_according_to_vm && !PageIsAllVisible(page)
				 && visibilitymap_test(onerel, blkno, &vmbuffer))
		{
			elog(WARNING, "page is not marked all-visible but visibility map bit is set in relation \"%s\" page %u",
				 relname, blkno);
			visibilitymap_clear(onerel, blkno, vmbuffer);
		}

		/*
		 * It's possible for the value returned by GetOldestXmin() to move
		 * backwards, so it's not wrong for us to see tuples that appear to
		 * not be visible to everyone yet, while PD_ALL_VISIBLE is already
		 * set. The real safe xmin value never moves backwards, but
		 * GetOldestXmin() is conservative and sometimes returns a value
		 * that's unnecessarily small, so if we see that contradiction it just
		 * means that the tuples that we think are not visible to everyone yet
		 * actually are, and the PD_ALL_VISIBLE flag is correct.
		 *
		 * There should never be dead tuples on a page with PD_ALL_VISIBLE
		 * set, however.
		 */
		else if (PageIsAllVisible(page) && has_dead_tuples)
		{
			elog(WARNING, "page containing dead tuples is marked as all-visible in relation \"%s\" page %u",
				 relname, blkno);
			PageClearAllVisible(page);
			MarkBufferDirty(buf);
			visibilitymap_clear(onerel, blkno, vmbuffer);
		}

		UnlockReleaseBuffer(buf);

		/* Remember the location of the last page with nonremovable tuples */
		if (hastup)
			vacrelstats->nonempty_pages = blkno + 1;

		/*
		 * If we remembered any tuples for deletion, then the page will be
		 * visited again by lazy_vacuum_heap, which will compute and record
		 * its post-compaction free space.	If not, then we're done with this
		 * page, so remember its free space as-is.	(This path will always be
		 * taken if there are no indexes.)
		 */
		if (vacrelstats->num_dead_tuples == prev_dead_count)
			RecordPageWithFreeSpace(onerel, blkno, freespace);
	}

	/* save stats for use later */
	vacrelstats->scanned_tuples = num_tuples;
	vacrelstats->tuples_deleted = tups_vacuumed;

	/* now we can compute the new value for pg_class.reltuples */
	vacrelstats->new_rel_tuples = vac_estimate_reltuples(onerel, false,
														 nblocks,
												  vacrelstats->scanned_pages,
														 num_tuples);

	/*
	 * Release any remaining pin on visibility map page.
	 */
	if (BufferIsValid(vmbuffer))
	{
		ReleaseBuffer(vmbuffer);
		vmbuffer = InvalidBuffer;
	}

	/* If any tuples need to be deleted, perform final vacuum cycle */
	/* XXX put a threshold on min number of tuples here? */
	if (vacrelstats->num_dead_tuples > 0)
	{
		/* Log cleanup info before we touch indexes */
		vacuum_log_cleanup_info(onerel, vacrelstats);

		/* Remove index entries */
		for (i = 0; i < nindexes; i++)
			lazy_vacuum_index(Irel[i], &indstats[i], vacrelstats);

		reindex_count++;

		/* Remove tuples from heap */
		lazy_vacuum_heap(onerel, vacrelstats);
		vacrelstats->num_index_scans++;
	}

	/* Do post-vacuum cleanup and statistics update for each index */
	for (i = 0; i < nindexes; i++)
		lazy_cleanup_index(Irel[i], indstats[i], vacrelstats);

	/* If no indexes, make log report that lazy_vacuum_heap would've made */
	if (vacuumed_pages)
		ereport(elevel,
				(errmsg("\"%s\": removed %.0f row versions in %u pages",
						RelationGetRelationName(onerel),
						tups_vacuumed, vacuumed_pages)));

	ereport(elevel,
			(errmsg("\"%s\": found %.0f removable, %.0f nonremovable row versions in %u out of %u pages",
					RelationGetRelationName(onerel),
					tups_vacuumed, num_tuples,
					vacrelstats->scanned_pages, nblocks),
			 errdetail("%.0f dead row versions cannot be removed yet.\n"
					   "There were %.0f unused item pointers.\n"
					   "%u pages are entirely empty.\n"
					   "%s.",
					   nkeep,
					   nunused,
					   empty_pages,
					   pg_rusage_show(&ru0))));
}


/*
 *	lazy_vacuum_heap() -- second pass over the heap
 *
 *		This routine marks dead tuples as unused and compacts out free
 *		space on their pages.  Pages not having dead tuples recorded from
 *		lazy_scan_heap are not visited at all.
 *
 * Note: the reason for doing this as a second pass is we cannot remove
 * the tuples until we've removed their index entries, and we want to
 * process index entry removal in batches as large as possible.
 */
static void
lazy_vacuum_heap(Relation onerel, LVRelStats *vacrelstats)
{
	int			tupindex;
	int			npages;
	PGRUsage	ru0;
	Buffer		vmbuffer = InvalidBuffer;

	pg_rusage_init(&ru0);
	npages = 0;

	tupindex = 0;

	while (tupindex < vacrelstats->num_dead_tuples)
	{
		BlockNumber tblk;
		Buffer		buf;
		Page		page;
		Size		freespace;

		vacuum_delay_point();

		tblk = ItemPointerGetBlockNumber(&vacrelstats->dead_tuples[tupindex]);

		buf = ReadBufferExtended(onerel, MAIN_FORKNUM, tblk, RBM_NORMAL,
								 vac_strategy);
		if (!ConditionalLockBufferForCleanup(buf))
		{
			ReleaseBuffer(buf);
			++tupindex;
			continue;
		}
		tupindex = lazy_vacuum_page(onerel, tblk, buf, tupindex, vacrelstats,
									&vmbuffer);

		/* Now that we've compacted the page, record its available space */
		page = BufferGetPage(buf);
		freespace = PageGetHeapFreeSpace(page);

		UnlockReleaseBuffer(buf);

		RecordPageWithFreeSpace(onerel, tblk, freespace);
		npages++;
	}

	if (BufferIsValid(vmbuffer))
	{
		ReleaseBuffer(vmbuffer);
		vmbuffer = InvalidBuffer;
	}

	ereport(elevel,
			(errmsg("\"%s\": removed %d row versions in %d pages",
					RelationGetRelationName(onerel),
					tupindex, npages),
			 errdetail("%s.",
					   pg_rusage_show(&ru0))));
}

/*
 *	lazy_vacuum_page() -- free dead tuples on a page
 *					 and repair its fragmentation.
 *
 * Caller must hold pin and buffer cleanup lock on the buffer.
 *
 * tupindex is the index in vacrelstats->dead_tuples of the first dead
 * tuple for this page.  We assume the rest follow sequentially.
 * The return value is the first tupindex after the tuples of this page.
 */
static int
lazy_vacuum_page(Relation onerel, BlockNumber blkno, Buffer buffer,
				 int tupindex, LVRelStats *vacrelstats, Buffer *vmbuffer)
{
	Page		page = BufferGetPage(buffer);
	OffsetNumber unused[MaxOffsetNumber];
	int			uncnt = 0;
	TransactionId visibility_cutoff_xid;

	START_CRIT_SECTION();

	for (; tupindex < vacrelstats->num_dead_tuples; tupindex++)
	{
		BlockNumber tblk;
		OffsetNumber toff;
		ItemId		itemid;

		tblk = ItemPointerGetBlockNumber(&vacrelstats->dead_tuples[tupindex]);
		if (tblk != blkno)
			break;				/* past end of tuples for this block */
		toff = ItemPointerGetOffsetNumber(&vacrelstats->dead_tuples[tupindex]);
		itemid = PageGetItemId(page, toff);
		ItemIdSetUnused(itemid);
		unused[uncnt++] = toff;
	}

	PageRepairFragmentation(page);

	/*
	 * Mark buffer dirty before we write WAL.
	 *
	 * If checksums are enabled, visibilitymap_set() may log the heap page, so
	 * we must mark heap buffer dirty before calling visibilitymap_set().
	 */
	MarkBufferDirty(buffer);

	/*
	 * Now that we have removed the dead tuples from the page, once again
	 * check if the page has become all-visible.
	 */
	if (!visibilitymap_test(onerel, blkno, vmbuffer) &&
		heap_page_is_all_visible(buffer, &visibility_cutoff_xid))
	{
		Assert(BufferIsValid(*vmbuffer));
		PageSetAllVisible(page);
		visibilitymap_set(onerel, blkno, buffer, InvalidXLogRecPtr, *vmbuffer,
						  visibility_cutoff_xid);
	}

	/* XLOG stuff */
	if (RelationNeedsWAL(onerel))
	{
		XLogRecPtr	recptr;

		recptr = log_heap_clean(onerel, buffer,
								NULL, 0, NULL, 0,
								unused, uncnt,
								vacrelstats->latestRemovedXid);
		PageSetLSN(page, recptr);
	}

	END_CRIT_SECTION();

	return tupindex;
}

/*
 *	lazy_check_needs_freeze() -- scan page to see if any tuples
 *					 need to be cleaned to avoid wraparound
 *
 * Returns true if the page needs to be vacuumed using cleanup lock.
 */
static bool
lazy_check_needs_freeze(Buffer buf)
{
	Page		page;
	OffsetNumber offnum,
				maxoff;
	HeapTupleHeader tupleheader;

	page = BufferGetPage(buf);

	if (PageIsNew(page) || PageIsEmpty(page))
	{
		/* PageIsNew probably shouldn't happen... */
		return false;
	}

	maxoff = PageGetMaxOffsetNumber(page);
	for (offnum = FirstOffsetNumber;
		 offnum <= maxoff;
		 offnum = OffsetNumberNext(offnum))
	{
		ItemId		itemid;

		itemid = PageGetItemId(page, offnum);

		if (!ItemIdIsNormal(itemid))
			continue;

		tupleheader = (HeapTupleHeader) PageGetItem(page, itemid);

		if (heap_tuple_needs_freeze(tupleheader, FreezeLimit,
									MultiXactFrzLimit, buf))
			return true;
	}							/* scan along page */

	return false;
}


/*
 *	lazy_vacuum_index() -- vacuum one index relation.
 *
 *		Delete all the index entries pointing to tuples listed in
 *		vacrelstats->dead_tuples, and update running statistics.
 */
static void
lazy_vacuum_index(Relation indrel,
				  IndexBulkDeleteResult **stats,
				  LVRelStats *vacrelstats)
{
	IndexVacuumInfo ivinfo;
	PGRUsage	ru0;

	pg_rusage_init(&ru0);

	ivinfo.index = indrel;
	ivinfo.analyze_only = false;
	ivinfo.estimated_count = true;
	ivinfo.message_level = elevel;
	ivinfo.num_heap_tuples = vacrelstats->old_rel_tuples;
	ivinfo.strategy = vac_strategy;

	/* Do bulk deletion */
	*stats = index_bulk_delete(&ivinfo, *stats,
							   lazy_tid_reaped, (void *) vacrelstats);

	ereport(elevel,
			(errmsg("scanned index \"%s\" to remove %d row versions",
					RelationGetRelationName(indrel),
					vacrelstats->num_dead_tuples),
			 errdetail("%s.", pg_rusage_show(&ru0))));
}

/*
 *	lazy_cleanup_index() -- do post-vacuum cleanup for one index relation.
 */
static void
lazy_cleanup_index(Relation indrel,
				   IndexBulkDeleteResult *stats,
				   LVRelStats *vacrelstats)
{
	IndexVacuumInfo ivinfo;
	PGRUsage	ru0;

	pg_rusage_init(&ru0);

	ivinfo.index = indrel;
	ivinfo.analyze_only = false;
	ivinfo.estimated_count = (vacrelstats->scanned_pages < vacrelstats->rel_pages);
	ivinfo.message_level = elevel;
	ivinfo.num_heap_tuples = vacrelstats->new_rel_tuples;
	ivinfo.strategy = vac_strategy;

	stats = index_vacuum_cleanup(&ivinfo, stats);

	if (!stats)
		return;

	/*
	 * Now update statistics in pg_class, but only if the index says the count
	 * is accurate.
	 */
	if (!stats->estimated_count)
		vac_update_relstats(indrel,
							stats->num_pages,
							stats->num_index_tuples,
							0,
							false,
							InvalidTransactionId,
<<<<<<< HEAD
							true /* isvacuum */);
=======
							InvalidMultiXactId);
>>>>>>> e472b921

	ereport(elevel,
			(errmsg("index \"%s\" now contains %.0f row versions in %u pages",
					RelationGetRelationName(indrel),
					stats->num_index_tuples,
					stats->num_pages),
			 errdetail("%.0f index row versions were removed.\n"
			 "%u index pages have been deleted, %u are currently reusable.\n"
					   "%s.",
					   stats->tuples_removed,
					   stats->pages_deleted, stats->pages_free,
					   pg_rusage_show(&ru0))));

	pfree(stats);
}

/*
 * lazy_truncate_heap - try to truncate off any empty pages at the end
 */
static void
lazy_truncate_heap(Relation onerel, LVRelStats *vacrelstats)
{
	BlockNumber old_rel_pages = vacrelstats->rel_pages;
	BlockNumber new_rel_pages;
	PGRUsage	ru0;
	int			lock_retry;

	pg_rusage_init(&ru0);

	/*
	 * Loop until no more truncating can be done.
	 */
	do
	{
		/*
		 * We need full exclusive lock on the relation in order to do
		 * truncation. If we can't get it, give up rather than waiting --- we
		 * don't want to block other backends, and we don't want to deadlock
		 * (which is quite possible considering we already hold a lower-grade
		 * lock).
		 */
		vacrelstats->lock_waiter_detected = false;
		lock_retry = 0;
		while (true)
		{
			if (ConditionalLockRelation(onerel, AccessExclusiveLock))
				break;

			/*
			 * Check for interrupts while trying to (re-)acquire the exclusive
			 * lock.
			 */
			CHECK_FOR_INTERRUPTS();

			if (++lock_retry > (VACUUM_TRUNCATE_LOCK_TIMEOUT /
								VACUUM_TRUNCATE_LOCK_WAIT_INTERVAL))
			{
				/*
				 * We failed to establish the lock in the specified number of
				 * retries. This means we give up truncating.
				 */
				vacrelstats->lock_waiter_detected = true;
				ereport(elevel,
						(errmsg("\"%s\": stopping truncate due to conflicting lock request",
								RelationGetRelationName(onerel))));
				return;
			}

			pg_usleep(VACUUM_TRUNCATE_LOCK_WAIT_INTERVAL);
		}

		/*
		 * Now that we have exclusive lock, look to see if the rel has grown
		 * whilst we were vacuuming with non-exclusive lock.  If so, give up;
		 * the newly added pages presumably contain non-deletable tuples.
		 */
		new_rel_pages = RelationGetNumberOfBlocks(onerel);
		if (new_rel_pages != old_rel_pages)
		{
			/*
			 * Note: we intentionally don't update vacrelstats->rel_pages with
			 * the new rel size here.  If we did, it would amount to assuming
			 * that the new pages are empty, which is unlikely. Leaving the
			 * numbers alone amounts to assuming that the new pages have the
			 * same tuple density as existing ones, which is less unlikely.
			 */
			UnlockRelation(onerel, AccessExclusiveLock);
			return;
		}

		/*
		 * Scan backwards from the end to verify that the end pages actually
		 * contain no tuples.  This is *necessary*, not optional, because
		 * other backends could have added tuples to these pages whilst we
		 * were vacuuming.
		 */
		new_rel_pages = count_nondeletable_pages(onerel, vacrelstats);

		if (new_rel_pages >= old_rel_pages)
		{
			/* can't do anything after all */
			UnlockRelation(onerel, AccessExclusiveLock);
			return;
		}

		/*
		 * Okay to truncate.
		 */
		RelationTruncate(onerel, new_rel_pages);

		/*
		 * We can release the exclusive lock as soon as we have truncated.
		 * Other backends can't safely access the relation until they have
		 * processed the smgr invalidation that smgrtruncate sent out ... but
		 * that should happen as part of standard invalidation processing once
		 * they acquire lock on the relation.
		 */
		UnlockRelation(onerel, AccessExclusiveLock);

		/*
		 * Update statistics.  Here, it *is* correct to adjust rel_pages
		 * without also touching reltuples, since the tuple count wasn't
		 * changed by the truncation.
		 */
		vacrelstats->pages_removed += old_rel_pages - new_rel_pages;
		vacrelstats->rel_pages = new_rel_pages;

		ereport(elevel,
				(errmsg("\"%s\": truncated %u to %u pages",
						RelationGetRelationName(onerel),
						old_rel_pages, new_rel_pages),
				 errdetail("%s.",
						   pg_rusage_show(&ru0))));
		old_rel_pages = new_rel_pages;
	} while (new_rel_pages > vacrelstats->nonempty_pages &&
			 vacrelstats->lock_waiter_detected);
}


/*
 * Fills in the relation statistics for an append-only relation.
 *
 *	This information is used to update the reltuples and relpages information
 *	in pg_class. reltuples is the same as "pg_aoseg_<oid>:tupcount"
 *	column and we simulate relpages by subdividing the eof value
 *	("pg_aoseg_<oid>:eof") over the defined page size.
 */
void
vacuum_appendonly_fill_stats(Relation aorel, Snapshot snapshot,
							 BlockNumber *rel_pages, double *rel_tuples,
							 bool *relhasindex)
{
	FileSegTotals *fstotal;
	BlockNumber nblocks;
	char	   *relname;
	double		num_tuples;
	double		totalbytes;
	double		eof;
	int64       hidden_tupcount;
	AppendOnlyVisimap visimap;

	Assert(RelationIsAppendOptimized(aorel));

	relname = RelationGetRelationName(aorel);

	/* get updated statistics from the pg_aoseg table */
	if (RelationIsAoRows(aorel))
	{
		fstotal = GetSegFilesTotals(aorel, snapshot);
	}
	else
	{
		Assert(RelationIsAoCols(aorel));
		fstotal = GetAOCSSSegFilesTotals(aorel, snapshot);
	}

	/* calculate the values we care about */
	eof = (double)fstotal->totalbytes;
	num_tuples = (double)fstotal->totaltuples;
	totalbytes = eof;
	nblocks = (uint32)RelationGuessNumberOfBlocks(totalbytes);

	AppendOnlyVisimap_Init(&visimap,
						   aorel->rd_appendonly->visimaprelid,
						   aorel->rd_appendonly->visimapidxid,
						   AccessShareLock,
						   snapshot);
	hidden_tupcount = AppendOnlyVisimap_GetRelationHiddenTupleCount(&visimap);
	num_tuples -= hidden_tupcount;
	Assert(num_tuples > -1.0);
	AppendOnlyVisimap_Finish(&visimap, AccessShareLock);

	elogif (Debug_appendonly_print_compaction, LOG,
			"Gather statistics after vacuum for append-only relation %s: "
			"page count %d, tuple count %f",
			relname,
			nblocks, num_tuples);

	*rel_pages = nblocks;
	*rel_tuples = num_tuples;
	*relhasindex = aorel->rd_rel->relhasindex;

	ereport(elevel,
			(errmsg("\"%s\": found %.0f rows in %u pages.",
					relname, num_tuples, nblocks)));
	pfree(fstotal);
}

/*
 *	vacuum_appendonly_rel() -- vaccum an append-only relation
 *
 *		This procedure will be what gets executed both for VACUUM
 *		and VACUUM FULL (and also ANALYZE or any other thing that
 *		needs the pg_class stats updated).
 *
 *		The function can compact append-only segment files or just
 *		truncating the segment file to its existing eof.
 *
 *		Afterwards, the reltuples and relpages information in pg_class
 *		are updated. reltuples is the same as "pg_aoseg_<oid>:tupcount"
 *		column and we simulate relpages by subdividing the eof value
 *		("pg_aoseg_<oid>:eof") over the defined page size.
 *
 *
 *		There are txn ids, hint bits, free space, dead tuples,
 *		etc. these are all irrelevant in the append only relation context.
 *
 */
void
vacuum_appendonly_rel(Relation aorel, VacuumStmt *vacstmt)
{
	char	   *relname;

	Assert(RelationIsAppendOptimized(aorel));

	relname = RelationGetRelationName(aorel);
	ereport(elevel,
			(errmsg("vacuuming \"%s.%s\"",
					get_namespace_name(RelationGetNamespace(aorel)),
					relname)));

	if (Gp_role == GP_ROLE_DISPATCH)
	{
		return;
	}

	if (vacstmt->appendonly_phase == AOVAC_DROP)
	{
		Assert(!vacstmt->appendonly_compaction_insert_segno);

		elogif(Debug_appendonly_print_compaction, LOG,
			"Vacuum drop phase %s", RelationGetRelationName(aorel));

		if (RelationIsAoRows(aorel))
		{
			AppendOnlyDrop(aorel, vacstmt->appendonly_compaction_segno);
		}
		else
		{
			Assert(RelationIsAoCols(aorel));
			AOCSDrop(aorel, vacstmt->appendonly_compaction_segno);
		}
	}
	else
	{
		Assert(vacstmt->appendonly_phase == AOVAC_COMPACT);
		Assert(list_length(vacstmt->appendonly_compaction_insert_segno) == 1);

		int insert_segno = linitial_int(vacstmt->appendonly_compaction_insert_segno);

		if (insert_segno == APPENDONLY_COMPACTION_SEGNO_INVALID)
		{
			elogif(Debug_appendonly_print_compaction, LOG,
			"Vacuum pseudo-compaction phase %s", RelationGetRelationName(aorel));
		}
		else
		{
			elogif(Debug_appendonly_print_compaction, LOG,
				"Vacuum compaction phase %s", RelationGetRelationName(aorel));
			if (RelationIsAoRows(aorel))
			{
				AppendOnlyCompact(aorel,
								  vacstmt->appendonly_compaction_segno,
								  insert_segno, (vacstmt->options & VACOPT_FULL));
			}
			else
			{
				Assert(RelationIsAoCols(aorel));
				AOCSCompact(aorel,
							vacstmt->appendonly_compaction_segno,
							insert_segno, (vacstmt->options & VACOPT_FULL));
			}
		}
	}
}

/*
 * Rescan end pages to verify that they are (still) empty of tuples.
 *
 * Returns number of nondeletable pages (last nonempty page + 1).
 */
static BlockNumber
count_nondeletable_pages(Relation onerel, LVRelStats *vacrelstats)
{
	BlockNumber blkno;
	instr_time	starttime;

	/* Initialize the starttime if we check for conflicting lock requests */
	INSTR_TIME_SET_CURRENT(starttime);

	/* Strange coding of loop control is needed because blkno is unsigned */
	blkno = vacrelstats->rel_pages;
	while (blkno > vacrelstats->nonempty_pages)
	{
		Buffer		buf;
		Page		page;
		OffsetNumber offnum,
					maxoff;
		bool		hastup;

		/*
		 * Check if another process requests a lock on our relation. We are
		 * holding an AccessExclusiveLock here, so they will be waiting. We
		 * only do this once per VACUUM_TRUNCATE_LOCK_CHECK_INTERVAL, and we
		 * only check if that interval has elapsed once every 32 blocks to
		 * keep the number of system calls and actual shared lock table
		 * lookups to a minimum.
		 */
		if ((blkno % 32) == 0)
		{
			instr_time	currenttime;
			instr_time	elapsed;

			INSTR_TIME_SET_CURRENT(currenttime);
			elapsed = currenttime;
			INSTR_TIME_SUBTRACT(elapsed, starttime);
			if ((INSTR_TIME_GET_MICROSEC(elapsed) / 1000)
				>= VACUUM_TRUNCATE_LOCK_CHECK_INTERVAL)
			{
				if (LockHasWaitersRelation(onerel, AccessExclusiveLock))
				{
					ereport(elevel,
							(errmsg("\"%s\": suspending truncate due to conflicting lock request",
									RelationGetRelationName(onerel))));

					vacrelstats->lock_waiter_detected = true;
					return blkno;
				}
				starttime = currenttime;
			}
		}

		/*
		 * We don't insert a vacuum delay point here, because we have an
		 * exclusive lock on the table which we want to hold for as short a
		 * time as possible.  We still need to check for interrupts however.
		 */
		CHECK_FOR_INTERRUPTS();

		blkno--;

		buf = ReadBufferExtended(onerel, MAIN_FORKNUM, blkno,
								 RBM_NORMAL, vac_strategy);

		/* In this phase we only need shared access to the buffer */
		LockBuffer(buf, BUFFER_LOCK_SHARE);

		page = BufferGetPage(buf);

		if (PageIsNew(page) || PageIsEmpty(page))
		{
			/* PageIsNew probably shouldn't happen... */
			UnlockReleaseBuffer(buf);
			continue;
		}

		hastup = false;
		maxoff = PageGetMaxOffsetNumber(page);
		for (offnum = FirstOffsetNumber;
			 offnum <= maxoff;
			 offnum = OffsetNumberNext(offnum))
		{
			ItemId		itemid;

			itemid = PageGetItemId(page, offnum);

			/*
			 * Note: any non-unused item should be taken as a reason to keep
			 * this page.  We formerly thought that DEAD tuples could be
			 * thrown away, but that's not so, because we'd not have cleaned
			 * out their index entries.
			 */
			if (ItemIdIsUsed(itemid))
			{
				hastup = true;
				break;			/* can stop scanning */
			}
		}						/* scan along page */

		UnlockReleaseBuffer(buf);

		/* Done scanning if we found a tuple here */
		if (hastup)
			return blkno + 1;
	}

	/*
	 * If we fall out of the loop, all the previously-thought-to-be-empty
	 * pages still are; we need not bother to look at the last known-nonempty
	 * page.
	 */
	return vacrelstats->nonempty_pages;
}

/*
 * lazy_space_alloc - space allocation decisions for lazy vacuum
 *
 * See the comments at the head of this file for rationale.
 */
static void
lazy_space_alloc(LVRelStats *vacrelstats, BlockNumber relblocks)
{
	long		maxtuples;

	if (vacrelstats->hasindex)
	{
		maxtuples = (maintenance_work_mem * 1024L) / sizeof(ItemPointerData);
		maxtuples = Min(maxtuples, INT_MAX);
		maxtuples = Min(maxtuples, MaxAllocSize / sizeof(ItemPointerData));

		/* curious coding here to ensure the multiplication can't overflow */
		if ((BlockNumber) (maxtuples / LAZY_ALLOC_TUPLES) > relblocks)
			maxtuples = relblocks * LAZY_ALLOC_TUPLES;

		/* stay sane if small maintenance_work_mem */
		maxtuples = Max(maxtuples, MaxHeapTuplesPerPage);
	}
	else
	{
		maxtuples = MaxHeapTuplesPerPage;
	}

	vacrelstats->num_dead_tuples = 0;
	vacrelstats->max_dead_tuples = (int) maxtuples;
	vacrelstats->dead_tuples = (ItemPointer)
		palloc(maxtuples * sizeof(ItemPointerData));
}

/*
 * lazy_record_dead_tuple - remember one deletable tuple
 */
static void
lazy_record_dead_tuple(LVRelStats *vacrelstats,
					   ItemPointer itemptr)
{
	/*
	 * The array shouldn't overflow under normal behavior, but perhaps it
	 * could if we are given a really small maintenance_work_mem. In that
	 * case, just forget the last few tuples (we'll get 'em next time).
	 */
	if (vacrelstats->num_dead_tuples < vacrelstats->max_dead_tuples)
	{
		vacrelstats->dead_tuples[vacrelstats->num_dead_tuples] = *itemptr;
		vacrelstats->num_dead_tuples++;
	}
}

/*
 *	lazy_tid_reaped() -- is a particular tid deletable?
 *
 *		This has the right signature to be an IndexBulkDeleteCallback.
 *
 *		Assumes dead_tuples array is in sorted order.
 */
static bool
lazy_tid_reaped(ItemPointer itemptr, void *state)
{
	LVRelStats *vacrelstats = (LVRelStats *) state;
	ItemPointer res;

	res = (ItemPointer) bsearch((void *) itemptr,
								(void *) vacrelstats->dead_tuples,
								vacrelstats->num_dead_tuples,
								sizeof(ItemPointerData),
								vac_cmp_itemptr);

	return (res != NULL);
}

/*
 * Comparator routines for use with qsort() and bsearch().
 */
static int
vac_cmp_itemptr(const void *left, const void *right)
{
	BlockNumber lblk,
				rblk;
	OffsetNumber loff,
				roff;

	lblk = ItemPointerGetBlockNumber((ItemPointer) left);
	rblk = ItemPointerGetBlockNumber((ItemPointer) right);

	if (lblk < rblk)
		return -1;
	if (lblk > rblk)
		return 1;

	loff = ItemPointerGetOffsetNumber((ItemPointer) left);
	roff = ItemPointerGetOffsetNumber((ItemPointer) right);

	if (loff < roff)
		return -1;
	if (loff > roff)
		return 1;

	return 0;
}

/*
 * Check if every tuple in the given page is visible to all current and future
 * transactions. Also return the visibility_cutoff_xid which is the highest
 * xmin amongst the visible tuples.
 */
static bool
heap_page_is_all_visible(Buffer buf, TransactionId *visibility_cutoff_xid)
{
	Page		page = BufferGetPage(buf);
	OffsetNumber offnum,
				maxoff;
	bool		all_visible = true;

	*visibility_cutoff_xid = InvalidTransactionId;

	/*
	 * This is a stripped down version of the line pointer scan in
	 * lazy_scan_heap(). So if you change anything here, also check that code.
	 */
	maxoff = PageGetMaxOffsetNumber(page);
	for (offnum = FirstOffsetNumber;
		 offnum <= maxoff && all_visible;
		 offnum = OffsetNumberNext(offnum))
	{
		ItemId		itemid;
		HeapTupleData tuple;

		itemid = PageGetItemId(page, offnum);

		/* Unused or redirect line pointers are of no interest */
		if (!ItemIdIsUsed(itemid) || ItemIdIsRedirected(itemid))
			continue;

		ItemPointerSet(&(tuple.t_self), BufferGetBlockNumber(buf), offnum);

		/*
		 * Dead line pointers can have index pointers pointing to them. So
		 * they can't be treated as visible
		 */
		if (ItemIdIsDead(itemid))
		{
			all_visible = false;
			break;
		}

		Assert(ItemIdIsNormal(itemid));

		tuple.t_data = (HeapTupleHeader) PageGetItem(page, itemid);

		switch (HeapTupleSatisfiesVacuum(tuple.t_data, OldestXmin, buf))
		{
			case HEAPTUPLE_LIVE:
				{
					TransactionId xmin;

					/* Check comments in lazy_scan_heap. */
					if (!(tuple.t_data->t_infomask & HEAP_XMIN_COMMITTED))
					{
						all_visible = false;
						break;
					}

					/*
					 * The inserter definitely committed. But is it old enough
					 * that everyone sees it as committed?
					 */
					xmin = HeapTupleHeaderGetXmin(tuple.t_data);
					if (!TransactionIdPrecedes(xmin, OldestXmin))
					{
						all_visible = false;
						break;
					}

					/* Track newest xmin on page. */
					if (TransactionIdFollows(xmin, *visibility_cutoff_xid))
						*visibility_cutoff_xid = xmin;
				}
				break;

			case HEAPTUPLE_DEAD:
			case HEAPTUPLE_RECENTLY_DEAD:
			case HEAPTUPLE_INSERT_IN_PROGRESS:
			case HEAPTUPLE_DELETE_IN_PROGRESS:
				all_visible = false;
				break;

			default:
				elog(ERROR, "unexpected HeapTupleSatisfiesVacuum result");
				break;
		}
	}							/* scan along page */

	return all_visible;
}<|MERGE_RESOLUTION|>--- conflicted
+++ resolved
@@ -39,13 +39,10 @@
 
 #include "access/genam.h"
 #include "access/heapam.h"
-<<<<<<< HEAD
-#include "access/nbtree.h"
-=======
 #include "access/heapam_xlog.h"
 #include "access/htup_details.h"
 #include "access/multixact.h"
->>>>>>> e472b921
+#include "access/nbtree.h"
 #include "access/transam.h"
 #include "access/aosegfiles.h"
 #include "access/aocssegfiles.h"
@@ -172,7 +169,7 @@
 					   ItemPointer itemptr);
 static bool lazy_tid_reaped(ItemPointer itemptr, void *state);
 static int	vac_cmp_itemptr(const void *left, const void *right);
-static bool heap_page_is_all_visible(Buffer buf,
+static bool heap_page_is_all_visible(Relation onerel, Buffer buf,
 						 TransactionId *visibility_cutoff_xid);
 
 
@@ -273,10 +270,7 @@
 	vacrelstats->old_rel_tuples = onerel->rd_rel->reltuples;
 	vacrelstats->num_index_scans = 0;
 	vacrelstats->pages_removed = 0;
-<<<<<<< HEAD
-=======
 	vacrelstats->lock_waiter_detected = false;
->>>>>>> e472b921
 
 	/* Open all indexes of the relation */
 	vac_open_indexes(onerel, RowExclusiveLock, &nindexes, &Irel);
@@ -346,11 +340,8 @@
 						new_rel_allvisible,
 						vacrelstats->hasindex,
 						new_frozen_xid,
-<<<<<<< HEAD
+						new_min_multi,
 						true /* isvacuum */);
-=======
-						new_min_multi);
->>>>>>> e472b921
 
 	/* report results to the stats collector, too */
 	pgstat_report_vacuum(RelationGetRelid(onerel),
@@ -503,6 +494,7 @@
 							visibilitymap_count(onerel),
 							vacrelstats->hasindex,
 							FreezeLimit,
+							MultiXactFrzLimit,
 							true /* isvacuum */);
 
 		/* report results to the stats collector, too */
@@ -1080,12 +1072,8 @@
 			vacrelstats->num_dead_tuples > 0)
 		{
 			/* Remove tuples from heap */
-<<<<<<< HEAD
-			lazy_vacuum_page(onerel, blkno, buf, 0, vacrelstats);
+			lazy_vacuum_page(onerel, blkno, buf, 0, vacrelstats, &vmbuffer);
 			has_dead_tuples = false;
-=======
-			lazy_vacuum_page(onerel, blkno, buf, 0, vacrelstats, &vmbuffer);
->>>>>>> e472b921
 
 			/*
 			 * Forget the now-vacuumed tuples, and press on, but be careful
@@ -1359,7 +1347,7 @@
 	 * check if the page has become all-visible.
 	 */
 	if (!visibilitymap_test(onerel, blkno, vmbuffer) &&
-		heap_page_is_all_visible(buffer, &visibility_cutoff_xid))
+		heap_page_is_all_visible(onerel, buffer, &visibility_cutoff_xid))
 	{
 		Assert(BufferIsValid(*vmbuffer));
 		PageSetAllVisible(page);
@@ -1499,11 +1487,8 @@
 							0,
 							false,
 							InvalidTransactionId,
-<<<<<<< HEAD
+							InvalidMultiXactId,
 							true /* isvacuum */);
-=======
-							InvalidMultiXactId);
->>>>>>> e472b921
 
 	ereport(elevel,
 			(errmsg("index \"%s\" now contains %.0f row versions in %u pages",
@@ -2029,7 +2014,7 @@
  * xmin amongst the visible tuples.
  */
 static bool
-heap_page_is_all_visible(Buffer buf, TransactionId *visibility_cutoff_xid)
+heap_page_is_all_visible(Relation onerel, Buffer buf, TransactionId *visibility_cutoff_xid)
 {
 	Page		page = BufferGetPage(buf);
 	OffsetNumber offnum,
@@ -2072,7 +2057,7 @@
 
 		tuple.t_data = (HeapTupleHeader) PageGetItem(page, itemid);
 
-		switch (HeapTupleSatisfiesVacuum(tuple.t_data, OldestXmin, buf))
+		switch (HeapTupleSatisfiesVacuum(onerel, tuple.t_data, OldestXmin, buf))
 		{
 			case HEAPTUPLE_LIVE:
 				{
