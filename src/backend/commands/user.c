/*-------------------------------------------------------------------------
 *
 * user.c
 *	  Commands for manipulating roles (formerly called users).
 *
<<<<<<< HEAD
 * Portions Copyright (c) 2005-2010, Greenplum inc
 * Portions Copyright (c) 2012-Present Pivotal Software, Inc.
 * Portions Copyright (c) 1996-2016, PostgreSQL Global Development Group
=======
 * Portions Copyright (c) 1996-2019, PostgreSQL Global Development Group
>>>>>>> 9e1c9f95
 * Portions Copyright (c) 1994, Regents of the University of California
 *
 * src/backend/commands/user.c
 *
 *-------------------------------------------------------------------------
 */
#include "postgres.h"

#include "access/genam.h"
#include "access/htup_details.h"
#include "access/table.h"
#include "access/xact.h"
#include "catalog/binary_upgrade.h"
#include "catalog/catalog.h"
#include "catalog/dependency.h"
#include "catalog/heap.h"
#include "catalog/indexing.h"
#include "catalog/objectaccess.h"
#include "catalog/pg_auth_members.h"
#include "catalog/pg_authid.h"
#include "catalog/pg_database.h"
#include "catalog/pg_db_role_setting.h"
#include "commands/comment.h"
#include "commands/dbcommands.h"
#include "commands/seclabel.h"
#include "commands/user.h"
#include "libpq/crypt.h"
#include "miscadmin.h"
#include "storage/lmgr.h"
#include "utils/acl.h"
#include "utils/builtins.h"
#include "utils/date.h"
#include "utils/fmgroids.h"
#include "utils/syscache.h"
#include "utils/timestamp.h"

#include "catalog/oid_dispatch.h"
#include "catalog/pg_auth_time_constraint.h"
#include "catalog/pg_resgroup.h"
#include "catalog/pg_resqueue.h"
#include "commands/resgroupcmds.h"
#include "executor/execdesc.h"
#include "libpq/auth.h"
#include "utils/resource_manager.h"

#include "cdb/cdbdisp_query.h"
#include "cdb/cdbvars.h"


typedef struct extAuthPair
{
	char	   *protocol;
	char	   *type;
} extAuthPair;

/* GUC parameter */
int			Password_encryption = PASSWORD_TYPE_MD5;

/* Hook to check passwords in CreateRole() and AlterRole() */
check_password_hook_type check_password_hook = NULL;

static void AddRoleMems(const char *rolename, Oid roleid,
						List *memberSpecs, List *memberIds,
						Oid grantorId, bool admin_opt);
static void DelRoleMems(const char *rolename, Oid roleid,
<<<<<<< HEAD
			List *memberSpecs, List *memberIds,
			bool admin_opt);
static extAuthPair *TransformExttabAuthClause(DefElem *defel);
static void SetCreateExtTableForRole(List* allow,
			List* disallow, bool* createrextgpfd,
			bool* createrexthttp, bool* createwextgpfd);

static char *daysofweek[] = {"Sunday", "Monday", "Tuesday", "Wednesday",
							 "Thursday", "Friday", "Saturday"};
static int16 ExtractAuthInterpretDay(Value * day);
static void ExtractAuthIntervalClause(DefElem *defel,
			authInterval *authInterval);
static void AddRoleDenials(const char *rolename, Oid roleid,
			List *addintervals);
static void DelRoleDenials(const char *rolename, Oid roleid,
			List *dropintervals);
=======
						List *memberSpecs, List *memberIds,
						bool admin_opt);
>>>>>>> 9e1c9f95


/* Check if current user has createrole privileges */
static bool
have_createrole_privilege(void)
{
	return has_createrole_privilege(GetUserId());
}


/*
 * CREATE ROLE
 */
Oid
CreateRole(ParseState *pstate, CreateRoleStmt *stmt)
{
	Relation	pg_authid_rel;
	TupleDesc	pg_authid_dsc;
	HeapTuple	tuple;
	Datum		new_record[Natts_pg_authid];
	bool		new_record_nulls[Natts_pg_authid];
	Oid			roleid;
	ListCell   *item;
	ListCell   *option;
	char	   *password = NULL;	/* user password */
	bool		issuper = false;	/* Make the user a superuser? */
	bool		inherit = true; /* Auto inherit privileges? */
	bool		createrole = false; /* Can this user create roles? */
	bool		createdb = false;	/* Can the user create databases? */
	bool		canlogin = false;	/* Can this user login? */
	bool		isreplication = false;	/* Is this a replication role? */
<<<<<<< HEAD
	bool		createrextgpfd = false; /* Can create readable gpfdist exttab? */
	bool		createrexthttp = false; /* Can create readable http exttab? */
	bool		createwextgpfd = false; /* Can create writable gpfdist exttab? */
	bool		bypassrls = false;		/* Is this a row security enabled
										 * role? */
	int			connlimit = -1; /* maximum connections allowed */
	List	   *addroleto = NIL;	/* roles to make this a member of */
	List	   *rolemembers = NIL;		/* roles to be members of this role */
	List	   *adminmembers = NIL;		/* roles to be admins of this role */
	List	   *exttabcreate = NIL;		/* external table create privileges being added  */
	List	   *exttabnocreate = NIL;	/* external table create privileges being removed */
	char	   *validUntil = NULL;		/* time the login is valid until */
	Datum		validUntil_datum;		/* same, as timestamptz Datum */
=======
	bool		bypassrls = false;	/* Is this a row security enabled role? */
	int			connlimit = -1; /* maximum connections allowed */
	List	   *addroleto = NIL;	/* roles to make this a member of */
	List	   *rolemembers = NIL;	/* roles to be members of this role */
	List	   *adminmembers = NIL; /* roles to be admins of this role */
	char	   *validUntil = NULL;	/* time the login is valid until */
	Datum		validUntil_datum;	/* same, as timestamptz Datum */
>>>>>>> 9e1c9f95
	bool		validUntil_null;
	char	   *resqueue = NULL;		/* resource queue for this role */
	char	   *resgroup = NULL;		/* resource group for this role */
	List	   *addintervals = NIL;	/* list of time intervals for which login should be denied */
	DefElem    *dpassword = NULL;
	DefElem    *dresqueue = NULL;
	DefElem    *dresgroup = NULL;
	DefElem    *dissuper = NULL;
	DefElem    *dinherit = NULL;
	DefElem    *dcreaterole = NULL;
	DefElem    *dcreatedb = NULL;
	DefElem    *dcanlogin = NULL;
	DefElem    *disreplication = NULL;
	DefElem    *dconnlimit = NULL;
	DefElem    *daddroleto = NULL;
	DefElem    *drolemembers = NULL;
	DefElem    *dadminmembers = NULL;
	DefElem    *dvalidUntil = NULL;
	DefElem    *dbypassRLS = NULL;

	/* The defaults can vary depending on the original statement type */
	switch (stmt->stmt_type)
	{
		case ROLESTMT_ROLE:
			break;
		case ROLESTMT_USER:
			canlogin = true;
			/* may eventually want inherit to default to false here */
			break;
		case ROLESTMT_GROUP:
			break;
	}

	/* Extract options from the statement node tree */
	foreach(option, stmt->options)
	{
		DefElem    *defel = (DefElem *) lfirst(option);

		if (strcmp(defel->defname, "password") == 0)
		{
			if (dpassword)
				ereport(ERROR,
						(errcode(ERRCODE_SYNTAX_ERROR),
						 errmsg("conflicting or redundant options"),
						 parser_errposition(pstate, defel->location)));
			dpassword = defel;
		}
		else if (strcmp(defel->defname, "sysid") == 0)
		{
			if (Gp_role != GP_ROLE_EXECUTE)
			ereport(NOTICE,
					(errmsg("SYSID can no longer be specified")));
		}
		else if (strcmp(defel->defname, "superuser") == 0)
		{
			if (dissuper)
				ereport(ERROR,
						(errcode(ERRCODE_SYNTAX_ERROR),
						 errmsg("conflicting or redundant options"),
						 parser_errposition(pstate, defel->location)));
			dissuper = defel;
		}
		else if (strcmp(defel->defname, "inherit") == 0)
		{
			if (dinherit)
				ereport(ERROR,
						(errcode(ERRCODE_SYNTAX_ERROR),
						 errmsg("conflicting or redundant options"),
						 parser_errposition(pstate, defel->location)));
			dinherit = defel;
		}
		else if (strcmp(defel->defname, "createrole") == 0)
		{
			if (dcreaterole)
				ereport(ERROR,
						(errcode(ERRCODE_SYNTAX_ERROR),
						 errmsg("conflicting or redundant options"),
						 parser_errposition(pstate, defel->location)));
			dcreaterole = defel;
		}
		else if (strcmp(defel->defname, "createdb") == 0)
		{
			if (dcreatedb)
				ereport(ERROR,
						(errcode(ERRCODE_SYNTAX_ERROR),
						 errmsg("conflicting or redundant options"),
						 parser_errposition(pstate, defel->location)));
			dcreatedb = defel;
		}
		else if (strcmp(defel->defname, "canlogin") == 0)
		{
			if (dcanlogin)
				ereport(ERROR,
						(errcode(ERRCODE_SYNTAX_ERROR),
						 errmsg("conflicting or redundant options"),
						 parser_errposition(pstate, defel->location)));
			dcanlogin = defel;
		}
		else if (strcmp(defel->defname, "isreplication") == 0)
		{
			if (disreplication)
				ereport(ERROR,
						(errcode(ERRCODE_SYNTAX_ERROR),
						 errmsg("conflicting or redundant options"),
						 parser_errposition(pstate, defel->location)));
			disreplication = defel;
		}
		else if (strcmp(defel->defname, "connectionlimit") == 0)
		{
			if (dconnlimit)
				ereport(ERROR,
						(errcode(ERRCODE_SYNTAX_ERROR),
						 errmsg("conflicting or redundant options"),
						 parser_errposition(pstate, defel->location)));
			dconnlimit = defel;
		}
		else if (strcmp(defel->defname, "addroleto") == 0)
		{
			if (daddroleto)
				ereport(ERROR,
						(errcode(ERRCODE_SYNTAX_ERROR),
						 errmsg("conflicting or redundant options"),
						 parser_errposition(pstate, defel->location)));
			daddroleto = defel;
		}
		else if (strcmp(defel->defname, "rolemembers") == 0)
		{
			if (drolemembers)
				ereport(ERROR,
						(errcode(ERRCODE_SYNTAX_ERROR),
						 errmsg("conflicting or redundant options"),
						 parser_errposition(pstate, defel->location)));
			drolemembers = defel;
		}
		else if (strcmp(defel->defname, "adminmembers") == 0)
		{
			if (dadminmembers)
				ereport(ERROR,
						(errcode(ERRCODE_SYNTAX_ERROR),
						 errmsg("conflicting or redundant options"),
						 parser_errposition(pstate, defel->location)));
			dadminmembers = defel;
		}
		else if (strcmp(defel->defname, "validUntil") == 0)
		{
			if (dvalidUntil)
				ereport(ERROR,
						(errcode(ERRCODE_SYNTAX_ERROR),
						 errmsg("conflicting or redundant options"),
						 parser_errposition(pstate, defel->location)));
			dvalidUntil = defel;
		}
		else if (strcmp(defel->defname, "resourceQueue") == 0)
		{
			if (dresqueue)
				ereport(ERROR,
						(errcode(ERRCODE_SYNTAX_ERROR),
						 errmsg("conflicting or redundant options")));
			dresqueue = defel;
		}
		else if (strcmp(defel->defname, "resourceGroup") == 0)
		{
			if (dresgroup)
				ereport(ERROR,
						(errcode(ERRCODE_SYNTAX_ERROR),
						 errmsg("conflicting or redundant options")));
			dresgroup = defel;
		}
		else if (strcmp(defel->defname, "exttabauth") == 0)
		{
			extAuthPair *extauth;

			extauth = TransformExttabAuthClause(defel);

			/* now actually append our transformed key value pairs to the list */
			exttabcreate = lappend(exttabcreate, extauth);
		}
		else if (strcmp(defel->defname, "exttabnoauth") == 0)
		{
			extAuthPair *extauth;

			extauth = TransformExttabAuthClause(defel);

			/* now actually append our transformed key value pairs to the list */
			exttabnocreate = lappend(exttabnocreate, extauth);
		}
		else if (strcmp(defel->defname, "deny") == 0)
		{
			authInterval *interval = (authInterval *) palloc0(sizeof(authInterval));

			ExtractAuthIntervalClause(defel, interval);

			addintervals = lappend(addintervals, interval);
		}
		else if (strcmp(defel->defname, "bypassrls") == 0)
		{
			if (dbypassRLS)
				ereport(ERROR,
						(errcode(ERRCODE_SYNTAX_ERROR),
						 errmsg("conflicting or redundant options"),
						 parser_errposition(pstate, defel->location)));
			dbypassRLS = defel;
		}
		else
			elog(ERROR, "option \"%s\" not recognized",
				 defel->defname);
	}

	if (dpassword && dpassword->arg)
		password = strVal(dpassword->arg);
	if (dissuper)
		issuper = intVal(dissuper->arg) != 0;
	if (dinherit)
		inherit = intVal(dinherit->arg) != 0;
	if (dcreaterole)
		createrole = intVal(dcreaterole->arg) != 0;
	if (dcreatedb)
		createdb = intVal(dcreatedb->arg) != 0;
	if (dcanlogin)
		canlogin = intVal(dcanlogin->arg) != 0;
	if (disreplication)
		isreplication = intVal(disreplication->arg) != 0;
	if (dconnlimit)
	{
		connlimit = intVal(dconnlimit->arg);
		if (connlimit < -1)
			ereport(ERROR,
					(errcode(ERRCODE_INVALID_PARAMETER_VALUE),
					 errmsg("invalid connection limit: %d", connlimit)));
	}
	if (daddroleto)
		addroleto = (List *) daddroleto->arg;
	if (drolemembers)
		rolemembers = (List *) drolemembers->arg;
	if (dadminmembers)
		adminmembers = (List *) dadminmembers->arg;
	if (dvalidUntil)
		validUntil = strVal(dvalidUntil->arg);
	if (dresqueue)
		resqueue = strVal(linitial((List *) dresqueue->arg));
	if (dresgroup)
		resgroup = strVal(linitial((List *) dresgroup->arg));
	if (dbypassRLS)
		bypassrls = intVal(dbypassRLS->arg) != 0;

	/* Check some permissions first */
	if (issuper)
	{
		if (!superuser())
			ereport(ERROR,
					(errcode(ERRCODE_INSUFFICIENT_PRIVILEGE),
					 errmsg("must be superuser to create superusers")));
	}
	else if (isreplication)
	{
		if (!superuser())
			ereport(ERROR,
					(errcode(ERRCODE_INSUFFICIENT_PRIVILEGE),
					 errmsg("must be superuser to create replication users")));
	}
	else if (bypassrls)
	{
		if (!superuser())
			ereport(ERROR,
					(errcode(ERRCODE_INSUFFICIENT_PRIVILEGE),
					 errmsg("must be superuser to change bypassrls attribute")));
	}
	else
	{
		if (!have_createrole_privilege())
			ereport(ERROR,
					(errcode(ERRCODE_INSUFFICIENT_PRIVILEGE),
					 errmsg("permission denied to create role")));
	}

	/*
	 * Check that the user is not trying to create a role in the reserved
	 * "pg_" namespace.
	 */
	if (IsReservedName(stmt->role))
		ereport(ERROR,
				(errcode(ERRCODE_RESERVED_NAME),
				 errmsg("role name \"%s\" is reserved",
						stmt->role),
				 errdetail("Role names starting with \"pg_\" are reserved.")));

	/*
	 * If built with appropriate switch, whine when regression-testing
	 * conventions for role names are violated.
	 */
#ifdef ENFORCE_REGRESSION_TEST_NAME_RESTRICTIONS
	if (strncmp(stmt->role, "regress_", 8) != 0)
		elog(WARNING, "roles created by regression test cases should have names starting with \"regress_\"");
#endif

	/*
	 * Check the pg_authid relation to be certain the role doesn't already
	 * exist.
	 */
	pg_authid_rel = table_open(AuthIdRelationId, RowExclusiveLock);
	pg_authid_dsc = RelationGetDescr(pg_authid_rel);

	if (OidIsValid(get_role_oid(stmt->role, true)))
		ereport(ERROR,
				(errcode(ERRCODE_DUPLICATE_OBJECT),
				 errmsg("role \"%s\" already exists",
						stmt->role)));

	/* Convert validuntil to internal form */
	if (validUntil)
	{
		validUntil_datum = DirectFunctionCall3(timestamptz_in,
											   CStringGetDatum(validUntil),
											   ObjectIdGetDatum(InvalidOid),
											   Int32GetDatum(-1));
		validUntil_null = false;
	}
	else
	{
		validUntil_datum = (Datum) 0;
		validUntil_null = true;
	}

	/*
	 * Call the password checking hook if there is one defined
	 */
	if (check_password_hook && password)
		(*check_password_hook) (stmt->role,
								password,
								get_password_type(password),
								validUntil_datum,
								validUntil_null);

	/*
	 * Build a tuple to insert
	 */
	MemSet(new_record, 0, sizeof(new_record));
	MemSet(new_record_nulls, false, sizeof(new_record_nulls));

	new_record[Anum_pg_authid_rolname - 1] =
		DirectFunctionCall1(namein, CStringGetDatum(stmt->role));

	new_record[Anum_pg_authid_rolsuper - 1] = BoolGetDatum(issuper);
	new_record[Anum_pg_authid_rolinherit - 1] = BoolGetDatum(inherit);
	new_record[Anum_pg_authid_rolcreaterole - 1] = BoolGetDatum(createrole);
	new_record[Anum_pg_authid_rolcreatedb - 1] = BoolGetDatum(createdb);
	new_record[Anum_pg_authid_rolcanlogin - 1] = BoolGetDatum(canlogin);
	new_record[Anum_pg_authid_rolreplication - 1] = BoolGetDatum(isreplication);
	new_record[Anum_pg_authid_rolconnlimit - 1] = Int32GetDatum(connlimit);

	/* Set the CREATE EXTERNAL TABLE permissions for this role */
	if (exttabcreate || exttabnocreate)
		SetCreateExtTableForRole(exttabcreate, exttabnocreate, &createrextgpfd,
								 &createrexthttp, &createwextgpfd);

	new_record[Anum_pg_authid_rolcreaterextgpfd - 1] = BoolGetDatum(createrextgpfd);
	new_record[Anum_pg_authid_rolcreaterexthttp - 1] = BoolGetDatum(createrexthttp);
	new_record[Anum_pg_authid_rolcreatewextgpfd - 1] = BoolGetDatum(createwextgpfd);

	if (password)
	{
		char	   *shadow_pass;
		char	   *logdetail;

		/*
		 * Don't allow an empty password. Libpq treats an empty password the
		 * same as no password at all, and won't even try to authenticate. But
		 * other clients might, so allowing it would be confusing. By clearing
		 * the password when an empty string is specified, the account is
		 * consistently locked for all clients.
		 *
		 * Note that this only covers passwords stored in the database itself.
		 * There are also checks in the authentication code, to forbid an
		 * empty password from being used with authentication methods that
		 * fetch the password from an external system, like LDAP or PAM.
		 */
		if (password[0] == '\0' ||
			plain_crypt_verify(stmt->role, password, "", &logdetail) == STATUS_OK)
		{
			ereport(NOTICE,
					(errmsg("empty string is not a valid password, clearing password")));
			new_record_nulls[Anum_pg_authid_rolpassword - 1] = true;
		}
		else
		{
<<<<<<< HEAD
			if (!pg_md5_encrypt(password, stmt->role, strlen(stmt->role),
								encrypted_password))
				elog(ERROR, "password encryption failed");

=======
			/* Encrypt the password to the requested format. */
			shadow_pass = encrypt_password(Password_encryption, stmt->role,
										   password);
>>>>>>> 9e1c9f95
			new_record[Anum_pg_authid_rolpassword - 1] =
				CStringGetTextDatum(shadow_pass);
		}
	}
	else
		new_record_nulls[Anum_pg_authid_rolpassword - 1] = true;

	new_record[Anum_pg_authid_rolvaliduntil - 1] = validUntil_datum;
	new_record_nulls[Anum_pg_authid_rolvaliduntil - 1] = validUntil_null;

	if (resqueue)
	{
		Oid		queueid;

<<<<<<< HEAD
		if (strcmp(resqueue, "none") == 0)
			ereport(ERROR,
					(errcode(ERRCODE_RESERVED_NAME),
					 errmsg("resource queue name \"%s\" is reserved",
							resqueue)));

		queueid = GetResQueueIdForName(resqueue);
		if (queueid == InvalidOid)
			ereport(ERROR,
					(errcode(ERRCODE_UNDEFINED_OBJECT),
					 errmsg("resource queue \"%s\" does not exist",
							resqueue)));

		new_record[Anum_pg_authid_rolresqueue - 1] =
		ObjectIdGetDatum(queueid);

		/*
		 * Don't complain if you CREATE a superuser,
		 * who doesn't use the queue
		 */
		if (!IsResQueueEnabled() && !issuper)
			ereport(WARNING,
					(errmsg("resource queue is disabled"),
					 errhint("To enable set gp_resource_manager=queue")));
	}
	else
	{
		/*
		 * Resource queue required -- use default queue
		 * Don't complain if you CREATE a superuser, who doesn't use the queue
		 */
		new_record[Anum_pg_authid_rolresqueue - 1] = ObjectIdGetDatum(DEFAULTRESQUEUE_OID);

		if (IsResQueueEnabled() && Gp_role == GP_ROLE_DISPATCH && !issuper)
			ereport(NOTICE,
					(errcode(ERRCODE_FEATURE_NOT_SUPPORTED),
					 errmsg("resource queue required -- using default resource queue \"%s\"",
							GP_DEFAULT_RESOURCE_QUEUE_NAME)));
	}

	if (resgroup)
=======
	/*
	 * pg_largeobject_metadata contains pg_authid.oid's, so we use the
	 * binary-upgrade override.
	 */
	if (IsBinaryUpgrade)
>>>>>>> 9e1c9f95
	{
		Oid rsgid;

		rsgid = GetResGroupIdForName(resgroup);
		if (rsgid == InvalidOid)
			ereport(ERROR,
					(errcode(ERRCODE_UNDEFINED_OBJECT),
					 errmsg("resource group \"%s\" does not exist",
						 resgroup)));
		else if (rsgid == ADMINRESGROUP_OID && !issuper)
			ereport(ERROR,
					(errcode(ERRCODE_INSUFFICIENT_PRIVILEGE),
					 errmsg("only superuser can be assigned to admin resgroup")));

		ResGroupCheckForRole(rsgid);

		new_record[Anum_pg_authid_rolresgroup - 1] = ObjectIdGetDatum(rsgid);
		if (!IsResGroupActivated() && Gp_role == GP_ROLE_DISPATCH)
			ereport(WARNING,
					(errmsg("resource group is disabled"),
					 errhint("To enable set gp_resource_manager=group")));
	}
	else if (issuper)
	{
		if (IsResGroupActivated() && Gp_role == GP_ROLE_DISPATCH)
		{
			ereport(NOTICE,
					(errmsg("resource group required -- using admin resource group \"admin_group\"")));
		}

<<<<<<< HEAD
		new_record[Anum_pg_authid_rolresgroup - 1] = ObjectIdGetDatum(ADMINRESGROUP_OID);
	}
	else
	{
		if (IsResGroupActivated() && Gp_role == GP_ROLE_DISPATCH)
		{
			ereport(NOTICE,
					(errmsg("resource group required -- using default resource group \"default_group\"")));
		}

		new_record[Anum_pg_authid_rolresgroup - 1] = ObjectIdGetDatum(DEFAULTRESGROUP_OID);
	}

	new_record_nulls[Anum_pg_authid_rolresgroup - 1] = false;

	new_record[Anum_pg_authid_rolbypassrls - 1] = BoolGetDatum(bypassrls);
=======
		roleid = binary_upgrade_next_pg_authid_oid;
		binary_upgrade_next_pg_authid_oid = InvalidOid;
	}
	else
	{
		roleid = GetNewOidWithIndex(pg_authid_rel, AuthIdOidIndexId,
									Anum_pg_authid_oid);
	}

	new_record[Anum_pg_authid_oid - 1] = ObjectIdGetDatum(roleid);
>>>>>>> 9e1c9f95

	tuple = heap_form_tuple(pg_authid_dsc, new_record, new_record_nulls);

	/*
	 * Insert new record in the pg_authid table
	 */
	CatalogTupleInsert(pg_authid_rel, tuple);

	/*
	 * Advance command counter so we can see new record; else tests in
	 * AddRoleMems may fail.
	 */
	if (addroleto || adminmembers || rolemembers)
		CommandCounterIncrement();

	/*
	 * Add the new role to the specified existing roles.
	 */
	foreach(item, addroleto)
	{
		RoleSpec   *oldrole = lfirst(item);
		HeapTuple	oldroletup = get_rolespec_tuple(oldrole);
		Form_pg_authid oldroleform = (Form_pg_authid) GETSTRUCT(oldroletup);
		Oid			oldroleid = oldroleform->oid;
		char	   *oldrolename = NameStr(oldroleform->rolname);

		AddRoleMems(oldrolename, oldroleid,
					list_make1(makeString(stmt->role)),
					list_make1_oid(roleid),
					GetUserId(), false);

		ReleaseSysCache(oldroletup);
	}

	/*
	 * Add the specified members to this new role. adminmembers get the admin
	 * option, rolemembers don't.
	 */
	AddRoleMems(stmt->role, roleid,
				adminmembers, roleSpecsToIds(adminmembers),
				GetUserId(), true);
	AddRoleMems(stmt->role, roleid,
				rolemembers, roleSpecsToIds(rolemembers),
				GetUserId(), false);

	/* Post creation hook for new role */
	InvokeObjectPostCreateHook(AuthIdRelationId, roleid, 0);

	/*
	 * Populate pg_auth_time_constraint with intervals for which this
	 * particular role should be denied access.
	 */
	if (addintervals)
	{
		if (issuper)
			ereport(ERROR,
					(errcode(ERRCODE_FEATURE_NOT_SUPPORTED),
					 errmsg("cannot create superuser with DENY rules")));
		AddRoleDenials(stmt->role, roleid, addintervals);
	}

	/*
	 * Close pg_authid, but keep lock till commit.
	 */
	table_close(pg_authid_rel, NoLock);

	if (Gp_role == GP_ROLE_DISPATCH)
	{
		Assert(stmt->type == T_CreateRoleStmt);
		Assert(stmt->type < 1000);
		CdbDispatchUtilityStatement((Node *) stmt,
									DF_CANCEL_ON_ERROR|
									DF_WITH_SNAPSHOT|
									DF_NEED_TWO_PHASE,
									GetAssignedOidsForDispatch(),
									NULL);

		/* MPP-6929: metadata tracking */
		MetaTrackAddObject(AuthIdRelationId,
						   roleid,
						   GetUserId(),
						   "CREATE", "ROLE");
	}

	return roleid;
}


/*
 * ALTER ROLE
 *
 * Note: the rolemembers option accepted here is intended to support the
 * backwards-compatible ALTER GROUP syntax.  Although it will work to say
 * "ALTER ROLE role ROLE rolenames", we don't document it.
 */
Oid
AlterRole(AlterRoleStmt *stmt)
{
	Datum		new_record[Natts_pg_authid];
	bool		new_record_nulls[Natts_pg_authid];
	bool		new_record_repl[Natts_pg_authid];
	Relation	pg_authid_rel;
	TupleDesc	pg_authid_dsc;
	HeapTuple	tuple,
				new_tuple;
	Form_pg_authid authform;
	ListCell   *option;
	char	   *rolename = NULL;
	char	   *password = NULL;	/* user password */
	int			issuper = -1;	/* Make the user a superuser? */
	int			inherit = -1;	/* Auto inherit privileges? */
	int			createrole = -1;	/* Can this user create roles? */
	int			createdb = -1;	/* Can the user create databases? */
	int			canlogin = -1;	/* Can this user login? */
	int			isreplication = -1; /* Is this a replication role? */
	int			connlimit = -1; /* maximum connections allowed */
<<<<<<< HEAD
	char	   *resqueue = NULL;	/* resource queue for this role */
	char	   *resgroup = NULL;	/* resource group for this role */
	List	   *rolemembers = NIL;	/* roles to be added/removed */
	List	   *exttabcreate = NIL;	/* external table create privileges being added  */
	List	   *exttabnocreate = NIL;	/* external table create privileges being removed */
	char	   *validUntil = NULL;		/* time the login is valid until */
	Datum		validUntil_datum;		/* same, as timestamptz Datum */
=======
	List	   *rolemembers = NIL;	/* roles to be added/removed */
	char	   *validUntil = NULL;	/* time the login is valid until */
	Datum		validUntil_datum;	/* same, as timestamptz Datum */
>>>>>>> 9e1c9f95
	bool		validUntil_null;
	int			bypassrls = -1;
	DefElem    *dpassword = NULL;
	DefElem    *dresqueue = NULL;
	DefElem    *dresgroup = NULL;
	DefElem    *dissuper = NULL;
	DefElem    *dinherit = NULL;
	DefElem    *dcreaterole = NULL;
	DefElem    *dcreatedb = NULL;
	DefElem    *dcanlogin = NULL;
	DefElem    *disreplication = NULL;
	DefElem    *dconnlimit = NULL;
	DefElem    *drolemembers = NULL;
	DefElem    *dvalidUntil = NULL;
	DefElem    *dbypassRLS = NULL;
	Oid			roleid;
	bool		bWas_super = false;	/* Was the user a superuser? */
	int			numopts = 0;
	char	   *alter_subtype = "";	/* metadata tracking: kind of
										   redundant to say "role" */
	bool		createrextgpfd;
	bool 		createrexthttp;
	bool		createwextgpfd;
	List	   *addintervals = NIL;		/* list of time intervals for which login should be denied */
	List	   *dropintervals = NIL;	/* list of time intervals for which matching rules should be dropped */
	Oid			queueid;

	numopts = list_length(stmt->options);

	if (numopts > 1)
	{
		char allopts[NAMEDATALEN];

		sprintf(allopts, "%d OPTIONS", numopts);

		alter_subtype = pstrdup(allopts);
	}
	else if (0 == numopts)
	{
		alter_subtype = "0 OPTIONS";
	}

	check_rolespec_name(stmt->role,
						"Cannot alter reserved roles.");

	/* Extract options from the statement node tree */
	foreach(option, stmt->options)
	{
		DefElem    *defel = (DefElem *) lfirst(option);

		if (strcmp(defel->defname, "password") == 0)
		{
			if (dpassword)
				ereport(ERROR,
						(errcode(ERRCODE_SYNTAX_ERROR),
						 errmsg("conflicting or redundant options")));
			dpassword = defel;
<<<<<<< HEAD
			if (strcmp(defel->defname, "encryptedPassword") == 0)
				encrypt_password = true;
			else if (strcmp(defel->defname, "unencryptedPassword") == 0)
				encrypt_password = false;

			if (1 == numopts) alter_subtype = "PASSWORD";
=======
>>>>>>> 9e1c9f95
		}
		else if (strcmp(defel->defname, "superuser") == 0)
		{
			if (dissuper)
				ereport(ERROR,
						(errcode(ERRCODE_SYNTAX_ERROR),
						 errmsg("conflicting or redundant options")));
			dissuper = defel;
			if (1 == numopts) alter_subtype = "SUPERUSER";
		}
		else if (strcmp(defel->defname, "inherit") == 0)
		{
			if (dinherit)
				ereport(ERROR,
						(errcode(ERRCODE_SYNTAX_ERROR),
						 errmsg("conflicting or redundant options")));
			dinherit = defel;
			if (1 == numopts) alter_subtype = "INHERIT";
		}
		else if (strcmp(defel->defname, "createrole") == 0)
		{
			if (dcreaterole)
				ereport(ERROR,
						(errcode(ERRCODE_SYNTAX_ERROR),
						 errmsg("conflicting or redundant options")));
			dcreaterole = defel;
			if (1 == numopts) alter_subtype = "CREATEROLE";
		}
		else if (strcmp(defel->defname, "createdb") == 0)
		{
			if (dcreatedb)
				ereport(ERROR,
						(errcode(ERRCODE_SYNTAX_ERROR),
						 errmsg("conflicting or redundant options")));
			dcreatedb = defel;
			if (1 == numopts) alter_subtype = "CREATEDB";
		}
		else if (strcmp(defel->defname, "canlogin") == 0)
		{
			if (dcanlogin)
				ereport(ERROR,
						(errcode(ERRCODE_SYNTAX_ERROR),
						 errmsg("conflicting or redundant options")));
			dcanlogin = defel;
			if (1 == numopts) alter_subtype = "LOGIN";
		}
		else if (strcmp(defel->defname, "isreplication") == 0)
		{
			if (disreplication)
				ereport(ERROR,
						(errcode(ERRCODE_SYNTAX_ERROR),
						 errmsg("conflicting or redundant options")));
			disreplication = defel;
		}
		else if (strcmp(defel->defname, "connectionlimit") == 0)
		{
			if (dconnlimit)
				ereport(ERROR,
						(errcode(ERRCODE_SYNTAX_ERROR),
						 errmsg("conflicting or redundant options")));
			dconnlimit = defel;
			if (1 == numopts) alter_subtype = "CONNECTION LIMIT";
		}
		else if (strcmp(defel->defname, "rolemembers") == 0 &&
				 stmt->action != 0)
		{
			if (drolemembers)
				ereport(ERROR,
						(errcode(ERRCODE_SYNTAX_ERROR),
						 errmsg("conflicting or redundant options")));
			drolemembers = defel;
			if (1 == numopts) alter_subtype = "ROLE";
		}
		else if (strcmp(defel->defname, "validUntil") == 0)
		{
			if (dvalidUntil)
				ereport(ERROR,
						(errcode(ERRCODE_SYNTAX_ERROR),
						 errmsg("conflicting or redundant options")));
			dvalidUntil = defel;
			if (1 == numopts) alter_subtype = "VALID UNTIL";
		}
		else if (strcmp(defel->defname, "resourceQueue") == 0)
		{
			if (dresqueue)
				ereport(ERROR,
						(errcode(ERRCODE_SYNTAX_ERROR),
						 errmsg("conflicting or redundant options")));
			dresqueue = defel;
			if (1 == numopts) alter_subtype = "RESOURCE QUEUE";
		}
		else if (strcmp(defel->defname, "resourceGroup") == 0)
		{
			if (dresgroup)
				ereport(ERROR,
						(errcode(ERRCODE_SYNTAX_ERROR),
						 errmsg("conflicting or redundant options")));
			dresgroup = defel;
			if (1 == numopts)
				alter_subtype = "RESOURCE GROUP";
		}
		else if (strcmp(defel->defname, "exttabauth") == 0)
		{
			extAuthPair *extauth;

			extauth = TransformExttabAuthClause(defel);

			/* now actually append our transformed key value pairs to the list */
			exttabcreate = lappend(exttabcreate, extauth);

			if (1 == numopts) alter_subtype = "CREATEEXTTABLE";
		}
		else if (strcmp(defel->defname, "exttabnoauth") == 0)
		{
			extAuthPair *extauth;

			extauth = TransformExttabAuthClause(defel);

			/* now actually append our transformed key value pairs to the list */
			exttabnocreate = lappend(exttabnocreate, extauth);

			if (1 == numopts) alter_subtype = "NO CREATEEXTTABLE";
		}
		else if (strcmp(defel->defname, "deny") == 0)
		{
			authInterval *interval = (authInterval *) palloc0(sizeof(authInterval));

			ExtractAuthIntervalClause(defel, interval);

			addintervals = lappend(addintervals, interval);
		}
		else if (strcmp(defel->defname, "drop_deny") == 0)
		{
			authInterval *interval = (authInterval *) palloc0(sizeof(authInterval));

			ExtractAuthIntervalClause(defel, interval);

			dropintervals = lappend(dropintervals, interval);
		}
		else if (strcmp(defel->defname, "bypassrls") == 0)
		{
			if (dbypassRLS)
				ereport(ERROR,
						(errcode(ERRCODE_SYNTAX_ERROR),
						 errmsg("conflicting or redundant options")));
			dbypassRLS = defel;
		}
		else
			elog(ERROR, "option \"%s\" not recognized",
				 defel->defname);
	}

	if (dpassword && dpassword->arg)
		password = strVal(dpassword->arg);
	if (dissuper)
		issuper = intVal(dissuper->arg);
	if (dinherit)
		inherit = intVal(dinherit->arg);
	if (dcreaterole)
		createrole = intVal(dcreaterole->arg);
	if (dcreatedb)
		createdb = intVal(dcreatedb->arg);
	if (dcanlogin)
		canlogin = intVal(dcanlogin->arg);
	if (disreplication)
		isreplication = intVal(disreplication->arg);
	if (dconnlimit)
	{
		connlimit = intVal(dconnlimit->arg);
		if (connlimit < -1)
			ereport(ERROR,
					(errcode(ERRCODE_INVALID_PARAMETER_VALUE),
					 errmsg("invalid connection limit: %d", connlimit)));
	}
	if (drolemembers)
		rolemembers = (List *) drolemembers->arg;
	if (dvalidUntil)
		validUntil = strVal(dvalidUntil->arg);
	if (dresqueue)
		resqueue = strVal(linitial((List *) dresqueue->arg));
	if (dresgroup)
		resgroup = strVal(linitial((List *) dresgroup->arg));
	if (dbypassRLS)
		bypassrls = intVal(dbypassRLS->arg);

	/*
	 * Scan the pg_authid relation to be certain the user exists.
	 */
	pg_authid_rel = table_open(AuthIdRelationId, RowExclusiveLock);
	pg_authid_dsc = RelationGetDescr(pg_authid_rel);

	tuple = get_rolespec_tuple(stmt->role);
	authform = (Form_pg_authid) GETSTRUCT(tuple);
	rolename = pstrdup(NameStr(authform->rolname));
	roleid = authform->oid;

	/*
	 * To mess with a superuser you gotta be superuser; else you need
	 * createrole, or just want to change your own password
	 */

	bWas_super = ((Form_pg_authid) GETSTRUCT(tuple))->rolsuper;

	if (authform->rolsuper || issuper >= 0)
	{
		if (!superuser())
			ereport(ERROR,
					(errcode(ERRCODE_INSUFFICIENT_PRIVILEGE),
					 errmsg("must be superuser to alter superusers")));
	}
	else if (authform->rolreplication || isreplication >= 0)
	{
		if (!superuser())
			ereport(ERROR,
					(errcode(ERRCODE_INSUFFICIENT_PRIVILEGE),
					 errmsg("must be superuser to alter replication users")));
	}
	else if (authform->rolbypassrls || bypassrls >= 0)
	{
		if (!superuser())
			ereport(ERROR,
					(errcode(ERRCODE_INSUFFICIENT_PRIVILEGE),
					 errmsg("must be superuser to change bypassrls attribute")));
	}
	else if (!have_createrole_privilege())
	{
		if (!(inherit < 0 &&
			  createrole < 0 &&
			  createdb < 0 &&
			  canlogin < 0 &&
			  isreplication < 0 &&
			  !dconnlimit &&
			  !rolemembers &&
			  !validUntil &&
			  dpassword &&
			  !exttabcreate &&
			  !exttabnocreate &&
			  roleid == GetUserId()))
			ereport(ERROR,
					(errcode(ERRCODE_INSUFFICIENT_PRIVILEGE),
					 errmsg("permission denied")));
	}

	/* Convert validuntil to internal form */
	if (validUntil)
	{
		validUntil_datum = DirectFunctionCall3(timestamptz_in,
											   CStringGetDatum(validUntil),
											   ObjectIdGetDatum(InvalidOid),
											   Int32GetDatum(-1));
		validUntil_null = false;
	}
	else
	{
		/* fetch existing setting in case hook needs it */
		validUntil_datum = SysCacheGetAttr(AUTHNAME, tuple,
										   Anum_pg_authid_rolvaliduntil,
										   &validUntil_null);
	}

	/*
	 * Call the password checking hook if there is one defined
	 */
	if (check_password_hook && password)
		(*check_password_hook) (rolename,
								password,
								get_password_type(password),
								validUntil_datum,
								validUntil_null);

	/*
	 * Build an updated tuple, perusing the information just obtained
	 */
	MemSet(new_record, 0, sizeof(new_record));
	MemSet(new_record_nulls, false, sizeof(new_record_nulls));
	MemSet(new_record_repl, false, sizeof(new_record_repl));

	/*
	 * issuper/createrole/etc
	 */
	if (issuper >= 0)
	{
		new_record[Anum_pg_authid_rolsuper - 1] = BoolGetDatum(issuper > 0);
		new_record_repl[Anum_pg_authid_rolsuper - 1] = true;

		/* get current superuser status */
		bWas_super = (issuper > 0);
	}

	if (inherit >= 0)
	{
		new_record[Anum_pg_authid_rolinherit - 1] = BoolGetDatum(inherit > 0);
		new_record_repl[Anum_pg_authid_rolinherit - 1] = true;
	}

	if (createrole >= 0)
	{
		new_record[Anum_pg_authid_rolcreaterole - 1] = BoolGetDatum(createrole > 0);
		new_record_repl[Anum_pg_authid_rolcreaterole - 1] = true;
	}

	if (createdb >= 0)
	{
		new_record[Anum_pg_authid_rolcreatedb - 1] = BoolGetDatum(createdb > 0);
		new_record_repl[Anum_pg_authid_rolcreatedb - 1] = true;
	}

	if (canlogin >= 0)
	{
		new_record[Anum_pg_authid_rolcanlogin - 1] = BoolGetDatum(canlogin > 0);
		new_record_repl[Anum_pg_authid_rolcanlogin - 1] = true;
	}

	if (isreplication >= 0)
	{
		new_record[Anum_pg_authid_rolreplication - 1] = BoolGetDatum(isreplication > 0);
		new_record_repl[Anum_pg_authid_rolreplication - 1] = true;
	}

	if (dconnlimit)
	{
		new_record[Anum_pg_authid_rolconnlimit - 1] = Int32GetDatum(connlimit);
		new_record_repl[Anum_pg_authid_rolconnlimit - 1] = true;
	}

	/* password */
	if (password)
	{
		char	   *shadow_pass;
		char	   *logdetail;

		/* Like in CREATE USER, don't allow an empty password. */
		if (password[0] == '\0' ||
			plain_crypt_verify(rolename, password, "", &logdetail) == STATUS_OK)
		{
			ereport(NOTICE,
					(errmsg("empty string is not a valid password, clearing password")));
			new_record_nulls[Anum_pg_authid_rolpassword - 1] = true;
		}
		else
		{
			/* Encrypt the password to the requested format. */
			shadow_pass = encrypt_password(Password_encryption, rolename,
										   password);
			new_record[Anum_pg_authid_rolpassword - 1] =
				CStringGetTextDatum(shadow_pass);
		}
		new_record_repl[Anum_pg_authid_rolpassword - 1] = true;
	}

	/* unset password */
	if (dpassword && dpassword->arg == NULL)
	{
		new_record_repl[Anum_pg_authid_rolpassword - 1] = true;
		new_record_nulls[Anum_pg_authid_rolpassword - 1] = true;
	}

	/* valid until */
	new_record[Anum_pg_authid_rolvaliduntil - 1] = validUntil_datum;
	new_record_nulls[Anum_pg_authid_rolvaliduntil - 1] = validUntil_null;
	new_record_repl[Anum_pg_authid_rolvaliduntil - 1] = true;

	/* Set the CREATE EXTERNAL TABLE permissions for this role, if specified in ALTER */
	if (exttabcreate || exttabnocreate)
	{
		bool	isnull;
		Datum 	dcreaterextgpfd;
		Datum 	dcreaterexthttp;
		Datum 	dcreatewextgpfd;

		/*
		 * get bool values from catalog. we don't ever expect a NULL value, but just
		 * in case it is there (perhaps after an upgrade) we treat it as 'false'.
		 */
		dcreaterextgpfd = heap_getattr(tuple, Anum_pg_authid_rolcreaterextgpfd, pg_authid_dsc, &isnull);
		createrextgpfd = (isnull ? false : DatumGetBool(dcreaterextgpfd));
		dcreaterexthttp = heap_getattr(tuple, Anum_pg_authid_rolcreaterexthttp, pg_authid_dsc, &isnull);
		createrexthttp = (isnull ? false : DatumGetBool(dcreaterexthttp));
		dcreatewextgpfd = heap_getattr(tuple, Anum_pg_authid_rolcreatewextgpfd, pg_authid_dsc, &isnull);
		createwextgpfd = (isnull ? false : DatumGetBool(dcreatewextgpfd));

		SetCreateExtTableForRole(exttabcreate, exttabnocreate, &createrextgpfd,
								 &createrexthttp, &createwextgpfd);

		new_record[Anum_pg_authid_rolcreaterextgpfd - 1] = BoolGetDatum(createrextgpfd);
		new_record_repl[Anum_pg_authid_rolcreaterextgpfd - 1] = true;
		new_record[Anum_pg_authid_rolcreaterexthttp - 1] = BoolGetDatum(createrexthttp);
		new_record_repl[Anum_pg_authid_rolcreaterexthttp - 1] = true;
		new_record[Anum_pg_authid_rolcreatewextgpfd - 1] = BoolGetDatum(createwextgpfd);
		new_record_repl[Anum_pg_authid_rolcreatewextgpfd - 1] = true;
	}

	/* resource queue */
	if (resqueue)
	{
		/* NONE not supported -- use default queue  */
		if (strcmp(resqueue, "none") == 0)
		{
			/*
			 * Don't complain if you ALTER a superuser, who doesn't use the
			 * queue
			 */
			if (!bWas_super && IsResQueueEnabled() && Gp_role == GP_ROLE_DISPATCH)
			{
				ereport(NOTICE,
						(errcode(ERRCODE_FEATURE_NOT_SUPPORTED),
						 errmsg("resource queue required -- using default resource queue \"%s\"",
								GP_DEFAULT_RESOURCE_QUEUE_NAME)));
			}

			resqueue = pstrdup(GP_DEFAULT_RESOURCE_QUEUE_NAME);
		}

		queueid = GetResQueueIdForName(resqueue);
		if (queueid == InvalidOid)
			ereport(ERROR,
				(errcode(ERRCODE_UNDEFINED_OBJECT),
				 errmsg("resource queue \"%s\" does not exist", resqueue)));

		new_record[Anum_pg_authid_rolresqueue - 1] = ObjectIdGetDatum(queueid);
		new_record_repl[Anum_pg_authid_rolresqueue - 1] = true;

		if (!IsResQueueEnabled() && !bWas_super)
		{
			/*
			 * Don't complain if you ALTER a superuser, who doesn't use the
			 * queue
			 */
			ereport(WARNING,
					(errmsg("resource queue is disabled"),
					 errhint("To enable set gp_resource_manager=queue.")));
		}
	}

	/* resource group */
	if (resgroup)
	{
		Oid			rsgid;

		if (strcmp(resgroup, "none") == 0)
		{
			if (bWas_super)
				resgroup = pstrdup("admin_group");
			else
				resgroup = pstrdup("default_group");

			if (IsResGroupActivated() && Gp_role == GP_ROLE_DISPATCH)
				ereport(NOTICE,
						(errcode(ERRCODE_FEATURE_NOT_SUPPORTED),
						 errmsg("resource group required -- "
								"using default resource group \"%s\"",
								resgroup)));
		}

		rsgid = GetResGroupIdForName(resgroup);
		if (rsgid == InvalidOid)
			ereport(ERROR,
				(errcode(ERRCODE_UNDEFINED_OBJECT),
				 errmsg("resource group \"%s\" does not exist",
						resgroup)));
		else if (rsgid == ADMINRESGROUP_OID && !bWas_super)
			ereport(ERROR,
					(errcode(ERRCODE_INSUFFICIENT_PRIVILEGE),
					 errmsg("only superuser can be assigned to admin resgroup")));
		ResGroupCheckForRole(rsgid);
		new_record[Anum_pg_authid_rolresgroup - 1] =
			ObjectIdGetDatum(rsgid);
		new_record_repl[Anum_pg_authid_rolresgroup - 1] = true;

		if (!IsResGroupActivated() && Gp_role == GP_ROLE_DISPATCH)
		{
			ereport(WARNING,
					(errmsg("resource group is disabled"),
					 errhint("To enable set gp_resource_manager=group")));
		}
	}

	if (bypassrls >= 0)
	{
		new_record[Anum_pg_authid_rolbypassrls - 1] = BoolGetDatum(bypassrls > 0);
		new_record_repl[Anum_pg_authid_rolbypassrls - 1] = true;
	}

	new_tuple = heap_modify_tuple(tuple, pg_authid_dsc, new_record,
								  new_record_nulls, new_record_repl);
	CatalogTupleUpdate(pg_authid_rel, &tuple->t_self, new_tuple);

	InvokeObjectPostAlterHook(AuthIdRelationId, roleid, 0);

	ReleaseSysCache(tuple);
	heap_freetuple(new_tuple);

	/*
	 * Advance command counter so we can see new record; else tests in
	 * AddRoleMems may fail.
	 */
	if (rolemembers)
		CommandCounterIncrement();

	if (stmt->action == +1)		/* add members to role */
	{
		if (rolemembers)
			alter_subtype = "ADD USER";

		AddRoleMems(rolename, roleid,
					rolemembers, roleSpecsToIds(rolemembers),
					GetUserId(), false);
	}
	else if (stmt->action == -1)	/* drop members from role */
	{
		if (rolemembers)
			alter_subtype = "DROP USER";

		DelRoleMems(rolename, roleid,
					rolemembers, roleSpecsToIds(rolemembers),
					false);
	}

	if (bWas_super)
	{
		if (addintervals)
			ereport(ERROR,
					(errcode(ERRCODE_FEATURE_NOT_SUPPORTED),
					 errmsg("cannot alter superuser with DENY rules")));
		else
			DelRoleDenials(rolename, roleid, NIL);	/* drop all preexisting constraints, if any. */
	}

	/*
	 * Disallow the use of DENY and DROP DENY fragments in the same query.
	 *
	 * We do this to prevent commands with unusual behavior.
	 * e.g. consider "ALTER ROLE foo DENY DAY 0 DROP DENY FOR DAY 1 DENY DAY 1 DENY DAY 2"
	 * In the manner that this is currently coded, because all DENY fragments are interpreted
	 * first, this actually becomes equivalent to you "ALTER ROLE foo DENY DAY 0 DENY DAY 2".
	 *
	 * Instead, we could honor the order in which the fragments are presented, but still that
	 * allows users to contradict themselves, as in the example given.
	 */
	if (addintervals && dropintervals)
		ereport(ERROR,
				(errcode(ERRCODE_SYNTAX_ERROR),
				 errmsg("conflicting or redundant options"),
				 errhint("DENY and DROP DENY cannot be used in the same ALTER ROLE statement.")));

	/*
	 * Populate pg_auth_time_constraint with the new intervals for which this
	 * particular role should be denied access.
	 */
	if (addintervals)
		AddRoleDenials(rolename, roleid, addintervals);

	/*
	 * Remove pg_auth_time_constraint entries that overlap with the
	 * intervals given by the user.
	 */
	if (dropintervals)
		DelRoleDenials(rolename, roleid, dropintervals);

	/* MPP-6929: metadata tracking */
	if (Gp_role == GP_ROLE_DISPATCH)
		MetaTrackUpdObject(AuthIdRelationId,
						   roleid,
						   GetUserId(),
						   "ALTER", alter_subtype);

	/*
	 * Close pg_authid, but keep lock till commit.
	 */
	table_close(pg_authid_rel, NoLock);

	if (Gp_role == GP_ROLE_DISPATCH)
	{
		CdbDispatchUtilityStatement((Node *) stmt,
									DF_CANCEL_ON_ERROR|
									DF_WITH_SNAPSHOT|
									DF_NEED_TWO_PHASE,
									NIL,
									NULL);
	}

	return roleid;
}


/*
 * ALTER ROLE ... SET
 */
Oid
AlterRoleSet(AlterRoleSetStmt *stmt)
{
	HeapTuple	roletuple;
	Form_pg_authid roleform;
	Oid			databaseid = InvalidOid;
	Oid			roleid = InvalidOid;

	if (stmt->role)
	{
		check_rolespec_name(stmt->role,
							"Cannot alter reserved roles.");

		roletuple = get_rolespec_tuple(stmt->role);
		roleform = (Form_pg_authid) GETSTRUCT(roletuple);
		roleid = roleform->oid;

		/*
		 * Obtain a lock on the role and make sure it didn't go away in the
		 * meantime.
		 */
		shdepLockAndCheckObject(AuthIdRelationId, roleid);

		/*
		 * To mess with a superuser you gotta be superuser; else you need
		 * createrole, or just want to change your own settings
		 */
		if (roleform->rolsuper)
		{
			if (!superuser())
				ereport(ERROR,
						(errcode(ERRCODE_INSUFFICIENT_PRIVILEGE),
						 errmsg("must be superuser to alter superusers")));
		}
		else
		{
			if (!have_createrole_privilege() && roleid != GetUserId())
				ereport(ERROR,
						(errcode(ERRCODE_INSUFFICIENT_PRIVILEGE),
						 errmsg("permission denied")));
		}

		ReleaseSysCache(roletuple);
	}

	/* look up and lock the database, if specified */
	if (stmt->database != NULL)
	{
		databaseid = get_database_oid(stmt->database, false);
		shdepLockAndCheckObject(DatabaseRelationId, databaseid);

		if (!stmt->role)
		{
			/*
			 * If no role is specified, then this is effectively the same as
			 * ALTER DATABASE ... SET, so use the same permission check.
			 */
			if (!pg_database_ownercheck(databaseid, GetUserId()))
				aclcheck_error(ACLCHECK_NOT_OWNER, OBJECT_DATABASE,
							   stmt->database);
		}
	}

	if (!stmt->role && !stmt->database)
	{
		/* Must be superuser to alter settings globally. */
		if (!superuser())
			ereport(ERROR,
					(errcode(ERRCODE_INSUFFICIENT_PRIVILEGE),
					 errmsg("must be superuser to alter settings globally")));
	}

	AlterSetting(databaseid, roleid, stmt->setstmt);

	return roleid;
}


/*
 * DROP ROLE
 */
void
DropRole(DropRoleStmt *stmt)
{
	Relation	pg_authid_rel,
				pg_auth_members_rel;
	ListCell   *item;

	if (!have_createrole_privilege())
		ereport(ERROR,
				(errcode(ERRCODE_INSUFFICIENT_PRIVILEGE),
				 errmsg("permission denied to drop role")));

	/*
	 * Scan the pg_authid relation to find the Oid of the role(s) to be
	 * deleted.
	 */
	pg_authid_rel = table_open(AuthIdRelationId, RowExclusiveLock);
	pg_auth_members_rel = table_open(AuthMemRelationId, RowExclusiveLock);

	foreach(item, stmt->roles)
	{
		RoleSpec   *rolspec = lfirst(item);
		char	   *role;
		HeapTuple	tuple,
					tmp_tuple;
		Form_pg_authid roleform;
		ScanKeyData scankey;
		char	   *detail;
		char	   *detail_log;
		SysScanDesc sscan;
		Oid			roleid;

		if (rolspec->roletype != ROLESPEC_CSTRING)
			ereport(ERROR,
					(errcode(ERRCODE_INVALID_PARAMETER_VALUE),
					 errmsg("cannot use special role specifier in DROP ROLE")));
		role = rolspec->rolename;

		tuple = SearchSysCache1(AUTHNAME, PointerGetDatum(role));
		if (!HeapTupleIsValid(tuple))
		{
			if (!stmt->missing_ok)
			{
				ereport(ERROR,
						(errcode(ERRCODE_UNDEFINED_OBJECT),
						 errmsg("role \"%s\" does not exist", role)));
			}
			if (Gp_role != GP_ROLE_EXECUTE)
			{
				ereport(NOTICE,
						(errmsg("role \"%s\" does not exist, skipping",
								role)));
			}

			continue;
		}

		roleform = (Form_pg_authid) GETSTRUCT(tuple);
		roleid = roleform->oid;

		if (roleid == GetUserId())
			ereport(ERROR,
					(errcode(ERRCODE_OBJECT_IN_USE),
					 errmsg("current user cannot be dropped")));
		if (roleid == GetOuterUserId())
			ereport(ERROR,
					(errcode(ERRCODE_OBJECT_IN_USE),
					 errmsg("current user cannot be dropped")));
		if (roleid == GetSessionUserId())
			ereport(ERROR,
					(errcode(ERRCODE_OBJECT_IN_USE),
					 errmsg("session user cannot be dropped")));

		/*
		 * For safety's sake, we allow createrole holders to drop ordinary
		 * roles but not superuser roles.  This is mainly to avoid the
		 * scenario where you accidentally drop the last superuser.
		 */
		if (roleform->rolsuper && !superuser())
			ereport(ERROR,
					(errcode(ERRCODE_INSUFFICIENT_PRIVILEGE),
					 errmsg("must be superuser to drop superusers")));

		/* DROP hook for the role being removed */
		InvokeObjectDropHook(AuthIdRelationId, roleid, 0);

		/*
		 * Lock the role, so nobody can add dependencies to her while we drop
		 * her.  We keep the lock until the end of transaction.
		 */
		LockSharedObject(AuthIdRelationId, roleid, 0, AccessExclusiveLock);

		/* Check for pg_shdepend entries depending on this role */
		if (checkSharedDependencies(AuthIdRelationId, roleid,
									&detail, &detail_log))
			ereport(ERROR,
					(errcode(ERRCODE_DEPENDENT_OBJECTS_STILL_EXIST),
					 errmsg("role \"%s\" cannot be dropped because some objects depend on it",
							role),
					 errdetail_internal("%s", detail),
					 errdetail_log("%s", detail_log)));

		/*
		 * Remove the role from the pg_authid table
		 */
		CatalogTupleDelete(pg_authid_rel, &tuple->t_self);

		ReleaseSysCache(tuple);

		/*
		 * Remove role from the pg_auth_members table.  We have to remove all
		 * tuples that show it as either a role or a member.
		 *
		 * XXX what about grantor entries?	Maybe we should do one heap scan.
		 */
		ScanKeyInit(&scankey,
					Anum_pg_auth_members_roleid,
					BTEqualStrategyNumber, F_OIDEQ,
					ObjectIdGetDatum(roleid));

		sscan = systable_beginscan(pg_auth_members_rel, AuthMemRoleMemIndexId,
								   true, NULL, 1, &scankey);

		while (HeapTupleIsValid(tmp_tuple = systable_getnext(sscan)))
		{
			CatalogTupleDelete(pg_auth_members_rel, &tmp_tuple->t_self);
		}

		systable_endscan(sscan);

		ScanKeyInit(&scankey,
					Anum_pg_auth_members_member,
					BTEqualStrategyNumber, F_OIDEQ,
					ObjectIdGetDatum(roleid));

		sscan = systable_beginscan(pg_auth_members_rel, AuthMemMemRoleIndexId,
								   true, NULL, 1, &scankey);

		while (HeapTupleIsValid(tmp_tuple = systable_getnext(sscan)))
		{
			CatalogTupleDelete(pg_auth_members_rel, &tmp_tuple->t_self);
		}

		systable_endscan(sscan);

		/*
		 * Remove any time constraints on this role.
		 */
		DelRoleDenials(role, roleid, NIL);

		/*
		 * Remove any comments or security labels on this role.
		 */
		DeleteSharedComments(roleid, AuthIdRelationId);
		DeleteSharedSecurityLabel(roleid, AuthIdRelationId);

		/* MPP-6929: metadata tracking */
		if (Gp_role == GP_ROLE_DISPATCH)
			MetaTrackDropObject(AuthIdRelationId,
								roleid);
		/*
		 * Remove settings for this role.
		 */
		DropSetting(InvalidOid, roleid);

		/*
		 * Advance command counter so that later iterations of this loop will
		 * see the changes already made.  This is essential if, for example,
		 * we are trying to drop both a role and one of its direct members ---
		 * we'll get an error if we try to delete the linking pg_auth_members
		 * tuple twice.  (We do not need a CCI between the two delete loops
		 * above, because it's not allowed for a role to directly contain
		 * itself.)
		 */
		CommandCounterIncrement();
	}

	/*
	 * Now we can clean up; but keep locks until commit.
	 */
<<<<<<< HEAD
	heap_close(pg_auth_members_rel, NoLock);
	heap_close(pg_authid_rel, NoLock);

	if (Gp_role == GP_ROLE_DISPATCH)
	{
		CdbDispatchUtilityStatement((Node *) stmt,
									DF_CANCEL_ON_ERROR|
									DF_WITH_SNAPSHOT|
									DF_NEED_TWO_PHASE,
									NIL,
									NULL);

	}
=======
	table_close(pg_auth_members_rel, NoLock);
	table_close(pg_authid_rel, NoLock);
>>>>>>> 9e1c9f95
}

/*
 * Rename role
 */
ObjectAddress
RenameRole(const char *oldname, const char *newname)
{
	HeapTuple	oldtuple,
				newtuple;
	TupleDesc	dsc;
	Relation	rel;
	Datum		datum;
	bool		isnull;
	Datum		repl_val[Natts_pg_authid];
	bool		repl_null[Natts_pg_authid];
	bool		repl_repl[Natts_pg_authid];
	int			i;
	Oid			roleid;
	ObjectAddress address;
	Form_pg_authid authform;

	rel = table_open(AuthIdRelationId, RowExclusiveLock);
	dsc = RelationGetDescr(rel);

	oldtuple = SearchSysCache1(AUTHNAME, CStringGetDatum(oldname));
	if (!HeapTupleIsValid(oldtuple))
		ereport(ERROR,
				(errcode(ERRCODE_UNDEFINED_OBJECT),
				 errmsg("role \"%s\" does not exist", oldname)));

	/*
	 * XXX Client applications probably store the session user somewhere, so
	 * renaming it could cause confusion.  On the other hand, there may not be
	 * an actual problem besides a little confusion, so think about this and
	 * decide.  Same for SET ROLE ... we don't restrict renaming the current
	 * effective userid, though.
	 */

	authform = (Form_pg_authid) GETSTRUCT(oldtuple);
	roleid = authform->oid;

	if (roleid == GetSessionUserId())
		ereport(ERROR,
				(errcode(ERRCODE_FEATURE_NOT_SUPPORTED),
				 errmsg("session user cannot be renamed")));
	if (roleid == GetOuterUserId())
		ereport(ERROR,
				(errcode(ERRCODE_FEATURE_NOT_SUPPORTED),
				 errmsg("current user cannot be renamed")));

	/*
	 * Check that the user is not trying to rename a system role and not
	 * trying to rename a role into the reserved "pg_" namespace.
	 */
	if (IsReservedName(NameStr(authform->rolname)))
		ereport(ERROR,
				(errcode(ERRCODE_RESERVED_NAME),
				 errmsg("role name \"%s\" is reserved",
						NameStr(authform->rolname)),
				 errdetail("Role names starting with \"pg_\" are reserved.")));

	if (IsReservedName(newname))
		ereport(ERROR,
				(errcode(ERRCODE_RESERVED_NAME),
				 errmsg("role name \"%s\" is reserved",
						newname),
				 errdetail("Role names starting with \"pg_\" are reserved.")));

	/*
	 * If built with appropriate switch, whine when regression-testing
	 * conventions for role names are violated.
	 */
#ifdef ENFORCE_REGRESSION_TEST_NAME_RESTRICTIONS
	if (strncmp(newname, "regress_", 8) != 0)
		elog(WARNING, "roles created by regression test cases should have names starting with \"regress_\"");
#endif

	/* make sure the new name doesn't exist */
	if (SearchSysCacheExists1(AUTHNAME, CStringGetDatum(newname)))
		ereport(ERROR,
				(errcode(ERRCODE_DUPLICATE_OBJECT),
				 errmsg("role \"%s\" already exists", newname)));

	/*
	 * createrole is enough privilege unless you want to mess with a superuser
	 */
	if (((Form_pg_authid) GETSTRUCT(oldtuple))->rolsuper)
	{
		if (!superuser())
			ereport(ERROR,
					(errcode(ERRCODE_INSUFFICIENT_PRIVILEGE),
					 errmsg("must be superuser to rename superusers")));
	}
	else
	{
		if (!have_createrole_privilege())
			ereport(ERROR,
					(errcode(ERRCODE_INSUFFICIENT_PRIVILEGE),
					 errmsg("permission denied to rename role")));
	}

	/* OK, construct the modified tuple */
	for (i = 0; i < Natts_pg_authid; i++)
		repl_repl[i] = false;

	repl_repl[Anum_pg_authid_rolname - 1] = true;
	repl_val[Anum_pg_authid_rolname - 1] = DirectFunctionCall1(namein,
															   CStringGetDatum(newname));
	repl_null[Anum_pg_authid_rolname - 1] = false;

	datum = heap_getattr(oldtuple, Anum_pg_authid_rolpassword, dsc, &isnull);

	if (!isnull && get_password_type(TextDatumGetCString(datum)) == PASSWORD_TYPE_MD5)
	{
		/* MD5 uses the username as salt, so just clear it on a rename */
		repl_repl[Anum_pg_authid_rolpassword - 1] = true;
		repl_null[Anum_pg_authid_rolpassword - 1] = true;

		if (Gp_role != GP_ROLE_EXECUTE)
		ereport(NOTICE,
				(errmsg("MD5 password cleared because of role rename")));
	}

	newtuple = heap_modify_tuple(oldtuple, dsc, repl_val, repl_null, repl_repl);
	CatalogTupleUpdate(rel, &oldtuple->t_self, newtuple);

	InvokeObjectPostAlterHook(AuthIdRelationId, roleid, 0);

	ObjectAddressSet(address, AuthIdRelationId, roleid);

	ReleaseSysCache(oldtuple);

	/*
	 * Close pg_authid, but keep lock till commit.
	 */
	table_close(rel, NoLock);

	/* MPP-6929: metadata tracking */
	if (Gp_role == GP_ROLE_DISPATCH)
		MetaTrackUpdObject(AuthIdRelationId,
						   roleid,
						   GetUserId(),
						   "ALTER", "RENAME"
				);

	return address;
}

/*
 * GrantRoleStmt
 *
 * Grant/Revoke roles to/from roles
 */
void
GrantRole(GrantRoleStmt *stmt)
{
	Relation	pg_authid_rel;
	Oid			grantor;
	List	   *grantee_ids;
	ListCell   *item;

	if (stmt->grantor)
		grantor = get_rolespec_oid(stmt->grantor, false);
	else
		grantor = GetUserId();

	grantee_ids = roleSpecsToIds(stmt->grantee_roles);

	/* AccessShareLock is enough since we aren't modifying pg_authid */
	pg_authid_rel = table_open(AuthIdRelationId, AccessShareLock);

	/*
	 * Step through all of the granted roles and add/remove entries for the
	 * grantees, or, if admin_opt is set, then just add/remove the admin
	 * option.
	 *
	 * Note: Permissions checking is done by AddRoleMems/DelRoleMems
	 */
	foreach(item, stmt->granted_roles)
	{
		AccessPriv *priv = (AccessPriv *) lfirst(item);
		char	   *rolename = priv->priv_name;
		Oid			roleid;

		/* Must reject priv(columns) and ALL PRIVILEGES(columns) */
		if (rolename == NULL || priv->cols != NIL)
			ereport(ERROR,
					(errcode(ERRCODE_INVALID_GRANT_OPERATION),
					 errmsg("column names cannot be included in GRANT/REVOKE ROLE")));

		roleid = get_role_oid(rolename, false);
		if (stmt->is_grant)
			AddRoleMems(rolename, roleid,
						stmt->grantee_roles, grantee_ids,
						grantor, stmt->admin_opt);
		else
			DelRoleMems(rolename, roleid,
						stmt->grantee_roles, grantee_ids,
						stmt->admin_opt);

		/* MPP-6929: metadata tracking */
		if (Gp_role == GP_ROLE_DISPATCH)
				MetaTrackUpdObject(AuthIdRelationId,
								   roleid,
								   GetUserId(),
								   "PRIVILEGE",
								   (stmt->is_grant) ? "GRANT" : "REVOKE"
						);

	}

	/*
	 * Close pg_authid, but keep lock till commit.
	 */
<<<<<<< HEAD
	heap_close(pg_authid_rel, NoLock);

    if (Gp_role == GP_ROLE_DISPATCH)
		CdbDispatchUtilityStatement((Node *) stmt,
									DF_CANCEL_ON_ERROR|
									DF_WITH_SNAPSHOT|
									DF_NEED_TWO_PHASE,
									NIL,
									NULL);
=======
	table_close(pg_authid_rel, NoLock);
>>>>>>> 9e1c9f95
}

/*
 * DropOwnedObjects
 *
 * Drop the objects owned by a given list of roles.
 */
void
DropOwnedObjects(DropOwnedStmt *stmt)
{
	List	   *role_ids = roleSpecsToIds(stmt->roles);
	ListCell   *cell;

	/* Check privileges */
	foreach(cell, role_ids)
	{
		Oid			roleid = lfirst_oid(cell);

		if (!has_privs_of_role(GetUserId(), roleid))
			ereport(ERROR,
					(errcode(ERRCODE_INSUFFICIENT_PRIVILEGE),
					 errmsg("permission denied to drop objects")));
	}

	if (Gp_role == GP_ROLE_DISPATCH)
    {
		CdbDispatchUtilityStatement((Node *) stmt,
									DF_CANCEL_ON_ERROR|
									DF_WITH_SNAPSHOT|
									DF_NEED_TWO_PHASE,
									NIL,
									NULL);
    }

	/* Ok, do it */
	shdepDropOwned(role_ids, stmt->behavior);
}

/*
 * ReassignOwnedObjects
 *
 * Give the objects owned by a given list of roles away to another user.
 */
void
ReassignOwnedObjects(ReassignOwnedStmt *stmt)
{
	List	   *role_ids = roleSpecsToIds(stmt->roles);
	ListCell   *cell;
	Oid			newrole;

	/* Check privileges */
	foreach(cell, role_ids)
	{
		Oid			roleid = lfirst_oid(cell);

		if (!has_privs_of_role(GetUserId(), roleid))
			ereport(ERROR,
					(errcode(ERRCODE_INSUFFICIENT_PRIVILEGE),
					 errmsg("permission denied to reassign objects")));
	}

	/* Must have privileges on the receiving side too */
	newrole = get_rolespec_oid(stmt->newrole, false);

	if (!has_privs_of_role(GetUserId(), newrole))
		ereport(ERROR,
				(errcode(ERRCODE_INSUFFICIENT_PRIVILEGE),
				 errmsg("permission denied to reassign objects")));

	if (Gp_role == GP_ROLE_DISPATCH)
    {
		CdbDispatchUtilityStatement((Node *) stmt,
									DF_CANCEL_ON_ERROR|
									DF_WITH_SNAPSHOT|
									DF_NEED_TWO_PHASE,
									NIL,
									NULL);
    }

	/* Ok, do it */
	shdepReassignOwned(role_ids, newrole);
}

/*
 * roleSpecsToIds
 *
 * Given a list of RoleSpecs, generate a list of role OIDs in the same order.
 *
 * ROLESPEC_PUBLIC is not allowed.
 */
List *
roleSpecsToIds(List *memberNames)
{
	List	   *result = NIL;
	ListCell   *l;

	foreach(l, memberNames)
	{
		RoleSpec   *rolespec = lfirst_node(RoleSpec, l);
		Oid			roleid;

		roleid = get_rolespec_oid(rolespec, false);
		result = lappend_oid(result, roleid);
	}
	return result;
}

/*
 * AddRoleMems -- Add given members to the specified role
 *
 * rolename: name of role to add to (used only for error messages)
 * roleid: OID of role to add to
 * memberSpecs: list of RoleSpec of roles to add (used only for error messages)
 * memberIds: OIDs of roles to add
 * grantorId: who is granting the membership
 * admin_opt: granting admin option?
 *
 * Note: caller is responsible for calling auth_file_update_needed().
 */
static void
AddRoleMems(const char *rolename, Oid roleid,
			List *memberSpecs, List *memberIds,
			Oid grantorId, bool admin_opt)
{
	Relation	pg_authmem_rel;
	TupleDesc	pg_authmem_dsc;
	ListCell   *specitem;
	ListCell   *iditem;

	Assert(list_length(memberSpecs) == list_length(memberIds));

	/* Skip permission check if nothing to do */
	if (!memberIds)
		return;

	/*
	 * Check permissions: must have createrole or admin option on the role to
	 * be changed.  To mess with a superuser role, you gotta be superuser.
	 */
	if (superuser_arg(roleid))
	{
		if (!superuser())
			ereport(ERROR,
					(errcode(ERRCODE_INSUFFICIENT_PRIVILEGE),
					 errmsg("must be superuser to alter superusers")));
	}
	else
	{
		if (!have_createrole_privilege() &&
			!is_admin_of_role(grantorId, roleid))
			ereport(ERROR,
					(errcode(ERRCODE_INSUFFICIENT_PRIVILEGE),
					 errmsg("must have admin option on role \"%s\"",
							rolename)));
	}

	/*
	 * The role membership grantor of record has little significance at
	 * present.  Nonetheless, inasmuch as users might look to it for a crude
	 * audit trail, let only superusers impute the grant to a third party.
	 *
	 * Before lifting this restriction, give the member == role case of
	 * is_admin_of_role() a fresh look.  Ensure that the current role cannot
	 * use an explicit grantor specification to take advantage of the session
	 * user's self-admin right.
	 */
	if (grantorId != GetUserId() && !superuser())
		ereport(ERROR,
				(errcode(ERRCODE_INSUFFICIENT_PRIVILEGE),
				 errmsg("must be superuser to set grantor")));

	pg_authmem_rel = table_open(AuthMemRelationId, RowExclusiveLock);
	pg_authmem_dsc = RelationGetDescr(pg_authmem_rel);

	forboth(specitem, memberSpecs, iditem, memberIds)
	{
		RoleSpec   *memberRole = lfirst(specitem);
		Oid			memberid = lfirst_oid(iditem);
		HeapTuple	authmem_tuple;
		HeapTuple	tuple;
		Datum		new_record[Natts_pg_auth_members];
		bool		new_record_nulls[Natts_pg_auth_members];
		bool		new_record_repl[Natts_pg_auth_members];

		/*
		 * Refuse creation of membership loops, including the trivial case
		 * where a role is made a member of itself.  We do this by checking to
		 * see if the target role is already a member of the proposed member
		 * role.  We have to ignore possible superuserness, however, else we
		 * could never grant membership in a superuser-privileged role.
		 */
		if (is_member_of_role_nosuper(roleid, memberid))
			ereport(ERROR,
					(errcode(ERRCODE_INVALID_GRANT_OPERATION),
					 (errmsg("role \"%s\" is a member of role \"%s\"",
							 rolename, get_rolespec_name(memberRole)))));

		/*
		 * Check if entry for this role/member already exists; if so, give
		 * warning unless we are adding admin option.
		 */
		authmem_tuple = SearchSysCache2(AUTHMEMROLEMEM,
										ObjectIdGetDatum(roleid),
										ObjectIdGetDatum(memberid));
		if (HeapTupleIsValid(authmem_tuple) &&
			(!admin_opt ||
			 ((Form_pg_auth_members) GETSTRUCT(authmem_tuple))->admin_option))
		{
			if (Gp_role != GP_ROLE_EXECUTE)
			ereport(NOTICE,
					(errmsg("role \"%s\" is already a member of role \"%s\"",
							get_rolespec_name(memberRole), rolename)));
			ReleaseSysCache(authmem_tuple);
			continue;
		}

		/* Build a tuple to insert or update */
		MemSet(new_record, 0, sizeof(new_record));
		MemSet(new_record_nulls, false, sizeof(new_record_nulls));
		MemSet(new_record_repl, false, sizeof(new_record_repl));

		new_record[Anum_pg_auth_members_roleid - 1] = ObjectIdGetDatum(roleid);
		new_record[Anum_pg_auth_members_member - 1] = ObjectIdGetDatum(memberid);
		new_record[Anum_pg_auth_members_grantor - 1] = ObjectIdGetDatum(grantorId);
		new_record[Anum_pg_auth_members_admin_option - 1] = BoolGetDatum(admin_opt);

		if (HeapTupleIsValid(authmem_tuple))
		{
			new_record_repl[Anum_pg_auth_members_grantor - 1] = true;
			new_record_repl[Anum_pg_auth_members_admin_option - 1] = true;
			tuple = heap_modify_tuple(authmem_tuple, pg_authmem_dsc,
									  new_record,
									  new_record_nulls, new_record_repl);
			CatalogTupleUpdate(pg_authmem_rel, &tuple->t_self, tuple);
			ReleaseSysCache(authmem_tuple);
		}
		else
		{
			tuple = heap_form_tuple(pg_authmem_dsc,
									new_record, new_record_nulls);
			CatalogTupleInsert(pg_authmem_rel, tuple);
		}

		/* CCI after each change, in case there are duplicates in list */
		CommandCounterIncrement();
	}

	/*
	 * Close pg_authmem, but keep lock till commit.
	 */
<<<<<<< HEAD
	heap_close(pg_authmem_rel, NoLock);

}

/*
 * CheckKeywordIsValid
 *
 * check that string in 'keyword' is included in set of strings in 'arr'
 */
static void CheckKeywordIsValid(char *keyword, const char **arr, const int arrsize)
{
	int 	i = 0;
	bool	ok = false;

	for(i = 0 ; i < arrsize ; i++)
	{
		if(strcasecmp(keyword, arr[i]) == 0)
			ok = true;
	}

	if(!ok)
		ereport(ERROR,
				(errcode(ERRCODE_SYNTAX_ERROR),
				 errmsg("invalid [NO]CREATEEXTTABLE option \"%s\"", keyword)));

}

/*
 * CheckValueBelongsToKey
 *
 * check that value (e.g 'gpfdist') belogs to the key it was defined for (e.g 'protocol').
 * error out otherwise (for example, [protocol='writable'] includes valid keywords, but makes
 * no sense.
 */
static void CheckValueBelongsToKey(char *key, char *val, const char **keys, const char **vals)
{
	if(strcasecmp(key, keys[0]) == 0)
	{
		if(strcasecmp(val, vals[0]) != 0 &&
		   strcasecmp(val, vals[1]) != 0)

			ereport(ERROR,
					(errcode(ERRCODE_SYNTAX_ERROR),
					 errmsg("invalid %s value \"%s\"", key, val)));
	}
	else /* keys[1] */
	{
		if(strcasecmp(val, "gpfdist") != 0 &&
		   strcasecmp(val, "gpfdists") != 0 &&
		   strcasecmp(val, "http") != 0)
			ereport(ERROR,
					(errcode(ERRCODE_SYNTAX_ERROR),
					 errmsg("invalid %s value \"%s\"", key, val)));
	}

}

/*
 * TransformExttabAuthClause
 *
 * Given a set of key value pairs, take them apart, fill in any default
 * values, and validate that pairs are legal and make sense.
 *
 * defaults are:
 *   - 'readable' when no type defined,
 *   - 'gpfdist' when no protocol defined,
 *   - 'readable' + ' gpfdist' if both type and protocol aren't defined.
 *
 */
static extAuthPair *
TransformExttabAuthClause(DefElem *defel)
{
	List	   	*l = (List *) defel->arg;
	DefElem 	*d1,
				*d2;
	struct
	{
		char	   *key1;
		char	   *val1;
		char	   *key2;
		char	   *val2;
	} genpair;

	const int	numkeys = 2;
	const int	numvals = 5;
	const char *keys[] = { "type", "protocol"};	 /* order matters for validation. don't change! */
	const char *vals[] = { /* types     */ "readable", "writable",
						   /* protocols */ "gpfdist", "gpfdists" , "http"};
	extAuthPair *result;

	if(list_length(l) > 2)
		ereport(ERROR,
				(errcode(ERRCODE_SYNTAX_ERROR),
				 errmsg("invalid [NO]CREATEEXTTABLE specification. too many values")));

	if(list_length(l) == 2)
	{
		/* both a protocol and type specification */

		d1 = (DefElem *) linitial(l);
		genpair.key1 = pstrdup(d1->defname);
		genpair.val1 = pstrdup(strVal(d1->arg));

		d2 = (DefElem *) lsecond(l);
		genpair.key2 = pstrdup(d2->defname);
		genpair.val2 = pstrdup(strVal(d2->arg));
	}
	else if(list_length(l) == 1)
	{
		/* either a protocol or type specification */

		d1 = (DefElem *) linitial(l);
		genpair.key1 = pstrdup(d1->defname);
		genpair.val1 = pstrdup(strVal(d1->arg));

		if(strcasecmp(genpair.key1, "type") == 0)
		{
			/* default value for missing protocol */
			genpair.key2 = pstrdup("protocol");
			genpair.val2 = pstrdup("gpfdist");
		}
		else
		{
			/* default value for missing type */
			genpair.key2 = pstrdup("type");
			genpair.val2 = pstrdup("readable");
		}
	}
	else
	{
		/* none specified. use global default */

		genpair.key1 = pstrdup("protocol");
		genpair.val1 = pstrdup("gpfdist");
		genpair.key2 = pstrdup("type");
		genpair.val2 = pstrdup("readable");
	}

	/* check all keys and values are legal */
	CheckKeywordIsValid(genpair.key1, keys, numkeys);
	CheckKeywordIsValid(genpair.key2, keys, numkeys);
	CheckKeywordIsValid(genpair.val1, vals, numvals);
	CheckKeywordIsValid(genpair.val2, vals, numvals);

	/* check all values are of the proper key */
	CheckValueBelongsToKey(genpair.key1, genpair.val1, keys, vals);
	CheckValueBelongsToKey(genpair.key2, genpair.val2, keys, vals);

	if (strcasecmp(genpair.key1, genpair.key2) == 0)
		ereport(ERROR,
				(errcode(ERRCODE_SYNTAX_ERROR),
				 errmsg("redundant option for \"%s\"", genpair.key1)));

	/* now create the result struct */
	result = (extAuthPair *) palloc(sizeof(extAuthPair));
	if (strcasecmp(genpair.key1, "protocol") == 0)
	{
		result->protocol = pstrdup(genpair.val1);
		result->type = pstrdup(genpair.val2);
	}
	else
	{
		result->protocol = pstrdup(genpair.val2);
		result->type = pstrdup(genpair.val1);
	}

	pfree(genpair.key1);
	pfree(genpair.key2);
	pfree(genpair.val1);
	pfree(genpair.val2);

	return result;
}

/*
 * SetCreateExtTableForRole
 *
 * Given the allow list (permissions to add) and disallow (permissions
 * to take away) consolidate this information into the 3 catalog
 * boolean columns that will need to get updated. While at it we check
 * that all the options are valid and don't conflict with each other.
 *
 */
static void SetCreateExtTableForRole(List* allow,
									 List* disallow,
									 bool* createrextgpfd,
									 bool* createrexthttp,
									 bool* createwextgpfd)
{
	ListCell*	lc;
	bool		createrextgpfd_specified = false;
	bool		createwextgpfd_specified = false;
	bool		createrexthttp_specified = false;

	if(list_length(allow) > 0)
	{
		/* examine key value pairs */
		foreach(lc, allow)
		{
			extAuthPair* extauth = (extAuthPair*) lfirst(lc);

			/* we use the same privilege for gpfdist and gpfdists */
			if ((strcasecmp(extauth->protocol, "gpfdist") == 0) ||
			    (strcasecmp(extauth->protocol, "gpfdists") == 0))
			{
				if(strcasecmp(extauth->type, "readable") == 0)
				{
					*createrextgpfd = true;
					createrextgpfd_specified = true;
				}
				else
				{
					*createwextgpfd = true;
					createwextgpfd_specified = true;
				}
			}
			else /* http */
			{
				if(strcasecmp(extauth->type, "readable") == 0)
				{
					*createrexthttp = true;
					createrexthttp_specified = true;
				}
				else
				{
					ereport(ERROR,
							(errcode(ERRCODE_SYNTAX_ERROR),
							 errmsg("invalid CREATEEXTTABLE specification. writable http external tables do not exist")));
				}
			}
		}
	}

	/*
	 * go over the disallow list.
	 * if we're in CREATE ROLE, check that we don't negate something from the
	 * allow list. error out with conflicting options if we do.
	 * if we're in ALTER ROLE, just set the flags accordingly.
	 */
	if(list_length(disallow) > 0)
	{
		bool conflict = false;

		/* examine key value pairs */
		foreach(lc, disallow)
		{
			extAuthPair* extauth = (extAuthPair*) lfirst(lc);

			/* we use the same privilege for gpfdist and gpfdists */
			if ((strcasecmp(extauth->protocol, "gpfdist") == 0) ||
				(strcasecmp(extauth->protocol, "gpfdists") == 0))
			{
				if(strcasecmp(extauth->type, "readable") == 0)
				{
					if(createrextgpfd_specified)
						conflict = true;

					*createrextgpfd = false;
				}
				else
				{
					if(createwextgpfd_specified)
						conflict = true;

					*createwextgpfd = false;
				}
			}
			else /* http */
			{
				if(strcasecmp(extauth->type, "readable") == 0)
				{
					if(createrexthttp_specified)
						conflict = true;

					*createrexthttp = false;
				}
				else
				{
					ereport(ERROR,
							(errcode(ERRCODE_SYNTAX_ERROR),
							 errmsg("invalid NOCREATEEXTTABLE specification. writable http external tables do not exist")));
				}
			}
		}

		if(conflict)
			ereport(ERROR,
					(errcode(ERRCODE_SYNTAX_ERROR),
					 errmsg("conflicting specifications in CREATEEXTTABLE and NOCREATEEXTTABLE")));

	}

=======
	table_close(pg_authmem_rel, NoLock);
>>>>>>> 9e1c9f95
}

/*
 * DelRoleMems -- Remove given members from the specified role
 *
 * rolename: name of role to del from (used only for error messages)
 * roleid: OID of role to del from
 * memberSpecs: list of RoleSpec of roles to del (used only for error messages)
 * memberIds: OIDs of roles to del
 * admin_opt: remove admin option only?
 *
 * Note: caller is responsible for calling auth_file_update_needed().
 */
static void
DelRoleMems(const char *rolename, Oid roleid,
			List *memberSpecs, List *memberIds,
			bool admin_opt)
{
	Relation	pg_authmem_rel;
	TupleDesc	pg_authmem_dsc;
	ListCell   *specitem;
	ListCell   *iditem;

	Assert(list_length(memberSpecs) == list_length(memberIds));

	/* Skip permission check if nothing to do */
	if (!memberIds)
		return;

	/*
	 * Check permissions: must have createrole or admin option on the role to
	 * be changed.  To mess with a superuser role, you gotta be superuser.
	 */
	if (superuser_arg(roleid))
	{
		if (!superuser())
			ereport(ERROR,
					(errcode(ERRCODE_INSUFFICIENT_PRIVILEGE),
					 errmsg("must be superuser to alter superusers")));
	}
	else
	{
		if (!have_createrole_privilege() &&
			!is_admin_of_role(GetUserId(), roleid))
			ereport(ERROR,
					(errcode(ERRCODE_INSUFFICIENT_PRIVILEGE),
					 errmsg("must have admin option on role \"%s\"",
							rolename)));
	}

	pg_authmem_rel = table_open(AuthMemRelationId, RowExclusiveLock);
	pg_authmem_dsc = RelationGetDescr(pg_authmem_rel);

	forboth(specitem, memberSpecs, iditem, memberIds)
	{
		RoleSpec   *memberRole = lfirst(specitem);
		Oid			memberid = lfirst_oid(iditem);
		HeapTuple	authmem_tuple;

		/*
		 * Find entry for this role/member
		 */
		authmem_tuple = SearchSysCache2(AUTHMEMROLEMEM,
										ObjectIdGetDatum(roleid),
										ObjectIdGetDatum(memberid));
		if (!HeapTupleIsValid(authmem_tuple))
		{
			ereport(WARNING,
					(errmsg("role \"%s\" is not a member of role \"%s\"",
							get_rolespec_name(memberRole), rolename)));
			continue;
		}

		if (!admin_opt)
		{
			/* Remove the entry altogether */
			CatalogTupleDelete(pg_authmem_rel, &authmem_tuple->t_self);
		}
		else
		{
			/* Just turn off the admin option */
			HeapTuple	tuple;
			Datum		new_record[Natts_pg_auth_members];
			bool		new_record_nulls[Natts_pg_auth_members];
			bool		new_record_repl[Natts_pg_auth_members];

			/* Build a tuple to update with */
			MemSet(new_record, 0, sizeof(new_record));
			MemSet(new_record_nulls, false, sizeof(new_record_nulls));
			MemSet(new_record_repl, false, sizeof(new_record_repl));

			new_record[Anum_pg_auth_members_admin_option - 1] = BoolGetDatum(false);
			new_record_repl[Anum_pg_auth_members_admin_option - 1] = true;

			tuple = heap_modify_tuple(authmem_tuple, pg_authmem_dsc,
									  new_record,
									  new_record_nulls, new_record_repl);
			CatalogTupleUpdate(pg_authmem_rel, &tuple->t_self, tuple);
		}

		ReleaseSysCache(authmem_tuple);

		/* CCI after each change, in case there are duplicates in list */
		CommandCounterIncrement();
	}

	/*
	 * Close pg_authmem, but keep lock till commit.
	 */
<<<<<<< HEAD
	heap_close(pg_authmem_rel, NoLock);
}

/*
 * ExtractAuthIntervalClause
 *
 * Build an authInterval struct (defined above) from given input
 */
static void
ExtractAuthIntervalClause(DefElem *defel, authInterval *interval)
{
	DenyLoginPoint *start = NULL, *end = NULL;
	char	*temp;
	if (IsA(defel->arg, DenyLoginInterval))
	{
		DenyLoginInterval *span = (DenyLoginInterval *)defel->arg;
		start = span->start;
		end = span->end;
	}
	else
	{
		Assert(IsA(defel->arg, DenyLoginPoint));
		start = (DenyLoginPoint *)defel->arg;
		end = start;
	}
	interval->start.day = ExtractAuthInterpretDay(start->day);
	temp = start->time != NULL ? strVal(start->time) : "00:00:00";
	interval->start.time = DatumGetTimeADT(DirectFunctionCall1(time_in, CStringGetDatum(temp)));
	interval->end.day = ExtractAuthInterpretDay(end->day);
	temp = end->time != NULL ? strVal(end->time) : "24:00:00";
	interval->end.time = DatumGetTimeADT(DirectFunctionCall1(time_in, CStringGetDatum(temp)));
	if (point_cmp(&interval->start, &interval->end) > 0)
		ereport(ERROR,
				(errcode(ERRCODE_SYNTAX_ERROR),
				 errmsg("time interval must not wrap around")));
}

/*
 * TransferAuthInterpretDay -- Interpret day of week from parse node
 *
 * day: node which dictates a day of week;
 *		may be either an integer in [0, 6]
 *		or a string giving name of day in English
 */
static int16
ExtractAuthInterpretDay(Value * day)
{
	int16   ret;
	if (day->type == T_Integer)
	{
		ret = intVal(day);
		if (ret < 0 || ret > 6)
			ereport(ERROR,
					 (errcode(ERRCODE_SYNTAX_ERROR),
					  errmsg("numeric day of week must be between 0 and 6")));
	}
	else
	{
		int16		 elems = 7;
		char		*target = strVal(day);
		for (ret = 0; ret < elems; ret++)
			if (strcasecmp(target, daysofweek[ret]) == 0)
				break;
		if (ret == elems)
			ereport(ERROR,
					 (errcode(ERRCODE_SYNTAX_ERROR),
					  errmsg("invalid weekday name \"%s\"", target),
					  errhint("Day of week must be one of 'Sunday', 'Monday', 'Tuesday', 'Wednesday', 'Thursday', 'Friday', 'Saturday'.")));
	}
	return ret;
}

/*
 * AddRoleDenials -- Populate pg_auth_time_constraint
 *
 * rolename: name of role to add to (used only for error messages)
 * roleid: OID of role to add to
 * addintervals: list of authInterval structs dictating when
 *				  this particular role should be denied access
 *
 * Note: caller is reponsible for checking permissions to edit the given role.
 */
static void
AddRoleDenials(const char *rolename, Oid roleid, List *addintervals)
{
	Relation	pg_auth_time_rel;
	TupleDesc	pg_auth_time_dsc;
	ListCell   *intervalitem;

	pg_auth_time_rel = heap_open(AuthTimeConstraintRelationId, RowExclusiveLock);
	pg_auth_time_dsc = RelationGetDescr(pg_auth_time_rel);

	foreach(intervalitem, addintervals)
	{
		authInterval 	*interval = (authInterval *)lfirst(intervalitem);
		HeapTuple   tuple;
		Datum		new_record[Natts_pg_auth_time_constraint];
		bool		new_record_nulls[Natts_pg_auth_time_constraint];

		/* Build a tuple to insert or update */
		MemSet(new_record, 0, sizeof(new_record));
		MemSet(new_record_nulls, false, sizeof(new_record_nulls));

		new_record[Anum_pg_auth_time_constraint_authid - 1] = ObjectIdGetDatum(roleid);
		new_record[Anum_pg_auth_time_constraint_start_day - 1] = Int16GetDatum(interval->start.day);
		new_record[Anum_pg_auth_time_constraint_start_time - 1] = TimeADTGetDatum(interval->start.time);
		new_record[Anum_pg_auth_time_constraint_end_day - 1] = Int16GetDatum(interval->end.day);
		new_record[Anum_pg_auth_time_constraint_end_time - 1] = TimeADTGetDatum(interval->end.time);

		tuple = heap_form_tuple(pg_auth_time_dsc, new_record, new_record_nulls);

		/* Insert tuple into the relation */
		simple_heap_insert(pg_auth_time_rel, tuple);
		CatalogUpdateIndexes(pg_auth_time_rel, tuple);
	}

	CommandCounterIncrement();

	/*
	 * Close pg_auth_time_constraint, but keep lock till commit (this is important to
	 * prevent any risk of deadlock failure while updating flat file)
	 */
	heap_close(pg_auth_time_rel, NoLock);
}

/*
 * DelRoleDenials -- Trim pg_auth_time_constraint
 *
 * rolename: name of role to edit (used only for error messages)
 * roleid: OID of role to edit
 * dropintervals: list of authInterval structs dictating which
 *                existing rules should be dropped. Here, NIL will mean
 *                remove all constraints for the given role.
 *
 * Note: caller is reponsible for checking permissions to edit the given role.
 */
static void
DelRoleDenials(const char *rolename, Oid roleid, List *dropintervals)
{
	Relation    pg_auth_time_rel;
	ScanKeyData scankey;
	SysScanDesc sscan;
	ListCell	*intervalitem;
	bool		dropped_matching_interval = false;

	HeapTuple 	tmp_tuple;

	pg_auth_time_rel = heap_open(AuthTimeConstraintRelationId, RowExclusiveLock);

	ScanKeyInit(&scankey,
				Anum_pg_auth_time_constraint_authid,
				BTEqualStrategyNumber, F_OIDEQ,
				ObjectIdGetDatum(roleid));
	sscan = systable_beginscan(pg_auth_time_rel, InvalidOid,
							   false, NULL, 1, &scankey);

	while (HeapTupleIsValid(tmp_tuple = systable_getnext(sscan)))
	{
		if (dropintervals != NIL)
		{
			Form_pg_auth_time_constraint obj = (Form_pg_auth_time_constraint) GETSTRUCT(tmp_tuple);
			authInterval *interval, *existing = (authInterval *) palloc0(sizeof(authInterval));
			existing->start.day = obj->start_day;
			existing->start.time = obj->start_time;
			existing->end.day = obj->end_day;
			existing->end.time = obj->end_time;
			foreach(intervalitem, dropintervals)
			{
				interval = (authInterval *)lfirst(intervalitem);
				if (interval_overlap(existing, interval))
				{
					if (Gp_role == GP_ROLE_DISPATCH)
						ereport(NOTICE,
								(errmsg("dropping DENY rule for \"%s\" between %s %s and %s %s",
										rolename,
										daysofweek[existing->start.day],
										DatumGetCString(DirectFunctionCall1(time_out, TimeADTGetDatum(existing->start.time))),
										daysofweek[existing->end.day],
										DatumGetCString(DirectFunctionCall1(time_out, TimeADTGetDatum(existing->end.time))))));
					simple_heap_delete(pg_auth_time_rel, &tmp_tuple->t_self);
					dropped_matching_interval = true;
					break;
				}
			}
		}
		else
			simple_heap_delete(pg_auth_time_rel, &tmp_tuple->t_self);
	}

	/* if intervals were specified and none was found, raise error */
	if (dropintervals && !dropped_matching_interval)
		ereport(ERROR,
				(errcode(ERRCODE_UNDEFINED_OBJECT),
				 errmsg("cannot find matching DENY rules for \"%s\"", rolename)));

	systable_endscan(sscan);

	/*
	 * Close pg_auth_time_constraint, but keep lock till commit (this is important to
	 * prevent any risk of deadlock failure while updating flat file)
	 */
	heap_close(pg_auth_time_rel, NoLock);
=======
	table_close(pg_authmem_rel, NoLock);
>>>>>>> 9e1c9f95
}<|MERGE_RESOLUTION|>--- conflicted
+++ resolved
@@ -3,13 +3,9 @@
  * user.c
  *	  Commands for manipulating roles (formerly called users).
  *
-<<<<<<< HEAD
  * Portions Copyright (c) 2005-2010, Greenplum inc
  * Portions Copyright (c) 2012-Present Pivotal Software, Inc.
- * Portions Copyright (c) 1996-2016, PostgreSQL Global Development Group
-=======
  * Portions Copyright (c) 1996-2019, PostgreSQL Global Development Group
->>>>>>> 9e1c9f95
  * Portions Copyright (c) 1994, Regents of the University of California
  *
  * src/backend/commands/user.c
@@ -75,9 +71,8 @@
 						List *memberSpecs, List *memberIds,
 						Oid grantorId, bool admin_opt);
 static void DelRoleMems(const char *rolename, Oid roleid,
-<<<<<<< HEAD
-			List *memberSpecs, List *memberIds,
-			bool admin_opt);
+						List *memberSpecs, List *memberIds,
+						bool admin_opt);
 static extAuthPair *TransformExttabAuthClause(DefElem *defel);
 static void SetCreateExtTableForRole(List* allow,
 			List* disallow, bool* createrextgpfd,
@@ -92,10 +87,6 @@
 			List *addintervals);
 static void DelRoleDenials(const char *rolename, Oid roleid,
 			List *dropintervals);
-=======
-						List *memberSpecs, List *memberIds,
-						bool admin_opt);
->>>>>>> 9e1c9f95
 
 
 /* Check if current user has createrole privileges */
@@ -127,21 +118,11 @@
 	bool		createdb = false;	/* Can the user create databases? */
 	bool		canlogin = false;	/* Can this user login? */
 	bool		isreplication = false;	/* Is this a replication role? */
-<<<<<<< HEAD
 	bool		createrextgpfd = false; /* Can create readable gpfdist exttab? */
 	bool		createrexthttp = false; /* Can create readable http exttab? */
 	bool		createwextgpfd = false; /* Can create writable gpfdist exttab? */
-	bool		bypassrls = false;		/* Is this a row security enabled
-										 * role? */
-	int			connlimit = -1; /* maximum connections allowed */
-	List	   *addroleto = NIL;	/* roles to make this a member of */
-	List	   *rolemembers = NIL;		/* roles to be members of this role */
-	List	   *adminmembers = NIL;		/* roles to be admins of this role */
 	List	   *exttabcreate = NIL;		/* external table create privileges being added  */
 	List	   *exttabnocreate = NIL;	/* external table create privileges being removed */
-	char	   *validUntil = NULL;		/* time the login is valid until */
-	Datum		validUntil_datum;		/* same, as timestamptz Datum */
-=======
 	bool		bypassrls = false;	/* Is this a row security enabled role? */
 	int			connlimit = -1; /* maximum connections allowed */
 	List	   *addroleto = NIL;	/* roles to make this a member of */
@@ -149,7 +130,6 @@
 	List	   *adminmembers = NIL; /* roles to be admins of this role */
 	char	   *validUntil = NULL;	/* time the login is valid until */
 	Datum		validUntil_datum;	/* same, as timestamptz Datum */
->>>>>>> 9e1c9f95
 	bool		validUntil_null;
 	char	   *resqueue = NULL;		/* resource queue for this role */
 	char	   *resgroup = NULL;		/* resource group for this role */
@@ -535,16 +515,9 @@
 		}
 		else
 		{
-<<<<<<< HEAD
-			if (!pg_md5_encrypt(password, stmt->role, strlen(stmt->role),
-								encrypted_password))
-				elog(ERROR, "password encryption failed");
-
-=======
 			/* Encrypt the password to the requested format. */
 			shadow_pass = encrypt_password(Password_encryption, stmt->role,
 										   password);
->>>>>>> 9e1c9f95
 			new_record[Anum_pg_authid_rolpassword - 1] =
 				CStringGetTextDatum(shadow_pass);
 		}
@@ -559,7 +532,6 @@
 	{
 		Oid		queueid;
 
-<<<<<<< HEAD
 		if (strcmp(resqueue, "none") == 0)
 			ereport(ERROR,
 					(errcode(ERRCODE_RESERVED_NAME),
@@ -601,23 +573,11 @@
 	}
 
 	if (resgroup)
-=======
-	/*
-	 * pg_largeobject_metadata contains pg_authid.oid's, so we use the
-	 * binary-upgrade override.
-	 */
-	if (IsBinaryUpgrade)
->>>>>>> 9e1c9f95
-	{
-		Oid rsgid;
-
-		rsgid = GetResGroupIdForName(resgroup);
-		if (rsgid == InvalidOid)
-			ereport(ERROR,
-					(errcode(ERRCODE_UNDEFINED_OBJECT),
-					 errmsg("resource group \"%s\" does not exist",
-						 resgroup)));
-		else if (rsgid == ADMINRESGROUP_OID && !issuper)
+	{
+		Oid			rsgid;
+
+		rsgid = get_resgroup_oid(resgroup, false);
+		if (rsgid == ADMINRESGROUP_OID && !issuper)
 			ereport(ERROR,
 					(errcode(ERRCODE_INSUFFICIENT_PRIVILEGE),
 					 errmsg("only superuser can be assigned to admin resgroup")));
@@ -638,7 +598,6 @@
 					(errmsg("resource group required -- using admin resource group \"admin_group\"")));
 		}
 
-<<<<<<< HEAD
 		new_record[Anum_pg_authid_rolresgroup - 1] = ObjectIdGetDatum(ADMINRESGROUP_OID);
 	}
 	else
@@ -655,18 +614,35 @@
 	new_record_nulls[Anum_pg_authid_rolresgroup - 1] = false;
 
 	new_record[Anum_pg_authid_rolbypassrls - 1] = BoolGetDatum(bypassrls);
-=======
+
+	/*
+	 * pg_largeobject_metadata contains pg_authid.oid's, so we use the
+	 * binary-upgrade override.
+	 *
+	 * GPDB_12_MERGE_FIXME: GetNewOidForAuthId() will return the pre-assigned
+	 * OID, if any, but should we do something special here to check and error out
+	 * if there was no pre-assigned values in binary upgrade mode.
+	 */
+#if 0
+	if (IsBinaryUpgrade)
+	{
+		if (!OidIsValid(binary_upgrade_next_pg_authid_oid))
+			ereport(ERROR,
+					(errcode(ERRCODE_INVALID_PARAMETER_VALUE),
+					 errmsg("pg_authid OID value not set when in binary upgrade mode")));
+
 		roleid = binary_upgrade_next_pg_authid_oid;
 		binary_upgrade_next_pg_authid_oid = InvalidOid;
 	}
 	else
-	{
-		roleid = GetNewOidWithIndex(pg_authid_rel, AuthIdOidIndexId,
-									Anum_pg_authid_oid);
+#endif
+	{
+		roleid = GetNewOidForAuthId(pg_authid_rel, AuthIdOidIndexId,
+									Anum_pg_authid_oid,
+									stmt->role);
 	}
 
 	new_record[Anum_pg_authid_oid - 1] = ObjectIdGetDatum(roleid);
->>>>>>> 9e1c9f95
 
 	tuple = heap_form_tuple(pg_authid_dsc, new_record, new_record_nulls);
 
@@ -783,19 +759,13 @@
 	int			canlogin = -1;	/* Can this user login? */
 	int			isreplication = -1; /* Is this a replication role? */
 	int			connlimit = -1; /* maximum connections allowed */
-<<<<<<< HEAD
 	char	   *resqueue = NULL;	/* resource queue for this role */
 	char	   *resgroup = NULL;	/* resource group for this role */
-	List	   *rolemembers = NIL;	/* roles to be added/removed */
 	List	   *exttabcreate = NIL;	/* external table create privileges being added  */
 	List	   *exttabnocreate = NIL;	/* external table create privileges being removed */
-	char	   *validUntil = NULL;		/* time the login is valid until */
-	Datum		validUntil_datum;		/* same, as timestamptz Datum */
-=======
 	List	   *rolemembers = NIL;	/* roles to be added/removed */
 	char	   *validUntil = NULL;	/* time the login is valid until */
 	Datum		validUntil_datum;	/* same, as timestamptz Datum */
->>>>>>> 9e1c9f95
 	bool		validUntil_null;
 	int			bypassrls = -1;
 	DefElem    *dpassword = NULL;
@@ -853,15 +823,6 @@
 						(errcode(ERRCODE_SYNTAX_ERROR),
 						 errmsg("conflicting or redundant options")));
 			dpassword = defel;
-<<<<<<< HEAD
-			if (strcmp(defel->defname, "encryptedPassword") == 0)
-				encrypt_password = true;
-			else if (strcmp(defel->defname, "unencryptedPassword") == 0)
-				encrypt_password = false;
-
-			if (1 == numopts) alter_subtype = "PASSWORD";
-=======
->>>>>>> 9e1c9f95
 		}
 		else if (strcmp(defel->defname, "superuser") == 0)
 		{
@@ -1316,13 +1277,8 @@
 								resgroup)));
 		}
 
-		rsgid = GetResGroupIdForName(resgroup);
-		if (rsgid == InvalidOid)
-			ereport(ERROR,
-				(errcode(ERRCODE_UNDEFINED_OBJECT),
-				 errmsg("resource group \"%s\" does not exist",
-						resgroup)));
-		else if (rsgid == ADMINRESGROUP_OID && !bWas_super)
+		rsgid = get_resgroup_oid(resgroup, false);
+		if (rsgid == ADMINRESGROUP_OID && !bWas_super)
 			ereport(ERROR,
 					(errcode(ERRCODE_INSUFFICIENT_PRIVILEGE),
 					 errmsg("only superuser can be assigned to admin resgroup")));
@@ -1711,9 +1667,8 @@
 	/*
 	 * Now we can clean up; but keep locks until commit.
 	 */
-<<<<<<< HEAD
-	heap_close(pg_auth_members_rel, NoLock);
-	heap_close(pg_authid_rel, NoLock);
+	table_close(pg_auth_members_rel, NoLock);
+	table_close(pg_authid_rel, NoLock);
 
 	if (Gp_role == GP_ROLE_DISPATCH)
 	{
@@ -1725,10 +1680,6 @@
 									NULL);
 
 	}
-=======
-	table_close(pg_auth_members_rel, NoLock);
-	table_close(pg_authid_rel, NoLock);
->>>>>>> 9e1c9f95
 }
 
 /*
@@ -1944,8 +1895,7 @@
 	/*
 	 * Close pg_authid, but keep lock till commit.
 	 */
-<<<<<<< HEAD
-	heap_close(pg_authid_rel, NoLock);
+	table_close(pg_authid_rel, NoLock);
 
     if (Gp_role == GP_ROLE_DISPATCH)
 		CdbDispatchUtilityStatement((Node *) stmt,
@@ -1954,9 +1904,6 @@
 									DF_NEED_TWO_PHASE,
 									NIL,
 									NULL);
-=======
-	table_close(pg_authid_rel, NoLock);
->>>>>>> 9e1c9f95
 }
 
 /*
@@ -2207,9 +2154,7 @@
 	/*
 	 * Close pg_authmem, but keep lock till commit.
 	 */
-<<<<<<< HEAD
-	heap_close(pg_authmem_rel, NoLock);
-
+	table_close(pg_authmem_rel, NoLock);
 }
 
 /*
@@ -2500,9 +2445,6 @@
 
 	}
 
-=======
-	table_close(pg_authmem_rel, NoLock);
->>>>>>> 9e1c9f95
 }
 
 /*
@@ -2612,8 +2554,7 @@
 	/*
 	 * Close pg_authmem, but keep lock till commit.
 	 */
-<<<<<<< HEAD
-	heap_close(pg_authmem_rel, NoLock);
+	table_close(pg_authmem_rel, NoLock);
 }
 
 /*
@@ -2702,7 +2643,7 @@
 	TupleDesc	pg_auth_time_dsc;
 	ListCell   *intervalitem;
 
-	pg_auth_time_rel = heap_open(AuthTimeConstraintRelationId, RowExclusiveLock);
+	pg_auth_time_rel = table_open(AuthTimeConstraintRelationId, RowExclusiveLock);
 	pg_auth_time_dsc = RelationGetDescr(pg_auth_time_rel);
 
 	foreach(intervalitem, addintervals)
@@ -2725,8 +2666,7 @@
 		tuple = heap_form_tuple(pg_auth_time_dsc, new_record, new_record_nulls);
 
 		/* Insert tuple into the relation */
-		simple_heap_insert(pg_auth_time_rel, tuple);
-		CatalogUpdateIndexes(pg_auth_time_rel, tuple);
+		CatalogTupleInsert(pg_auth_time_rel, tuple);
 	}
 
 	CommandCounterIncrement();
@@ -2735,7 +2675,7 @@
 	 * Close pg_auth_time_constraint, but keep lock till commit (this is important to
 	 * prevent any risk of deadlock failure while updating flat file)
 	 */
-	heap_close(pg_auth_time_rel, NoLock);
+	table_close(pg_auth_time_rel, NoLock);
 }
 
 /*
@@ -2760,7 +2700,7 @@
 
 	HeapTuple 	tmp_tuple;
 
-	pg_auth_time_rel = heap_open(AuthTimeConstraintRelationId, RowExclusiveLock);
+	pg_auth_time_rel = table_open(AuthTimeConstraintRelationId, RowExclusiveLock);
 
 	ScanKeyInit(&scankey,
 				Anum_pg_auth_time_constraint_authid,
@@ -2792,14 +2732,14 @@
 										DatumGetCString(DirectFunctionCall1(time_out, TimeADTGetDatum(existing->start.time))),
 										daysofweek[existing->end.day],
 										DatumGetCString(DirectFunctionCall1(time_out, TimeADTGetDatum(existing->end.time))))));
-					simple_heap_delete(pg_auth_time_rel, &tmp_tuple->t_self);
+					CatalogTupleDelete(pg_auth_time_rel, &tmp_tuple->t_self);
 					dropped_matching_interval = true;
 					break;
 				}
 			}
 		}
 		else
-			simple_heap_delete(pg_auth_time_rel, &tmp_tuple->t_self);
+			CatalogTupleDelete(pg_auth_time_rel, &tmp_tuple->t_self);
 	}
 
 	/* if intervals were specified and none was found, raise error */
@@ -2814,8 +2754,5 @@
 	 * Close pg_auth_time_constraint, but keep lock till commit (this is important to
 	 * prevent any risk of deadlock failure while updating flat file)
 	 */
-	heap_close(pg_auth_time_rel, NoLock);
-=======
-	table_close(pg_authmem_rel, NoLock);
->>>>>>> 9e1c9f95
+	table_close(pg_auth_time_rel, NoLock);
 }