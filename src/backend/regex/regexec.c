--- conflicted
+++ resolved
@@ -27,11 +27,7 @@
  * OTHERWISE) ARISING IN ANY WAY OUT OF THE USE OF THIS SOFTWARE, EVEN IF
  * ADVISED OF THE POSSIBILITY OF SUCH DAMAGE.
  *
-<<<<<<< HEAD
- * $PostgreSQL: pgsql/src/backend/regex/regexec.c,v 1.27.6.1 2010/02/01 02:45:41 tgl Exp $
-=======
  * $PostgreSQL: pgsql/src/backend/regex/regexec.c,v 1.28 2010/02/01 02:45:29 tgl Exp $
->>>>>>> 1084f317
  *
  */
 
@@ -721,11 +717,7 @@
 		case '|':				/* alternation */
 			assert(t->left != NULL);
 			return caltdissect(v, t, begin, end);
-<<<<<<< HEAD
 		case 'b':				/* back reference */
-=======
-		case 'b':				/* back ref -- shouldn't be calling us! */
->>>>>>> 1084f317
 			assert(t->left == NULL && t->right == NULL);
 			return cbrdissect(v, t, begin, end);
 		case '.':				/* concatenation */
