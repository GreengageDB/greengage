/*
 * lexical analyzer
 * This file is #included by regcomp.c.
 *
 * Copyright (c) 1998, 1999 Henry Spencer.  All rights reserved.
 *
 * Development of this software was funded, in part, by Cray Research Inc.,
 * UUNET Communications Services Inc., Sun Microsystems Inc., and Scriptics
 * Corporation, none of whom are responsible for the results.  The author
 * thanks all of them.
 *
 * Redistribution and use in source and binary forms -- with or without
 * modification -- are permitted for any purpose, provided that
 * redistributions in source form retain this entire copyright notice and
 * indicate the origin and nature of any modifications.
 *
 * I'd appreciate being given credit for this package in the documentation
 * of software which uses it, but that is not a requirement.
 *
 * THIS SOFTWARE IS PROVIDED ``AS IS'' AND ANY EXPRESS OR IMPLIED WARRANTIES,
 * INCLUDING, BUT NOT LIMITED TO, THE IMPLIED WARRANTIES OF MERCHANTABILITY
 * AND FITNESS FOR A PARTICULAR PURPOSE ARE DISCLAIMED.  IN NO EVENT SHALL
 * HENRY SPENCER BE LIABLE FOR ANY DIRECT, INDIRECT, INCIDENTAL, SPECIAL,
 * EXEMPLARY, OR CONSEQUENTIAL DAMAGES (INCLUDING, BUT NOT LIMITED TO,
 * PROCUREMENT OF SUBSTITUTE GOODS OR SERVICES; LOSS OF USE, DATA, OR PROFITS;
 * OR BUSINESS INTERRUPTION) HOWEVER CAUSED AND ON ANY THEORY OF LIABILITY,
 * WHETHER IN CONTRACT, STRICT LIABILITY, OR TORT (INCLUDING NEGLIGENCE OR
 * OTHERWISE) ARISING IN ANY WAY OUT OF THE USE OF THIS SOFTWARE, EVEN IF
 * ADVISED OF THE POSSIBILITY OF SUCH DAMAGE.
 *
 * src/backend/regex/regc_lex.c
 *
 */

/* scanning macros (know about v) */
#define ATEOS()		(v->now >= v->stop)
#define HAVE(n)		(v->stop - v->now >= (n))
#define NEXT1(c)	(!ATEOS() && *v->now == CHR(c))
#define NEXT2(a,b)	(HAVE(2) && *v->now == CHR(a) && *(v->now+1) == CHR(b))
#define NEXT3(a,b,c)	(HAVE(3) && *v->now == CHR(a) && \
						*(v->now+1) == CHR(b) && \
						*(v->now+2) == CHR(c))
#define SET(c)		(v->nexttype = (c))
#define SETV(c, n)	(v->nexttype = (c), v->nextvalue = (n))
#define RET(c)		return (SET(c), 1)
#define RETV(c, n)	return (SETV(c, n), 1)
#define FAILW(e)	return (ERR(e), 0)	/* ERR does SET(EOS) */
#define LASTTYPE(t) (v->lasttype == (t))

/* lexical contexts */
#define L_ERE	1				/* mainline ERE/ARE */
#define L_BRE	2				/* mainline BRE */
#define L_Q 3					/* REG_QUOTE */
#define L_EBND	4				/* ERE/ARE bound */
#define L_BBND	5				/* BRE bound */
#define L_BRACK 6				/* brackets */
#define L_CEL	7				/* collating element */
#define L_ECL	8				/* equivalence class */
#define L_CCL	9				/* character class */
#define INTOCON(c)	(v->lexcon = (c))
#define INCON(con)	(v->lexcon == (con))

/* construct pointer past end of chr array */
#define ENDOF(array)	((array) + sizeof(array)/sizeof(chr))

/*
 * lexstart - set up lexical stuff, scan leading options
 */
static void
lexstart(struct vars *v)
{
	prefixes(v);				/* may turn on new type bits etc. */
	NOERR();

	if (v->cflags & REG_QUOTE)
	{
		assert(!(v->cflags & (REG_ADVANCED | REG_EXPANDED | REG_NEWLINE)));
		INTOCON(L_Q);
	}
	else if (v->cflags & REG_EXTENDED)
	{
		assert(!(v->cflags & REG_QUOTE));
		INTOCON(L_ERE);
	}
	else
	{
		assert(!(v->cflags & (REG_QUOTE | REG_ADVF)));
		INTOCON(L_BRE);
	}

	v->nexttype = EMPTY;		/* remember we were at the start */
	next(v);					/* set up the first token */
}

/*
 * prefixes - implement various special prefixes
 */
static void
prefixes(struct vars *v)
{
	/* literal string doesn't get any of this stuff */
	if (v->cflags & REG_QUOTE)
		return;

	/* initial "***" gets special things */
	if (HAVE(4) && NEXT3('*', '*', '*'))
		switch (*(v->now + 3))
		{
			case CHR('?'):		/* "***?" error, msg shows version */
				ERR(REG_BADPAT);
				return;			/* proceed no further */
				break;
			case CHR('='):		/* "***=" shifts to literal string */
				NOTE(REG_UNONPOSIX);
				v->cflags |= REG_QUOTE;
				v->cflags &= ~(REG_ADVANCED | REG_EXPANDED | REG_NEWLINE);
				v->now += 4;
				return;			/* and there can be no more prefixes */
				break;
			case CHR(':'):		/* "***:" shifts to AREs */
				NOTE(REG_UNONPOSIX);
				v->cflags |= REG_ADVANCED;
				v->now += 4;
				break;
			default:			/* otherwise *** is just an error */
				ERR(REG_BADRPT);
				return;
				break;
		}

	/* BREs and EREs don't get embedded options */
	if ((v->cflags & REG_ADVANCED) != REG_ADVANCED)
		return;

	/* embedded options (AREs only) */
	if (HAVE(3) && NEXT2('(', '?') && iscalpha(*(v->now + 2)))
	{
		NOTE(REG_UNONPOSIX);
		v->now += 2;
		for (; !ATEOS() && iscalpha(*v->now); v->now++)
			switch (*v->now)
			{
				case CHR('b'):	/* BREs (but why???) */
					v->cflags &= ~(REG_ADVANCED | REG_QUOTE);
					break;
				case CHR('c'):	/* case sensitive */
					v->cflags &= ~REG_ICASE;
					break;
				case CHR('e'):	/* plain EREs */
					v->cflags |= REG_EXTENDED;
					v->cflags &= ~(REG_ADVF | REG_QUOTE);
					break;
				case CHR('i'):	/* case insensitive */
					v->cflags |= REG_ICASE;
					break;
				case CHR('m'):	/* Perloid synonym for n */
				case CHR('n'):	/* \n affects ^ $ . [^ */
					v->cflags |= REG_NEWLINE;
					break;
				case CHR('p'):	/* ~Perl, \n affects . [^ */
					v->cflags |= REG_NLSTOP;
					v->cflags &= ~REG_NLANCH;
					break;
				case CHR('q'):	/* literal string */
					v->cflags |= REG_QUOTE;
					v->cflags &= ~REG_ADVANCED;
					break;
				case CHR('s'):	/* single line, \n ordinary */
					v->cflags &= ~REG_NEWLINE;
					break;
				case CHR('t'):	/* tight syntax */
					v->cflags &= ~REG_EXPANDED;
					break;
				case CHR('w'):	/* weird, \n affects ^ $ only */
					v->cflags &= ~REG_NLSTOP;
					v->cflags |= REG_NLANCH;
					break;
				case CHR('x'):	/* expanded syntax */
					v->cflags |= REG_EXPANDED;
					break;
				default:
					ERR(REG_BADOPT);
					return;
			}
		if (!NEXT1(')'))
		{
			ERR(REG_BADOPT);
			return;
		}
		v->now++;
		if (v->cflags & REG_QUOTE)
			v->cflags &= ~(REG_EXPANDED | REG_NEWLINE);
	}
}

/*
 * lexnest - "call a subroutine", interpolating string at the lexical level
 *
 * Note, this is not a very general facility.  There are a number of
 * implicit assumptions about what sorts of strings can be subroutines.
 */
static void
lexnest(struct vars *v,
		const chr *beginp,		/* start of interpolation */
		const chr *endp)		/* one past end of interpolation */
{
	assert(v->savenow == NULL); /* only one level of nesting */
	v->savenow = v->now;
	v->savestop = v->stop;
	v->now = beginp;
	v->stop = endp;
}

/*
 * string constants to interpolate as expansions of things like \d
 */
static const chr backd[] = {	/* \d */
	CHR('['), CHR('['), CHR(':'),
	CHR('d'), CHR('i'), CHR('g'), CHR('i'), CHR('t'),
	CHR(':'), CHR(']'), CHR(']')
};
static const chr backD[] = {	/* \D */
	CHR('['), CHR('^'), CHR('['), CHR(':'),
	CHR('d'), CHR('i'), CHR('g'), CHR('i'), CHR('t'),
	CHR(':'), CHR(']'), CHR(']')
};
static const chr brbackd[] = {	/* \d within brackets */
	CHR('['), CHR(':'),
	CHR('d'), CHR('i'), CHR('g'), CHR('i'), CHR('t'),
	CHR(':'), CHR(']')
};
static const chr backs[] = {	/* \s */
	CHR('['), CHR('['), CHR(':'),
	CHR('s'), CHR('p'), CHR('a'), CHR('c'), CHR('e'),
	CHR(':'), CHR(']'), CHR(']')
};
static const chr backS[] = {	/* \S */
	CHR('['), CHR('^'), CHR('['), CHR(':'),
	CHR('s'), CHR('p'), CHR('a'), CHR('c'), CHR('e'),
	CHR(':'), CHR(']'), CHR(']')
};
static const chr brbacks[] = {	/* \s within brackets */
	CHR('['), CHR(':'),
	CHR('s'), CHR('p'), CHR('a'), CHR('c'), CHR('e'),
	CHR(':'), CHR(']')
};
static const chr backw[] = {	/* \w */
	CHR('['), CHR('['), CHR(':'),
	CHR('a'), CHR('l'), CHR('n'), CHR('u'), CHR('m'),
	CHR(':'), CHR(']'), CHR('_'), CHR(']')
};
static const chr backW[] = {	/* \W */
	CHR('['), CHR('^'), CHR('['), CHR(':'),
	CHR('a'), CHR('l'), CHR('n'), CHR('u'), CHR('m'),
	CHR(':'), CHR(']'), CHR('_'), CHR(']')
};
static const chr brbackw[] = {	/* \w within brackets */
	CHR('['), CHR(':'),
	CHR('a'), CHR('l'), CHR('n'), CHR('u'), CHR('m'),
	CHR(':'), CHR(']'), CHR('_')
};

/*
 * lexword - interpolate a bracket expression for word characters
 * Possibly ought to inquire whether there is a "word" character class.
 */
static void
lexword(struct vars *v)
{
	lexnest(v, backw, ENDOF(backw));
}

/*
 * next - get next token
 */
static int						/* 1 normal, 0 failure */
next(struct vars *v)
{
	chr			c;

	/* errors yield an infinite sequence of failures */
	if (ISERR())
		return 0;				/* the error has set nexttype to EOS */

	/* remember flavor of last token */
	v->lasttype = v->nexttype;

	/* REG_BOSONLY */
	if (v->nexttype == EMPTY && (v->cflags & REG_BOSONLY))
	{
		/* at start of a REG_BOSONLY RE */
		RETV(SBEGIN, 0);		/* same as \A */
	}

	/* if we're nested and we've hit end, return to outer level */
	if (v->savenow != NULL && ATEOS())
	{
		v->now = v->savenow;
		v->stop = v->savestop;
		v->savenow = v->savestop = NULL;
	}

	/* skip white space etc. if appropriate (not in literal or []) */
	if (v->cflags & REG_EXPANDED)
		switch (v->lexcon)
		{
			case L_ERE:
			case L_BRE:
			case L_EBND:
			case L_BBND:
				skip(v);
				break;
		}

	/* handle EOS, depending on context */
	if (ATEOS())
	{
		switch (v->lexcon)
		{
			case L_ERE:
			case L_BRE:
			case L_Q:
				RET(EOS);
				break;
			case L_EBND:
			case L_BBND:
				FAILW(REG_EBRACE);
				break;
			case L_BRACK:
			case L_CEL:
			case L_ECL:
			case L_CCL:
				FAILW(REG_EBRACK);
				break;
		}
		assert(NOTREACHED);
	}

	/* okay, time to actually get a character */
	c = *v->now++;

	/* deal with the easy contexts, punt EREs to code below */
	switch (v->lexcon)
	{
		case L_BRE:				/* punt BREs to separate function */
			return brenext(v, c);
			break;
		case L_ERE:				/* see below */
			break;
		case L_Q:				/* literal strings are easy */
			RETV(PLAIN, c);
			break;
		case L_BBND:			/* bounds are fairly simple */
		case L_EBND:
			switch (c)
			{
				case CHR('0'):
				case CHR('1'):
				case CHR('2'):
				case CHR('3'):
				case CHR('4'):
				case CHR('5'):
				case CHR('6'):
				case CHR('7'):
				case CHR('8'):
				case CHR('9'):
					RETV(DIGIT, (chr) DIGITVAL(c));
					break;
				case CHR(','):
					RET(',');
					break;
				case CHR('}'):	/* ERE bound ends with } */
					if (INCON(L_EBND))
					{
						INTOCON(L_ERE);
						if ((v->cflags & REG_ADVF) && NEXT1('?'))
						{
							v->now++;
							NOTE(REG_UNONPOSIX);
							RETV('}', 0);
						}
						RETV('}', 1);
					}
					else
						FAILW(REG_BADBR);
					break;
				case CHR('\\'): /* BRE bound ends with \} */
					if (INCON(L_BBND) && NEXT1('}'))
					{
						v->now++;
						INTOCON(L_BRE);
						RET('}');
					}
					else
						FAILW(REG_BADBR);
					break;
				default:
					FAILW(REG_BADBR);
					break;
			}
			assert(NOTREACHED);
			break;
		case L_BRACK:			/* brackets are not too hard */
			switch (c)
			{
				case CHR(']'):
					if (LASTTYPE('['))
						RETV(PLAIN, c);
					else
					{
						INTOCON((v->cflags & REG_EXTENDED) ?
								L_ERE : L_BRE);
						RET(']');
					}
					break;
				case CHR('\\'):
					NOTE(REG_UBBS);
					if (!(v->cflags & REG_ADVF))
						RETV(PLAIN, c);
					NOTE(REG_UNONPOSIX);
					if (ATEOS())
						FAILW(REG_EESCAPE);
					(DISCARD) lexescape(v);
					switch (v->nexttype)
					{			/* not all escapes okay here */
						case PLAIN:
							return 1;
							break;
						case CCLASS:
							switch (v->nextvalue)
							{
								case 'd':
									lexnest(v, brbackd, ENDOF(brbackd));
									break;
								case 's':
									lexnest(v, brbacks, ENDOF(brbacks));
									break;
								case 'w':
									lexnest(v, brbackw, ENDOF(brbackw));
									break;
								default:
									FAILW(REG_EESCAPE);
									break;
							}
							/* lexnest done, back up and try again */
							v->nexttype = v->lasttype;
							return next(v);
							break;
					}
					/* not one of the acceptable escapes */
					FAILW(REG_EESCAPE);
					break;
				case CHR('-'):
					if (LASTTYPE('[') || NEXT1(']'))
						RETV(PLAIN, c);
					else
						RETV(RANGE, c);
					break;
				case CHR('['):
					if (ATEOS())
						FAILW(REG_EBRACK);
					switch (*v->now++)
					{
						case CHR('.'):
							INTOCON(L_CEL);
							/* might or might not be locale-specific */
							RET(COLLEL);
							break;
						case CHR('='):
							INTOCON(L_ECL);
							NOTE(REG_ULOCALE);
							RET(ECLASS);
							break;
						case CHR(':'):
							INTOCON(L_CCL);
							NOTE(REG_ULOCALE);
							RET(CCLASS);
							break;
						default:	/* oops */
							v->now--;
							RETV(PLAIN, c);
							break;
					}
					assert(NOTREACHED);
					break;
				default:
					RETV(PLAIN, c);
					break;
			}
			assert(NOTREACHED);
			break;
		case L_CEL:				/* collating elements are easy */
			if (c == CHR('.') && NEXT1(']'))
			{
				v->now++;
				INTOCON(L_BRACK);
				RETV(END, '.');
			}
			else
				RETV(PLAIN, c);
			break;
		case L_ECL:				/* ditto equivalence classes */
			if (c == CHR('=') && NEXT1(']'))
			{
				v->now++;
				INTOCON(L_BRACK);
				RETV(END, '=');
			}
			else
				RETV(PLAIN, c);
			break;
		case L_CCL:				/* ditto character classes */
			if (c == CHR(':') && NEXT1(']'))
			{
				v->now++;
				INTOCON(L_BRACK);
				RETV(END, ':');
			}
			else
				RETV(PLAIN, c);
			break;
		default:
			assert(NOTREACHED);
			break;
	}

	/* that got rid of everything except EREs and AREs */
	assert(INCON(L_ERE));

	/* deal with EREs and AREs, except for backslashes */
	switch (c)
	{
		case CHR('|'):
			RET('|');
			break;
		case CHR('*'):
			if ((v->cflags & REG_ADVF) && NEXT1('?'))
			{
				v->now++;
				NOTE(REG_UNONPOSIX);
				RETV('*', 0);
			}
			RETV('*', 1);
			break;
		case CHR('+'):
			if ((v->cflags & REG_ADVF) && NEXT1('?'))
			{
				v->now++;
				NOTE(REG_UNONPOSIX);
				RETV('+', 0);
			}
			RETV('+', 1);
			break;
		case CHR('?'):
			if ((v->cflags & REG_ADVF) && NEXT1('?'))
			{
				v->now++;
				NOTE(REG_UNONPOSIX);
				RETV('?', 0);
			}
			RETV('?', 1);
			break;
		case CHR('{'):			/* bounds start or plain character */
			if (v->cflags & REG_EXPANDED)
				skip(v);
			if (ATEOS() || !iscdigit(*v->now))
			{
				NOTE(REG_UBRACES);
				NOTE(REG_UUNSPEC);
				RETV(PLAIN, c);
			}
			else
			{
				NOTE(REG_UBOUNDS);
				INTOCON(L_EBND);
				RET('{');
			}
			assert(NOTREACHED);
			break;
		case CHR('('):			/* parenthesis, or advanced extension */
			if ((v->cflags & REG_ADVF) && NEXT1('?'))
			{
				NOTE(REG_UNONPOSIX);
				v->now++;
				if (ATEOS())
					FAILW(REG_BADRPT);
				switch (*v->now++)
				{
					case CHR(':'):	/* non-capturing paren */
						RETV('(', 0);
						break;
					case CHR('#'):	/* comment */
						while (!ATEOS() && *v->now != CHR(')'))
							v->now++;
						if (!ATEOS())
							v->now++;
						assert(v->nexttype == v->lasttype);
						return next(v);
						break;
					case CHR('='):	/* positive lookahead */
						NOTE(REG_ULOOKAROUND);
						RETV(LACON, LATYPE_AHEAD_POS);
						break;
					case CHR('!'):	/* negative lookahead */
						NOTE(REG_ULOOKAROUND);
						RETV(LACON, LATYPE_AHEAD_NEG);
						break;
					case CHR('<'):
						if (ATEOS())
							FAILW(REG_BADRPT);
						switch (*v->now++)
						{
							case CHR('='):	/* positive lookbehind */
								NOTE(REG_ULOOKAROUND);
								RETV(LACON, LATYPE_BEHIND_POS);
								break;
							case CHR('!'):	/* negative lookbehind */
								NOTE(REG_ULOOKAROUND);
								RETV(LACON, LATYPE_BEHIND_NEG);
								break;
							default:
								FAILW(REG_BADRPT);
								break;
						}
						assert(NOTREACHED);
						break;
					default:
						FAILW(REG_BADRPT);
						break;
				}
				assert(NOTREACHED);
			}
			if (v->cflags & REG_NOSUB)
				RETV('(', 0);	/* all parens non-capturing */
			else
				RETV('(', 1);
			break;
		case CHR(')'):
			if (LASTTYPE('('))
				NOTE(REG_UUNSPEC);
			RETV(')', c);
			break;
		case CHR('['):			/* easy except for [[:<:]] and [[:>:]] */
			if (HAVE(6) && *(v->now + 0) == CHR('[') &&
				*(v->now + 1) == CHR(':') &&
				(*(v->now + 2) == CHR('<') ||
				 *(v->now + 2) == CHR('>')) &&
				*(v->now + 3) == CHR(':') &&
				*(v->now + 4) == CHR(']') &&
				*(v->now + 5) == CHR(']'))
			{
				c = *(v->now + 2);
				v->now += 6;
				NOTE(REG_UNONPOSIX);
				RET((c == CHR('<')) ? '<' : '>');
			}
			INTOCON(L_BRACK);
			if (NEXT1('^'))
			{
				v->now++;
				RETV('[', 0);
			}
			RETV('[', 1);
			break;
		case CHR('.'):
			RET('.');
			break;
		case CHR('^'):
			RET('^');
			break;
		case CHR('$'):
			RET('$');
			break;
		case CHR('\\'):			/* mostly punt backslashes to code below */
			if (ATEOS())
				FAILW(REG_EESCAPE);
			break;
		default:				/* ordinary character */
			RETV(PLAIN, c);
			break;
	}

	/* ERE/ARE backslash handling; backslash already eaten */
	assert(!ATEOS());
	if (!(v->cflags & REG_ADVF))
	{							/* only AREs have non-trivial escapes */
		if (iscalnum(*v->now))
		{
			NOTE(REG_UBSALNUM);
			NOTE(REG_UUNSPEC);
		}
		RETV(PLAIN, *v->now++);
	}
	(DISCARD) lexescape(v);
	if (ISERR())
		FAILW(REG_EESCAPE);
	if (v->nexttype == CCLASS)
	{							/* fudge at lexical level */
		switch (v->nextvalue)
		{
			case 'd':
				lexnest(v, backd, ENDOF(backd));
				break;
			case 'D':
				lexnest(v, backD, ENDOF(backD));
				break;
			case 's':
				lexnest(v, backs, ENDOF(backs));
				break;
			case 'S':
				lexnest(v, backS, ENDOF(backS));
				break;
			case 'w':
				lexnest(v, backw, ENDOF(backw));
				break;
			case 'W':
				lexnest(v, backW, ENDOF(backW));
				break;
			default:
				assert(NOTREACHED);
				FAILW(REG_ASSERT);
				break;
		}
		/* lexnest done, back up and try again */
		v->nexttype = v->lasttype;
		return next(v);
	}
	/* otherwise, lexescape has already done the work */
	return !ISERR();
}

/*
 * lexescape - parse an ARE backslash escape (backslash already eaten)
 * Note slightly nonstandard use of the CCLASS type code.
 */
static int						/* not actually used, but convenient for RETV */
lexescape(struct vars *v)
{
	chr			c;
	static const chr alert[] = {
		CHR('a'), CHR('l'), CHR('e'), CHR('r'), CHR('t')
	};
	static const chr esc[] = {
		CHR('E'), CHR('S'), CHR('C')
	};
	const chr  *save;

	assert(v->cflags & REG_ADVF);

	assert(!ATEOS());
	c = *v->now++;
	if (!iscalnum(c))
		RETV(PLAIN, c);

	NOTE(REG_UNONPOSIX);
	switch (c)
	{
		case CHR('a'):
			RETV(PLAIN, chrnamed(v, alert, ENDOF(alert), CHR('\007')));
			break;
		case CHR('A'):
			RETV(SBEGIN, 0);
			break;
		case CHR('b'):
			RETV(PLAIN, CHR('\b'));
			break;
		case CHR('B'):
			RETV(PLAIN, CHR('\\'));
			break;
		case CHR('c'):
			NOTE(REG_UUNPORT);
			if (ATEOS())
				FAILW(REG_EESCAPE);
			RETV(PLAIN, (chr) (*v->now++ & 037));
			break;
		case CHR('d'):
			NOTE(REG_ULOCALE);
			RETV(CCLASS, 'd');
			break;
		case CHR('D'):
			NOTE(REG_ULOCALE);
			RETV(CCLASS, 'D');
			break;
		case CHR('e'):
			NOTE(REG_UUNPORT);
			RETV(PLAIN, chrnamed(v, esc, ENDOF(esc), CHR('\033')));
			break;
		case CHR('f'):
			RETV(PLAIN, CHR('\f'));
			break;
		case CHR('m'):
			RET('<');
			break;
		case CHR('M'):
			RET('>');
			break;
		case CHR('n'):
			RETV(PLAIN, CHR('\n'));
			break;
		case CHR('r'):
			RETV(PLAIN, CHR('\r'));
			break;
		case CHR('s'):
			NOTE(REG_ULOCALE);
			RETV(CCLASS, 's');
			break;
		case CHR('S'):
			NOTE(REG_ULOCALE);
			RETV(CCLASS, 'S');
			break;
		case CHR('t'):
			RETV(PLAIN, CHR('\t'));
			break;
		case CHR('u'):
			c = lexdigits(v, 16, 4, 4);
			if (ISERR() || !CHR_IS_IN_RANGE(c))
				FAILW(REG_EESCAPE);
			RETV(PLAIN, c);
			break;
		case CHR('U'):
			c = lexdigits(v, 16, 8, 8);
			if (ISERR() || !CHR_IS_IN_RANGE(c))
				FAILW(REG_EESCAPE);
			RETV(PLAIN, c);
			break;
		case CHR('v'):
			RETV(PLAIN, CHR('\v'));
			break;
		case CHR('w'):
			NOTE(REG_ULOCALE);
			RETV(CCLASS, 'w');
			break;
		case CHR('W'):
			NOTE(REG_ULOCALE);
			RETV(CCLASS, 'W');
			break;
		case CHR('x'):
			NOTE(REG_UUNPORT);
			c = lexdigits(v, 16, 1, 255);	/* REs >255 long outside spec */
			if (ISERR() || !CHR_IS_IN_RANGE(c))
				FAILW(REG_EESCAPE);
			RETV(PLAIN, c);
			break;
		case CHR('y'):
			NOTE(REG_ULOCALE);
			RETV(WBDRY, 0);
			break;
		case CHR('Y'):
			NOTE(REG_ULOCALE);
			RETV(NWBDRY, 0);
			break;
		case CHR('Z'):
			RETV(SEND, 0);
			break;
		case CHR('1'):
		case CHR('2'):
		case CHR('3'):
		case CHR('4'):
		case CHR('5'):
		case CHR('6'):
		case CHR('7'):
		case CHR('8'):
		case CHR('9'):
			save = v->now;
			v->now--;			/* put first digit back */
			c = lexdigits(v, 10, 1, 255);	/* REs >255 long outside spec */
			if (ISERR())
				FAILW(REG_EESCAPE);
			/* ugly heuristic (first test is "exactly 1 digit?") */
			if (v->now == save || ((int) c > 0 && (int) c <= v->nsubexp))
			{
				NOTE(REG_UBACKREF);
				RETV(BACKREF, c);
			}
			/* oops, doesn't look like it's a backref after all... */
			v->now = save;
			/* and fall through into octal number */
<<<<<<< HEAD
			/* fallthrough */
=======
			/* FALLTHROUGH */
>>>>>>> 9e1c9f95
		case CHR('0'):
			NOTE(REG_UUNPORT);
			v->now--;			/* put first digit back */
			c = lexdigits(v, 8, 1, 3);
			if (ISERR())
				FAILW(REG_EESCAPE);
			if (c > 0xff)
			{
				/* out of range, so we handled one digit too much */
				v->now--;
				c >>= 3;
			}
			RETV(PLAIN, c);
			break;
		default:
			assert(iscalpha(c));
			FAILW(REG_EESCAPE); /* unknown alphabetic escape */
			break;
	}
	assert(NOTREACHED);
}

/*
 * lexdigits - slurp up digits and return chr value
 *
 * This does not account for overflow; callers should range-check the result
 * if maxlen is large enough to make that possible.
 */
static chr						/* chr value; errors signalled via ERR */
lexdigits(struct vars *v,
		  int base,
		  int minlen,
		  int maxlen)
{
	uchr		n;				/* unsigned to avoid overflow misbehavior */
	int			len;
	chr			c;
	int			d;
	const uchr	ub = (uchr) base;

	n = 0;
	for (len = 0; len < maxlen && !ATEOS(); len++)
	{
		c = *v->now++;
		switch (c)
		{
			case CHR('0'):
			case CHR('1'):
			case CHR('2'):
			case CHR('3'):
			case CHR('4'):
			case CHR('5'):
			case CHR('6'):
			case CHR('7'):
			case CHR('8'):
			case CHR('9'):
				d = DIGITVAL(c);
				break;
			case CHR('a'):
			case CHR('A'):
				d = 10;
				break;
			case CHR('b'):
			case CHR('B'):
				d = 11;
				break;
			case CHR('c'):
			case CHR('C'):
				d = 12;
				break;
			case CHR('d'):
			case CHR('D'):
				d = 13;
				break;
			case CHR('e'):
			case CHR('E'):
				d = 14;
				break;
			case CHR('f'):
			case CHR('F'):
				d = 15;
				break;
			default:
				v->now--;		/* oops, not a digit at all */
				d = -1;
				break;
		}

		if (d >= base)
		{						/* not a plausible digit */
			v->now--;
			d = -1;
		}
		if (d < 0)
			break;				/* NOTE BREAK OUT */
		n = n * ub + (uchr) d;
	}
	if (len < minlen)
		ERR(REG_EESCAPE);

	return (chr) n;
}

/*
 * brenext - get next BRE token
 *
 * This is much like EREs except for all the stupid backslashes and the
 * context-dependency of some things.
 */
static int						/* 1 normal, 0 failure */
brenext(struct vars *v,
		chr c)
{
	switch (c)
	{
		case CHR('*'):
			if (LASTTYPE(EMPTY) || LASTTYPE('(') || LASTTYPE('^'))
				RETV(PLAIN, c);
			RET('*');
			break;
		case CHR('['):
			if (HAVE(6) && *(v->now + 0) == CHR('[') &&
				*(v->now + 1) == CHR(':') &&
				(*(v->now + 2) == CHR('<') ||
				 *(v->now + 2) == CHR('>')) &&
				*(v->now + 3) == CHR(':') &&
				*(v->now + 4) == CHR(']') &&
				*(v->now + 5) == CHR(']'))
			{
				c = *(v->now + 2);
				v->now += 6;
				NOTE(REG_UNONPOSIX);
				RET((c == CHR('<')) ? '<' : '>');
			}
			INTOCON(L_BRACK);
			if (NEXT1('^'))
			{
				v->now++;
				RETV('[', 0);
			}
			RETV('[', 1);
			break;
		case CHR('.'):
			RET('.');
			break;
		case CHR('^'):
			if (LASTTYPE(EMPTY))
				RET('^');
			if (LASTTYPE('('))
			{
				NOTE(REG_UUNSPEC);
				RET('^');
			}
			RETV(PLAIN, c);
			break;
		case CHR('$'):
			if (v->cflags & REG_EXPANDED)
				skip(v);
			if (ATEOS())
				RET('$');
			if (NEXT2('\\', ')'))
			{
				NOTE(REG_UUNSPEC);
				RET('$');
			}
			RETV(PLAIN, c);
			break;
		case CHR('\\'):
			break;				/* see below */
		default:
			RETV(PLAIN, c);
			break;
	}

	assert(c == CHR('\\'));

	if (ATEOS())
		FAILW(REG_EESCAPE);

	c = *v->now++;
	switch (c)
	{
		case CHR('{'):
			INTOCON(L_BBND);
			NOTE(REG_UBOUNDS);
			RET('{');
			break;
		case CHR('('):
			RETV('(', 1);
			break;
		case CHR(')'):
			RETV(')', c);
			break;
		case CHR('<'):
			NOTE(REG_UNONPOSIX);
			RET('<');
			break;
		case CHR('>'):
			NOTE(REG_UNONPOSIX);
			RET('>');
			break;
		case CHR('1'):
		case CHR('2'):
		case CHR('3'):
		case CHR('4'):
		case CHR('5'):
		case CHR('6'):
		case CHR('7'):
		case CHR('8'):
		case CHR('9'):
			NOTE(REG_UBACKREF);
			RETV(BACKREF, (chr) DIGITVAL(c));
			break;
		default:
			if (iscalnum(c))
			{
				NOTE(REG_UBSALNUM);
				NOTE(REG_UUNSPEC);
			}
			RETV(PLAIN, c);
			break;
	}

	assert(NOTREACHED);
	return 0;
}

/*
 * skip - skip white space and comments in expanded form
 */
static void
skip(struct vars *v)
{
	const chr  *start = v->now;

	assert(v->cflags & REG_EXPANDED);

	for (;;)
	{
		while (!ATEOS() && iscspace(*v->now))
			v->now++;
		if (ATEOS() || *v->now != CHR('#'))
			break;				/* NOTE BREAK OUT */
		assert(NEXT1('#'));
		while (!ATEOS() && *v->now != CHR('\n'))
			v->now++;
		/* leave the newline to be picked up by the iscspace loop */
	}

	if (v->now != start)
		NOTE(REG_UNONPOSIX);
}

/*
 * newline - return the chr for a newline
 *
 * This helps confine use of CHR to this source file.
 */
static chr
newline(void)
{
	return CHR('\n');
}

/*
 * chrnamed - return the chr known by a given (chr string) name
 *
 * The code is a bit clumsy, but this routine gets only such specialized
 * use that it hardly matters.
 */
static chr
chrnamed(struct vars *v,
		 const chr *startp,		/* start of name */
		 const chr *endp,		/* just past end of name */
		 chr lastresort)		/* what to return if name lookup fails */
{
	chr			c;
	int			errsave;
	int			e;
	struct cvec *cv;

	errsave = v->err;
	v->err = 0;
	c = element(v, startp, endp);
	e = v->err;
	v->err = errsave;

	if (e != 0)
		return lastresort;

	cv = range(v, c, c, 0);
	if (cv->nchrs == 0)
		return lastresort;
	return cv->chrs[0];
}<|MERGE_RESOLUTION|>--- conflicted
+++ resolved
@@ -875,11 +875,7 @@
 			/* oops, doesn't look like it's a backref after all... */
 			v->now = save;
 			/* and fall through into octal number */
-<<<<<<< HEAD
-			/* fallthrough */
-=======
 			/* FALLTHROUGH */
->>>>>>> 9e1c9f95
 		case CHR('0'):
 			NOTE(REG_UUNPORT);
 			v->now--;			/* put first digit back */
