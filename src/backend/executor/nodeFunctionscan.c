/*-------------------------------------------------------------------------
 *
 * nodeFunctionscan.c
 *	  Support routines for scanning RangeFunctions (functions in rangetable).
 *
<<<<<<< HEAD
 * Portions Copyright (c) 2006-2008, Greenplum inc
=======
>>>>>>> d13f41d2
 * Portions Copyright (c) 1996-2008, PostgreSQL Global Development Group
 * Portions Copyright (c) 1994, Regents of the University of California
 *
 *
 * IDENTIFICATION
 *	  $PostgreSQL: pgsql/src/backend/executor/nodeFunctionscan.c,v 1.45.2.1 2008/02/29 02:49:43 neilc Exp $
 *
 *-------------------------------------------------------------------------
 */
/*
 * INTERFACE ROUTINES
 *		ExecFunctionScan		scans a function.
 *		ExecFunctionNext		retrieve next tuple in sequential order.
 *		ExecInitFunctionScan	creates and initializes a functionscan node.
 *		ExecEndFunctionScan		releases any storage allocated.
 *		ExecFunctionReScan		rescans the function
 */
#include "postgres.h"

#include "cdb/cdbvars.h"
#include "executor/nodeFunctionscan.h"
#include "funcapi.h"
<<<<<<< HEAD
#include "optimizer/var.h"              /* CDB: contain_var_reference() */
#include "parser/parsetree.h"
=======
>>>>>>> d13f41d2
#include "utils/builtins.h"
#include "utils/lsyscache.h"
#include "cdb/memquota.h"
#include "executor/spi.h"

static TupleTableSlot *FunctionNext(FunctionScanState *node);
static void ExecFunctionScanExplainEnd(PlanState *planstate, struct StringInfoData *buf);

/* ----------------------------------------------------------------
 *						Scan Support
 * ----------------------------------------------------------------
 */
/* ----------------------------------------------------------------
 *		FunctionNext
 *
 *		This is a workhorse for ExecFunctionScan
 * ----------------------------------------------------------------
 */
static TupleTableSlot *
FunctionNext(FunctionScanState *node)
{
	TupleTableSlot *slot;
	EState	   *estate;
	ScanDirection direction;
	Tuplestorestate *tuplestorestate;

	/*
	 * get information from the estate and scan state
	 */
	estate = node->ss.ps.state;
	direction = estate->es_direction;

	tuplestorestate = node->tuplestorestate;

	/*
	 * If first time through, read all tuples from function and put them in a
	 * tuplestore. Subsequent calls just fetch tuples from tuplestore.
	 */
	if (tuplestorestate == NULL)
	{
<<<<<<< HEAD
		tuplestorestate = ExecMakeTableFunctionResult(
				node->funcexpr,
				node->ss.ps.ps_ExprContext,
				node->tupdesc,
				PlanStateOperatorMemKB( (PlanState *) node));
		node->tuplestorestate = tuplestorestate;

		/* CDB: Offer extra info for EXPLAIN ANALYZE. */
		if (node->ss.ps.instrument)
		{
			/* Let the tuplestore share our Instrumentation object. */
			tuplestore_set_instrument(tuplestorestate, node->ss.ps.instrument);

			/* Request a callback at end of query. */
			node->ss.ps.cdbexplainfun = ExecFunctionScanExplainEnd;
		}

=======
		ExprContext *econtext = node->ss.ps.ps_ExprContext;
		TupleDesc	funcTupdesc;

		node->tuplestorestate = tuplestorestate =
			ExecMakeTableFunctionResult(node->funcexpr,
										econtext,
										node->tupdesc,
										&funcTupdesc);

		/*
		 * If function provided a tupdesc, cross-check it.	We only really
		 * need to do this for functions returning RECORD, but might as well
		 * do it always.
		 */
		if (funcTupdesc)
		{
			tupledesc_match(node->tupdesc, funcTupdesc);

			/*
			 * If it is a dynamically-allocated TupleDesc, free it: it is
			 * typically allocated in the EState's per-query context, so we
			 * must avoid leaking it on rescan.
			 */
			if (funcTupdesc->tdrefcount == -1)
				FreeTupleDesc(funcTupdesc);
		}
>>>>>>> d13f41d2
	}

	/*
	 * Get the next tuple from tuplestore. Return NULL if no more tuples.
	 */
	slot = node->ss.ss_ScanTupleSlot;
	if (tuplestore_gettupleslot(tuplestorestate, 
				ScanDirectionIsForward(direction),
				slot))
	{
		/* CDB: Label each row with a synthetic ctid for subquery dedup. */
		if (node->cdb_want_ctid)
		{
			HeapTuple   tuple = ExecFetchSlotHeapTuple(slot); 

			/* Increment 48-bit row count */
			node->cdb_fake_ctid.ip_posid++;
			if (node->cdb_fake_ctid.ip_posid == 0)
				ItemPointerSetBlockNumber(&node->cdb_fake_ctid,
						1 + ItemPointerGetBlockNumber(&node->cdb_fake_ctid));

			tuple->t_self = node->cdb_fake_ctid;
		}
	}

	if (!TupIsNull(slot))
	{
		Gpmon_M_Incr_Rows_Out(GpmonPktFromFuncScanState(node));
		CheckSendPlanStateGpmonPkt(&node->ss.ps);
	}

	else if (!node->ss.ps.delayEagerFree)
	{
		ExecEagerFreeFunctionScan((FunctionScanState *)(&node->ss.ps));
	}
	
	return slot;
}

/* ----------------------------------------------------------------
 *		ExecFunctionScan(node)
 *
 *		Scans the function sequentially and returns the next qualifying
 *		tuple.
 *		It calls the ExecScan() routine and passes it the access method
 *		which retrieves tuples sequentially.
 *
 */

TupleTableSlot *
ExecFunctionScan(FunctionScanState *node)
{
	/*
	 * use FunctionNext as access method
	 */
	return ExecScan(&node->ss, (ExecScanAccessMtd) FunctionNext);
}

/* ----------------------------------------------------------------
 *		ExecInitFunctionScan
 * ----------------------------------------------------------------
 */
FunctionScanState *
ExecInitFunctionScan(FunctionScan *node, EState *estate, int eflags)
{
	FunctionScanState *scanstate;
	Oid			funcrettype;
	TypeFuncClass functypclass;
	TupleDesc	tupdesc = NULL;

	/*
	 * FunctionScan should not have any children.
	 */
	Assert(outerPlan(node) == NULL);
	Assert(innerPlan(node) == NULL);

	/*
	 * create new ScanState for node
	 */
	scanstate = makeNode(FunctionScanState);
	scanstate->ss.ps.plan = (Plan *) node;
	scanstate->ss.ps.state = estate;

	/*
	 * Miscellaneous initialization
	 *
	 * create expression context for node
	 */
	ExecAssignExprContext(estate, &scanstate->ss.ps);

#define FUNCTIONSCAN_NSLOTS 2

	/*
	 * tuple table initialization
	 */
	ExecInitResultTupleSlot(estate, &scanstate->ss.ps);
	ExecInitScanTupleSlot(estate, &scanstate->ss);

	/*
	 * initialize child expressions
	 */
	scanstate->ss.ps.targetlist = (List *)
		ExecInitExpr((Expr *) node->scan.plan.targetlist,
					 (PlanState *) scanstate);
	scanstate->ss.ps.qual = (List *)
		ExecInitExpr((Expr *) node->scan.plan.qual,
					 (PlanState *) scanstate);

	/* Check if targetlist or qual contains a var node referencing the ctid column */
	scanstate->cdb_want_ctid = contain_ctid_var_reference(&node->scan);

    ItemPointerSet(&scanstate->cdb_fake_ctid, 0, 0);
    ItemPointerSet(&scanstate->cdb_mark_ctid, 0, 0);

	/*
	 * Now determine if the function returns a simple or composite type, and
	 * build an appropriate tupdesc.
	 */
	functypclass = get_expr_result_type(node->funcexpr,
										&funcrettype,
										&tupdesc);

	if (functypclass == TYPEFUNC_COMPOSITE)
	{
		/* Composite data type, e.g. a table's row type */
		Assert(tupdesc);
		/* Must copy it out of typcache for safety */
		tupdesc = CreateTupleDescCopy(tupdesc);
	}
	else if (functypclass == TYPEFUNC_SCALAR)
	{
		/* Base data type, i.e. scalar */
		char	   *attname = strVal(linitial(node->funccolnames));

		tupdesc = CreateTemplateTupleDesc(1, false);
		TupleDescInitEntry(tupdesc,
						   (AttrNumber) 1,
						   attname,
						   funcrettype,
						   -1,
						   0);
	}
	else if (functypclass == TYPEFUNC_RECORD)
	{
		tupdesc = BuildDescFromLists(node->funccolnames,
									 node->funccoltypes,
									 node->funccoltypmods);
	}
	else
	{
		/* crummy error message, but parser should have caught this */
		elog(ERROR, "function in FROM has unsupported return type");
	}

	/*
	 * For RECORD results, make sure a typmod has been assigned.  (The
	 * function should do this for itself, but let's cover things in case it
	 * doesn't.)
	 */
	BlessTupleDesc(tupdesc);

	scanstate->tupdesc = tupdesc;
	ExecAssignScanType(&scanstate->ss, tupdesc);

	/*
	 * Other node-specific setup
	 */
	scanstate->tuplestorestate = NULL;
	scanstate->funcexpr = ExecInitExpr((Expr *) node->funcexpr,
									   (PlanState *) scanstate);

	/*
	 * Initialize result tuple type and projection info.
	 */
	ExecAssignResultTypeFromTL(&scanstate->ss.ps);
	ExecAssignScanProjectionInfo(&scanstate->ss);

	initGpmonPktForFunctionScan((Plan *)node, &scanstate->ss.ps.gpmon_pkt, estate);
	
	if (gp_resqueue_memory_policy != RESQUEUE_MEMORY_POLICY_NONE)
	{
		SPI_ReserveMemory(((Plan *)node)->operatorMemKB * 1024L);
	}

	return scanstate;
}

int
ExecCountSlotsFunctionScan(FunctionScan *node)
{
	return ExecCountSlotsNode(outerPlan(node)) +
		ExecCountSlotsNode(innerPlan(node)) +
		FUNCTIONSCAN_NSLOTS;
}

/*
 * ExecFunctionScanExplainEnd
 *      Called before ExecutorEnd to finish EXPLAIN ANALYZE reporting.
 *
 * The cleanup that ordinarily would occur during ExecutorEnd() needs to be 
 * done earlier in order to report statistics to EXPLAIN ANALYZE.  Note that 
 * ExecEndFunctionScan() will be called for a second time during ExecutorEnd().
 */
void
ExecFunctionScanExplainEnd(PlanState *planstate, struct StringInfoData *buf __attribute__((unused)))
{
	ExecEagerFreeFunctionScan((FunctionScanState *) planstate);
}                               /* ExecFunctionScanExplainEnd */


/* ----------------------------------------------------------------
 *		ExecEndFunctionScan
 *
 *		frees any storage allocated through C routines.
 * ----------------------------------------------------------------
 */
void
ExecEndFunctionScan(FunctionScanState *node)
{
	/*
	 * Free the exprcontext
	 */
	ExecFreeExprContext(&node->ss.ps);

	/*
	 * clean out the tuple table
	 */
	ExecClearTuple(node->ss.ps.ps_ResultTupleSlot);
	ExecClearTuple(node->ss.ss_ScanTupleSlot);

	ExecEagerFreeFunctionScan(node);

	EndPlanStateGpmonPkt(&node->ss.ps);
}

/* ----------------------------------------------------------------
 *		ExecFunctionMarkPos
 *
 *		Calls tuplestore to save the current position in the stored file.
 * ----------------------------------------------------------------
 */
void
ExecFunctionMarkPos(FunctionScanState *node)
{
	/*
	 * if we haven't materialized yet, just return.
	 */
	if (!node->tuplestorestate)
		return;

    node->cdb_mark_ctid = node->cdb_fake_ctid;

	tuplestore_markpos(node->tuplestorestate); 
}

/* ----------------------------------------------------------------
 *		ExecFunctionRestrPos
 *
 *		Calls tuplestore to restore the last saved file position.
 * ----------------------------------------------------------------
 */
void
ExecFunctionRestrPos(FunctionScanState *node)
{
	/*
	 * if we haven't materialized yet, just return.
	 */
	if (!node->tuplestorestate)
		return;

    node->cdb_fake_ctid = node->cdb_mark_ctid;

	tuplestore_restorepos(node->tuplestorestate);
}

/* ----------------------------------------------------------------
 *		ExecFunctionReScan
 *
 *		Rescans the relation.
 * ----------------------------------------------------------------
 */
void
ExecFunctionReScan(FunctionScanState *node, ExprContext *exprCtxt)
{
	ExecClearTuple(node->ss.ps.ps_ResultTupleSlot);
	/*node->ss.ps.ps_TupFromTlist = false;*/

	/*
	 * If we haven't materialized yet, just return.
	 */
	if (!node->tuplestorestate)
		return;

    ItemPointerSet(&node->cdb_fake_ctid, 0, 0);

    /*
	 * Here we have a choice whether to drop the tuplestore (and recompute the
	 * function outputs) or just rescan it.  We must recompute if the
	 * expression contains parameters, else we rescan.  XXX maybe we should
	 * recompute if the function is volatile?
	 */
	if (node->ss.ps.chgParam != NULL)
	{
		ExecEagerFreeFunctionScan(node);
	}
	else
	{
		tuplestore_rescan(node->tuplestorestate);
	}
}

void
initGpmonPktForFunctionScan(Plan *planNode, gpmon_packet_t *gpmon_pkt, EState *estate)
{
	Assert(planNode != NULL && gpmon_pkt != NULL && IsA(planNode, FunctionScan));

	{
		RangeTblEntry *rte = rt_fetch(((Scan *)planNode)->scanrelid, estate->es_range_table);
		char *funcname = (rte->funcexpr && IsA(rte->funcexpr, FuncExpr)) ? 
					get_func_name(((FuncExpr *)rte->funcexpr)->funcid)
				 	: rte->eref->aliasname;

		Assert(GPMON_FUNCSCAN_TOTAL <= (int)GPMON_QEXEC_M_COUNT);
		InitPlanNodeGpmonPkt(planNode, gpmon_pkt, estate, PMNT_FunctionScan,
							 (int64)planNode->plan_rows,
							 funcname);

		if (funcname && funcname != rte->eref->aliasname)
			pfree(funcname);
	}
}

void
ExecEagerFreeFunctionScan(FunctionScanState *node)
{
	if (node->tuplestorestate != NULL)
	{
		tuplestore_end(node->tuplestorestate);
	}
	
	node->tuplestorestate = NULL;
}<|MERGE_RESOLUTION|>--- conflicted
+++ resolved
@@ -3,10 +3,7 @@
  * nodeFunctionscan.c
  *	  Support routines for scanning RangeFunctions (functions in rangetable).
  *
-<<<<<<< HEAD
  * Portions Copyright (c) 2006-2008, Greenplum inc
-=======
->>>>>>> d13f41d2
  * Portions Copyright (c) 1996-2008, PostgreSQL Global Development Group
  * Portions Copyright (c) 1994, Regents of the University of California
  *
@@ -29,11 +26,8 @@
 #include "cdb/cdbvars.h"
 #include "executor/nodeFunctionscan.h"
 #include "funcapi.h"
-<<<<<<< HEAD
 #include "optimizer/var.h"              /* CDB: contain_var_reference() */
 #include "parser/parsetree.h"
-=======
->>>>>>> d13f41d2
 #include "utils/builtins.h"
 #include "utils/lsyscache.h"
 #include "cdb/memquota.h"
@@ -74,7 +68,6 @@
 	 */
 	if (tuplestorestate == NULL)
 	{
-<<<<<<< HEAD
 		tuplestorestate = ExecMakeTableFunctionResult(
 				node->funcexpr,
 				node->ss.ps.ps_ExprContext,
@@ -91,35 +84,6 @@
 			/* Request a callback at end of query. */
 			node->ss.ps.cdbexplainfun = ExecFunctionScanExplainEnd;
 		}
-
-=======
-		ExprContext *econtext = node->ss.ps.ps_ExprContext;
-		TupleDesc	funcTupdesc;
-
-		node->tuplestorestate = tuplestorestate =
-			ExecMakeTableFunctionResult(node->funcexpr,
-										econtext,
-										node->tupdesc,
-										&funcTupdesc);
-
-		/*
-		 * If function provided a tupdesc, cross-check it.	We only really
-		 * need to do this for functions returning RECORD, but might as well
-		 * do it always.
-		 */
-		if (funcTupdesc)
-		{
-			tupledesc_match(node->tupdesc, funcTupdesc);
-
-			/*
-			 * If it is a dynamically-allocated TupleDesc, free it: it is
-			 * typically allocated in the EState's per-query context, so we
-			 * must avoid leaking it on rescan.
-			 */
-			if (funcTupdesc->tdrefcount == -1)
-				FreeTupleDesc(funcTupdesc);
-		}
->>>>>>> d13f41d2
 	}
 
 	/*
