/*-------------------------------------------------------------------------
 *
 * nodeMergejoin.c
 *	  routines supporting merge joins
 *
 * Portions Copyright (c) 2005-2008, Greenplum inc
 * Portions Copyright (c) 1996-2008, PostgreSQL Global Development Group
 * Portions Copyright (c) 1994, Regents of the University of California
 *
 *
 * IDENTIFICATION
 *	  $PostgreSQL: pgsql/src/backend/executor/nodeMergejoin.c,v 1.86 2007/01/11 17:19:13 tgl Exp $
 *
 *-------------------------------------------------------------------------
 */
/*
 * INTERFACE ROUTINES
 *		ExecMergeJoin			mergejoin outer and inner relations.
 *		ExecInitMergeJoin		creates and initializes run time states
 *		ExecEndMergeJoin		cleans up the node.
 *
 * NOTES
 *
 *		Merge-join is done by joining the inner and outer tuples satisfying
 *		join clauses of the form ((= outerKey innerKey) ...).
 *		The join clause list is provided by the query planner and may contain
 *		more than one (= outerKey innerKey) clause (for composite sort key).
 *
 *		However, the query executor needs to know whether an outer
 *		tuple is "greater/smaller" than an inner tuple so that it can
 *		"synchronize" the two relations. For example, consider the following
 *		relations:
 *
 *				outer: (0 ^1 1 2 5 5 5 6 6 7)	current tuple: 1
 *				inner: (1 ^3 5 5 5 5 6)			current tuple: 3
 *
 *		To continue the merge-join, the executor needs to scan both inner
 *		and outer relations till the matching tuples 5. It needs to know
 *		that currently inner tuple 3 is "greater" than outer tuple 1 and
 *		therefore it should scan the outer relation first to find a
 *		matching tuple and so on.
 *
 *		Therefore, rather than directly executing the merge join clauses,
 *		we evaluate the left and right key expressions separately and then
 *		compare the columns one at a time (see MJCompare).  The planner
 *		passes us enough information about the sort ordering of the inputs
 *		to allow us to determine how to make the comparison.  We may use the
 *		appropriate btree comparison function, since Postgres' only notion
 *		of ordering is specified by btree opfamilies.
 *
 *
 *		Consider the above relations and suppose that the executor has
 *		just joined the first outer "5" with the last inner "5". The
 *		next step is of course to join the second outer "5" with all
 *		the inner "5's". This requires repositioning the inner "cursor"
 *		to point at the first inner "5". This is done by "marking" the
 *		first inner 5 so we can restore the "cursor" to it before joining
 *		with the second outer 5. The access method interface provides
 *		routines to mark and restore to a tuple.
 *
 *
 *		Essential operation of the merge join algorithm is as follows:
 *
 *		Join {
 *			get initial outer and inner tuples				INITIALIZE
 *			do forever {
 *				while (outer != inner) {					SKIP_TEST
 *					if (outer < inner)
 *						advance outer						SKIPOUTER_ADVANCE
 *					else
 *						advance inner						SKIPINNER_ADVANCE
 *				}
 *				mark inner position							SKIP_TEST
 *				do forever {
 *					while (outer == inner) {
 *						join tuples							JOINTUPLES
 *						advance inner position				NEXTINNER
 *					}
 *					advance outer position					NEXTOUTER
 *					if (outer == mark)						TESTOUTER
 *						restore inner position to mark		TESTOUTER
 *					else
 *						break	// return to top of outer loop
 *				}
 *			}
 *		}
 *
 *		The merge join operation is coded in the fashion
 *		of a state machine.  At each state, we do something and then
 *		proceed to another state.  This state is stored in the node's
 *		execution state information and is preserved across calls to
 *		ExecMergeJoin. -cim 10/31/89
 */
#include "postgres.h"

#include "access/nbtree.h"
#include "catalog/catquery.h"
#include "catalog/pg_amop.h"
#include "cdb/cdbvars.h"
#include "executor/execdebug.h"
#include "executor/execdefs.h"
#include "executor/nodeMergejoin.h"
#include "miscadmin.h"
#include "utils/acl.h"
#include "utils/lsyscache.h"
#include "utils/memutils.h"
#include "utils/syscache.h"


/*
 * Runtime data for each mergejoin clause
 */
typedef struct MergeJoinClauseData
{
	/* Executable expression trees */
	ExprState  *lexpr;			/* left-hand (outer) input expression */
	ExprState  *rexpr;			/* right-hand (inner) input expression */

	/*
	 * If we have a current left or right input tuple, the values of the
	 * expressions are loaded into these fields:
	 */
	Datum		ldatum;			/* current left-hand value */
	Datum		rdatum;			/* current right-hand value */
	bool		lisnull;		/* and their isnull flags */
	bool		risnull;

	/*
	 * CDB: Remember whether the mergejoin operation was actually an "is
	 *      not distinct from" predicate.
	 */
	bool		notdistinct;

	/*
	 * The comparison strategy in use, and the lookup info to let us call the
	 * btree comparison support function.
	 */
	bool		reverse;		/* if true, negate the cmpfn's output */
	bool		nulls_first;	/* if true, nulls sort low */
	FmgrInfo	cmpfinfo;
} MergeJoinClauseData;


#define MarkInnerTuple(innerTupleSlot, mergestate) \
	ExecCopySlot((mergestate)->mj_MarkedTupleSlot, (innerTupleSlot))


/*
 * MJExamineQuals
 *
 * This deconstructs the list of mergejoinable expressions, which is given
 * to us by the planner in the form of a list of "leftexpr = rightexpr"
 * expression trees in the order matching the sort columns of the inputs.
 * We build an array of MergeJoinClause structs containing the information
 * we will need at runtime.  Each struct essentially tells us how to compare
 * the two expressions from the original clause.
 *
 * In addition to the expressions themselves, the planner passes the btree
 * opfamily OID, btree strategy number (BTLessStrategyNumber or
 * BTGreaterStrategyNumber), and nulls-first flag that identify the intended
 * sort ordering for each merge key.  The mergejoinable operator is an
 * equality operator in this opfamily, and the two inputs are guaranteed to be
 * ordered in either increasing or decreasing (respectively) order according
<<<<<<< HEAD
 * to this opfamily.  This allows us to obtain the needed comparison functions
 * from the opfamily.
 *
 * CDB: We also recognize the "is not distinct from" predicate which is
 *      interesting for sequential window plans.  The pseudo-Lisp for this
 *      predicate is (BoolExpr_NOT (DistinctExpr_= leftexpr rightexpr)).
=======
 * to this opfamily, with nulls at the indicated end of the range.  This
 * allows us to obtain the needed comparison function from the opfamily.
>>>>>>> 02609893
 */
static MergeJoinClause
MJExamineQuals(List *mergeclauses,
			   Oid *mergefamilies,
			   int *mergestrategies,
			   bool *mergenullsfirst,
			   PlanState *parent)
{
	MergeJoinClause clauses;
	int			nClauses = list_length(mergeclauses);
	int			iClause;
	ListCell   *cl;

	clauses = (MergeJoinClause) palloc0(nClauses * sizeof(MergeJoinClauseData));

	iClause = 0;
	foreach(cl, mergeclauses)
	{
		OpExpr	   *qual = (OpExpr *) lfirst(cl);
		MergeJoinClause clause = &clauses[iClause];
		Oid			opfamily = mergefamilies[iClause];
		StrategyNumber opstrategy = mergestrategies[iClause];
		bool		nulls_first = mergenullsfirst[iClause];
		int			op_strategy;
		Oid			op_lefttype;
		Oid			op_righttype;
		bool		op_recheck;
		RegProcedure cmpproc;
		AclResult	aclresult;

		if (!IsA(qual, OpExpr))
		{
			BoolExpr *bx = (BoolExpr*)qual;
			bool ok = false;
			
			if ( IsA(bx, BoolExpr) && bx->boolop == NOT_EXPR && list_length(bx->args) == 1 )
			{
				DistinctExpr *dx = (DistinctExpr*)linitial(bx->args);
				
				if ( IsA(dx, DistinctExpr) )
				{
					clause->notdistinct = true;
					qual = (OpExpr *)dx;
					ok = true;
				}
			}
			insist_log(ok, "mergejoin clause is not an OpExpr");
		}

		/*
		 * Prepare the input expressions for execution.
		 */
		clause->lexpr = ExecInitExpr((Expr *) linitial(qual->args), parent);
		clause->rexpr = ExecInitExpr((Expr *) lsecond(qual->args), parent);

		/* Extract the operator's declared left/right datatypes */
		get_op_opfamily_properties(qual->opno, opfamily,
								   &op_strategy,
								   &op_lefttype,
								   &op_righttype,
								   &op_recheck);
		if (op_strategy != BTEqualStrategyNumber)	/* should not happen */
			elog(ERROR, "cannot merge using non-equality operator %u",
				 qual->opno);
		Assert(!op_recheck);	/* never true for btree */

		/* And get the matching support procedure (comparison function) */
		cmpproc = get_opfamily_proc(opfamily,
									op_lefttype,
									op_righttype,
									BTORDER_PROC);
		if (!RegProcedureIsValid(cmpproc))			/* should not happen */
			elog(ERROR, "missing support function %d(%u,%u) in opfamily %u",
				 BTORDER_PROC, op_lefttype, op_righttype, opfamily);

		/* Check permission to call cmp function */
		aclresult = pg_proc_aclcheck(cmpproc, GetUserId(), ACL_EXECUTE);
		if (aclresult != ACLCHECK_OK)
			aclcheck_error(aclresult, ACL_KIND_PROC,
						   get_func_name(cmpproc));

		/* Set up the fmgr lookup information */
		fmgr_info(cmpproc, &(clause->cmpfinfo));

		/* Fill the additional comparison-strategy flags */
		if (opstrategy == BTLessStrategyNumber)
			clause->reverse = false;
		else if (opstrategy == BTGreaterStrategyNumber)
			clause->reverse = true;
		else					/* planner screwed up */
			elog(ERROR, "unsupported mergejoin strategy %d", opstrategy);

		clause->nulls_first = nulls_first;

		iClause++;
	}

	return clauses;
}

/*
 * MJEvalOuterValues
 *
 * Compute the values of the mergejoined expressions for the current
 * outer tuple.  We also detect whether it's impossible for the current
 * outer tuple to match anything --- this is true if it yields a NULL
 * input, since we assume mergejoin operators are strict.
 *
 * We evaluate the values in OuterEContext, which can be reset each
 * time we move to a new tuple.
 */
static bool
MJEvalOuterValues(MergeJoinState *mergestate)
{
	ExprContext *econtext = mergestate->mj_OuterEContext;
	bool		canmatch = true;
	int			i;
	MemoryContext oldContext;

	ResetExprContext(econtext);

	oldContext = MemoryContextSwitchTo(econtext->ecxt_per_tuple_memory);

	econtext->ecxt_outertuple = mergestate->mj_OuterTupleSlot;

	for (i = 0; i < mergestate->mj_NumClauses; i++)
	{
		MergeJoinClause clause = &mergestate->mj_Clauses[i];

		clause->ldatum = ExecEvalExpr(clause->lexpr, econtext,
									  &clause->lisnull, NULL);
		if (clause->lisnull)
			canmatch = clause->notdistinct;
	}

	MemoryContextSwitchTo(oldContext);

	return canmatch;
}

/*
 * MJEvalInnerValues
 *
 * Same as above, but for the inner tuple.	Here, we have to be prepared
 * to load data from either the true current inner, or the marked inner,
 * so caller must tell us which slot to load from.
 */
static bool
MJEvalInnerValues(MergeJoinState *mergestate, TupleTableSlot *innerslot)
{
	ExprContext *econtext = mergestate->mj_InnerEContext;
	bool		canmatch = true;
	int			i;
	MemoryContext oldContext;

	ResetExprContext(econtext);

	oldContext = MemoryContextSwitchTo(econtext->ecxt_per_tuple_memory);

	econtext->ecxt_innertuple = innerslot;

	for (i = 0; i < mergestate->mj_NumClauses; i++)
	{
		MergeJoinClause clause = &mergestate->mj_Clauses[i];

		clause->rdatum = ExecEvalExpr(clause->rexpr, econtext,
									  &clause->risnull, NULL);
		if (clause->risnull)
			canmatch = clause->notdistinct;
	}

	MemoryContextSwitchTo(oldContext);

	return canmatch;
}

/*
 * MJCompare
 *
 * Compare the mergejoinable values of the current two input tuples
 * and return 0 if they are equal (ie, the mergejoin equalities all
 * succeed), +1 if outer > inner, -1 if outer < inner.
 *
 * MJEvalOuterValues and MJEvalInnerValues must already have been called
 * for the current outer and inner tuples, respectively.
 */
static int32
MJCompare(MergeJoinState *mergestate)
{
	int32		result = 0;
	bool		nulleqnull = false;
	ExprContext *econtext = mergestate->js.ps.ps_ExprContext;
	int			i;
	MemoryContext oldContext;
	FunctionCallInfoData fcinfo;

	/*
	 * Call the comparison functions in short-lived context, in case they leak
	 * memory.
	 */
	ResetExprContext(econtext);

	oldContext = MemoryContextSwitchTo(econtext->ecxt_per_tuple_memory);

	for (i = 0; i < mergestate->mj_NumClauses; i++)
	{
		MergeJoinClause clause = &mergestate->mj_Clauses[i];
		Datum		fresult;

		/*
		 * Deal with null inputs.
		 */
		if (clause->lisnull)
		{
			if (clause->risnull)
			{
<<<<<<< HEAD
				nulleqnull = !clause->notdistinct;
=======
				nulleqnull = true;				/* NULL "=" NULL */
>>>>>>> 02609893
				continue;
			}
			if (clause->nulls_first)
				result = -1;					/* NULL "<" NOT_NULL */
			else
				result = 1;						/* NULL ">" NOT_NULL */
			break;
		}
		if (clause->risnull)
		{
			if (clause->nulls_first)
				result = 1;						/* NOT_NULL ">" NULL */
			else
				result = -1;					/* NOT_NULL "<" NULL */
			break;
		}

		/*
		 * OK to call the comparison function.
		 */
		InitFunctionCallInfoData(fcinfo, &(clause->cmpfinfo), 2,
								 NULL, NULL);
		fcinfo.arg[0] = clause->ldatum;
		fcinfo.arg[1] = clause->rdatum;
		fcinfo.argnull[0] = false;
		fcinfo.argnull[1] = false;
		fresult = FunctionCallInvoke(&fcinfo);
		if (fcinfo.isnull)
		{
			nulleqnull = true;					/* treat like NULL = NULL */
			continue;
		}
		result = DatumGetInt32(fresult);

		if (clause->reverse)
			result = -result;

		if (result != 0)
			break;
	}

	/*
	 * If we had any null comparison results or NULL-vs-NULL inputs, we do not
	 * want to report that the tuples are equal.  Instead, if result is still
	 * 0, change it to +1.	This will result in advancing the inner side of
	 * the join.
	 */
	if (nulleqnull && result == 0)
		result = 1;

	MemoryContextSwitchTo(oldContext);

	return result;
}


/*
 * Generate a fake join tuple with nulls for the inner tuple,
 * and return it if it passes the non-join quals.
 */
static TupleTableSlot *
MJFillOuter(MergeJoinState *node)
{
	ExprContext *econtext = node->js.ps.ps_ExprContext;
	List	   *otherqual = node->js.ps.qual;

	ResetExprContext(econtext);

	econtext->ecxt_outertuple = node->mj_OuterTupleSlot;
	econtext->ecxt_innertuple = node->mj_NullInnerTupleSlot;

	if (TupIsNull(node->mj_OuterTupleSlot))
		return NULL;

	if (ExecQual(otherqual, econtext, false))
	{
		/*
		 * qualification succeeded.  now form the desired projection tuple and
		 * return the slot containing it.
		 */
		MJ_printf("ExecMergeJoin: returning outer fill tuple\n");

		return ExecProject(node->js.ps.ps_ProjInfo, NULL);
	}

	return NULL;
}

/*
 * Generate a fake join tuple with nulls for the outer tuple,
 * and return it if it passes the non-join quals.
 */
static TupleTableSlot *
MJFillInner(MergeJoinState *node)
{
	ExprContext *econtext = node->js.ps.ps_ExprContext;
	List	   *otherqual = node->js.ps.qual;

	ResetExprContext(econtext);

	/* If we don't have an inner, return NULL */
	if(TupIsNull(node->mj_InnerTupleSlot))
		return NULL;

	econtext->ecxt_outertuple = node->mj_NullOuterTupleSlot;
	econtext->ecxt_innertuple = node->mj_InnerTupleSlot;

	if (ExecQual(otherqual, econtext, false))
	{
		/*
		 * qualification succeeded.  now form the desired projection tuple and
		 * return the slot containing it.
		 */
		MJ_printf("ExecMergeJoin: returning inner fill tuple\n");

		return ExecProject(node->js.ps.ps_ProjInfo, NULL);
	}

	return NULL;
}


/* ----------------------------------------------------------------
 *		ExecMergeTupleDump
 *
 *		This function is called through the MJ_dump() macro
 *		when EXEC_MERGEJOINDEBUG is defined
 * ----------------------------------------------------------------
 */
#ifdef EXEC_MERGEJOINDEBUG

static void
ExecMergeTupleDumpOuter(MergeJoinState *mergestate)
{
	TupleTableSlot *outerSlot = mergestate->mj_OuterTupleSlot;

	printf("==== outer tuple ====\n");
	if (TupIsNull(outerSlot))
		printf("(nil)\n");
	else
		MJ_debugtup(outerSlot);
}

static void
ExecMergeTupleDumpInner(MergeJoinState *mergestate)
{
	TupleTableSlot *innerSlot = mergestate->mj_InnerTupleSlot;

	printf("==== inner tuple ====\n");
	if (TupIsNull(innerSlot))
		printf("(nil)\n");
	else
		MJ_debugtup(innerSlot);
}

static void
ExecMergeTupleDumpMarked(MergeJoinState *mergestate)
{
	TupleTableSlot *markedSlot = mergestate->mj_MarkedTupleSlot;

	printf("==== marked tuple ====\n");
	if (TupIsNull(markedSlot))
		printf("(nil)\n");
	else
		MJ_debugtup(markedSlot);
}

static void
ExecMergeTupleDump(MergeJoinState *mergestate)
{
	printf("******** ExecMergeTupleDump ********\n");

	ExecMergeTupleDumpOuter(mergestate);
	ExecMergeTupleDumpInner(mergestate);
	ExecMergeTupleDumpMarked(mergestate);

	printf("******** \n");
}
#endif

/* ----------------------------------------------------------------
 *		ExecMergeJoin
 * ----------------------------------------------------------------
 */
TupleTableSlot *
ExecMergeJoin(MergeJoinState *node)
{
	EState	   *estate;
	List	   *joinqual;
	List	   *otherqual;
	bool		qualResult;
	int32		compareResult;
	PlanState  *innerPlan;
	TupleTableSlot *innerTupleSlot;
	PlanState  *outerPlan;
	TupleTableSlot *outerTupleSlot;
	ExprContext *econtext;
	bool		doFillOuter;
	bool		doFillInner;

	/*
	 * get information from node
	 */
	estate = node->js.ps.state;
	innerPlan = innerPlanState(node);
	outerPlan = outerPlanState(node);
	econtext = node->js.ps.ps_ExprContext;
	joinqual = node->js.joinqual;
	otherqual = node->js.ps.qual;
	doFillOuter = node->mj_FillOuter;
	doFillInner = node->mj_FillInner;

	/*
	 * Reset per-tuple memory context to free any expression evaluation
	 * storage allocated in the previous tuple cycle.  Note this can't happen
	 * until we're done projecting out tuples from a join tuple.
	 */
	ResetExprContext(econtext);

	/*
	 * MPP-4165: My fix for MPP-3300 was correct in that we avoided
	 * the *deadlock* but had very unexpected (and painful)
	 * performance characteristics: we basically de-pipeline and
	 * de-parallelize execution of any query which has motion below
	 * us.
	 *
	 * So now prefetch_inner is set (see createplan.c) if we have *any* motion
	 * below us. If we don't have any motion, it doesn't matter.
	 */
	if (node->prefetch_inner)
	{
		innerTupleSlot = ExecProcNode(innerPlan);
          	if (!TupIsNull(innerTupleSlot))
          	{
          		Gpmon_M_Incr(GpmonPktFromMergeJoinState(node), GPMON_MERGEJOIN_INNERTUPLE);
          		Gpmon_M_Incr(GpmonPktFromMergeJoinState(node), GPMON_QEXEC_M_ROWSIN); 
          	}
		node->mj_InnerTupleSlot = innerTupleSlot;

		ExecReScan(innerPlan, econtext);
		ResetExprContext(econtext);

		node->mj_squelchInner = false; /* we will never need to Squelch the inner, we've fetched it all */
		node->prefetch_inner = false;
	}

	/*
	 * ok, everything is setup.. let's go to work
	 */
	for (;;)
	{
		MJ_dump(node);
		CheckSendPlanStateGpmonPkt(&node->js.ps);

		/*
		 * get the current state of the join and do things accordingly.
		 */
		switch (node->mj_JoinState)
		{
				/*
				 * EXEC_MJ_INITIALIZE_OUTER means that this is the first time
				 * ExecMergeJoin() has been called and so we have to fetch the
				 * first matchable tuple for both outer and inner subplans. We
				 * do the outer side in INITIALIZE_OUTER state, then advance
				 * to INITIALIZE_INNER state for the inner subplan.
				 */
			case EXEC_MJ_INITIALIZE_OUTER:
				MJ_printf("ExecMergeJoin: EXEC_MJ_INITIALIZE_OUTER\n");

				outerTupleSlot = ExecProcNode(outerPlan);
				node->mj_OuterTupleSlot = outerTupleSlot;
				if (TupIsNull(outerTupleSlot))
				{
					MJ_printf("ExecMergeJoin: nothing in outer subplan\n");
					if (doFillInner)
					{
						/*
						 * Need to emit right-join tuples for remaining inner
						 * tuples.	We set MatchedInner = true to force the
						 * ENDOUTER state to advance inner.
						 */
						node->mj_JoinState = EXEC_MJ_ENDOUTER;
						node->mj_MatchedInner = true;
						break;
					}

					/*
					 * CDB: We'll read no more from inner subtree. To keep our
					 * sibling QEs from being starved, tell source QEs not to
					 * clog up the pipeline with our never-to-be-consumed
					 * data.
					 */
					if (node->mj_squelchInner)
						ExecSquelchNode(innerPlan);

					/*
					 * The memory used by child nodes might not be freed because
					 * they are not eager free safe. However, when the merge join
					 * is done, we can free the memory used by the child nodes.
					 */
					ExecEagerFreeMergeJoin(node);

					/* Otherwise we're done. */
					return NULL;
				}
				else
				{
					Gpmon_M_Incr(GpmonPktFromMergeJoinState(node), GPMON_MERGEJOIN_OUTERTUPLE);
					Gpmon_M_Incr(GpmonPktFromMergeJoinState(node), GPMON_QEXEC_M_ROWSIN); 
				}

				/* Compute join values and check for unmatchability */
				if (MJEvalOuterValues(node))
				{
					/* OK to go get the first inner tuple */
					node->mj_JoinState = EXEC_MJ_INITIALIZE_INNER;
				}
				else
				{
					/* Stay in same state to fetch next outer tuple */
					if (doFillOuter)
					{
						/*
						 * Generate a fake join tuple with nulls for the inner
						 * tuple, and return it if it passes the non-join
						 * quals.
						 */
						TupleTableSlot *result;

						result = MJFillOuter(node);
						if (result)
						{
							Gpmon_M_Incr_Rows_Out(GpmonPktFromMergeJoinState(node));
                                     	CheckSendPlanStateGpmonPkt(&node->js.ps);
							return result;
						}
					}
				}
				break;

			case EXEC_MJ_INITIALIZE_INNER:
				MJ_printf("ExecMergeJoin: EXEC_MJ_INITIALIZE_INNER\n");

				innerTupleSlot = ExecProcNode(innerPlan);
				node->mj_InnerTupleSlot = innerTupleSlot;
				if (TupIsNull(innerTupleSlot))
				{
					MJ_printf("ExecMergeJoin: nothing in inner subplan\n");
					if (doFillOuter)
					{
						/*
						 * Need to emit left-join tuples for all outer tuples,
						 * including the one we just fetched.  We set
						 * MatchedOuter = false to force the ENDINNER state to
						 * emit first tuple before advancing outer.
						 */
						node->mj_JoinState = EXEC_MJ_ENDINNER;
						node->mj_MatchedOuter = false;
						break;
					}

					/*
					 * CDB: We'll read no more from outer subtree. To keep our
					 * sibling QEs from being starved, tell source QEs not to
					 * clog up the pipeline with our never-to-be-consumed
					 * data.
					 */
					ExecSquelchNode(outerPlan);

					ExecEagerFreeMergeJoin(node);

					/* Otherwise we're done. */
					return NULL;
				}
				else
				{
					Gpmon_M_Incr(GpmonPktFromMergeJoinState(node), GPMON_MERGEJOIN_INNERTUPLE);
					Gpmon_M_Incr(GpmonPktFromMergeJoinState(node), GPMON_QEXEC_M_ROWSIN); 
				}

				/* Compute join values and check for unmatchability */
				if (MJEvalInnerValues(node, innerTupleSlot))
				{
					/*
					 * OK, we have the initial tuples.	Begin by skipping
					 * non-matching tuples.
					 */
					node->mj_JoinState = EXEC_MJ_SKIP_TEST;
				}
				else
				{
					/* Stay in same state to fetch next inner tuple */
					if (doFillInner)
					{
						/*
						 * Generate a fake join tuple with nulls for the outer
						 * tuple, and return it if it passes the non-join
						 * quals.
						 */
						TupleTableSlot *result;

						result = MJFillInner(node);
						if (result)
						{
							Gpmon_M_Incr_Rows_Out(GpmonPktFromMergeJoinState(node));
                                     	CheckSendPlanStateGpmonPkt(&node->js.ps);
							return result;
						}
					}
				}
				break;

				/*
				 * EXEC_MJ_JOINTUPLES means we have two tuples which satisfied
				 * the merge clause so we join them and then proceed to get
				 * the next inner tuple (EXEC_MJ_NEXTINNER).
				 */
			case EXEC_MJ_JOINTUPLES:
				MJ_printf("ExecMergeJoin: EXEC_MJ_JOINTUPLES\n");

				/*
				 * Set the next state machine state.  The right things will
				 * happen whether we return this join tuple or just fall
				 * through to continue the state machine execution.
				 */
				node->mj_JoinState = EXEC_MJ_NEXTINNER;

				/*
				 * Check the extra qual conditions to see if we actually want
				 * to return this join tuple.  If not, can proceed with merge.
				 * We must distinguish the additional joinquals (which must
				 * pass to consider the tuples "matched" for outer-join logic)
				 * from the otherquals (which must pass before we actually
				 * return the tuple).
				 *
				 * We don't bother with a ResetExprContext here, on the
				 * assumption that we just did one while checking the merge
				 * qual.  One per tuple should be sufficient.  We do have to
				 * set up the econtext links to the tuples for ExecQual to
				 * use.
				 */
				outerTupleSlot = node->mj_OuterTupleSlot;
				econtext->ecxt_outertuple = outerTupleSlot;
				innerTupleSlot = node->mj_InnerTupleSlot;
				econtext->ecxt_innertuple = innerTupleSlot;

				if (node->js.jointype == JOIN_IN &&
					node->mj_MatchedOuter)
					qualResult = false;
				else
				{
					qualResult = (joinqual == NIL ||
								  ExecQual(joinqual, econtext, false));
					MJ_DEBUG_QUAL(joinqual, qualResult);
				}

				if (qualResult)
				{
					node->mj_MatchedOuter = true;
					node->mj_MatchedInner = true;

					/* In an antijoin, we never return a matched tuple */
					if (node->js.jointype == JOIN_LASJ) 
					{
						node->mj_JoinState = EXEC_MJ_NEXTOUTER;
						break;
					}
					qualResult = (otherqual == NIL ||
								  ExecQual(otherqual, econtext, false));
					MJ_DEBUG_QUAL(otherqual, qualResult);

					if (qualResult)
					{
						/*
						 * qualification succeeded.  now form the desired
						 * projection tuple and return the slot containing it.
						 */
						MJ_printf("ExecMergeJoin: returning tuple\n");

						Gpmon_M_Incr_Rows_Out(GpmonPktFromMergeJoinState(node));
                                CheckSendPlanStateGpmonPkt(&node->js.ps);
						return ExecProject(node->js.ps.ps_ProjInfo, NULL);
					}
				}
				break;

				/*
				 * EXEC_MJ_NEXTINNER means advance the inner scan to the next
				 * tuple. If the tuple is not nil, we then proceed to test it
				 * against the join qualification.
				 *
				 * Before advancing, we check to see if we must emit an
				 * outer-join fill tuple for this inner tuple.
				 */
			case EXEC_MJ_NEXTINNER:
				MJ_printf("ExecMergeJoin: EXEC_MJ_NEXTINNER\n");

				if (doFillInner && !node->mj_MatchedInner)
				{
					/*
					 * Generate a fake join tuple with nulls for the outer
					 * tuple, and return it if it passes the non-join quals.
					 */
					TupleTableSlot *result;

					node->mj_MatchedInner = true;		/* do it only once */

					result = MJFillInner(node);
					if (result)
					{
						Gpmon_M_Incr_Rows_Out(GpmonPktFromMergeJoinState(node)); 
                                CheckSendPlanStateGpmonPkt(&node->js.ps);
						return result;
					}
				}

				/*
				 * now we get the next inner tuple, if any.  If there's none,
				 * advance to next outer tuple (which may be able to join to
				 * previously marked tuples).
				 */
				innerTupleSlot = ExecProcNode(innerPlan);
				node->mj_InnerTupleSlot = innerTupleSlot;
				MJ_DEBUG_PROC_NODE(innerTupleSlot);
				node->mj_MatchedInner = false;

				if (TupIsNull(innerTupleSlot))
				{
					node->mj_JoinState = EXEC_MJ_NEXTOUTER;

					if (((MergeJoin*)node->js.ps.plan)->unique_outer)
					{
						ExecEagerFreeMergeJoin(node);
						
						/* we are done */
						return NULL;
					}
					
					break;
				}
				else
				{
					Gpmon_M_Incr(GpmonPktFromMergeJoinState(node), GPMON_MERGEJOIN_INNERTUPLE);
					Gpmon_M_Incr(GpmonPktFromMergeJoinState(node), GPMON_QEXEC_M_ROWSIN); 
				}
				
				/*
				 * Load up the new inner tuple's comparison values.  If we see
				 * that it contains a NULL and hence can't match any outer
				 * tuple, we can skip the comparison and assume the new tuple
				 * is greater than current outer.
				 */
				if (!MJEvalInnerValues(node, innerTupleSlot))
				{
					node->mj_JoinState = EXEC_MJ_NEXTOUTER;
					break;
				}

				/*
				 * Test the new inner tuple to see if it matches outer.
				 *
				 * If they do match, then we join them and move on to the next
				 * inner tuple (EXEC_MJ_JOINTUPLES).
				 *
				 * If they do not match then advance to next outer tuple.
				 */
				compareResult = MJCompare(node);
				MJ_DEBUG_COMPARE(compareResult);

				if (compareResult == 0)
					node->mj_JoinState = EXEC_MJ_JOINTUPLES;
				else
				{
					Assert(compareResult < 0 || ((MergeJoin*)node->js.ps.plan)->unique_outer);
					node->mj_JoinState = EXEC_MJ_NEXTOUTER;
				}
				break;

				/*-------------------------------------------
				 * EXEC_MJ_NEXTOUTER means
				 *
				 *				outer inner
				 * outer tuple -  5		5  - marked tuple
				 *				  5		5
				 *				  6		6  - inner tuple
				 *				  7		7
				 *
				 * we know we just bumped into the
				 * first inner tuple > current outer tuple (or possibly
				 * the end of the inner stream)
				 * so get a new outer tuple and then
				 * proceed to test it against the marked tuple
				 * (EXEC_MJ_TESTOUTER)
				 *
				 * Before advancing, we check to see if we must emit an
				 * outer-join fill tuple for this outer tuple.
				 *------------------------------------------------
				 */
			case EXEC_MJ_NEXTOUTER:
				MJ_printf("ExecMergeJoin: EXEC_MJ_NEXTOUTER\n");

				if (doFillOuter && !node->mj_MatchedOuter)
				{
					/*
					 * Generate a fake join tuple with nulls for the inner
					 * tuple, and return it if it passes the non-join quals.
					 */
					TupleTableSlot *result;

					node->mj_MatchedOuter = true;		/* do it only once */

					result = MJFillOuter(node);
					if (result)
						return result;
				}

				/*
				 * now we get the next outer tuple, if any
				 */
				outerTupleSlot = ExecProcNode(outerPlan);
				node->mj_OuterTupleSlot = outerTupleSlot;
				MJ_DEBUG_PROC_NODE(outerTupleSlot);
				node->mj_MatchedOuter = false;

				/*
				 * if the outer tuple is null then we are done with the join,
				 * unless we have inner tuples we need to null-fill.
				 */
				if (TupIsNull(outerTupleSlot))
				{
					MJ_printf("ExecMergeJoin: end of outer subplan\n");
					innerTupleSlot = node->mj_InnerTupleSlot;
					if (doFillInner && !TupIsNull(innerTupleSlot))
					{
						/*
						 * Need to emit right-join tuples for remaining inner
						 * tuples.
						 */
						node->mj_JoinState = EXEC_MJ_ENDOUTER;
						break;
					}

					/*
					 * CDB: We'll read no more from inner subtree. To keep our
					 * sibling QEs from being starved, tell source QEs not to
					 * clog up the pipeline with our never-to-be-consumed
					 * data.
					 */
					if (!TupIsNull(innerTupleSlot) && node->mj_squelchInner)
						ExecSquelchNode(innerPlan);

					ExecEagerFreeMergeJoin(node);

					/* Otherwise we're done. */
					return NULL;
				}
				else
				{
					Gpmon_M_Incr(GpmonPktFromMergeJoinState(node), GPMON_MERGEJOIN_OUTERTUPLE);
					Gpmon_M_Incr(GpmonPktFromMergeJoinState(node), GPMON_QEXEC_M_ROWSIN); 
				}

				/* Compute join values and check for unmatchability */
				if (MJEvalOuterValues(node))
				{
					if (((MergeJoin*)node->js.ps.plan)->unique_outer)
						/* The current innerTuple will match with this outerTuple.*/
						node->mj_JoinState = EXEC_MJ_JOINTUPLES;
					else
						/* Go test the new tuple against the marked tuple */
						node->mj_JoinState = EXEC_MJ_TESTOUTER;
				}
				else
				{
					/* Can't match, so fetch next outer tuple */
					node->mj_JoinState = EXEC_MJ_NEXTOUTER;
				}
				break;

				/*--------------------------------------------------------
				 * EXEC_MJ_TESTOUTER If the new outer tuple and the marked
				 * tuple satisfy the merge clause then we know we have
				 * duplicates in the outer scan so we have to restore the
				 * inner scan to the marked tuple and proceed to join the
				 * new outer tuple with the inner tuples.
				 *
				 * This is the case when
				 *						  outer inner
				 *							4	  5  - marked tuple
				 *			 outer tuple -	5	  5
				 *		 new outer tuple -	5	  5
				 *							6	  8  - inner tuple
				 *							7	 12
				 *
				 *				new outer tuple == marked tuple
				 *
				 * If the outer tuple fails the test, then we are done
				 * with the marked tuples, and we have to look for a
				 * match to the current inner tuple.  So we will
				 * proceed to skip outer tuples until outer >= inner
				 * (EXEC_MJ_SKIP_TEST).
				 *
				 *		This is the case when
				 *
				 *						  outer inner
				 *							5	  5  - marked tuple
				 *			 outer tuple -	5	  5
				 *		 new outer tuple -	6	  8  - inner tuple
				 *							7	 12
				 *
				 *				new outer tuple > marked tuple
				 *
				 *---------------------------------------------------------
				 */
			case EXEC_MJ_TESTOUTER:
				MJ_printf("ExecMergeJoin: EXEC_MJ_TESTOUTER\n");

				/*
				 * Here we must compare the outer tuple with the marked inner
				 * tuple.  (We can ignore the result of MJEvalInnerValues,
				 * since the marked inner tuple is certainly matchable.)
				 */
				innerTupleSlot = node->mj_MarkedTupleSlot;
				(void) MJEvalInnerValues(node, innerTupleSlot);

				compareResult = MJCompare(node);
				MJ_DEBUG_COMPARE(compareResult);

				if (compareResult == 0)
				{
					/*
					 * the merge clause matched so now we restore the inner
					 * scan position to the first mark, and go join that tuple
					 * (and any following ones) to the new outer.
					 *
					 * NOTE: we do not need to worry about the MatchedInner
					 * state for the rescanned inner tuples.  We know all of
					 * them will match this new outer tuple and therefore
					 * won't be emitted as fill tuples.  This works *only*
					 * because we require the extra joinquals to be nil when
					 * doing a right or full join --- otherwise some of the
					 * rescanned tuples might fail the extra joinquals.
					 */
					ExecRestrPos(innerPlan);

					/*
					 * ExecRestrPos probably should give us back a new Slot,
					 * but since it doesn't, use the marked slot.  (The
					 * previously returned mj_InnerTupleSlot cannot be assumed
					 * to hold the required tuple.)
					 */
					node->mj_InnerTupleSlot = innerTupleSlot;
					/* we need not do MJEvalInnerValues again */

					node->mj_JoinState = EXEC_MJ_JOINTUPLES;
				}
				else
				{
					/* ----------------
					 *	if the new outer tuple didn't match the marked inner
					 *	tuple then we have a case like:
					 *
					 *			 outer inner
					 *			   4	 4	- marked tuple
					 * new outer - 5	 4
					 *			   6	 5	- inner tuple
					 *			   7
					 *
					 *	which means that all subsequent outer tuples will be
					 *	larger than our marked inner tuples.  So we need not
					 *	revisit any of the marked tuples but can proceed to
					 *	look for a match to the current inner.	If there's
					 *	no more inners, we are done.
					 * ----------------
					 */
					if (compareResult <= 0 && !((MergeJoin*)node->js.ps.plan)->unique_outer)
						insist_log(false, "Mergejoin: compareResult > 0, bad plan ?");
					innerTupleSlot = node->mj_InnerTupleSlot;
					if (TupIsNull(innerTupleSlot))
					{
						if (doFillOuter)
						{
							/*
							 * Need to emit left-join tuples for remaining
							 * outer tuples.
							 */
							node->mj_JoinState = EXEC_MJ_ENDINNER;
							break;
						}

						/*
						 * CDB: We'll read no more from outer subtree. To keep
						 * our sibling QEs from being starved, tell source QEs
						 * not to clog up the pipeline with our
						 * never-to-be-consumed data.
						 */
						ExecSquelchNode(outerPlan);

						ExecEagerFreeMergeJoin(node);

						/* Otherwise we're done. */
						return NULL;
					}

					/* reload comparison data for current inner */
					if (MJEvalInnerValues(node, innerTupleSlot))
					{
						/* proceed to compare it to the current outer */
						node->mj_JoinState = EXEC_MJ_SKIP_TEST;
					}
					else
					{
						/*
						 * current inner can't possibly match any outer;
						 * better to advance the inner scan than the outer.
						 */
						node->mj_JoinState = EXEC_MJ_SKIPINNER_ADVANCE;
					}
				}
				break;

				/*----------------------------------------------------------
				 * EXEC_MJ_SKIP means compare tuples and if they do not
				 * match, skip whichever is lesser.
				 *
				 * For example:
				 *
				 *				outer inner
				 *				  5		5
				 *				  5		5
				 * outer tuple -  6		8  - inner tuple
				 *				  7    12
				 *				  8    14
				 *
				 * we have to advance the outer scan
				 * until we find the outer 8.
				 *
				 * On the other hand:
				 *
				 *				outer inner
				 *				  5		5
				 *				  5		5
				 * outer tuple - 12		8  - inner tuple
				 *				 14    10
				 *				 17    12
				 *
				 * we have to advance the inner scan
				 * until we find the inner 12.
				 *----------------------------------------------------------
				 */
			case EXEC_MJ_SKIP_TEST:
				MJ_printf("ExecMergeJoin: EXEC_MJ_SKIP_TEST\n");

				/*
				 * before we advance, make sure the current tuples do not
				 * satisfy the mergeclauses.  If they do, then we update the
				 * marked tuple position and go join them.
				 */
				compareResult = MJCompare(node);
				MJ_DEBUG_COMPARE(compareResult);

				if (compareResult == 0)
				{
					if (!((MergeJoin*)node->js.ps.plan)->unique_outer)
					{
						ExecMarkPos(innerPlan);

						MarkInnerTuple(node->mj_InnerTupleSlot, node);
					}

					node->mj_JoinState = EXEC_MJ_JOINTUPLES;
				}
				else if (compareResult < 0)
					node->mj_JoinState = EXEC_MJ_SKIPOUTER_ADVANCE;
				else
					/* compareResult > 0 */
					node->mj_JoinState = EXEC_MJ_SKIPINNER_ADVANCE;
				break;

				/*
				 * Before advancing, we check to see if we must emit an
				 * outer-join fill tuple for this outer tuple.
				 */
			case EXEC_MJ_SKIPOUTER_ADVANCE:
				MJ_printf("ExecMergeJoin: EXEC_MJ_SKIPOUTER_ADVANCE\n");

				if (doFillOuter && !node->mj_MatchedOuter)
				{
					/*
					 * Generate a fake join tuple with nulls for the inner
					 * tuple, and return it if it passes the non-join quals.
					 */
					TupleTableSlot *result;

					node->mj_MatchedOuter = true;		/* do it only once */

					result = MJFillOuter(node);
					if (result)
					{
						Gpmon_M_Incr_Rows_Out(GpmonPktFromMergeJoinState(node)); 
                               	CheckSendPlanStateGpmonPkt(&node->js.ps);
						return result;
					}
				}

				/*
				 * now we get the next outer tuple, if any
				 */
				outerTupleSlot = ExecProcNode(outerPlan);
				node->mj_OuterTupleSlot = outerTupleSlot;
				MJ_DEBUG_PROC_NODE(outerTupleSlot);
				node->mj_MatchedOuter = false;

				/*
				 * if the outer tuple is null then we are done with the join,
				 * unless we have inner tuples we need to null-fill.
				 */
				if (TupIsNull(outerTupleSlot))
				{
					MJ_printf("ExecMergeJoin: end of outer subplan\n");
					innerTupleSlot = node->mj_InnerTupleSlot;
					if (doFillInner && !TupIsNull(innerTupleSlot))
					{
						/*
						 * Need to emit right-join tuples for remaining inner
						 * tuples.
						 */
						node->mj_JoinState = EXEC_MJ_ENDOUTER;
						break;
					}

					/*
					 * CDB: We'll read no more from inner subtree. To keep our
					 * sibling QEs from being starved, tell source QEs not to
					 * clog up the pipeline with our never-to-be-consumed
					 * data.
					 */
					if (!TupIsNull(innerTupleSlot) && node->mj_squelchInner)
						ExecSquelchNode(innerPlan);

					ExecEagerFreeMergeJoin(node);

					/* Otherwise we're done. */
					return NULL;
				}
				else
				{
					Gpmon_M_Incr(GpmonPktFromMergeJoinState(node), GPMON_MERGEJOIN_OUTERTUPLE);
					Gpmon_M_Incr(GpmonPktFromMergeJoinState(node), GPMON_QEXEC_M_ROWSIN); 
				}
				
				/* Compute join values and check for unmatchability */
				if (MJEvalOuterValues(node))
				{
					/* Go test the new tuple against the current inner */
					node->mj_JoinState = EXEC_MJ_SKIP_TEST;
				}
				else
				{
					/* Can't match, so fetch next outer tuple */
					node->mj_JoinState = EXEC_MJ_SKIPOUTER_ADVANCE;
				}
				break;

				/*
				 * Before advancing, we check to see if we must emit an
				 * outer-join fill tuple for this inner tuple.
				 */
			case EXEC_MJ_SKIPINNER_ADVANCE:
				MJ_printf("ExecMergeJoin: EXEC_MJ_SKIPINNER_ADVANCE\n");

				if (doFillInner && !node->mj_MatchedInner)
				{
					/*
					 * Generate a fake join tuple with nulls for the outer
					 * tuple, and return it if it passes the non-join quals.
					 */
					TupleTableSlot *result;

					node->mj_MatchedInner = true;		/* do it only once */

					result = MJFillInner(node);
					if (result)
					{
						Gpmon_M_Incr_Rows_Out(GpmonPktFromMergeJoinState(node));
                              	CheckSendPlanStateGpmonPkt(&node->js.ps);
						return result;
					}
				}

				/*
				 * now we get the next inner tuple, if any
				 */
				innerTupleSlot = ExecProcNode(innerPlan);
				node->mj_InnerTupleSlot = innerTupleSlot;
				MJ_DEBUG_PROC_NODE(innerTupleSlot);
				node->mj_MatchedInner = false;

				/*
				 * if the inner tuple is null then we are done with the join,
				 * unless we have outer tuples we need to null-fill.
				 */
				if (TupIsNull(innerTupleSlot))
				{
					MJ_printf("ExecMergeJoin: end of inner subplan\n");
					outerTupleSlot = node->mj_OuterTupleSlot;
					if (doFillOuter && !TupIsNull(outerTupleSlot))
					{
						/*
						 * Need to emit left-join tuples for remaining outer
						 * tuples.
						 */
						node->mj_JoinState = EXEC_MJ_ENDINNER;
						break;
					}

					/*
					 * CDB: We'll read no more from outer subtree. To keep our
					 * sibling QEs from being starved, tell source QEs not to
					 * clog up the pipeline with our never-to-be-consumed
					 * data.
					 */
					if (!TupIsNull(outerTupleSlot))
						ExecSquelchNode(outerPlan);

					ExecEagerFreeMergeJoin(node);

					/* Otherwise we're done. */
					return NULL;
				}
				else
				{
					Gpmon_M_Incr(GpmonPktFromMergeJoinState(node), GPMON_MERGEJOIN_INNERTUPLE);
					Gpmon_M_Incr(GpmonPktFromMergeJoinState(node), GPMON_QEXEC_M_ROWSIN); 
				}

				/* Compute join values and check for unmatchability */
				if (MJEvalInnerValues(node, innerTupleSlot))
				{
					/* proceed to compare it to the current outer */
					node->mj_JoinState = EXEC_MJ_SKIP_TEST;
				}
				else
				{
					/*
					 * current inner can't possibly match any outer; better to
					 * advance the inner scan than the outer.
					 */
					node->mj_JoinState = EXEC_MJ_SKIPINNER_ADVANCE;
				}
				break;

				/*
				 * EXEC_MJ_ENDOUTER means we have run out of outer tuples, but
				 * are doing a right/full join and therefore must null-fill
				 * any remaing unmatched inner tuples.
				 */
			case EXEC_MJ_ENDOUTER:
				MJ_printf("ExecMergeJoin: EXEC_MJ_ENDOUTER\n");

				Assert(doFillInner);

				if (!node->mj_MatchedInner)
				{
					/*
					 * Generate a fake join tuple with nulls for the outer
					 * tuple, and return it if it passes the non-join quals.
					 */
					TupleTableSlot *result;

					node->mj_MatchedInner = true;		/* do it only once */

					result = MJFillInner(node);
					if (result)
					{
						Gpmon_M_Incr_Rows_Out(GpmonPktFromMergeJoinState(node));
                                CheckSendPlanStateGpmonPkt(&node->js.ps);
						return result;
					}
				}

				/*
				 * now we get the next inner tuple, if any
				 */
				innerTupleSlot = ExecProcNode(innerPlan);
				node->mj_InnerTupleSlot = innerTupleSlot;
				MJ_DEBUG_PROC_NODE(innerTupleSlot);
				node->mj_MatchedInner = false;

				if (TupIsNull(innerTupleSlot))
				{
					MJ_printf("ExecMergeJoin: end of inner subplan\n");
					ExecEagerFreeMergeJoin(node);

					return NULL;
				}
				else
				{
					Gpmon_M_Incr(GpmonPktFromMergeJoinState(node), GPMON_MERGEJOIN_INNERTUPLE);
					Gpmon_M_Incr(GpmonPktFromMergeJoinState(node), GPMON_QEXEC_M_ROWSIN); 
				}

				/* Else remain in ENDOUTER state and process next tuple. */
				break;

				/*
				 * EXEC_MJ_ENDINNER means we have run out of inner tuples, but
				 * are doing a left/full join and therefore must null- fill
				 * any remaing unmatched outer tuples.
				 */
			case EXEC_MJ_ENDINNER:
				MJ_printf("ExecMergeJoin: EXEC_MJ_ENDINNER\n");

				Assert(doFillOuter);

				if (!node->mj_MatchedOuter)
				{
					/*
					 * Generate a fake join tuple with nulls for the inner
					 * tuple, and return it if it passes the non-join quals.
					 */
					TupleTableSlot *result;

					node->mj_MatchedOuter = true;		/* do it only once */

					result = MJFillOuter(node);
					if (result)
					{
						Gpmon_M_Incr_Rows_Out(GpmonPktFromMergeJoinState(node));
                               	CheckSendPlanStateGpmonPkt(&node->js.ps);
						return result;
					}
				}

				/*
				 * now we get the next outer tuple, if any
				 */
				outerTupleSlot = ExecProcNode(outerPlan);
				node->mj_OuterTupleSlot = outerTupleSlot;
				MJ_DEBUG_PROC_NODE(outerTupleSlot);
				node->mj_MatchedOuter = false;

				if (TupIsNull(outerTupleSlot))
				{
					MJ_printf("ExecMergeJoin: end of outer subplan\n");

					ExecEagerFreeMergeJoin(node);

					return NULL;
				}
				else
				{
					Gpmon_M_Incr(GpmonPktFromMergeJoinState(node), GPMON_MERGEJOIN_OUTERTUPLE);
					Gpmon_M_Incr(GpmonPktFromMergeJoinState(node), GPMON_QEXEC_M_ROWSIN); 
				}

				/* Else remain in ENDINNER state and process next tuple. */
				break;

				/*
				 * broken state value?
				 */
			default:
				insist_log(false, "unrecognized mergejoin state: %d",
					 (int) node->mj_JoinState);
		}
	}
}

/* ----------------------------------------------------------------
 *		ExecInitMergeJoin
 * ----------------------------------------------------------------
 */
MergeJoinState *
ExecInitMergeJoin(MergeJoin *node, EState *estate, int eflags)
{
	MergeJoinState *mergestate;
	int markflag;

	/* check for unsupported flags */
	Assert(!(eflags & (EXEC_FLAG_BACKWARD | EXEC_FLAG_MARK)));

	MJ1_printf("ExecInitMergeJoin: %s\n",
			   "initializing node");

	/*
	 * create state structure
	 */
	mergestate = makeNode(MergeJoinState);
	mergestate->js.ps.plan = (Plan *) node;
	mergestate->js.ps.state = estate;

	/*
	 * Miscellaneous initialization
	 *
	 * create expression context for node
	 */
	ExecAssignExprContext(estate, &mergestate->js.ps);

	/*
	 * we need two additional econtexts in which we can compute the join
	 * expressions from the left and right input tuples.  The node's regular
	 * econtext won't do because it gets reset too often.
	 */
	mergestate->mj_OuterEContext = CreateExprContext(estate);
	mergestate->mj_InnerEContext = CreateExprContext(estate);

	/*
	 * initialize child expressions
	 */
	mergestate->js.ps.targetlist = (List *)
		ExecInitExpr((Expr *) node->join.plan.targetlist,
					 (PlanState *) mergestate);
	mergestate->js.ps.qual = (List *)
		ExecInitExpr((Expr *) node->join.plan.qual,
					 (PlanState *) mergestate);
	mergestate->js.jointype = node->join.jointype;
	mergestate->js.joinqual = (List *)
		ExecInitExpr((Expr *) node->join.joinqual,
					 (PlanState *) mergestate);

	mergestate->prefetch_inner = node->join.prefetch_inner;
	mergestate->mj_squelchInner = true;

	/* mergeclauses are handled below */

	/*
	 * initialize child nodes
	 *
	 * inner child must support MARK/RESTORE unless the outer plan is
	 * known to have no duplicate merge keys.
	 */
	markflag = node->unique_outer ? 0 : EXEC_FLAG_MARK;
	outerPlanState(mergestate) = ExecInitNode(outerPlan(node), estate, eflags);
	innerPlanState(mergestate) = ExecInitNode(innerPlan(node), estate,
											  eflags | markflag);

#define MERGEJOIN_NSLOTS 4

	/*
	 * tuple table initialization
	 */
	ExecInitResultTupleSlot(estate, &mergestate->js.ps);

	mergestate->mj_MarkedTupleSlot = ExecInitExtraTupleSlot(estate);
	ExecSetSlotDescriptor(mergestate->mj_MarkedTupleSlot,
						  ExecGetResultType(innerPlanState(mergestate)));

	switch (node->join.jointype)
	{
		case JOIN_INNER:
		case JOIN_IN:
			mergestate->mj_FillOuter = false;
			mergestate->mj_FillInner = false;
			break;
		case JOIN_LEFT:
		case JOIN_LASJ:
			mergestate->mj_FillOuter = true;
			mergestate->mj_FillInner = false;
			mergestate->mj_NullInnerTupleSlot =
				ExecInitNullTupleSlot(estate,
							  ExecGetResultType(innerPlanState(mergestate)));
			break;
		case JOIN_RIGHT:
			mergestate->mj_FillOuter = false;
			mergestate->mj_FillInner = true;
			mergestate->mj_NullOuterTupleSlot =
				ExecInitNullTupleSlot(estate,
							  ExecGetResultType(outerPlanState(mergestate)));

			/*
			 * Can't handle right or full join with non-nil extra joinclauses.
			 * This should have been caught by planner.
			 */
			if (node->join.joinqual != NIL)
				ereport(ERROR,
						(errcode(ERRCODE_FEATURE_NOT_SUPPORTED),
						 errmsg("RIGHT JOIN is only supported with merge-joinable join conditions")));
			break;
		case JOIN_FULL:
			mergestate->mj_FillOuter = true;
			mergestate->mj_FillInner = true;
			mergestate->mj_NullOuterTupleSlot =
				ExecInitNullTupleSlot(estate,
							  ExecGetResultType(outerPlanState(mergestate)));
			mergestate->mj_NullInnerTupleSlot =
				ExecInitNullTupleSlot(estate,
							  ExecGetResultType(innerPlanState(mergestate)));

			/*
			 * Can't handle right or full join with non-nil extra joinclauses.
			 */
			if (node->join.joinqual != NIL)
				ereport(ERROR,
						(errcode(ERRCODE_FEATURE_NOT_SUPPORTED),
						 errmsg("FULL JOIN is only supported with merge-joinable join conditions")));
			break;
		case JOIN_LASJ_NOTIN:
			insist_log(false, "join type not supported");
			break;
		default:
			insist_log(false, "unrecognized join type: %d",
				 (int) node->join.jointype);
	}

	/*
	 * initialize tuple type and projection info
	 */
	ExecAssignResultTypeFromTL(&mergestate->js.ps);
	ExecAssignProjectionInfo(&mergestate->js.ps, NULL);

	/*
	 * preprocess the merge clauses
	 */
	mergestate->mj_NumClauses = list_length(node->mergeclauses);
	mergestate->mj_Clauses = MJExamineQuals(node->mergeclauses,
											node->mergeFamilies,
											node->mergeStrategies,
											node->mergeNullsFirst,
											(PlanState *) mergestate);

	/*
	 * initialize join state
	 */
	mergestate->mj_JoinState = EXEC_MJ_INITIALIZE_OUTER;
	mergestate->mj_MatchedOuter = false;
	mergestate->mj_MatchedInner = false;
	mergestate->mj_OuterTupleSlot = NULL;
	mergestate->mj_InnerTupleSlot = NULL;

	/*
	 * initialization successful
	 */
	MJ1_printf("ExecInitMergeJoin: %s\n",
			   "node initialized");

	initGpmonPktForMergeJoin((Plan *)node, &mergestate->js.ps.gpmon_pkt, estate);
	
	return mergestate;
}

int
ExecCountSlotsMergeJoin(MergeJoin *node)
{
	return ExecCountSlotsNode(outerPlan((Plan *) node)) +
		ExecCountSlotsNode(innerPlan((Plan *) node)) +
		MERGEJOIN_NSLOTS;
}

/* ----------------------------------------------------------------
 *		ExecEndMergeJoin
 *
 * old comments
 *		frees storage allocated through C routines.
 * ----------------------------------------------------------------
 */
void
ExecEndMergeJoin(MergeJoinState *node)
{
	MJ1_printf("ExecEndMergeJoin: %s\n",
			   "ending node processing");

	/*
	 * Free the exprcontext
	 */
	ExecFreeExprContext(&node->js.ps);

	/*
	 * clean out the tuple table
	 */
	ExecClearTuple(node->js.ps.ps_ResultTupleSlot);
	ExecClearTuple(node->mj_MarkedTupleSlot);

	/*
	 * shut down the subplans
	 */
	ExecEndNode(innerPlanState(node));
	ExecEndNode(outerPlanState(node));

	MJ1_printf("ExecEndMergeJoin: %s\n",
			   "node processing ended");

	EndPlanStateGpmonPkt(&node->js.ps);
}

void
ExecReScanMergeJoin(MergeJoinState *node, ExprContext *exprCtxt)
{
	ExecClearTuple(node->mj_MarkedTupleSlot);

	node->mj_JoinState = EXEC_MJ_INITIALIZE_OUTER;
	node->mj_MatchedOuter = false;
	node->mj_MatchedInner = false;
	node->mj_OuterTupleSlot = NULL;
	node->mj_InnerTupleSlot = NULL;

	/*
	 * if chgParam of subnodes is not null then plans will be re-scanned by
	 * first ExecProcNode.
	 */
	if (((PlanState *) node)->lefttree->chgParam == NULL)
		ExecReScan(((PlanState *) node)->lefttree, exprCtxt);
	if (((PlanState *) node)->righttree->chgParam == NULL)
		ExecReScan(((PlanState *) node)->righttree, exprCtxt);

}
void
initGpmonPktForMergeJoin(Plan *planNode, gpmon_packet_t *gpmon_pkt, EState *estate)
{
	Assert(planNode != NULL && gpmon_pkt != NULL && IsA(planNode, MergeJoin));
	
	{
		PerfmonNodeType type = PMNT_Invalid;

		switch(((MergeJoin *)planNode)->join.jointype)
		{
			case JOIN_INNER:
				type = PMNT_MergeJoin;
				break;
			case JOIN_LEFT:
				type = PMNT_MergeLeftJoin;
				break;
			case JOIN_LASJ:
				type = PMNT_MergeLeftAntiSemiJoin;
				break;
			case JOIN_FULL:
				type = PMNT_MergeFullJoin;
				break;
			case JOIN_RIGHT:
				type = PMNT_MergeRightJoin;
				break;
			case JOIN_IN:
				type = PMNT_MergeExistsJoin;
				break;
			case JOIN_REVERSE_IN:
				type = PMNT_MergeReverseInJoin;
				break;
			case JOIN_UNIQUE_OUTER:
				type = PMNT_MergeUniqueOuterJoin;
				break;
			case JOIN_UNIQUE_INNER:
				type = PMNT_MergeUniqueInnerJoin;
				break;
			case JOIN_LASJ_NOTIN:
				insist_log(false, "Join type not supported");
				break;
		}

		Assert(type != PMNT_Invalid);
		Assert(GPMON_MERGEJOIN_TOTAL <= (int) GPMON_QEXEC_M_COUNT);
		InitPlanNodeGpmonPkt(planNode, gpmon_pkt, estate, type, 
							 (int64)planNode->plan_rows,
							 NULL);
	}
}

void
ExecEagerFreeMergeJoin(MergeJoinState *node)
{
	/*
	 * Since MergeJoin might call Mark/restore on its child nodes, its child nodes
	 * are not eager free safe. We will free their memory here.
	 */
	ExecEagerFreeChildNodes((PlanState *)node, false);
}<|MERGE_RESOLUTION|>--- conflicted
+++ resolved
@@ -161,17 +161,12 @@
  * sort ordering for each merge key.  The mergejoinable operator is an
  * equality operator in this opfamily, and the two inputs are guaranteed to be
  * ordered in either increasing or decreasing (respectively) order according
-<<<<<<< HEAD
- * to this opfamily.  This allows us to obtain the needed comparison functions
- * from the opfamily.
+ * to this opfamily, with nulls at the indicated end of the range.  This
+ * allows us to obtain the needed comparison function from the opfamily.
  *
  * CDB: We also recognize the "is not distinct from" predicate which is
  *      interesting for sequential window plans.  The pseudo-Lisp for this
  *      predicate is (BoolExpr_NOT (DistinctExpr_= leftexpr rightexpr)).
-=======
- * to this opfamily, with nulls at the indicated end of the range.  This
- * allows us to obtain the needed comparison function from the opfamily.
->>>>>>> 02609893
  */
 static MergeJoinClause
 MJExamineQuals(List *mergeclauses,
@@ -388,11 +383,7 @@
 		{
 			if (clause->risnull)
 			{
-<<<<<<< HEAD
-				nulleqnull = !clause->notdistinct;
-=======
-				nulleqnull = true;				/* NULL "=" NULL */
->>>>>>> 02609893
+				nulleqnull = !clause->notdistinct;	/* NULL "=" NULL */
 				continue;
 			}
 			if (clause->nulls_first)
