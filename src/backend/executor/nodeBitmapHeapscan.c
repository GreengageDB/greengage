/*-------------------------------------------------------------------------
 *
 * nodeBitmapHeapscan.c
 *	  Routines to support bitmapped scans of relations
 *
 * NOTE: it is critical that this plan type only be used with MVCC-compliant
 * snapshots (ie, regular snapshots, not SnapshotAny or one of the other
 * special snapshots).  The reason is that since index and heap scans are
 * decoupled, there can be no assurance that the index tuple prompting a
 * visit to a particular heap TID still exists when the visit is made.
 * Therefore the tuple might not exist anymore either (which is OK because
 * heap_fetch will cope) --- but worse, the tuple slot could have been
 * re-used for a newer tuple.  With an MVCC snapshot the newer tuple is
 * certain to fail the time qual and so it will not be mistakenly returned,
 * but with anything else we might return a tuple that doesn't meet the
 * required index qual conditions.
 *
 * In GPDB, this also deals with AppendOnly and AOCS tables. The prefetching
 * hasn't been implemented for them, though.
 *
 * This can also be used in "Dynamic" mode.
 *
 * Portions Copyright (c) 1996-2019, PostgreSQL Global Development Group
 * Portions Copyright (c) 1994, Regents of the University of California
 * Portions Copyright (c) 2008-2009, Greenplum Inc.
 * Portions Copyright (c) 2012-Present VMware, Inc. or its affiliates.
 *
 *
 * IDENTIFICATION
 *	  src/backend/executor/nodeBitmapHeapscan.c
 *
 *-------------------------------------------------------------------------
 */
/*
 * INTERFACE ROUTINES
 *		ExecBitmapHeapScan			scans a relation using bitmap info
 *		ExecBitmapHeapNext			workhorse for above
 *		ExecInitBitmapHeapScan		creates and initializes state info.
 *		ExecReScanBitmapHeapScan	prepares to rescan the plan.
 *		ExecEndBitmapHeapScan		releases all storage.
 */
#include "postgres.h"

#include <math.h>

#include "access/relscan.h"
#include "access/tableam.h"
#include "access/transam.h"
#include "access/visibilitymap.h"
#include "executor/execdebug.h"
#include "executor/nodeBitmapHeapscan.h"
#include "miscadmin.h"
#include "pgstat.h"
#include "storage/bufmgr.h"
#include "storage/predicate.h"
#include "utils/memutils.h"
#include "parser/parsetree.h"
#include "nodes/tidbitmap.h"
#include "utils/rel.h"
#include "utils/spccache.h"
#include "utils/snapmgr.h"

#include "cdb/cdbvars.h" /* gp_select_invisible */

static TupleTableSlot *BitmapHeapNext(BitmapHeapScanState *node);
static inline void BitmapDoneInitializingSharedState(ParallelBitmapHeapState *pstate);
static inline void BitmapAdjustPrefetchIterator(BitmapHeapScanState *node,
												TBMIterateResult *tbmres);
static inline void BitmapAdjustPrefetchTarget(BitmapHeapScanState *node);
static inline void BitmapPrefetch(BitmapHeapScanState *node,
								  TableScanDesc scan);
<<<<<<< HEAD
static bool BitmapShouldInitializeSharedState(
											  ParallelBitmapHeapState *pstate);
static void ExecEagerFreeBitmapHeapScan(BitmapHeapScanState *node);


/*
 * Free the state relevant to bitmaps
 */
static void
freeBitmapState(BitmapHeapScanState *scanstate)
{
	if (scanstate->tbmiterator)
		tbm_generic_end_iterate(scanstate->tbmiterator);
	scanstate->tbmiterator = NULL;
	if (scanstate->prefetch_iterator)
		tbm_generic_end_iterate(scanstate->prefetch_iterator);
	scanstate->prefetch_iterator = NULL;
=======
static bool BitmapShouldInitializeSharedState(ParallelBitmapHeapState *pstate);
>>>>>>> 7cd0d523

	if (scanstate->tbm)
		tbm_generic_free(scanstate->tbm);
	scanstate->tbm = NULL;
	/* The tbmres member is owned by the iterator. It'll be freed
	 * during end_iterate. */
	scanstate->tbmres = NULL;
}

/* ----------------------------------------------------------------
 *		BitmapHeapNext
 *
 *		Retrieve next tuple from the BitmapHeapScan node's currentRelation
 * ----------------------------------------------------------------
 */
static TupleTableSlot *
BitmapHeapNext(BitmapHeapScanState *node)
{
	ExprContext *econtext;
	TableScanDesc scan;
	Node  		*tbm;
	GenericBMIterator *tbmiterator = NULL;
	TBMIterateResult *tbmres;
#ifdef USE_PREFETCH
	GenericBMIterator *prefetch_iterator;
#endif

	TBMSharedIterator *shared_tbmiterator = NULL;
	TupleTableSlot *slot;
	ParallelBitmapHeapState *pstate = node->pstate;
	dsa_area   *dsa = node->ss.ps.state->es_query_dsa;

	/*
	 * extract necessary information from index scan node
	 */
	econtext = node->ss.ps.ps_ExprContext;
	slot = node->ss.ss_ScanTupleSlot;
	scan = node->ss.ss_currentScanDesc;
	tbm = node->tbm;
	if (pstate == NULL)
		tbmiterator = node->tbmiterator;
	else
		shared_tbmiterator = node->shared_tbmiterator;
	tbmres = node->tbmres;

	/*
	 * If we haven't yet performed the underlying index scan, do it, and begin
	 * the iteration over the bitmap.
	 *
	 * For prefetching, we use *two* iterators, one for the pages we are
	 * actually scanning and another that runs ahead of the first for
	 * prefetching.  node->prefetch_pages tracks exactly how many pages ahead
	 * the prefetch iterator is.  Also, node->prefetch_target tracks the
	 * desired prefetch distance, which starts small and increases up to the
	 * node->prefetch_maximum.  This is to avoid doing a lot of prefetching in
	 * a scan that stops after a few tuples because of a LIMIT.
	 */
	if (!node->initialized)
	{
		if (!pstate)
		{
			tbm = (Node *) MultiExecProcNode(outerPlanState(node));

			if (!tbm || !(IsA(tbm, TIDBitmap) || IsA(tbm, StreamBitmap)))
				elog(ERROR, "unrecognized result from subplan");

			node->tbm = tbm;
			node->tbmiterator = tbmiterator = tbm_generic_begin_iterate(tbm);
			node->tbmres = tbmres = NULL;

#ifdef USE_PREFETCH
			if (node->prefetch_maximum > 0)
			{
				node->prefetch_iterator = prefetch_iterator = tbm_generic_begin_iterate(tbm);
				node->prefetch_pages = 0;
				node->prefetch_target = -1;
			}
#endif							/* USE_PREFETCH */
		}
		else
		{
			/*
			 * GPDB_12_MERGE_FEATURE_NOT_SUPPORTED: the parallel StreamBitmap scan is not
			 * implemented, it must be a TIDBitmap here
			 */
			/*
			 * The leader will immediately come out of the function, but
			 * others will be blocked until leader populates the TBM and wakes
			 * them up.
			 */
			if (BitmapShouldInitializeSharedState(pstate))
			{
				tbm = (Node *) MultiExecProcNode(outerPlanState(node));
				if (!tbm || !IsA(tbm, TIDBitmap))
					elog(ERROR, "unrecognized result from subplan");

				node->tbm = tbm;

				/*
				 * Prepare to iterate over the TBM. This will return the
				 * dsa_pointer of the iterator state which will be used by
				 * multiple processes to iterate jointly.
				 */
				pstate->tbmiterator = tbm_prepare_shared_iterate((TIDBitmap *)tbm);
#ifdef USE_PREFETCH
				if (node->prefetch_maximum > 0)
				{
					pstate->prefetch_iterator =
						tbm_prepare_shared_iterate((TIDBitmap *)tbm);

					/*
					 * We don't need the mutex here as we haven't yet woke up
					 * others.
					 */
					pstate->prefetch_pages = 0;
					pstate->prefetch_target = -1;
				}
#endif

				/* We have initialized the shared state so wake up others. */
				BitmapDoneInitializingSharedState(pstate);
			}

			/* Allocate a private iterator and attach the shared state to it */
			node->shared_tbmiterator = shared_tbmiterator =
				tbm_attach_shared_iterate(dsa, pstate->tbmiterator);
			node->tbmres = tbmres = NULL;

#ifdef USE_PREFETCH
			if (node->prefetch_maximum > 0)
			{
				node->shared_prefetch_iterator =
					tbm_attach_shared_iterate(dsa, pstate->prefetch_iterator);
			}
#endif							/* USE_PREFETCH */
		}
		node->initialized = true;
	}

	for (;;)
	{
		bool		skip_fetch;

		CHECK_FOR_INTERRUPTS();

		/*
		 * Get next page of results if needed
		 */
		if (tbmres == NULL)
		{
			if (!pstate)
				node->tbmres = tbmres = tbm_generic_iterate(tbmiterator);
			else
				node->tbmres = tbmres = tbm_shared_iterate(shared_tbmiterator);
			if (tbmres == NULL)
			{
				/* no more entries in the bitmap */
				break;
			}

			BitmapAdjustPrefetchIterator(node, tbmres);

			/*
			 * We can skip fetching the heap page if we don't need any fields
			 * from the heap, and the bitmap entries don't need rechecking,
			 * and all tuples on the page are visible to our transaction.
			 *
			 * XXX: It's a layering violation that we do these checks above
			 * tableam, they should probably moved below it at some point.
			 */
			skip_fetch = (node->can_skip_fetch &&
						  !tbmres->recheck &&
						  VM_ALL_VISIBLE(node->ss.ss_currentRelation,
										 tbmres->blockno,
										 &node->vmbuffer));

			if (skip_fetch)
			{
				/* can't be lossy in the skip_fetch case */
				Assert(tbmres->ntuples >= 0);

				/*
				 * The number of tuples on this page is put into
				 * node->return_empty_tuples.
				 */
				node->return_empty_tuples = tbmres->ntuples;
			}
			else if (!table_scan_bitmap_next_block(scan, tbmres))
			{
				/* AM doesn't think this block is valid, skip */
				continue;
			}

			if (tbmres->ntuples >= 0)
				node->exact_pages++;
			else
				node->lossy_pages++;

			/* Adjust the prefetch target */
			BitmapAdjustPrefetchTarget(node);
		}
		else
		{
			/*
			 * Continuing in previously obtained page.
			 */

#ifdef USE_PREFETCH

			/*
			 * Try to prefetch at least a few pages even before we get to the
			 * second page if we don't stop reading after the first tuple.
			 */
			if (!pstate)
			{
				if (node->prefetch_target < node->prefetch_maximum)
					node->prefetch_target++;
			}
			else if (pstate->prefetch_target < node->prefetch_maximum)
			{
				/* take spinlock while updating shared state */
				SpinLockAcquire(&pstate->mutex);
				if (pstate->prefetch_target < node->prefetch_maximum)
					pstate->prefetch_target++;
				SpinLockRelease(&pstate->mutex);
			}
#endif							/* USE_PREFETCH */
		}

		/*
		 * We issue prefetch requests *after* fetching the current page to try
		 * to avoid having prefetching interfere with the main I/O. Also, this
		 * should happen only when we have determined there is still something
		 * to do on the current page, else we may uselessly prefetch the same
		 * page we are just about to request for real.
		 *
		 * XXX: It's a layering violation that we do these checks above
		 * tableam, they should probably moved below it at some point.
		 */
		BitmapPrefetch(node, scan);

		if (node->return_empty_tuples > 0)
		{
			/*
			 * If we don't have to fetch the tuple, just return nulls.
			 */
			ExecStoreAllNullTuple(slot);

			if (--node->return_empty_tuples == 0)
			{
				/* no more tuples to return in the next round */
				node->tbmres = tbmres = NULL;
			}
		}
		else
		{
			/*
			 * Attempt to fetch tuple from AM.
			 */
			if (!table_scan_bitmap_next_tuple(scan, tbmres, slot))
			{
				/* nothing more to look at on this page */
				node->tbmres = tbmres = NULL;
				continue;
			}

			/*
			 * If we are using lossy info, we have to recheck the qual
			 * conditions at every tuple.
			 */
			if (tbmres->recheck)
			{
				econtext->ecxt_scantuple = slot;
				if (!ExecQualAndReset(node->bitmapqualorig, econtext))
				{
					/* Fails recheck, so drop it and loop back for another */
					InstrCountFiltered2(node, 1);
					ExecClearTuple(slot);
					continue;
				}
			}
		}

		/* OK to return this tuple */
		return slot;
	}

	ExecEagerFreeBitmapHeapScan(node);

	/*
	 * if we get here it means we are at the end of the scan..
	 */
	return ExecClearTuple(slot);
}

/*
 *	BitmapDoneInitializingSharedState - Shared state is initialized
 *
 *	By this time the leader has already populated the TBM and initialized the
 *	shared state so wake up other processes.
 */
static inline void
BitmapDoneInitializingSharedState(ParallelBitmapHeapState *pstate)
{
	SpinLockAcquire(&pstate->mutex);
	pstate->state = BM_FINISHED;
	SpinLockRelease(&pstate->mutex);
	ConditionVariableBroadcast(&pstate->cv);
}

/*
 *	BitmapAdjustPrefetchIterator - Adjust the prefetch iterator
 */
static inline void
BitmapAdjustPrefetchIterator(BitmapHeapScanState *node,
							 TBMIterateResult *tbmres)
{
#ifdef USE_PREFETCH
	ParallelBitmapHeapState *pstate = node->pstate;

	if (pstate == NULL)
	{
		GenericBMIterator *prefetch_iterator = node->prefetch_iterator;

		if (node->prefetch_pages > 0)
		{
			/* The main iterator has closed the distance by one page */
			node->prefetch_pages--;
		}
		else if (prefetch_iterator)
		{
			/* Do not let the prefetch iterator get behind the main one */
			TBMIterateResult *tbmpre = tbm_generic_iterate(prefetch_iterator);

			if (tbmpre == NULL || tbmpre->blockno != tbmres->blockno)
				elog(ERROR, "prefetch and main iterators are out of sync");
		}
		return;
	}

	if (node->prefetch_maximum > 0)
	{
		TBMSharedIterator *prefetch_iterator = node->shared_prefetch_iterator;

		SpinLockAcquire(&pstate->mutex);
		if (pstate->prefetch_pages > 0)
		{
			pstate->prefetch_pages--;
			SpinLockRelease(&pstate->mutex);
		}
		else
		{
			/* Release the mutex before iterating */
			SpinLockRelease(&pstate->mutex);

			/*
			 * In case of shared mode, we can not ensure that the current
			 * blockno of the main iterator and that of the prefetch iterator
			 * are same.  It's possible that whatever blockno we are
			 * prefetching will be processed by another process.  Therefore,
			 * we don't validate the blockno here as we do in non-parallel
			 * case.
			 */
			if (prefetch_iterator)
				tbm_shared_iterate(prefetch_iterator);
		}
	}
#endif							/* USE_PREFETCH */
}

/*
 * BitmapAdjustPrefetchTarget - Adjust the prefetch target
 *
 * Increase prefetch target if it's not yet at the max.  Note that
 * we will increase it to zero after fetching the very first
 * page/tuple, then to one after the second tuple is fetched, then
 * it doubles as later pages are fetched.
 */
static inline void
BitmapAdjustPrefetchTarget(BitmapHeapScanState *node)
{
#ifdef USE_PREFETCH
	ParallelBitmapHeapState *pstate = node->pstate;

	if (pstate == NULL)
	{
		if (node->prefetch_target >= node->prefetch_maximum)
			 /* don't increase any further */ ;
		else if (node->prefetch_target >= node->prefetch_maximum / 2)
			node->prefetch_target = node->prefetch_maximum;
		else if (node->prefetch_target > 0)
			node->prefetch_target *= 2;
		else
			node->prefetch_target++;
		return;
	}

	/* Do an unlocked check first to save spinlock acquisitions. */
	if (pstate->prefetch_target < node->prefetch_maximum)
	{
		SpinLockAcquire(&pstate->mutex);
		if (pstate->prefetch_target >= node->prefetch_maximum)
			 /* don't increase any further */ ;
		else if (pstate->prefetch_target >= node->prefetch_maximum / 2)
			pstate->prefetch_target = node->prefetch_maximum;
		else if (pstate->prefetch_target > 0)
			pstate->prefetch_target *= 2;
		else
			pstate->prefetch_target++;
		SpinLockRelease(&pstate->mutex);
	}
#endif							/* USE_PREFETCH */
}

/*
 * BitmapPrefetch - Prefetch, if prefetch_pages are behind prefetch_target
 */
static inline void
BitmapPrefetch(BitmapHeapScanState *node, TableScanDesc scan)
{
#ifdef USE_PREFETCH
	ParallelBitmapHeapState *pstate = node->pstate;

	if (pstate == NULL)
	{
		GenericBMIterator *prefetch_iterator = node->prefetch_iterator;

		if (prefetch_iterator)
		{
			while (node->prefetch_pages < node->prefetch_target)
			{
				TBMIterateResult *tbmpre = tbm_generic_iterate(prefetch_iterator);
				bool		skip_fetch;

				if (tbmpre == NULL)
				{
					/* No more pages to prefetch */
					tbm_generic_end_iterate(prefetch_iterator);
					node->prefetch_iterator = NULL;
					break;
				}
				node->prefetch_pages++;

				/*
				 * If we expect not to have to actually read this heap page,
				 * skip this prefetch call, but continue to run the prefetch
				 * logic normally.  (Would it be better not to increment
				 * prefetch_pages?)
				 *
				 * This depends on the assumption that the index AM will
				 * report the same recheck flag for this future heap page as
				 * it did for the current heap page; which is not a certainty
				 * but is true in many cases.
				 */
				skip_fetch = (node->can_skip_fetch &&
							  (node->tbmres ? !node->tbmres->recheck : false) &&
							  VM_ALL_VISIBLE(node->ss.ss_currentRelation,
											 tbmpre->blockno,
											 &node->pvmbuffer));

				if (!skip_fetch)
					PrefetchBuffer(scan->rs_rd, MAIN_FORKNUM, tbmpre->blockno);
			}
		}

		return;
	}

	if (pstate->prefetch_pages < pstate->prefetch_target)
	{
		TBMSharedIterator *prefetch_iterator = node->shared_prefetch_iterator;

		if (prefetch_iterator)
		{
			while (1)
			{
				TBMIterateResult *tbmpre;
				bool		do_prefetch = false;
				bool		skip_fetch;

				/*
				 * Recheck under the mutex. If some other process has already
				 * done enough prefetching then we need not to do anything.
				 */
				SpinLockAcquire(&pstate->mutex);
				if (pstate->prefetch_pages < pstate->prefetch_target)
				{
					pstate->prefetch_pages++;
					do_prefetch = true;
				}
				SpinLockRelease(&pstate->mutex);

				if (!do_prefetch)
					return;

				tbmpre = tbm_shared_iterate(prefetch_iterator);
				if (tbmpre == NULL)
				{
					/* No more pages to prefetch */
					tbm_end_shared_iterate(prefetch_iterator);
					node->shared_prefetch_iterator = NULL;
					break;
				}

				/* As above, skip prefetch if we expect not to need page */
				skip_fetch = (node->can_skip_fetch &&
							  (node->tbmres ? !node->tbmres->recheck : false) &&
							  VM_ALL_VISIBLE(node->ss.ss_currentRelation,
											 tbmpre->blockno,
											 &node->pvmbuffer));

				if (!skip_fetch)
					PrefetchBuffer(scan->rs_rd, MAIN_FORKNUM, tbmpre->blockno);
			}
		}
	}
#endif							/* USE_PREFETCH */
}

/*
 * BitmapHeapRecheck -- access method routine to recheck a tuple in EvalPlanQual
 */
static bool
BitmapHeapRecheck(BitmapHeapScanState *node, TupleTableSlot *slot)
{
	ExprContext *econtext;

	/*
	 * extract necessary information from index scan node
	 */
	econtext = node->ss.ps.ps_ExprContext;

	/* Does the tuple meet the original qual conditions? */
	econtext->ecxt_scantuple = slot;
	return ExecQualAndReset(node->bitmapqualorig, econtext);
}

/* ----------------------------------------------------------------
 *		ExecBitmapHeapScan(node)
 * ----------------------------------------------------------------
 */
static TupleTableSlot *
ExecBitmapHeapScan(PlanState *pstate)
{
	BitmapHeapScanState *node = castNode(BitmapHeapScanState, pstate);

	return ExecScan(&node->ss,
					(ExecScanAccessMtd) BitmapHeapNext,
					(ExecScanRecheckMtd) BitmapHeapRecheck);
}

/* ----------------------------------------------------------------
 *		ExecReScanBitmapHeapScan(node)
 * ----------------------------------------------------------------
 */
void
ExecReScanBitmapHeapScan(BitmapHeapScanState *node)
{
	PlanState  *outerPlan = outerPlanState(node);

	/* rescan to release any page pin */
	table_rescan(node->ss.ss_currentScanDesc, NULL);

	/* release bitmaps and buffers if any */
	if (node->tbmiterator)
		tbm_generic_end_iterate(node->tbmiterator);
	if (node->prefetch_iterator)
		tbm_generic_end_iterate(node->prefetch_iterator);
	if (node->shared_tbmiterator)
		tbm_end_shared_iterate(node->shared_tbmiterator);
	if (node->shared_prefetch_iterator)
		tbm_end_shared_iterate(node->shared_prefetch_iterator);
	if (node->tbm)
		tbm_generic_free(node->tbm);
	if (node->vmbuffer != InvalidBuffer)
		ReleaseBuffer(node->vmbuffer);
	if (node->pvmbuffer != InvalidBuffer)
		ReleaseBuffer(node->pvmbuffer);
	node->tbm = NULL;
	node->tbmiterator = NULL;
	node->tbmres = NULL;
	node->prefetch_iterator = NULL;
	node->initialized = false;
	node->shared_tbmiterator = NULL;
	node->shared_prefetch_iterator = NULL;
	node->vmbuffer = InvalidBuffer;
	node->pvmbuffer = InvalidBuffer;

	ExecScanReScan(&node->ss);

	/*
	 * if chgParam of subnode is not null then plan will be re-scanned by
	 * first ExecProcNode.
	 */
	if (outerPlan->chgParam == NULL)
		ExecReScan(outerPlan);
}

/* ----------------------------------------------------------------
 *		ExecEndBitmapHeapScan
 * ----------------------------------------------------------------
 */
void
ExecEndBitmapHeapScan(BitmapHeapScanState *node)
{
	TableScanDesc scanDesc;

	/*
	 * extract information from the node
	 */
	scanDesc = node->ss.ss_currentScanDesc;

	/*
	 * Free the exprcontext
	 */
	ExecFreeExprContext(&node->ss.ps);

	/*
	 * clear out tuple table slots
	 */
	if (node->ss.ps.ps_ResultTupleSlot)
		ExecClearTuple(node->ss.ps.ps_ResultTupleSlot);
	ExecClearTuple(node->ss.ss_ScanTupleSlot);

	/*
	 * close down subplans
	 */
	ExecEndNode(outerPlanState(node));

	/*
	 * release bitmaps and buffers if any
	 */
	/* GPDB: release the iterators before closing down subplans, because
	 * the bitmap is owned by the BitmapIndex scan.
	 */
	if (node->tbmiterator)
		tbm_generic_end_iterate(node->tbmiterator);
	if (node->prefetch_iterator)
		tbm_generic_end_iterate(node->prefetch_iterator);
	if (node->tbm)
		tbm_generic_free(node->tbm);
	if (node->shared_tbmiterator)
		tbm_end_shared_iterate(node->shared_tbmiterator);
	if (node->shared_prefetch_iterator)
		tbm_end_shared_iterate(node->shared_prefetch_iterator);
	if (node->vmbuffer != InvalidBuffer)
		ReleaseBuffer(node->vmbuffer);
	if (node->pvmbuffer != InvalidBuffer)
		ReleaseBuffer(node->pvmbuffer);

	/*
	 * close heap scan
	 */
	table_endscan(scanDesc);
}

/* ----------------------------------------------------------------
 *		ExecInitBitmapHeapScan
 *
 *		Initializes the scan's state information.
 * ----------------------------------------------------------------
 */
BitmapHeapScanState *
ExecInitBitmapHeapScan(BitmapHeapScan *node, EState *estate, int eflags)
{
	Relation	currentRelation;
	BitmapHeapScanState *bhsState;

	/* check for unsupported flags */
	Assert(!(eflags & (EXEC_FLAG_BACKWARD | EXEC_FLAG_MARK)));

	/*
	 * open the scan relation
	 */
	currentRelation = ExecOpenScanRelation(estate, node->scan.scanrelid, eflags);

	bhsState =  ExecInitBitmapHeapScanForPartition(node, estate, eflags,
												   currentRelation);

	/*
	 * initialize child nodes
	 *
	 * We do this last because the child nodes will open indexscans on our
	 * relation's indexes, and we want to be sure we have acquired a lock on
	 * the relation first.
	 */
	outerPlanState(bhsState) = ExecInitNode(outerPlan(node), estate, eflags);

	return bhsState;
}

BitmapHeapScanState *
ExecInitBitmapHeapScanForPartition(BitmapHeapScan *node, EState *estate, int eflags,
								   Relation currentRelation)
{
	BitmapHeapScanState *scanstate;
	int			io_concurrency;

	/* check for unsupported flags */
	Assert(!(eflags & (EXEC_FLAG_BACKWARD | EXEC_FLAG_MARK)));

	/*
	 * Assert caller didn't ask for an unsafe snapshot --- see comments at
	 * head of file.
	 *
	 * MPP-4703: the MVCC-snapshot restriction is required for correct results.
	 * our test-mode may deliberately return incorrect results, but that's OK.
	 */
	Assert(IsMVCCSnapshot(estate->es_snapshot) || gp_select_invisible);

	/*
	 * create state structure
	 */
	scanstate = makeNode(BitmapHeapScanState);
	scanstate->ss.ps.plan = (Plan *) node;
	scanstate->ss.ps.state = estate;
	scanstate->ss.ps.ExecProcNode = ExecBitmapHeapScan;

	scanstate->tbm = NULL;
	scanstate->tbmiterator = NULL;
	scanstate->tbmres = NULL;
	scanstate->return_empty_tuples = 0;
	scanstate->vmbuffer = InvalidBuffer;
	scanstate->pvmbuffer = InvalidBuffer;
	scanstate->exact_pages = 0;
	scanstate->lossy_pages = 0;
	scanstate->prefetch_iterator = NULL;
	scanstate->prefetch_pages = 0;
	scanstate->prefetch_target = 0;
	/* may be updated below */
	scanstate->prefetch_maximum = target_prefetch_pages;
	scanstate->pscan_len = 0;
	scanstate->initialized = false;
	scanstate->shared_tbmiterator = NULL;
	scanstate->shared_prefetch_iterator = NULL;
	scanstate->pstate = NULL;

	/*
	 * We can potentially skip fetching heap pages if we do not need any
	 * columns of the table, either for checking non-indexable quals or for
	 * returning data.  This test is a bit simplistic, as it checks the
	 * stronger condition that there's no qual or return tlist at all.  But in
	 * most cases it's probably not worth working harder than that.
	 */
	scanstate->can_skip_fetch = (node->scan.plan.qual == NIL &&
								 node->scan.plan.targetlist == NIL);

	/*
	 * Miscellaneous initialization
	 *
	 * create expression context for node
	 */
	ExecAssignExprContext(estate, &scanstate->ss.ps);

	/*
	 * get the scan type from the relation descriptor.
	 */
	ExecInitScanTupleSlot(estate, &scanstate->ss,
						  RelationGetDescr(currentRelation),
						  table_slot_callbacks(currentRelation));

	/*
	 * Initialize result type and projection.
	 */
	ExecInitResultTypeTL(&scanstate->ss.ps);
	ExecAssignScanProjectionInfo(&scanstate->ss);

	/*
	 * initialize child expressions
	 */
	scanstate->ss.ps.qual =
		ExecInitQual(node->scan.plan.qual, (PlanState *) scanstate);
	scanstate->bitmapqualorig =
		ExecInitQual(node->bitmapqualorig, (PlanState *) scanstate);

	/*
	 * Determine the maximum for prefetch_target.  If the tablespace has a
	 * specific IO concurrency set, use that to compute the corresponding
	 * maximum value; otherwise, we already initialized to the value computed
	 * by the GUC machinery.
	 */
	io_concurrency =
			get_tablespace_io_concurrency(currentRelation->rd_rel->reltablespace);
	if (io_concurrency != effective_io_concurrency)
	{
		double		maximum;

		if (ComputeIoConcurrency(io_concurrency, &maximum))
			scanstate->prefetch_maximum = rint(maximum);
	}

	/* Prefetching hasn't been implemented for AO tables */
	if (RelationIsAppendOptimized(currentRelation))
		scanstate->prefetch_maximum = 0;

	scanstate->ss.ss_currentRelation = currentRelation;

	/*
	 * GPDB: This call is equivalent to upstream's table_beginscan_bm() in
	 * all other cases. We call it here in order to also initialize the
	 * scan state with the column info needed for AOCO relations.
	 */
	scanstate->ss.ss_currentScanDesc = table_beginscan_bm_ecs(currentRelation,
															  estate->es_snapshot,
															  node->scan.plan.targetlist,
															  node->scan.plan.qual,
															  node->bitmapqualorig);

	/*
	 * all done.
	 */
	return scanstate;
}

static void
ExecEagerFreeBitmapHeapScan(BitmapHeapScanState *node)
{
	freeBitmapState(node);
}

/*----------------
 *		BitmapShouldInitializeSharedState
 *
 *		The first process to come here and see the state to the BM_INITIAL
 *		will become the leader for the parallel bitmap scan and will be
 *		responsible for populating the TIDBitmap.  The other processes will
 *		be blocked by the condition variable until the leader wakes them up.
 * ---------------
 */
static bool
BitmapShouldInitializeSharedState(ParallelBitmapHeapState *pstate)
{
	SharedBitmapState state;

	while (1)
	{
		SpinLockAcquire(&pstate->mutex);
		state = pstate->state;
		if (pstate->state == BM_INITIAL)
			pstate->state = BM_INPROGRESS;
		SpinLockRelease(&pstate->mutex);

		/* Exit if bitmap is done, or if we're the leader. */
		if (state != BM_INPROGRESS)
			break;

		/* Wait for the leader to wake us up. */
		ConditionVariableSleep(&pstate->cv, WAIT_EVENT_PARALLEL_BITMAP_SCAN);
	}

	ConditionVariableCancelSleep();

	return (state == BM_INITIAL);
}

/* ----------------------------------------------------------------
 *		ExecBitmapHeapEstimate
 *
 *		Compute the amount of space we'll need in the parallel
 *		query DSM, and inform pcxt->estimator about our needs.
 * ----------------------------------------------------------------
 */
void
ExecBitmapHeapEstimate(BitmapHeapScanState *node,
					   ParallelContext *pcxt)
{
	EState	   *estate = node->ss.ps.state;

	node->pscan_len = add_size(offsetof(ParallelBitmapHeapState,
										phs_snapshot_data),
							   EstimateSnapshotSpace(estate->es_snapshot));

	shm_toc_estimate_chunk(&pcxt->estimator, node->pscan_len);
	shm_toc_estimate_keys(&pcxt->estimator, 1);
}

/* ----------------------------------------------------------------
 *		ExecBitmapHeapInitializeDSM
 *
 *		Set up a parallel bitmap heap scan descriptor.
 * ----------------------------------------------------------------
 */
void
ExecBitmapHeapInitializeDSM(BitmapHeapScanState *node,
							ParallelContext *pcxt)
{
	ParallelBitmapHeapState *pstate;
	EState	   *estate = node->ss.ps.state;
	dsa_area   *dsa = node->ss.ps.state->es_query_dsa;

	/* If there's no DSA, there are no workers; initialize nothing. */
	if (dsa == NULL)
		return;

	pstate = shm_toc_allocate(pcxt->toc, node->pscan_len);

	pstate->tbmiterator = 0;
	pstate->prefetch_iterator = 0;

	/* Initialize the mutex */
	SpinLockInit(&pstate->mutex);
	pstate->prefetch_pages = 0;
	pstate->prefetch_target = 0;
	pstate->state = BM_INITIAL;

	ConditionVariableInit(&pstate->cv);
	SerializeSnapshot(estate->es_snapshot, pstate->phs_snapshot_data);

	shm_toc_insert(pcxt->toc, node->ss.ps.plan->plan_node_id, pstate);
	node->pstate = pstate;
}

/* ----------------------------------------------------------------
 *		ExecBitmapHeapReInitializeDSM
 *
 *		Reset shared state before beginning a fresh scan.
 * ----------------------------------------------------------------
 */
void
ExecBitmapHeapReInitializeDSM(BitmapHeapScanState *node,
							  ParallelContext *pcxt)
{
	ParallelBitmapHeapState *pstate = node->pstate;
	dsa_area   *dsa = node->ss.ps.state->es_query_dsa;

	/* If there's no DSA, there are no workers; do nothing. */
	if (dsa == NULL)
		return;

	pstate->state = BM_INITIAL;

	if (DsaPointerIsValid(pstate->tbmiterator))
		tbm_free_shared_area(dsa, pstate->tbmiterator);

	if (DsaPointerIsValid(pstate->prefetch_iterator))
		tbm_free_shared_area(dsa, pstate->prefetch_iterator);

	pstate->tbmiterator = InvalidDsaPointer;
	pstate->prefetch_iterator = InvalidDsaPointer;
}

/* ----------------------------------------------------------------
 *		ExecBitmapHeapInitializeWorker
 *
 *		Copy relevant information from TOC into planstate.
 * ----------------------------------------------------------------
 */
void
ExecBitmapHeapInitializeWorker(BitmapHeapScanState *node,
							   ParallelWorkerContext *pwcxt)
{
	ParallelBitmapHeapState *pstate;
	Snapshot	snapshot;

	Assert(node->ss.ps.state->es_query_dsa != NULL);

	pstate = shm_toc_lookup(pwcxt->toc, node->ss.ps.plan->plan_node_id, false);
	node->pstate = pstate;

	snapshot = RestoreSnapshot(pstate->phs_snapshot_data);
	table_scan_update_snapshot(node->ss.ss_currentScanDesc, snapshot);
}

void
ExecSquelchBitmapHeapScan(BitmapHeapScanState *node)
{
	ExecEagerFreeBitmapHeapScan(node);
}<|MERGE_RESOLUTION|>--- conflicted
+++ resolved
@@ -69,9 +69,7 @@
 static inline void BitmapAdjustPrefetchTarget(BitmapHeapScanState *node);
 static inline void BitmapPrefetch(BitmapHeapScanState *node,
 								  TableScanDesc scan);
-<<<<<<< HEAD
-static bool BitmapShouldInitializeSharedState(
-											  ParallelBitmapHeapState *pstate);
+static bool BitmapShouldInitializeSharedState(ParallelBitmapHeapState *pstate);
 static void ExecEagerFreeBitmapHeapScan(BitmapHeapScanState *node);
 
 
@@ -87,9 +85,6 @@
 	if (scanstate->prefetch_iterator)
 		tbm_generic_end_iterate(scanstate->prefetch_iterator);
 	scanstate->prefetch_iterator = NULL;
-=======
-static bool BitmapShouldInitializeSharedState(ParallelBitmapHeapState *pstate);
->>>>>>> 7cd0d523
 
 	if (scanstate->tbm)
 		tbm_generic_free(scanstate->tbm);
