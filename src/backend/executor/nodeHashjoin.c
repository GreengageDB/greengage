--- conflicted
+++ resolved
@@ -1335,34 +1335,8 @@
 
 	if (!ExecHashJoinReloadHashTable(hjstate))
 	{
-<<<<<<< HEAD
 		/* We no longer continue as we couldn't load the batch */
 		return false;
-=======
-		if (BufFileSeek(innerFile, 0, 0L, SEEK_SET))
-			ereport(ERROR,
-					(errcode_for_file_access(),
-					 errmsg("could not rewind hash-join temporary file")));
-
-		while ((slot = ExecHashJoinGetSavedTuple(hjstate,
-												 innerFile,
-												 &hashvalue,
-												 hjstate->hj_HashTupleSlot)))
-		{
-			/*
-			 * NOTE: some tuples may be sent to future batches.  Also, it is
-			 * possible for hashtable->nbatch to be increased here!
-			 */
-			ExecHashTableInsert(hashtable, slot, hashvalue);
-		}
-
-		/*
-		 * after we build the hash table, the inner batch file is no longer
-		 * needed
-		 */
-		BufFileClose(innerFile);
-		hashtable->innerBatchFile[curbatch] = NULL;
->>>>>>> 7cd0d523
 	}
 
 	/*
@@ -1519,12 +1493,8 @@
 					  HashJoinTable hashtable, BufFile **fileptr,
 					  MemoryContext bfCxt)
 {
-<<<<<<< HEAD
-	BufFile	   *file = *fileptr;
+	BufFile    *file = *fileptr;
 	size_t		written;
-=======
-	BufFile    *file = *fileptr;
->>>>>>> 7cd0d523
 
 	if (hashtable->work_set == NULL)
 	{
@@ -1562,7 +1532,6 @@
 		MemoryContextSwitchTo(oldcxt);
 	}
 
-<<<<<<< HEAD
 	written = BufFileWrite(file, (void *) &hashvalue, sizeof(uint32));
 	if (written != sizeof(uint32))
 	{
@@ -1578,10 +1547,6 @@
 				(errcode_for_file_access(),
 				 errmsg("could not write to temporary file: %m")));
 	}
-=======
-	BufFileWrite(file, (void *) &hashvalue, sizeof(uint32));
-	BufFileWrite(file, (void *) tuple, tuple->t_len);
->>>>>>> 7cd0d523
 }
 
 /*
@@ -1694,7 +1659,12 @@
 		else
 		{
 			/* must destroy and rebuild hash table */
-<<<<<<< HEAD
+			HashState  *hashNode = castNode(HashState, innerPlanState(node));
+
+			/* for safety, be sure to clear child plan node's pointer too */
+			Assert(hashNode->hashtable == node->hj_HashTable);
+			hashNode->hashtable = NULL;
+
 			if (!node->hj_HashTable->eagerlyReleased)
 			{
 				HashState  *hashState = (HashState *) innerPlanState(node);
@@ -1702,15 +1672,7 @@
 				ExecHashTableDestroy(hashState, node->hj_HashTable);
 			}
 			pfree(node->hj_HashTable);
-=======
-			HashState  *hashNode = castNode(HashState, innerPlanState(node));
-
-			/* for safety, be sure to clear child plan node's pointer too */
-			Assert(hashNode->hashtable == node->hj_HashTable);
-			hashNode->hashtable = NULL;
-
-			ExecHashTableDestroy(node->hj_HashTable);
->>>>>>> 7cd0d523
+
 			node->hj_HashTable = NULL;
 			node->hj_JoinState = HJ_BUILD_HASHTABLE;
 
