/*-------------------------------------------------------------------------
 *
 * nodeHash.c
 *	  Routines to hash relations for hashjoin
 *
 * Portions Copyright (c) 2006-2008, Greenplum inc
 * Portions Copyright (c) 2012-Present Pivotal Software, Inc.
 * Portions Copyright (c) 1996-2009, PostgreSQL Global Development Group
 * Portions Copyright (c) 1994, Regents of the University of California
 *
 *
 * IDENTIFICATION
 *	  $PostgreSQL: pgsql/src/backend/executor/nodeHash.c,v 1.121 2009/06/11 14:48:57 momjian Exp $
 *
 *-------------------------------------------------------------------------
 */
/*
 * INTERFACE ROUTINES
 *		MultiExecHash	- generate an in-memory hash table of the relation
 *		ExecInitHash	- initialize node and subnodes
 *		ExecEndHash		- shutdown node and subnodes
 */

#include "postgres.h"

#include <math.h>
#include <limits.h>

#include "catalog/pg_statistic.h"
#include "commands/tablespace.h"
#include "executor/execdebug.h"
#include "executor/hashjoin.h"
#include "executor/instrument.h"
#include "executor/nodeHash.h"
#include "executor/nodeHashjoin.h"
#include "miscadmin.h"
#include "parser/parse_expr.h"
#include "utils/dynahash.h"
#include "utils/memutils.h"
#include "utils/lsyscache.h"
<<<<<<< HEAD
#include "utils/debugbreak.h"
#include "utils/faultinjector.h"
=======
#include "utils/syscache.h"
>>>>>>> 4d53a2f9

#include "cdb/cdbexplain.h"
#include "cdb/cdbvars.h"

static void ExecHashIncreaseNumBatches(HashJoinTable hashtable);
<<<<<<< HEAD
static void ExecHashTableExplainEnd(PlanState *planstate, struct StringInfoData *buf);
static void
ExecHashTableExplainBatches(HashJoinTable   hashtable,
                            StringInfo      buf,
                            int             ibatch_begin,
                            int             ibatch_end,
                            const char     *title);

#define BLOOMVAL(hk)  (((uint64)1) << (((hk) >> 13) & 0x3f))
=======
static void ExecHashBuildSkewHash(HashJoinTable hashtable, Hash *node,
					  int mcvsToUse);
static void ExecHashSkewTableInsert(HashJoinTable hashtable,
						TupleTableSlot *slot,
						uint32 hashvalue,
						int bucketNumber);
static void ExecHashRemoveNextSkewBucket(HashJoinTable hashtable);
>>>>>>> 4d53a2f9

/* Amount of metadata memory required per bucket */
#define MD_MEM_PER_BUCKET (sizeof(HashJoinTuple) + sizeof(uint64))

/* ----------------------------------------------------------------
 *		ExecHash
 *
 *		stub for pro forma compliance
 * ----------------------------------------------------------------
 */
TupleTableSlot *
ExecHash(HashState *node)
{
	elog(ERROR, "Hash node does not support ExecProcNode call convention");
	return NULL;
}

/* ----------------------------------------------------------------
 *		MultiExecHash
 *
 *		build hash table for hashjoin, doing partitioning if more
 *		than one batch is required.
 * ----------------------------------------------------------------
 */
Node *
MultiExecHash(HashState *node)
{
	PlanState  *outerNode;
	List	   *hashkeys;
	HashJoinTable hashtable;
	TupleTableSlot *slot;
	ExprContext *econtext;
	uint32		hashvalue;

	/* must provide our own instrumentation support */
	if (node->ps.instrument)
		InstrStartNode(node->ps.instrument);

	/*
	 * get state info from node
	 */
	outerNode = outerPlanState(node);
	hashtable = node->hashtable;

	/*
	 * set expression context
	 */
	hashkeys = node->hashkeys;
	econtext = node->ps.ps_ExprContext;

	SIMPLE_FAULT_INJECTOR(MultiExecHashLargeVmem);

	/*
	 * get all inner tuples and insert into the hash table (or temp files)
	 */
	for (;;)
	{
		slot = ExecProcNode(outerNode);
		if (TupIsNull(slot))
			break;

		/* We have to compute the hash value */
		econtext->ecxt_innertuple = slot;
		bool hashkeys_null = false;

		if (ExecHashGetHashValue(node, hashtable, econtext, hashkeys, false,
								 node->hs_keepnull, &hashvalue, &hashkeys_null))
		{
<<<<<<< HEAD
			ExecHashTableInsert(node, hashtable, slot, hashvalue);
=======
			int			bucketNumber;

			bucketNumber = ExecHashGetSkewBucket(hashtable, hashvalue);
			if (bucketNumber != INVALID_SKEW_BUCKET_NO)
			{
				/* It's a skew tuple, so put it into that hash table */
				ExecHashSkewTableInsert(hashtable, slot, hashvalue,
										bucketNumber);
			}
			else
			{
				/* Not subject to skew optimization, so insert normally */
				ExecHashTableInsert(hashtable, slot, hashvalue);
			}
>>>>>>> 4d53a2f9
			hashtable->totalTuples += 1;
		}

		if (hashkeys_null)
		{
			node->hs_hashkeys_null = true;
			if (node->hs_quit_if_hashkeys_null)
			{
				ExecSquelchNode(outerNode);
				return NULL;
			}
		}
	}
	MemoryAccounting_DeclareDone();

	/* Now we have set up all the initial batches & primary overflow batches. */
	hashtable->nbatch_outstart = hashtable->nbatch;

	/* must provide our own instrumentation support */
	if (node->ps.instrument)
		InstrStopNode(node->ps.instrument, hashtable->totalTuples);

	/*
	 * We do not return the hash table directly because it's not a subtype of
	 * Node, and so would violate the MultiExecProcNode API.  Instead, our
	 * parent Hashjoin node is expected to know how to fish it out of our node
	 * state.  Ugly but not really worth cleaning up, since Hashjoin knows
	 * quite a bit more about Hash besides that.
	 */
	return NULL;
}

/* ----------------------------------------------------------------
 *		ExecInitHash
 *
 *		Init routine for Hash node
 * ----------------------------------------------------------------
 */
HashState *
ExecInitHash(Hash *node, EState *estate, int eflags)
{
	HashState  *hashstate;

	/* check for unsupported flags */
	Assert(!(eflags & (EXEC_FLAG_BACKWARD | EXEC_FLAG_MARK)));

	/*
	 * create state structure
	 */
	hashstate = makeNode(HashState);
	hashstate->ps.plan = (Plan *) node;
	hashstate->ps.state = estate;
	hashstate->hashtable = NULL;
	hashstate->hashkeys = NIL;	/* will be set by parent HashJoin */

	/*
	 * Miscellaneous initialization
	 *
	 * create expression context for node
	 */
	ExecAssignExprContext(estate, &hashstate->ps);

#define HASH_NSLOTS 1

	/*
	 * initialize our result slot
	 */
	ExecInitResultTupleSlot(estate, &hashstate->ps);

	/*
	 * initialize child expressions
	 */
	hashstate->ps.targetlist = (List *)
		ExecInitExpr((Expr *) node->plan.targetlist,
					 (PlanState *) hashstate);
	hashstate->ps.qual = (List *)
		ExecInitExpr((Expr *) node->plan.qual,
					 (PlanState *) hashstate);

	/*
	 * initialize child nodes
	 */
	outerPlanState(hashstate) = ExecInitNode(outerPlan(node), estate, eflags);

	/*
	 * initialize tuple type. no need to initialize projection info because
	 * this node doesn't do projections
	 */
	ExecAssignResultTypeFromTL(&hashstate->ps);
	hashstate->ps.ps_ProjInfo = NULL;

	return hashstate;
}

int
ExecCountSlotsHash(Hash *node)
{
	return ExecCountSlotsNode(outerPlan(node)) +
		ExecCountSlotsNode(innerPlan(node)) +
		HASH_NSLOTS;
}

/* ---------------------------------------------------------------
 *		ExecEndHash
 *
 *		clean up routine for Hash node
 * ----------------------------------------------------------------
 */
void
ExecEndHash(HashState *node)
{
	PlanState  *outerPlan;

	/*
	 * free exprcontext
	 */
	ExecFreeExprContext(&node->ps);

	/*
	 * shut down the subplan
	 */
	outerPlan = outerPlanState(node);
	ExecEndNode(outerPlan);

	EndPlanStateGpmonPkt(&node->ps);
}

/* ----------------------------------------------------------------
 *		ExecHashTableCreate
 *
 *		create an empty hashtable data structure for hashjoin.
 * ----------------------------------------------------------------
 */
HashJoinTable
ExecHashTableCreate(HashState *hashState, HashJoinState *hjstate, List *hashOperators, uint64 operatorMemKB)
{
	HashJoinTable hashtable;
	Plan	   *outerNode;
	int			nbuckets;
	int			nbatch;
	int			num_skew_mcvs;
	int			log2_nbuckets;
	int			nkeys;
	int			i;
	ListCell   *ho;
	MemoryContext oldcxt;

	START_MEMORY_ACCOUNT(hashState->ps.plan->memoryAccountId);
	{
	Hash *node = (Hash *) hashState->ps.plan;

	/*
	 * Get information about the size of the relation to be hashed (it's the
	 * "outer" subtree of this node, but the inner relation of the hashjoin).
	 * Compute the appropriate size of the hash table.
	 */
	outerNode = outerPlan(node);

<<<<<<< HEAD
	ExecChooseHashTableSize(outerNode->plan_rows, outerNode->plan_width, operatorMemKB,
							&nbuckets, &nbatch);
=======
	ExecChooseHashTableSize(outerNode->plan_rows, outerNode->plan_width,
							OidIsValid(node->skewTable),
							&nbuckets, &nbatch, &num_skew_mcvs);
>>>>>>> 4d53a2f9

#ifdef HJDEBUG
	printf("nbatch = %d, nbuckets = %d\n", nbatch, nbuckets);
#endif

	/* nbuckets must be a power of 2 */
	log2_nbuckets = my_log2(nbuckets);
	Assert(nbuckets == (1 << log2_nbuckets));

	/*
	 * Initialize the hash table control block.
	 *
	 * The hashtable control block is just palloc'd from the executor's
	 * per-query memory context.
	 */
	hashtable = (HashJoinTable) palloc0(sizeof(HashJoinTableData));
	hashtable->nbuckets = nbuckets;
	hashtable->log2_nbuckets = log2_nbuckets;
	hashtable->buckets = NULL;
<<<<<<< HEAD
	hashtable->bloom = NULL;
=======
	hashtable->skewEnabled = false;
	hashtable->skewBucket = NULL;
	hashtable->skewBucketLen = 0;
	hashtable->nSkewBuckets = 0;
	hashtable->skewBucketNums = NULL;
>>>>>>> 4d53a2f9
	hashtable->nbatch = nbatch;
	hashtable->curbatch = 0;
	hashtable->nbatch_original = nbatch;
	hashtable->nbatch_outstart = nbatch;
	hashtable->growEnabled = true;
	hashtable->totalTuples = 0;
	hashtable->innerBatchFile = NULL;
	hashtable->outerBatchFile = NULL;
	hashtable->work_set = NULL;
	hashtable->state_file = NULL;
	hashtable->spaceUsed = 0;
<<<<<<< HEAD
	hashtable->spaceAllowed = operatorMemKB * 1024L;
	hashtable->stats = NULL;
	hashtable->eagerlyReleased = false;
	hashtable->hjstate = hjstate;
	hashtable->first_pass = true;
=======
	hashtable->spaceAllowed = work_mem * 1024L;
	hashtable->spaceUsedSkew = 0;
	hashtable->spaceAllowedSkew =
		hashtable->spaceAllowed * SKEW_WORK_MEM_PERCENT / 100;
>>>>>>> 4d53a2f9

	/*
	 * Get info about the hash functions to be used for each hash key. Also
	 * remember whether the join operators are strict.
	 */
	nkeys = list_length(hashOperators);
	hashtable->outer_hashfunctions =
		(FmgrInfo *) palloc(nkeys * sizeof(FmgrInfo));
	hashtable->inner_hashfunctions =
		(FmgrInfo *) palloc(nkeys * sizeof(FmgrInfo));
	hashtable->hashStrict = (bool *) palloc(nkeys * sizeof(bool));
	i = 0;
	foreach(ho, hashOperators)
	{
		Oid			hashop = lfirst_oid(ho);
		Oid			left_hashfn;
		Oid			right_hashfn;

		if (!get_op_hash_functions(hashop, &left_hashfn, &right_hashfn))
			elog(ERROR, "could not find hash function for hash operator %u",
				 hashop);
		fmgr_info(left_hashfn, &hashtable->outer_hashfunctions[i]);
		fmgr_info(right_hashfn, &hashtable->inner_hashfunctions[i]);
		hashtable->hashStrict[i] = op_strict(hashop);
		i++;
	}

	/*
	 * Create temporary memory contexts in which to keep the hashtable working
	 * storage.  See notes in executor/hashjoin.h.
	 */
	hashtable->hashCxt = AllocSetContextCreate(CurrentMemoryContext,
											   "HashTableContext",
											   ALLOCSET_DEFAULT_MINSIZE,
											   ALLOCSET_DEFAULT_INITSIZE,
											   ALLOCSET_DEFAULT_MAXSIZE);

	hashtable->batchCxt = AllocSetContextCreate(hashtable->hashCxt,
												"HashBatchContext",
												ALLOCSET_DEFAULT_MINSIZE,
												ALLOCSET_DEFAULT_INITSIZE,
												ALLOCSET_DEFAULT_MAXSIZE);

	/* CDB */ /* track temp buf file allocations in separate context */
	hashtable->bfCxt = AllocSetContextCreate(CurrentMemoryContext,
											 "hbbfcxt",
											 ALLOCSET_DEFAULT_MINSIZE,
											 ALLOCSET_DEFAULT_INITSIZE,
											 ALLOCSET_DEFAULT_MAXSIZE);

	/* Allocate data that will live for the life of the hashjoin */
	oldcxt = MemoryContextSwitchTo(hashtable->hashCxt);

	if (nbatch > 1)
	{
		/*
		 * allocate and initialize the file arrays in hashCxt
		 */
		hashtable->innerBatchFile = (ExecWorkFile **)
			palloc0(nbatch * sizeof(ExecWorkFile *));
		hashtable->outerBatchFile = (ExecWorkFile **)
			palloc0(nbatch * sizeof(ExecWorkFile *));
		/* The files will not be opened until needed... */
		/* ... but make sure we have temp tablespaces established for them */
		PrepareTempTablespaces();
	}

	/*
	 * Prepare context for the first-scan space allocations; allocate the
	 * hashbucket array therein, and set each bucket "empty".
	 */
	MemoryContextSwitchTo(hashtable->batchCxt);

	hashtable->buckets = (HashJoinTuple *)
		palloc0(nbuckets * sizeof(HashJoinTuple));

<<<<<<< HEAD
	if(gp_hashjoin_bloomfilter!=0)
		hashtable->bloom = (uint64*) palloc0(nbuckets * sizeof(uint64));
=======
	/*
	 * Set up for skew optimization, if possible and there's a need for more
	 * than one batch.	(In a one-batch join, there's no point in it.)
	 */
	if (nbatch > 1)
		ExecHashBuildSkewHash(hashtable, node, num_skew_mcvs);
>>>>>>> 4d53a2f9

	MemoryContextSwitchTo(oldcxt);
	}
	END_MEMORY_ACCOUNT();

	return hashtable;
}


/*
 * Compute appropriate size for hashtable given the estimated size of the
 * relation to be hashed (number of rows and average row width).
 *
 * This is exported so that the planner's costsize.c can use it.
 */

/* Target bucket loading (tuples per bucket) */
/*
 * CDB: we now use gp_hashjoin_tuples_per_bucket
 * #define NTUP_PER_BUCKET			10
 */

void
<<<<<<< HEAD
ExecChooseHashTableSize(double ntuples, int tupwidth,
						uint64 operatorMemKB,
=======
ExecChooseHashTableSize(double ntuples, int tupwidth, bool useskew,
>>>>>>> 4d53a2f9
						int *numbuckets,
						int *numbatches,
						int *num_skew_mcvs)
{
	int			tupsize;
	double		inner_rel_bytes;
	long		hash_table_bytes;
<<<<<<< HEAD
	long		max_pointers;
=======
	long		skew_table_bytes;
>>>>>>> 4d53a2f9
	int			nbatch;
	int			nbuckets;
	int			i;

	/* num tuples is a global number. We should be receiving only part of that */
	if (Gp_role == GP_ROLE_EXECUTE)
	{
		ntuples = ntuples / getgpsegmentCount();
	}

	/* Force a plausible relation size if no info */
	if (ntuples <= 0.0)
		ntuples = 1000.0;

	/*
	 * Estimate tupsize based on footprint of tuple in hashtable... note this
	 * does not allow for any palloc overhead.	The manipulations of spaceUsed
	 * don't count palloc overhead either.
	 */
	tupsize = ExecHashRowSize(tupwidth);
	inner_rel_bytes = ntuples * tupsize;

	/*
	 * Target in-memory hashtable size is work_mem kilobytes.
	 */
	hash_table_bytes = operatorMemKB * 1024L;

	/*
<<<<<<< HEAD
	 * Set nbuckets to achieve an average bucket load of gp_hashjoin_tuples_per_bucket when
=======
	 * If skew optimization is possible, estimate the number of skew buckets
	 * that will fit in the memory allowed, and decrement the assumed space
	 * available for the main hash table accordingly.
	 *
	 * We make the optimistic assumption that each skew bucket will contain
	 * one inner-relation tuple.  If that turns out to be low, we will recover
	 * at runtime by reducing the number of skew buckets.
	 *
	 * hashtable->skewBucket will have up to 8 times as many HashSkewBucket
	 * pointers as the number of MCVs we allow, since ExecHashBuildSkewHash
	 * will round up to the next power of 2 and then multiply by 4 to reduce
	 * collisions.
	 */
	if (useskew)
	{
		skew_table_bytes = hash_table_bytes * SKEW_WORK_MEM_PERCENT / 100;

		*num_skew_mcvs = skew_table_bytes / (
		/* size of a hash tuple */
											 tupsize +
		/* worst-case size of skewBucket[] per MCV */
											 (8 * sizeof(HashSkewBucket *)) +
		/* size of skewBucketNums[] entry */
											 sizeof(int) +
		/* size of skew bucket struct itself */
											 SKEW_BUCKET_OVERHEAD
			);

		if (*num_skew_mcvs > 0)
			hash_table_bytes -= skew_table_bytes;
	}
	else
		*num_skew_mcvs = 0;

	/*
	 * Set nbuckets to achieve an average bucket load of NTUP_PER_BUCKET when
>>>>>>> 4d53a2f9
	 * memory is filled.  Set nbatch to the smallest power of 2 that appears
	 * sufficient.  The Min() steps limit the results so that the pointer
	 * arrays we'll try to allocate do not exceed work_mem.
	 */
	max_pointers = (operatorMemKB * 1024L) / sizeof(void *);
	/* also ensure we avoid integer overflow in nbatch and nbuckets */
	max_pointers = Min(max_pointers, INT_MAX / 2);

	if (inner_rel_bytes > hash_table_bytes)
	{
		/* We'll need multiple batches */
		long		lbuckets;
		double		dbatch;
		int			minbatch;

		lbuckets = (hash_table_bytes / tupsize) / gp_hashjoin_tuples_per_bucket;
		lbuckets = Min(lbuckets, max_pointers);

		nbuckets = (int) lbuckets;

		/*
		 * Both nbuckets and nbatch must be powers of 2 to make
		 * ExecHashGetBucketAndBatch fast.	We already fixed nbatch; now inflate
		 * nbuckets to the next larger power of 2.	We also force nbuckets to not
		 * be real small, by starting the search at 2^10.
		 */
		i = 10;
		while ((1 << i) < nbuckets)
			i++;
		nbuckets = (1 << i);

		dbatch = ceil(inner_rel_bytes / hash_table_bytes);
		dbatch = Min(dbatch, max_pointers);
		minbatch = (int) dbatch;
		nbatch = 2;
		while (nbatch < minbatch)
		{
			nbatch <<= 1;
		}

		/*
		 * Check to see if we're capping the number of workfiles we allow per
		 * query
		 */
		if (gp_workfile_limit_files_per_query > 0)
		{
			int			nbatch_lower = nbatch;

			/*
			 * We create two files per batch during spilling - one for outer
			 * and one of inner side. Lower the nbatch if necessary to fit
			 * under that limit. Don't go below two batches, because in that
			 * case we're basically disabling spilling.
			 */
			while ((nbatch_lower * 2 > gp_workfile_limit_files_per_query) && (nbatch_lower > 2))
			{
				nbatch_lower >>= 1;
			}

			Assert(nbatch_lower <= nbatch);
			if (nbatch_lower != nbatch)
			{
				elog(LOG, "HashJoin: Too many batches computed: nbatch=%d. gp_workfile_limit_files_per_query=%d, using nbatch=%d instead",
					 nbatch, gp_workfile_limit_files_per_query, nbatch_lower);
				nbatch = nbatch_lower;
			}
		}
	}
	else
	{
		/* We expect the hashtable to fit in memory, we want to use
		 * more buckets if we have memory to spare */
		double		dbuckets_lower;
		double		dbuckets_upper;
		double		dbuckets;

		/* divide our tuple row-count estimate by our the number of
		 * tuples we'd like in a bucket: this produces a small bucket
		 * count independent of our work_mem setting */
		dbuckets_lower = (double)ntuples / (double)gp_hashjoin_tuples_per_bucket;

		/* if we have work_mem to spare, we'd like to use it -- so
		 * divide up our memory evenly (see the spill case above) */
		dbuckets_upper = (double)hash_table_bytes / ((double)tupsize * gp_hashjoin_tuples_per_bucket);

		/* we'll use our "lower" work_mem independent guess as a lower
		 * limit; but if we've got memory to spare we'll take the mean
		 * of the lower-limit and the upper-limit */
		if (dbuckets_upper > dbuckets_lower)
			dbuckets = (dbuckets_lower + dbuckets_upper)/2.0;
		else
			dbuckets = dbuckets_lower;

		dbuckets = ceil(dbuckets);
		dbuckets = Min(dbuckets, max_pointers);

		nbuckets = (int) dbuckets;

		/*
		 * Both nbuckets and nbatch must be powers of 2 to make
		 * ExecHashGetBucketAndBatch fast.	We already fixed nbatch; now inflate
		 * nbuckets to the next larger power of 2.	We also force nbuckets to not
		 * be real small, by starting the search at 2^10.  (Note: above we made
		 * sure that nbuckets is not more than INT_MAX / 2, so this loop cannot
		 * overflow, nor can the final shift to recalculate nbuckets.)
		 */
		i = 10;
		while ((1 << i) < nbuckets)
			i++;
		nbuckets = (1 << i);

		nbatch = 1;
	}

	*numbuckets = nbuckets;
	*numbatches = nbatch;
}


/* ----------------------------------------------------------------
 *		ExecHashTableDestroy
 *
 *		destroy a hash table
 * ----------------------------------------------------------------
 */
void
ExecHashTableDestroy(HashState *hashState, HashJoinTable hashtable)
{
	int			i;

	Assert(hashtable);
	Assert(!hashtable->eagerlyReleased);

	START_MEMORY_ACCOUNT(hashState->ps.plan->memoryAccountId);
	{

	/*
	 * Make sure all the temp files are closed.
	 */
	if (hashtable->innerBatchFile)
	{
		for (i = 0; i < hashtable->nbatch; i++)
		{
			if (hashtable->innerBatchFile[i])
				workfile_mgr_close_file(hashtable->work_set, hashtable->innerBatchFile[i]);
			if (hashtable->outerBatchFile[i])
				workfile_mgr_close_file(hashtable->work_set, hashtable->outerBatchFile[i]);
			hashtable->innerBatchFile[i] = NULL;
			hashtable->outerBatchFile[i] = NULL;
		}
	}

	/* Close state file as well */
	if (hashtable->state_file != NULL)
	{
		workfile_mgr_close_file(hashtable->work_set, hashtable->state_file);
		hashtable->state_file = NULL;
	}

	if (hashtable->work_set != NULL)
	{
		workfile_mgr_close_set(hashtable->work_set);
		hashtable->work_set = NULL;
	}

	/* Release working memory (batchCxt is a child, so it goes away too) */
	MemoryContextDelete(hashtable->hashCxt);
	}
	END_MEMORY_ACCOUNT();
}

/*
 * ExecHashIncreaseNumBatches
 *		increase the original number of batches in order to reduce
 *		current memory consumption
 */
static void
ExecHashIncreaseNumBatches(HashJoinTable hashtable)
{
	int			oldnbatch = hashtable->nbatch;
	int			curbatch = hashtable->curbatch;
	int			nbatch;
	int			i;
	MemoryContext oldcxt;
	long		ninmemory;
	long		nfreed;
	Size		spaceUsedBefore = hashtable->spaceUsed;
	Size		spaceFreed = 0;
	HashJoinTableStats *stats = hashtable->stats;

	/* do nothing if we've decided to shut off growth */
	if (!hashtable->growEnabled)
		return;

	/* safety check to avoid overflow */
	if (oldnbatch > Min(INT_MAX / 2, MaxAllocSize / (sizeof(void *) * 2)))
		return;

	/* A reusable hash table can only respill during first pass */
	AssertImply(hashtable->hjstate->reuse_hashtable, hashtable->first_pass);

	nbatch = oldnbatch * 2;
	Assert(nbatch > 1);

#ifdef HJDEBUG
	printf("Increasing nbatch to %d because space = %lu\n",
		   nbatch, (unsigned long) hashtable->spaceUsed);
#endif

	oldcxt = MemoryContextSwitchTo(hashtable->hashCxt);

	if (hashtable->innerBatchFile == NULL)
	{
		/* we had no file arrays before */
		hashtable->innerBatchFile = (ExecWorkFile **)
			palloc0(nbatch * sizeof(ExecWorkFile *));
		hashtable->outerBatchFile = (ExecWorkFile **)
			palloc0(nbatch * sizeof(ExecWorkFile *));
		/* time to establish the temp tablespaces, too */
		PrepareTempTablespaces();
	}
	else
	{
		/* enlarge arrays and zero out added entries */
		hashtable->innerBatchFile = (ExecWorkFile **)
			repalloc(hashtable->innerBatchFile, nbatch * sizeof(ExecWorkFile *));
		hashtable->outerBatchFile = (ExecWorkFile **)
			repalloc(hashtable->outerBatchFile, nbatch * sizeof(ExecWorkFile *));
		MemSet(hashtable->innerBatchFile + oldnbatch, 0,
			   (nbatch - oldnbatch) * sizeof(ExecWorkFile *));
		MemSet(hashtable->outerBatchFile + oldnbatch, 0,
			   (nbatch - oldnbatch) * sizeof(ExecWorkFile *));
	}

	/* EXPLAIN ANALYZE batch statistics */
	if (stats && stats->nbatchstats < nbatch)
	{
		Size		sz = nbatch * sizeof(stats->batchstats[0]);

		stats->batchstats =
			(HashJoinBatchStats *) repalloc(stats->batchstats, sz);
		sz = (nbatch - stats->nbatchstats) * sizeof(stats->batchstats[0]);
		memset(stats->batchstats + stats->nbatchstats, 0, sz);
		stats->nbatchstats = nbatch;
	}

	MemoryContextSwitchTo(oldcxt);

	hashtable->nbatch = nbatch;

	/*
	 * Scan through the existing hash table entries and dump out any that are
	 * no longer of the current batch.
	 */
	ninmemory = nfreed = 0;

	for (i = 0; i < hashtable->nbuckets; i++)
	{
		HashJoinTuple prevtuple;
		HashJoinTuple tuple;
		uint64		bloom = 0;

		prevtuple = NULL;
		tuple = hashtable->buckets[i];

		while (tuple != NULL)
		{
			/* save link in case we delete */
			HashJoinTuple nexttuple = tuple->next;
			int			bucketno;
			int			batchno;

			ninmemory++;
			ExecHashGetBucketAndBatch(hashtable, tuple->hashvalue,
									  &bucketno, &batchno);
			Assert(bucketno == i);
			if (batchno == curbatch)
			{
				/* keep tuple */
				prevtuple = tuple;
				bloom |= BLOOMVAL(tuple->hashvalue);
			}
			else
			{
				Size    spaceTuple;

				/* dump it out */
				Assert(batchno > curbatch);
				ExecHashJoinSaveTuple(NULL, HJTUPLE_MINTUPLE(tuple),
									  tuple->hashvalue,
									  hashtable,
									  &hashtable->innerBatchFile[batchno],
									  hashtable->bfCxt);
				/* and remove from hash table */
				if (prevtuple)
					prevtuple->next = nexttuple;
				else
					hashtable->buckets[i] = nexttuple;
				/* prevtuple doesn't change */
				spaceTuple = HJTUPLE_OVERHEAD + memtuple_get_size(HJTUPLE_MINTUPLE(tuple));
				hashtable->spaceUsed -= spaceTuple;
				spaceFreed += spaceTuple;
				if (stats)
					stats->batchstats[batchno].spillspace_in += spaceTuple;

				pfree(tuple);
				nfreed++;
			}

			tuple = nexttuple;
		}

		if (gp_hashjoin_bloomfilter != 0)
			hashtable->bloom[i] = bloom;
	}

#ifdef HJDEBUG
	printf("Freed %ld of %ld tuples, space now %lu\n",
		   nfreed, ninmemory, (unsigned long) hashtable->spaceUsed);
#endif

	/* Update work_mem high-water mark and amount spilled. */
	if (stats)
	{
		stats->workmem_max = Max(stats->workmem_max, spaceUsedBefore);
		stats->batchstats[curbatch].spillspace_out += spaceFreed;
		stats->batchstats[curbatch].spillrows_out += nfreed;
	}

	/*
	 * If we dumped out either all or none of the tuples in the table, disable
	 * further expansion of nbatch.  This situation implies that we have
	 * enough tuples of identical hashvalues to overflow spaceAllowed.
	 * Increasing nbatch will not fix it since there's no way to subdivide the
	 * group any more finely. We have to just gut it out and hope the server
	 * has enough RAM.
	 */
	if (nfreed == 0 || nfreed == ninmemory)
	{
		hashtable->growEnabled = false;
		elog(LOG, "HJ: Disabling further increase of nbatch");
	}

}

/*
 * ExecHashTableInsert
 *		insert a tuple into the hash table depending on the hash value
 *		it may just go to a temp file for later batches
 *
 * Note: the passed TupleTableSlot may contain a regular, minimal, or virtual
 * tuple; the minimal case in particular is certain to happen while reloading
 * tuples from batch files.  We could save some cycles in the regular-tuple
 * case by not forcing the slot contents into minimal form; not clear if it's
 * worth the messiness required.
 *
 * Returns true if the tuple belonged to this batch and was inserted to
 * the in-memory hash table, or false if it belonged to a later batch and
 * was pushed to a temp file.
 */
bool
ExecHashTableInsert(HashState *hashState, HashJoinTable hashtable,
					TupleTableSlot *slot,
					uint32 hashvalue)
{
	MemTuple tuple = ExecFetchSlotMemTuple(slot, false);
	int			bucketno;
	int			batchno;
	int			hashTupleSize;

	START_MEMORY_ACCOUNT(hashState->ps.plan->memoryAccountId);
	{
	PlanState *ps = &hashState->ps;

	ExecHashGetBucketAndBatch(hashtable, hashvalue,
							  &bucketno, &batchno);

	hashTupleSize = HJTUPLE_OVERHEAD + memtuple_get_size(tuple);

	/*
	 * decide whether to put the tuple in the hash table or a temp file
	 */
	if (batchno == hashtable->curbatch)
	{
		/*
		 * put the tuple in hash table
		 */
		HashJoinTuple hashTuple;

		hashTuple = (HashJoinTuple) MemoryContextAlloc(hashtable->batchCxt,
													   hashTupleSize);
		hashTuple->hashvalue = hashvalue;
		memcpy(HJTUPLE_MINTUPLE(hashTuple), tuple, memtuple_get_size(tuple));
		hashTuple->next = hashtable->buckets[bucketno];
		hashtable->buckets[bucketno] = hashTuple;
		hashtable->spaceUsed += hashTupleSize;

		if(gp_hashjoin_bloomfilter!=0)
			hashtable->bloom[bucketno] |= BLOOMVAL(hashvalue);

		/* Double the number of batches when too much data in hash table. */
		if (hashtable->spaceUsed > hashtable->spaceAllowed)
		{
			ExecHashIncreaseNumBatches(hashtable);

			if (ps && ps->instrument)
			{
				ps->instrument->workfileCreated = true;
			}

			/* Gpmon stuff */
			if(ps)
			{
				CheckSendPlanStateGpmonPkt(ps);
			}
		}
	}
	else
	{
		/*
		 * put the tuple into a temp file for later batches
		 */
		Assert(batchno > hashtable->curbatch);
		ExecHashJoinSaveTuple(ps, tuple,
							  hashvalue,
							  hashtable,
							  &hashtable->innerBatchFile[batchno],
							  hashtable->bfCxt);
	}
	}
	END_MEMORY_ACCOUNT();

	return (batchno == hashtable->curbatch);
}

/*
 * ExecHashGetHashValue
 *		Compute the hash value for a tuple
 *
 * The tuple to be tested must be in either econtext->ecxt_outertuple or
 * econtext->ecxt_innertuple.  Vars in the hashkeys expressions reference
 * either OUTER or INNER.
 *
 * A TRUE result means the tuple's hash value has been successfully computed
 * and stored at *hashvalue.  A FALSE result means the tuple cannot match
 * because it contains a null attribute, and hence it should be discarded
 * immediately.  (If keep_nulls is true then FALSE is never returned.)
 * Found_null indicates all the hashkeys are null.
 */
bool
ExecHashGetHashValue(HashState *hashState, HashJoinTable hashtable,
					 ExprContext *econtext,
					 List *hashkeys,
					 bool outer_tuple,
					 bool keep_nulls,
					 uint32 *hashvalue,
					 bool *hashkeys_null)
{
	uint32		hashkey = 0;
	FmgrInfo   *hashfunctions;
	ListCell   *hk;
	int			i = 0;
	MemoryContext oldContext;
	bool		result = true;

	START_MEMORY_ACCOUNT(hashState->ps.plan->memoryAccountId);
	{

	Assert(hashkeys_null);

	(*hashkeys_null) = true;

	/*
	 * We reset the eval context each time to reclaim any memory leaked in the
	 * hashkey expressions.
	 */
	ResetExprContext(econtext);

	oldContext = MemoryContextSwitchTo(econtext->ecxt_per_tuple_memory);

	if (outer_tuple)
		hashfunctions = hashtable->outer_hashfunctions;
	else
		hashfunctions = hashtable->inner_hashfunctions;

	foreach(hk, hashkeys)
	{
		ExprState  *keyexpr = (ExprState *) lfirst(hk);
		Datum		keyval;
		bool		isNull = false;

		/* rotate hashkey left 1 bit at each step */
		hashkey = (hashkey << 1) | ((hashkey & 0x80000000) ? 1 : 0);

		/*
		 * Get the join attribute value of the tuple
		 */
		keyval = ExecEvalExpr(keyexpr, econtext, &isNull, NULL);

		if (!isNull)
		{
			*hashkeys_null = false;
		}

		/*
		 * If the attribute is NULL, and the join operator is strict, then
		 * this tuple cannot pass the join qual so we can reject it
		 * immediately (unless we're scanning the outside of an outer join, in
		 * which case we must not reject it).  Otherwise we act like the
		 * hashcode of NULL is zero (this will support operators that act like
		 * IS NOT DISTINCT, though not any more-random behavior).  We treat
		 * the hash support function as strict even if the operator is not.
		 *
		 * Note: currently, all hashjoinable operators must be strict since
		 * the hash index AM assumes that.	However, it takes so little extra
		 * code here to allow non-strict that we may as well do it.
		 */
		if (isNull)
		{
			if (hashtable->hashStrict[i] && !keep_nulls)
			{
				result = false;
			}
			/* else, leave hashkey unmodified, equivalent to hashcode 0 */
		}
		else if (result)
		{
			/* Compute the hash function */
			uint32		hkey;

			hkey = DatumGetUInt32(FunctionCall1(&hashfunctions[i], keyval));
			hashkey ^= hkey;
		}

		i++;
	}

	MemoryContextSwitchTo(oldContext);

	*hashvalue = hashkey;
	}
	END_MEMORY_ACCOUNT();
	return result;
}

/*
 * ExecHashGetBucketAndBatch
 *		Determine the bucket number and batch number for a hash value
 *
 * Note: on-the-fly increases of nbatch must not change the bucket number
 * for a given hash code (since we don't move tuples to different hash
 * chains), and must only cause the batch number to remain the same or
 * increase.  Our algorithm is
 *		bucketno = hashvalue MOD nbuckets
 *		batchno = (hashvalue DIV nbuckets) MOD nbatch
 * where nbuckets and nbatch are both expected to be powers of 2, so we can
 * do the computations by shifting and masking.  (This assumes that all hash
 * functions are good about randomizing all their output bits, else we are
 * likely to have very skewed bucket or batch occupancy.)
 *
 * nbuckets doesn't change over the course of the join.
 *
 * nbatch is always a power of 2; we increase it only by doubling it.  This
 * effectively adds one more bit to the top of the batchno.
 */
void
ExecHashGetBucketAndBatch(HashJoinTable hashtable,
						  uint32 hashvalue,
						  int *bucketno,
						  int *batchno)
{
	uint32		nbuckets = (uint32) hashtable->nbuckets;
	uint32		nbatch = (uint32) hashtable->nbatch;

	if (nbatch > 1)
	{
		/* we can do MOD by masking, DIV by shifting */
		*bucketno = hashvalue & (nbuckets - 1);
		*batchno = (hashvalue >> hashtable->log2_nbuckets) & (nbatch - 1);
	}
	else
	{
		*bucketno = hashvalue & (nbuckets - 1);
		*batchno = 0;
	}
}

/*
 * ExecScanHashBucket
 *		scan a hash bucket for matches to the current outer tuple
 *
 * The current outer tuple must be stored in econtext->ecxt_outertuple.
 */
HashJoinTuple
ExecScanHashBucket(HashState *hashState, HashJoinState *hjstate,
				   ExprContext *econtext)
{
	List	   *hjclauses = hjstate->hashqualclauses;
	HashJoinTable hashtable = hjstate->hj_HashTable;
	HashJoinTuple hashTuple = hjstate->hj_CurTuple;
	uint32		hashvalue = hjstate->hj_CurHashValue;

	START_MEMORY_ACCOUNT(hashState->ps.plan->memoryAccountId);
	{
	/*
	 * hj_CurTuple is the address of the tuple last returned from the current
	 * bucket, or NULL if it's time to start scanning a new bucket.
	 *
	 * If the tuple hashed to a skew bucket then scan the skew bucket
	 * otherwise scan the standard hashtable bucket.
	 */
<<<<<<< HEAD
	if (hashTuple == NULL)
	{
		/* if bloom filter fails, then no match - don't even bother to scan */
		if (gp_hashjoin_bloomfilter == 0 || 0 != (hashtable->bloom[hjstate->hj_CurBucketNo] & BLOOMVAL(hashvalue)))
			hashTuple = hashtable->buckets[hjstate->hj_CurBucketNo];
	}
	else
=======
	if (hashTuple != NULL)
>>>>>>> 4d53a2f9
		hashTuple = hashTuple->next;
	else if (hjstate->hj_CurSkewBucketNo != INVALID_SKEW_BUCKET_NO)
		hashTuple = hashtable->skewBucket[hjstate->hj_CurSkewBucketNo]->tuples;
	else
		hashTuple = hashtable->buckets[hjstate->hj_CurBucketNo];

	while (hashTuple != NULL)
	{
		if (hashTuple->hashvalue == hashvalue)
		{
			TupleTableSlot *inntuple;

			/* insert hashtable's tuple into exec slot so ExecQual sees it */
			inntuple = ExecStoreMinimalTuple(HJTUPLE_MINTUPLE(hashTuple),
											 hjstate->hj_HashTupleSlot,
											 false);	/* do not pfree */
			econtext->ecxt_innertuple = inntuple;

			/* reset temp memory each time to avoid leaks from qual expr */
			ResetExprContext(econtext);

			if (ExecQual(hjclauses, econtext, false))
			{
				hjstate->hj_CurTuple = hashTuple;
				return hashTuple;
			}
		}

		hashTuple = hashTuple->next;
	}
	}
	END_MEMORY_ACCOUNT();

	/*
	 * no match
	 */
	return NULL;
}

/*
 * ExecHashTableReset
 *
 *		reset hash table header for new batch
 */
void
ExecHashTableReset(HashState *hashState, HashJoinTable hashtable)
{
	MemoryContext oldcxt;
	int			nbuckets = hashtable->nbuckets;

	START_MEMORY_ACCOUNT(hashState->ps.plan->memoryAccountId);
	{
	Assert(!hashtable->eagerlyReleased);

	/*
	 * Release all the hash buckets and tuples acquired in the prior pass, and
	 * reinitialize the context for a new pass.
	 */
	MemoryContextReset(hashtable->batchCxt);
	oldcxt = MemoryContextSwitchTo(hashtable->batchCxt);

	/* Reallocate and reinitialize the hash bucket headers. */
	hashtable->buckets = (HashJoinTuple *)
		palloc0(nbuckets * sizeof(HashJoinTuple));

	if(gp_hashjoin_bloomfilter != 0)
		hashtable->bloom = (uint64*) palloc0(nbuckets * sizeof(uint64));

	hashtable->spaceUsed = 0;
	hashtable->totalTuples = 0;

	MemoryContextSwitchTo(oldcxt);
	}
	END_MEMORY_ACCOUNT();
}

void
ExecReScanHash(HashState *node, ExprContext *exprCtxt)
{
	/*
	 * if chgParam of subnode is not null then plan will be re-scanned by
	 * first ExecProcNode.
	 */
	if (((PlanState *) node)->lefttree->chgParam == NULL)
		ExecReScan(((PlanState *) node)->lefttree, exprCtxt);
}


/*
<<<<<<< HEAD
 * ExecHashTableExplainInit
 *      Called after ExecHashTableCreate to set up EXPLAIN ANALYZE reporting.
 */
void
ExecHashTableExplainInit(HashState *hashState, HashJoinState *hjstate,
						 HashJoinTable hashtable)
{
	MemoryContext oldcxt;
	int			nbatch = Max(hashtable->nbatch, 1);

    START_MEMORY_ACCOUNT(hashState->ps.plan->memoryAccountId);
    {
    /* Switch to a memory context that survives until ExecutorEnd. */
    oldcxt = MemoryContextSwitchTo(hjstate->js.ps.state->es_query_cxt);

    /* Request a callback at end of query. */
    hjstate->js.ps.cdbexplainfun = ExecHashTableExplainEnd;

    /* Create workarea and attach it to the HashJoinTable. */
    hashtable->stats = (HashJoinTableStats *)palloc0(sizeof(*hashtable->stats));
    hashtable->stats->endedbatch = -1;

    /* Create per-batch statistics array. */
    hashtable->stats->batchstats =
        (HashJoinBatchStats *)palloc0(nbatch * sizeof(hashtable->stats->batchstats[0]));
    hashtable->stats->nbatchstats = nbatch;

    /* Restore caller's memory context. */
    MemoryContextSwitchTo(oldcxt);
    }
    END_MEMORY_ACCOUNT();
}                               /* ExecHashTableExplainInit */


/*
 * ExecHashTableExplainEnd
 *      Called before ExecutorEnd to finish EXPLAIN ANALYZE reporting.
 */
void
ExecHashTableExplainEnd(PlanState *planstate, struct StringInfoData *buf)
{
    HashJoinState      *hjstate = (HashJoinState *)planstate;
    HashJoinTable       hashtable = hjstate->hj_HashTable;
    HashJoinTableStats *stats;
    Instrumentation    *jinstrument = hjstate->js.ps.instrument;
    int                 total_buckets;
    int                 i;

    if (!hashtable ||
        !hashtable->stats ||
        hashtable->nbatch < 1 ||
        !jinstrument)
        return;

    stats = hashtable->stats;

	/* Check batchstats not null: If nodeHash failed to palloc batchstats, it will
	 * throw.  Posgres will catch and handle it, but no matter what, postgres will 
	 * try to get some explain results.  We must check here in this case or we will
	 * segv.
	 */
	if(stats->batchstats == NULL)
		return;

	if (!hashtable->eagerlyReleased)
	{		
		HashState *hashState = (HashState *) innerPlanState(hjstate);

		/* Report on batch in progress, in case the join is being ended early. */
		ExecHashTableExplainBatchEnd(hashState, hashtable);

		/* Report executor memory used by our memory context. */
		jinstrument->execmemused +=
				(double)MemoryContextGetPeakSpace(hashtable->hashCxt);
	}
	else
	{
		/*
		 * Memory has been eagerly released. We can't get statistics
		 * from the memory context. We approximate from stats structure.
		 */

		jinstrument->execmemused += (double) stats->workmem_max;
	}
	
    /* Report actual work_mem high water mark. */
    jinstrument->workmemused = Max(jinstrument->workmemused, stats->workmem_max);

    /* How much work_mem would suffice to hold all inner tuples in memory? */
    if (hashtable->nbatch > 1)
    {
        uint64  workmemwanted = 0;

        /* Space actually taken by hash rows in completed batches... */
        for (i = 0; i <= stats->endedbatch; i++)
            workmemwanted += stats->batchstats[i].hashspace_final;

        /* ... plus workfile size for original batches not reached, plus... */
        for (; i < hashtable->nbatch_original; i++)
            workmemwanted += stats->batchstats[i].innerfilesize;

        /* ... rows spilled to unreached oflo batches, in case quitting early */
        for (; i < stats->nbatchstats; i++)
            workmemwanted += stats->batchstats[i].spillspace_in;

        /*
         * Sometimes workfiles are used even though all the data would fit
         * in work_mem.  For example, if the planner overestimated the inner
         * rel size, it might have instructed us to use more initial batches
         * than were actually needed, causing unnecessary workfile I/O.  To
         * avoid this I/O, the user would have to increase work_mem based on
         * the planner's estimate rather than our runtime observations.  For
         * now, we don't try to second-guess the planner; just keep quiet.
         */
        if (workmemwanted > PlanStateOperatorMemKB(planstate) * 1024L)
            jinstrument->workmemwanted =
                Max(jinstrument->workmemwanted, workmemwanted);
    }

    /* Report workfile I/O statistics. */
    if (hashtable->nbatch > 1)
    {
    	ExecHashTableExplainBatches(hashtable, buf, 0, 1, "Initial");
    	ExecHashTableExplainBatches(hashtable,
    			buf,
				1,
				hashtable->nbatch_original,
				"Initial");
    	ExecHashTableExplainBatches(hashtable,
    			buf,
				hashtable->nbatch_original,
				hashtable->nbatch_outstart,
				"Overflow");
    	ExecHashTableExplainBatches(hashtable,
    			buf,
				hashtable->nbatch_outstart,
				hashtable->nbatch,
				"Secondary Overflow");
    }

    /* Report hash chain statistics. */
    total_buckets = stats->nonemptybatches * hashtable->nbuckets;
    if (total_buckets > 0)
    {
        appendStringInfo(buf,
                         "Hash chain length"
                         " %.1f avg, %.0f max, using %d of %d buckets.  ",
                         cdbexplain_agg_avg(&stats->chainlength),
                         stats->chainlength.vmax,
                         stats->chainlength.vcnt,
                         total_buckets);
        if (hashtable->nbatch > stats->nonemptybatches)
            appendStringInfo(buf,
                             "Skipped %d empty batches.",
                             hashtable->nbatch - stats->nonemptybatches);
        appendStringInfoChar(buf, '\n');
    }
}                               /* ExecHashTableExplainEnd */


/*
 * ExecHashTableExplainBatches
 *      Report summary of EXPLAIN ANALYZE stats for a set of batches.
 */
void
ExecHashTableExplainBatches(HashJoinTable   hashtable,
                            StringInfo      buf,
                            int             ibatch_begin,
                            int             ibatch_end,
                            const char     *title)
{
    HashJoinTableStats *stats = hashtable->stats;
    CdbExplain_Agg      irdbytes;
    CdbExplain_Agg      iwrbytes;
    CdbExplain_Agg      ordbytes;
    CdbExplain_Agg      owrbytes;
    int                 i;

    if (ibatch_begin >= ibatch_end)
        return;

    Assert(ibatch_begin >= 0 &&
           ibatch_end <= hashtable->nbatch &&
           hashtable->nbatch <= stats->nbatchstats &&
           stats->batchstats != NULL);

    cdbexplain_agg_init0(&irdbytes);
    cdbexplain_agg_init0(&iwrbytes);
    cdbexplain_agg_init0(&ordbytes);
    cdbexplain_agg_init0(&owrbytes);

    /* Add up the batch stats. */
    for (i = ibatch_begin; i < ibatch_end; i++)
    {
        HashJoinBatchStats *bs = &stats->batchstats[i];

        cdbexplain_agg_upd(&irdbytes, (double)bs->irdbytes, i);
        cdbexplain_agg_upd(&iwrbytes, (double)bs->iwrbytes, i);
        cdbexplain_agg_upd(&ordbytes, (double)bs->ordbytes, i);
        cdbexplain_agg_upd(&owrbytes, (double)bs->owrbytes, i);
    }

    if (iwrbytes.vcnt + irdbytes.vcnt + owrbytes.vcnt + ordbytes.vcnt > 0)
    {
        if (ibatch_begin == ibatch_end - 1)
            appendStringInfo(buf,
                             "%s batch %d:\n",
                             title,
                             ibatch_begin);
        else
            appendStringInfo(buf,
                             "%s batches %d..%d:\n",
                             title,
                             ibatch_begin,
                             ibatch_end - 1);
    }

    /* Inner bytes read from workfile */
    if (irdbytes.vcnt > 0)
    {
        appendStringInfo(buf,
                         "  Read %.0fK bytes from inner workfile",
                         ceil(irdbytes.vsum / 1024));
        if (irdbytes.vcnt > 1)
            appendStringInfo(buf,
                             ": %.0fK avg x %d nonempty batches"
                             ", %.0fK max",
                             ceil(cdbexplain_agg_avg(&irdbytes)/1024),
                             irdbytes.vcnt,
                             ceil(irdbytes.vmax / 1024));
        appendStringInfoString(buf, ".\n");
    }

    /* Inner rel bytes spilled to workfile */
    if (iwrbytes.vcnt > 0)
    {
        appendStringInfo(buf,
                         "  Wrote %.0fK bytes to inner workfile",
                         ceil(iwrbytes.vsum / 1024));
        if (iwrbytes.vcnt > 1)
            appendStringInfo(buf,
                             ": %.0fK avg x %d overflowing batches"
                             ", %.0fK max",
                             ceil(cdbexplain_agg_avg(&iwrbytes)/1024),
                             iwrbytes.vcnt,
                             ceil(iwrbytes.vmax / 1024));
        appendStringInfoString(buf, ".\n");
    }

    /* Outer bytes read from workfile */
    if (ordbytes.vcnt > 0)
    {
        appendStringInfo(buf,
                         "  Read %.0fK bytes from outer workfile",
                         ceil(ordbytes.vsum / 1024));
        if (ordbytes.vcnt > 1)
            appendStringInfo(buf,
                             ": %.0fK avg x %d nonempty batches"
                             ", %.0fK max",
                             ceil(cdbexplain_agg_avg(&ordbytes)/1024),
                             ordbytes.vcnt,
                             ceil(ordbytes.vmax / 1024));
        appendStringInfoString(buf, ".\n");
    }

    /* Outer rel bytes spilled to workfile */
    if (owrbytes.vcnt > 0)
    {
        appendStringInfo(buf,
                         "  Wrote %.0fK bytes to outer workfile",
                         ceil(owrbytes.vsum / 1024));
        if (owrbytes.vcnt > 1)
            appendStringInfo(buf,
                             ": %.0fK avg x %d overflowing batches"
                             ", %.0fK max",
                             ceil(cdbexplain_agg_avg(&owrbytes)/1024),
                             owrbytes.vcnt,
                             ceil(owrbytes.vmax / 1024));
        appendStringInfoString(buf, ".\n");
    }
}                               /* ExecHashTableExplainBatches */


/*
 * ExecHashTableExplainBatchEnd
 *      Called at end of each batch to collect statistics for EXPLAIN ANALYZE.
 */
void
ExecHashTableExplainBatchEnd(HashState *hashState, HashJoinTable hashtable)
{
    int                 curbatch = hashtable->curbatch;
    HashJoinTableStats *stats = hashtable->stats;
    HashJoinBatchStats *batchstats = &stats->batchstats[curbatch];
    int                 i;
    
    START_MEMORY_ACCOUNT(hashState->ps.plan->memoryAccountId);
    {
    Assert(!hashtable->eagerlyReleased);

    /* Already reported on this batch? */
    if ( stats->endedbatch == curbatch 
			|| curbatch >= hashtable->nbatch || !hashtable->first_pass)
        return;
    stats->endedbatch = curbatch;

    /* Update high-water mark for work_mem actually used at one time. */
    if (stats->workmem_max < hashtable->spaceUsed)
        stats->workmem_max = hashtable->spaceUsed;

    /* Final size of hash table for this batch */
    batchstats->hashspace_final = hashtable->spaceUsed;

    /* Collect workfile I/O statistics. */
    if (hashtable->nbatch > 1)
    {
        uint64      owrbytes = 0;
        uint64      iwrbytes = 0;

        Assert(stats->batchstats &&
               hashtable->nbatch <= stats->nbatchstats);

        /* How much was read from inner workfile for current batch? */
        batchstats->irdbytes = batchstats->innerfilesize;

        /* How much was read from outer workfiles for current batch? */
		if (hashtable->outerBatchFile &&
			hashtable->outerBatchFile[curbatch] != NULL)
            batchstats->ordbytes =
				ExecWorkFile_Tell64(hashtable->outerBatchFile[curbatch]);

		/*
		 * How much was written to workfiles for the remaining batches?
		 */
		for (i = curbatch + 1; i < hashtable->nbatch; i++)
		{
			HashJoinBatchStats *bs = &stats->batchstats[i];
			uint64              filebytes = 0;

			if (hashtable->outerBatchFile &&
				hashtable->outerBatchFile[i] != NULL)
				filebytes = ExecWorkFile_Tell64(hashtable->outerBatchFile[i]);

			Assert(filebytes >= bs->outerfilesize);
			owrbytes += filebytes - bs->outerfilesize;
			bs->outerfilesize = filebytes;

			filebytes = 0;

			if (hashtable->innerBatchFile &&
				hashtable->innerBatchFile[i])
				filebytes = ExecWorkFile_Tell64(hashtable->innerBatchFile[i]);

			Assert(filebytes >= bs->innerfilesize);
			iwrbytes += filebytes - bs->innerfilesize;
			bs->innerfilesize = filebytes;
		}
		batchstats->owrbytes = owrbytes;
		batchstats->iwrbytes = iwrbytes;
    }                           /* give workfile I/O statistics */

	/* Collect hash chain statistics. */
	stats->nonemptybatches++;
	for (i = 0; i < hashtable->nbuckets; i++)
	{
		HashJoinTuple   hashtuple = hashtable->buckets[i];
		int             chainlength;

		if (hashtuple)
		{
			for (chainlength = 0; hashtuple; hashtuple = hashtuple->next)
				chainlength++;
			cdbexplain_agg_upd(&stats->chainlength, chainlength, i);
		}
	}

    }
    END_MEMORY_ACCOUNT();
}                               /* ExecHashTableExplainBatchEnd */
=======
 * ExecHashBuildSkewHash
 *
 *		Set up for skew optimization if we can identify the most common values
 *		(MCVs) of the outer relation's join key.  We make a skew hash bucket
 *		for the hash value of each MCV, up to the number of slots allowed
 *		based on available memory.
 */
static void
ExecHashBuildSkewHash(HashJoinTable hashtable, Hash *node, int mcvsToUse)
{
	HeapTupleData *statsTuple;
	Datum	   *values;
	int			nvalues;
	float4	   *numbers;
	int			nnumbers;

	/* Do nothing if planner didn't identify the outer relation's join key */
	if (!OidIsValid(node->skewTable))
		return;
	/* Also, do nothing if we don't have room for at least one skew bucket */
	if (mcvsToUse <= 0)
		return;

	/*
	 * Try to find the MCV statistics for the outer relation's join key.
	 */
	statsTuple = SearchSysCache(STATRELATT,
								ObjectIdGetDatum(node->skewTable),
								Int16GetDatum(node->skewColumn),
								0, 0);
	if (!HeapTupleIsValid(statsTuple))
		return;

	if (get_attstatsslot(statsTuple, node->skewColType, node->skewColTypmod,
						 STATISTIC_KIND_MCV, InvalidOid,
						 &values, &nvalues,
						 &numbers, &nnumbers))
	{
		double		frac;
		int			nbuckets;
		FmgrInfo   *hashfunctions;
		int			i;

		if (mcvsToUse > nvalues)
			mcvsToUse = nvalues;

		/*
		 * Calculate the expected fraction of outer relation that will
		 * participate in the skew optimization.  If this isn't at least
		 * SKEW_MIN_OUTER_FRACTION, don't use skew optimization.
		 */
		frac = 0;
		for (i = 0; i < mcvsToUse; i++)
			frac += numbers[i];
		if (frac < SKEW_MIN_OUTER_FRACTION)
		{
			free_attstatsslot(node->skewColType,
							  values, nvalues, numbers, nnumbers);
			ReleaseSysCache(statsTuple);
			return;
		}

		/*
		 * Okay, set up the skew hashtable.
		 *
		 * skewBucket[] is an open addressing hashtable with a power of 2 size
		 * that is greater than the number of MCV values.  (This ensures there
		 * will be at least one null entry, so searches will always
		 * terminate.)
		 *
		 * Note: this code could fail if mcvsToUse exceeds INT_MAX/8, but that
		 * is not currently possible since we limit pg_statistic entries to
		 * much less than that.
		 */
		nbuckets = 2;
		while (nbuckets <= mcvsToUse)
			nbuckets <<= 1;
		/* use two more bits just to help avoid collisions */
		nbuckets <<= 2;

		hashtable->skewEnabled = true;
		hashtable->skewBucketLen = nbuckets;

		/*
		 * We allocate the bucket memory in the hashtable's batch context. It
		 * is only needed during the first batch, and this ensures it will be
		 * automatically removed once the first batch is done.
		 */
		hashtable->skewBucket = (HashSkewBucket **)
			MemoryContextAllocZero(hashtable->batchCxt,
								   nbuckets * sizeof(HashSkewBucket *));
		hashtable->skewBucketNums = (int *)
			MemoryContextAllocZero(hashtable->batchCxt,
								   mcvsToUse * sizeof(int));

		hashtable->spaceUsed += nbuckets * sizeof(HashSkewBucket *)
			+ mcvsToUse * sizeof(int);
		hashtable->spaceUsedSkew += nbuckets * sizeof(HashSkewBucket *)
			+ mcvsToUse * sizeof(int);

		/*
		 * Create a skew bucket for each MCV hash value.
		 *
		 * Note: it is very important that we create the buckets in order of
		 * decreasing MCV frequency.  If we have to remove some buckets, they
		 * must be removed in reverse order of creation (see notes in
		 * ExecHashRemoveNextSkewBucket) and we want the least common MCVs to
		 * be removed first.
		 */
		hashfunctions = hashtable->outer_hashfunctions;

		for (i = 0; i < mcvsToUse; i++)
		{
			uint32		hashvalue;
			int			bucket;

			hashvalue = DatumGetUInt32(FunctionCall1(&hashfunctions[0],
													 values[i]));

			/*
			 * While we have not hit a hole in the hashtable and have not hit
			 * the desired bucket, we have collided with some previous hash
			 * value, so try the next bucket location.	NB: this code must
			 * match ExecHashGetSkewBucket.
			 */
			bucket = hashvalue & (nbuckets - 1);
			while (hashtable->skewBucket[bucket] != NULL &&
				   hashtable->skewBucket[bucket]->hashvalue != hashvalue)
				bucket = (bucket + 1) & (nbuckets - 1);

			/*
			 * If we found an existing bucket with the same hashvalue, leave
			 * it alone.  It's okay for two MCVs to share a hashvalue.
			 */
			if (hashtable->skewBucket[bucket] != NULL)
				continue;

			/* Okay, create a new skew bucket for this hashvalue. */
			hashtable->skewBucket[bucket] = (HashSkewBucket *)
				MemoryContextAlloc(hashtable->batchCxt,
								   sizeof(HashSkewBucket));
			hashtable->skewBucket[bucket]->hashvalue = hashvalue;
			hashtable->skewBucket[bucket]->tuples = NULL;
			hashtable->skewBucketNums[hashtable->nSkewBuckets] = bucket;
			hashtable->nSkewBuckets++;
			hashtable->spaceUsed += SKEW_BUCKET_OVERHEAD;
			hashtable->spaceUsedSkew += SKEW_BUCKET_OVERHEAD;
		}

		free_attstatsslot(node->skewColType,
						  values, nvalues, numbers, nnumbers);
	}

	ReleaseSysCache(statsTuple);
}

/*
 * ExecHashGetSkewBucket
 *
 *		Returns the index of the skew bucket for this hashvalue,
 *		or INVALID_SKEW_BUCKET_NO if the hashvalue is not
 *		associated with any active skew bucket.
 */
int
ExecHashGetSkewBucket(HashJoinTable hashtable, uint32 hashvalue)
{
	int			bucket;

	/*
	 * Always return INVALID_SKEW_BUCKET_NO if not doing skew optimization (in
	 * particular, this happens after the initial batch is done).
	 */
	if (!hashtable->skewEnabled)
		return INVALID_SKEW_BUCKET_NO;

	/*
	 * Since skewBucketLen is a power of 2, we can do a modulo by ANDing.
	 */
	bucket = hashvalue & (hashtable->skewBucketLen - 1);

	/*
	 * While we have not hit a hole in the hashtable and have not hit the
	 * desired bucket, we have collided with some other hash value, so try the
	 * next bucket location.
	 */
	while (hashtable->skewBucket[bucket] != NULL &&
		   hashtable->skewBucket[bucket]->hashvalue != hashvalue)
		bucket = (bucket + 1) & (hashtable->skewBucketLen - 1);

	/*
	 * Found the desired bucket?
	 */
	if (hashtable->skewBucket[bucket] != NULL)
		return bucket;

	/*
	 * There must not be any hashtable entry for this hash value.
	 */
	return INVALID_SKEW_BUCKET_NO;
}

/*
 * ExecHashSkewTableInsert
 *
 *		Insert a tuple into the skew hashtable.
 *
 * This should generally match up with the current-batch case in
 * ExecHashTableInsert.
 */
static void
ExecHashSkewTableInsert(HashJoinTable hashtable,
						TupleTableSlot *slot,
						uint32 hashvalue,
						int bucketNumber)
{
	MinimalTuple tuple = ExecFetchSlotMinimalTuple(slot);
	HashJoinTuple hashTuple;
	int			hashTupleSize;

	/* Create the HashJoinTuple */
	hashTupleSize = HJTUPLE_OVERHEAD + tuple->t_len;
	hashTuple = (HashJoinTuple) MemoryContextAlloc(hashtable->batchCxt,
												   hashTupleSize);
	hashTuple->hashvalue = hashvalue;
	memcpy(HJTUPLE_MINTUPLE(hashTuple), tuple, tuple->t_len);

	/* Push it onto the front of the skew bucket's list */
	hashTuple->next = hashtable->skewBucket[bucketNumber]->tuples;
	hashtable->skewBucket[bucketNumber]->tuples = hashTuple;

	/* Account for space used, and back off if we've used too much */
	hashtable->spaceUsed += hashTupleSize;
	hashtable->spaceUsedSkew += hashTupleSize;
	while (hashtable->spaceUsedSkew > hashtable->spaceAllowedSkew)
		ExecHashRemoveNextSkewBucket(hashtable);

	/* Check we are not over the total spaceAllowed, either */
	if (hashtable->spaceUsed > hashtable->spaceAllowed)
		ExecHashIncreaseNumBatches(hashtable);
}

/*
 *		ExecHashRemoveNextSkewBucket
 *
 *		Remove the least valuable skew bucket by pushing its tuples into
 *		the main hash table.
 */
static void
ExecHashRemoveNextSkewBucket(HashJoinTable hashtable)
{
	int			bucketToRemove;
	HashSkewBucket *bucket;
	uint32		hashvalue;
	int			bucketno;
	int			batchno;
	HashJoinTuple hashTuple;

	/* Locate the bucket to remove */
	bucketToRemove = hashtable->skewBucketNums[hashtable->nSkewBuckets - 1];
	bucket = hashtable->skewBucket[bucketToRemove];

	/*
	 * Calculate which bucket and batch the tuples belong to in the main
	 * hashtable.  They all have the same hash value, so it's the same for all
	 * of them.  Also note that it's not possible for nbatch to increase while
	 * we are processing the tuples.
	 */
	hashvalue = bucket->hashvalue;
	ExecHashGetBucketAndBatch(hashtable, hashvalue, &bucketno, &batchno);

	/* Process all tuples in the bucket */
	hashTuple = bucket->tuples;
	while (hashTuple != NULL)
	{
		HashJoinTuple nextHashTuple = hashTuple->next;
		MinimalTuple tuple;
		Size		tupleSize;

		/*
		 * This code must agree with ExecHashTableInsert.  We do not use
		 * ExecHashTableInsert directly as ExecHashTableInsert expects a
		 * TupleTableSlot while we already have HashJoinTuples.
		 */
		tuple = HJTUPLE_MINTUPLE(hashTuple);
		tupleSize = HJTUPLE_OVERHEAD + tuple->t_len;

		/* Decide whether to put the tuple in the hash table or a temp file */
		if (batchno == hashtable->curbatch)
		{
			/* Move the tuple to the main hash table */
			hashTuple->next = hashtable->buckets[bucketno];
			hashtable->buckets[bucketno] = hashTuple;
			/* We have reduced skew space, but overall space doesn't change */
			hashtable->spaceUsedSkew -= tupleSize;
		}
		else
		{
			/* Put the tuple into a temp file for later batches */
			Assert(batchno > hashtable->curbatch);
			ExecHashJoinSaveTuple(tuple, hashvalue,
								  &hashtable->innerBatchFile[batchno]);
			pfree(hashTuple);
			hashtable->spaceUsed -= tupleSize;
			hashtable->spaceUsedSkew -= tupleSize;
		}

		hashTuple = nextHashTuple;
	}

	/*
	 * Free the bucket struct itself and reset the hashtable entry to NULL.
	 *
	 * NOTE: this is not nearly as simple as it looks on the surface, because
	 * of the possibility of collisions in the hashtable.  Suppose that hash
	 * values A and B collide at a particular hashtable entry, and that A was
	 * entered first so B gets shifted to a different table entry.	If we were
	 * to remove A first then ExecHashGetSkewBucket would mistakenly start
	 * reporting that B is not in the hashtable, because it would hit the NULL
	 * before finding B.  However, we always remove entries in the reverse
	 * order of creation, so this failure cannot happen.
	 */
	hashtable->skewBucket[bucketToRemove] = NULL;
	hashtable->nSkewBuckets--;
	pfree(bucket);
	hashtable->spaceUsed -= SKEW_BUCKET_OVERHEAD;
	hashtable->spaceUsedSkew -= SKEW_BUCKET_OVERHEAD;

	/*
	 * If we have removed all skew buckets then give up on skew optimization.
	 * Release the arrays since they aren't useful any more.
	 */
	if (hashtable->nSkewBuckets == 0)
	{
		hashtable->skewEnabled = false;
		pfree(hashtable->skewBucket);
		pfree(hashtable->skewBucketNums);
		hashtable->skewBucket = NULL;
		hashtable->skewBucketNums = NULL;
		hashtable->spaceUsed -= hashtable->spaceUsedSkew;
		hashtable->spaceUsedSkew = 0;
	}
}
>>>>>>> 4d53a2f9
<|MERGE_RESOLUTION|>--- conflicted
+++ resolved
@@ -26,6 +26,7 @@
 #include <math.h>
 #include <limits.h>
 
+#include "access/hash.h"
 #include "catalog/pg_statistic.h"
 #include "commands/tablespace.h"
 #include "executor/execdebug.h"
@@ -38,18 +39,22 @@
 #include "utils/dynahash.h"
 #include "utils/memutils.h"
 #include "utils/lsyscache.h"
-<<<<<<< HEAD
 #include "utils/debugbreak.h"
 #include "utils/faultinjector.h"
-=======
 #include "utils/syscache.h"
->>>>>>> 4d53a2f9
 
 #include "cdb/cdbexplain.h"
 #include "cdb/cdbvars.h"
 
 static void ExecHashIncreaseNumBatches(HashJoinTable hashtable);
-<<<<<<< HEAD
+static void ExecHashBuildSkewHash(HashJoinTable hashtable, Hash *node,
+					  int mcvsToUse);
+static void ExecHashSkewTableInsert(HashState *hashState, HashJoinTable hashtable,
+						TupleTableSlot *slot,
+						uint32 hashvalue,
+						int bucketNumber);
+static void ExecHashRemoveNextSkewBucket(HashState *hashState, HashJoinTable hashtable);
+
 static void ExecHashTableExplainEnd(PlanState *planstate, struct StringInfoData *buf);
 static void
 ExecHashTableExplainBatches(HashJoinTable   hashtable,
@@ -59,15 +64,6 @@
                             const char     *title);
 
 #define BLOOMVAL(hk)  (((uint64)1) << (((hk) >> 13) & 0x3f))
-=======
-static void ExecHashBuildSkewHash(HashJoinTable hashtable, Hash *node,
-					  int mcvsToUse);
-static void ExecHashSkewTableInsert(HashJoinTable hashtable,
-						TupleTableSlot *slot,
-						uint32 hashvalue,
-						int bucketNumber);
-static void ExecHashRemoveNextSkewBucket(HashJoinTable hashtable);
->>>>>>> 4d53a2f9
 
 /* Amount of metadata memory required per bucket */
 #define MD_MEM_PER_BUCKET (sizeof(HashJoinTuple) + sizeof(uint64))
@@ -136,24 +132,20 @@
 		if (ExecHashGetHashValue(node, hashtable, econtext, hashkeys, false,
 								 node->hs_keepnull, &hashvalue, &hashkeys_null))
 		{
-<<<<<<< HEAD
-			ExecHashTableInsert(node, hashtable, slot, hashvalue);
-=======
 			int			bucketNumber;
 
 			bucketNumber = ExecHashGetSkewBucket(hashtable, hashvalue);
 			if (bucketNumber != INVALID_SKEW_BUCKET_NO)
 			{
 				/* It's a skew tuple, so put it into that hash table */
-				ExecHashSkewTableInsert(hashtable, slot, hashvalue,
+				ExecHashSkewTableInsert(node, hashtable, slot, hashvalue,
 										bucketNumber);
 			}
 			else
 			{
 				/* Not subject to skew optimization, so insert normally */
-				ExecHashTableInsert(hashtable, slot, hashvalue);
+				ExecHashTableInsert(node, hashtable, slot, hashvalue);
 			}
->>>>>>> 4d53a2f9
 			hashtable->totalTuples += 1;
 		}
 
@@ -312,14 +304,10 @@
 	 */
 	outerNode = outerPlan(node);
 
-<<<<<<< HEAD
-	ExecChooseHashTableSize(outerNode->plan_rows, outerNode->plan_width, operatorMemKB,
-							&nbuckets, &nbatch);
-=======
 	ExecChooseHashTableSize(outerNode->plan_rows, outerNode->plan_width,
 							OidIsValid(node->skewTable),
+							operatorMemKB,
 							&nbuckets, &nbatch, &num_skew_mcvs);
->>>>>>> 4d53a2f9
 
 #ifdef HJDEBUG
 	printf("nbatch = %d, nbuckets = %d\n", nbatch, nbuckets);
@@ -339,15 +327,12 @@
 	hashtable->nbuckets = nbuckets;
 	hashtable->log2_nbuckets = log2_nbuckets;
 	hashtable->buckets = NULL;
-<<<<<<< HEAD
 	hashtable->bloom = NULL;
-=======
 	hashtable->skewEnabled = false;
 	hashtable->skewBucket = NULL;
 	hashtable->skewBucketLen = 0;
 	hashtable->nSkewBuckets = 0;
 	hashtable->skewBucketNums = NULL;
->>>>>>> 4d53a2f9
 	hashtable->nbatch = nbatch;
 	hashtable->curbatch = 0;
 	hashtable->nbatch_original = nbatch;
@@ -359,18 +344,14 @@
 	hashtable->work_set = NULL;
 	hashtable->state_file = NULL;
 	hashtable->spaceUsed = 0;
-<<<<<<< HEAD
 	hashtable->spaceAllowed = operatorMemKB * 1024L;
+	hashtable->spaceUsedSkew = 0;
+	hashtable->spaceAllowedSkew =
+		hashtable->spaceAllowed * SKEW_WORK_MEM_PERCENT / 100;
 	hashtable->stats = NULL;
 	hashtable->eagerlyReleased = false;
 	hashtable->hjstate = hjstate;
 	hashtable->first_pass = true;
-=======
-	hashtable->spaceAllowed = work_mem * 1024L;
-	hashtable->spaceUsedSkew = 0;
-	hashtable->spaceAllowedSkew =
-		hashtable->spaceAllowed * SKEW_WORK_MEM_PERCENT / 100;
->>>>>>> 4d53a2f9
 
 	/*
 	 * Get info about the hash functions to be used for each hash key. Also
@@ -447,17 +428,15 @@
 	hashtable->buckets = (HashJoinTuple *)
 		palloc0(nbuckets * sizeof(HashJoinTuple));
 
-<<<<<<< HEAD
+	/*
+	 * Set up for skew optimization, if possible and there's a need for more
+	 * than one batch.	(In a one-batch join, there's no point in it.)
+	 */
+	if (nbatch > 1)
+		ExecHashBuildSkewHash(hashtable, node, num_skew_mcvs);
+
 	if(gp_hashjoin_bloomfilter!=0)
 		hashtable->bloom = (uint64*) palloc0(nbuckets * sizeof(uint64));
-=======
-	/*
-	 * Set up for skew optimization, if possible and there's a need for more
-	 * than one batch.	(In a one-batch join, there's no point in it.)
-	 */
-	if (nbatch > 1)
-		ExecHashBuildSkewHash(hashtable, node, num_skew_mcvs);
->>>>>>> 4d53a2f9
 
 	MemoryContextSwitchTo(oldcxt);
 	}
@@ -481,12 +460,8 @@
  */
 
 void
-<<<<<<< HEAD
-ExecChooseHashTableSize(double ntuples, int tupwidth,
+ExecChooseHashTableSize(double ntuples, int tupwidth, bool useskew,
 						uint64 operatorMemKB,
-=======
-ExecChooseHashTableSize(double ntuples, int tupwidth, bool useskew,
->>>>>>> 4d53a2f9
 						int *numbuckets,
 						int *numbatches,
 						int *num_skew_mcvs)
@@ -494,11 +469,8 @@
 	int			tupsize;
 	double		inner_rel_bytes;
 	long		hash_table_bytes;
-<<<<<<< HEAD
+	long		skew_table_bytes;
 	long		max_pointers;
-=======
-	long		skew_table_bytes;
->>>>>>> 4d53a2f9
 	int			nbatch;
 	int			nbuckets;
 	int			i;
@@ -527,9 +499,6 @@
 	hash_table_bytes = operatorMemKB * 1024L;
 
 	/*
-<<<<<<< HEAD
-	 * Set nbuckets to achieve an average bucket load of gp_hashjoin_tuples_per_bucket when
-=======
 	 * If skew optimization is possible, estimate the number of skew buckets
 	 * that will fit in the memory allowed, and decrement the assumed space
 	 * available for the main hash table accordingly.
@@ -565,8 +534,7 @@
 		*num_skew_mcvs = 0;
 
 	/*
-	 * Set nbuckets to achieve an average bucket load of NTUP_PER_BUCKET when
->>>>>>> 4d53a2f9
+	 * Set nbuckets to achieve an average bucket load of gp_hashjoin_tuples_per_bucket when
 	 * memory is filled.  Set nbatch to the smallest power of 2 that appears
 	 * sufficient.  The Min() steps limit the results so that the pointer
 	 * arrays we'll try to allocate do not exceed work_mem.
@@ -1178,22 +1146,17 @@
 	 * If the tuple hashed to a skew bucket then scan the skew bucket
 	 * otherwise scan the standard hashtable bucket.
 	 */
-<<<<<<< HEAD
-	if (hashTuple == NULL)
-	{
-		/* if bloom filter fails, then no match - don't even bother to scan */
-		if (gp_hashjoin_bloomfilter == 0 || 0 != (hashtable->bloom[hjstate->hj_CurBucketNo] & BLOOMVAL(hashvalue)))
-			hashTuple = hashtable->buckets[hjstate->hj_CurBucketNo];
-	}
-	else
-=======
 	if (hashTuple != NULL)
->>>>>>> 4d53a2f9
 		hashTuple = hashTuple->next;
 	else if (hjstate->hj_CurSkewBucketNo != INVALID_SKEW_BUCKET_NO)
 		hashTuple = hashtable->skewBucket[hjstate->hj_CurSkewBucketNo]->tuples;
 	else
-		hashTuple = hashtable->buckets[hjstate->hj_CurBucketNo];
+	{
+		/* GPDB_84_MERGE_FIXME: Should we apply the bloom filter for the skew bucket, too? */
+		/* if bloom filter fails, then no match - don't even bother to scan */
+		if (gp_hashjoin_bloomfilter == 0 || 0 != (hashtable->bloom[hjstate->hj_CurBucketNo] & BLOOMVAL(hashvalue)))
+			hashTuple = hashtable->buckets[hjstate->hj_CurBucketNo];
+	}
 
 	while (hashTuple != NULL)
 	{
@@ -1278,7 +1241,6 @@
 
 
 /*
-<<<<<<< HEAD
  * ExecHashTableExplainInit
  *      Called after ExecHashTableCreate to set up EXPLAIN ANALYZE reporting.
  */
@@ -1657,7 +1619,9 @@
     }
     END_MEMORY_ACCOUNT();
 }                               /* ExecHashTableExplainBatchEnd */
-=======
+
+
+/*
  * ExecHashBuildSkewHash
  *
  *		Set up for skew optimization if we can identify the most common values
@@ -1753,8 +1717,6 @@
 			MemoryContextAllocZero(hashtable->batchCxt,
 								   mcvsToUse * sizeof(int));
 
-		hashtable->spaceUsed += nbuckets * sizeof(HashSkewBucket *)
-			+ mcvsToUse * sizeof(int);
 		hashtable->spaceUsedSkew += nbuckets * sizeof(HashSkewBucket *)
 			+ mcvsToUse * sizeof(int);
 
@@ -1803,7 +1765,6 @@
 			hashtable->skewBucket[bucket]->tuples = NULL;
 			hashtable->skewBucketNums[hashtable->nSkewBuckets] = bucket;
 			hashtable->nSkewBuckets++;
-			hashtable->spaceUsed += SKEW_BUCKET_OVERHEAD;
 			hashtable->spaceUsedSkew += SKEW_BUCKET_OVERHEAD;
 		}
 
@@ -1868,35 +1829,39 @@
  * ExecHashTableInsert.
  */
 static void
-ExecHashSkewTableInsert(HashJoinTable hashtable,
+ExecHashSkewTableInsert(HashState *hashState,
+						HashJoinTable hashtable,
 						TupleTableSlot *slot,
 						uint32 hashvalue,
 						int bucketNumber)
 {
-	MinimalTuple tuple = ExecFetchSlotMinimalTuple(slot);
+	MemTuple tuple = ExecFetchSlotMemTuple(slot, false);
 	HashJoinTuple hashTuple;
 	int			hashTupleSize;
 
 	/* Create the HashJoinTuple */
-	hashTupleSize = HJTUPLE_OVERHEAD + tuple->t_len;
+	hashTupleSize = HJTUPLE_OVERHEAD + memtuple_get_size(tuple);
 	hashTuple = (HashJoinTuple) MemoryContextAlloc(hashtable->batchCxt,
 												   hashTupleSize);
 	hashTuple->hashvalue = hashvalue;
-	memcpy(HJTUPLE_MINTUPLE(hashTuple), tuple, tuple->t_len);
+	memcpy(HJTUPLE_MINTUPLE(hashTuple), tuple, memtuple_get_size(tuple));
 
 	/* Push it onto the front of the skew bucket's list */
 	hashTuple->next = hashtable->skewBucket[bucketNumber]->tuples;
 	hashtable->skewBucket[bucketNumber]->tuples = hashTuple;
 
 	/* Account for space used, and back off if we've used too much */
-	hashtable->spaceUsed += hashTupleSize;
 	hashtable->spaceUsedSkew += hashTupleSize;
 	while (hashtable->spaceUsedSkew > hashtable->spaceAllowedSkew)
-		ExecHashRemoveNextSkewBucket(hashtable);
+		ExecHashRemoveNextSkewBucket(hashState, hashtable);
 
 	/* Check we are not over the total spaceAllowed, either */
+	/* GPDB_84_MERGE_FIXME: spaceUsed has been removed in GPDB. What's the
+	 * right criteria here? Or should we resurrect spaceUsed? */
+#if 0
 	if (hashtable->spaceUsed > hashtable->spaceAllowed)
 		ExecHashIncreaseNumBatches(hashtable);
+#endif
 }
 
 /*
@@ -1906,8 +1871,9 @@
  *		the main hash table.
  */
 static void
-ExecHashRemoveNextSkewBucket(HashJoinTable hashtable)
-{
+ExecHashRemoveNextSkewBucket(HashState *hashState, HashJoinTable hashtable)
+{
+	PlanState *ps = &hashState->ps;
 	int			bucketToRemove;
 	HashSkewBucket *bucket;
 	uint32		hashvalue;
@@ -1933,7 +1899,7 @@
 	while (hashTuple != NULL)
 	{
 		HashJoinTuple nextHashTuple = hashTuple->next;
-		MinimalTuple tuple;
+		MemTuple	tuple;
 		Size		tupleSize;
 
 		/*
@@ -1942,7 +1908,7 @@
 		 * TupleTableSlot while we already have HashJoinTuples.
 		 */
 		tuple = HJTUPLE_MINTUPLE(hashTuple);
-		tupleSize = HJTUPLE_OVERHEAD + tuple->t_len;
+		tupleSize = HJTUPLE_OVERHEAD + memtuple_get_size(tuple);
 
 		/* Decide whether to put the tuple in the hash table or a temp file */
 		if (batchno == hashtable->curbatch)
@@ -1957,10 +1923,11 @@
 		{
 			/* Put the tuple into a temp file for later batches */
 			Assert(batchno > hashtable->curbatch);
-			ExecHashJoinSaveTuple(tuple, hashvalue,
-								  &hashtable->innerBatchFile[batchno]);
+			ExecHashJoinSaveTuple(ps, tuple,
+								  hashvalue,
+								  hashtable,
+								  &hashtable->innerBatchFile[batchno], hashtable->bfCxt);
 			pfree(hashTuple);
-			hashtable->spaceUsed -= tupleSize;
 			hashtable->spaceUsedSkew -= tupleSize;
 		}
 
@@ -1982,7 +1949,6 @@
 	hashtable->skewBucket[bucketToRemove] = NULL;
 	hashtable->nSkewBuckets--;
 	pfree(bucket);
-	hashtable->spaceUsed -= SKEW_BUCKET_OVERHEAD;
 	hashtable->spaceUsedSkew -= SKEW_BUCKET_OVERHEAD;
 
 	/*
@@ -1996,8 +1962,6 @@
 		pfree(hashtable->skewBucketNums);
 		hashtable->skewBucket = NULL;
 		hashtable->skewBucketNums = NULL;
-		hashtable->spaceUsed -= hashtable->spaceUsedSkew;
 		hashtable->spaceUsedSkew = 0;
 	}
-}
->>>>>>> 4d53a2f9
+}