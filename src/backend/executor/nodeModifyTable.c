/*-------------------------------------------------------------------------
 *
 * nodeModifyTable.c
 *	  routines to handle ModifyTable nodes.
 *
 * Portions Copyright (c) 1996-2016, PostgreSQL Global Development Group
 * Portions Copyright (c) 1994, Regents of the University of California
 *
 *
 * IDENTIFICATION
 *	  src/backend/executor/nodeModifyTable.c
 *
 *-------------------------------------------------------------------------
 */
/* INTERFACE ROUTINES
 *		ExecInitModifyTable - initialize the ModifyTable node
 *		ExecModifyTable		- retrieve the next tuple from the node
 *		ExecEndModifyTable	- shut down the ModifyTable node
 *		ExecReScanModifyTable - rescan the ModifyTable node
 *
 *	 NOTES
 *		Each ModifyTable node contains a list of one or more subplans,
 *		much like an Append node.  There is one subplan per result relation.
 *		The key reason for this is that in an inherited UPDATE command, each
 *		result relation could have a different schema (more or different
 *		columns) requiring a different plan tree to produce it.  In an
 *		inherited DELETE, all the subplans should produce the same output
 *		rowtype, but we might still find that different plans are appropriate
 *		for different child relations.
 *
 *		If the query specifies RETURNING, then the ModifyTable returns a
 *		RETURNING tuple after completing each row insert, update, or delete.
 *		It must be called again to continue the operation.  Without RETURNING,
 *		we just loop within the node until all the work is done, then
 *		return NULL.  This avoids useless call/return overhead.
 */

#include "postgres.h"

#include "access/htup_details.h"
#include "access/xact.h"
#include "commands/trigger.h"
#include "executor/executor.h"
#include "executor/nodeModifyTable.h"
#include "foreign/fdwapi.h"
#include "miscadmin.h"
#include "nodes/nodeFuncs.h"
#include "storage/bufmgr.h"
#include "storage/lmgr.h"
#include "utils/builtins.h"
#include "utils/memutils.h"
#include "utils/rel.h"
#include "utils/tqual.h"

#include "access/fileam.h"
#include "access/transam.h"
#include "cdb/cdbaocsam.h"
#include "cdb/cdbappendonlyam.h"
#include "cdb/cdbpartition.h"
#include "cdb/cdbvars.h"
#include "executor/execDML.h"
#include "parser/parsetree.h"
#include "utils/lsyscache.h"
#include "utils/snapmgr.h"


static bool ExecOnConflictUpdate(ModifyTableState *mtstate,
					 ResultRelInfo *resultRelInfo,
					 ItemPointer conflictTid,
					 TupleTableSlot *planSlot,
					 TupleTableSlot *excludedSlot,
					 EState *estate,
					 bool canSetTag,
					 TupleTableSlot **returning);

static Oid
table_insert(ResultRelInfo *resultRelInfo, EState *estate, TupleTableSlot *slot,
			 Oid tuple_oid, ItemPointer lastTid, CommandId cid);
static HTSU_Result
table_update(ResultRelInfo *resultRelInfo, EState *estate, ItemPointer tupleid, TupleTableSlot *slot,
			 CommandId cid,
			 Snapshot crosscheck_snapshot,
			 bool wait,
			 HeapUpdateFailureData *hufd, LockTupleMode *lockmode, bool *wasHotUpdate);
static HTSU_Result
table_delete(ResultRelInfo *resultRelInfo, EState *estate, bool isUpdate, ItemPointer tupleid,
			 CommandId cid,
			 Snapshot crosscheck_snapshot,
			 bool wait,
			 HeapUpdateFailureData *hufd);

/*
 * Verify that the tuples to be produced by INSERT or UPDATE match the
 * target relation's rowtype
 *
 * We do this to guard against stale plans.  If plan invalidation is
 * functioning properly then we should never get a failure here, but better
 * safe than sorry.  Note that this is called after we have obtained lock
 * on the target rel, so the rowtype can't change underneath us.
 *
 * The plan output is represented by its targetlist, because that makes
 * handling the dropped-column case easier.
 */
static void
ExecCheckPlanOutput(Relation resultRel, List *targetList)
{
	TupleDesc	resultDesc = RelationGetDescr(resultRel);
	int			attno = 0;
	ListCell   *lc;

	foreach(lc, targetList)
	{
		TargetEntry *tle = (TargetEntry *) lfirst(lc);
		Form_pg_attribute attr;

		if (tle->resjunk)
			continue;			/* ignore junk tlist items */

		if (attno >= resultDesc->natts)
			ereport(ERROR,
					(errcode(ERRCODE_DATATYPE_MISMATCH),
					 errmsg("table row type and query-specified row type do not match"),
					 errdetail("Query has too many columns.")));
		attr = resultDesc->attrs[attno++];

		if (!attr->attisdropped)
		{
			/* Normal case: demand type match */
			if (exprType((Node *) tle->expr) != attr->atttypid)
				ereport(ERROR,
						(errcode(ERRCODE_DATATYPE_MISMATCH),
						 errmsg("table row type and query-specified row type do not match"),
						 errdetail("Table has type %s at ordinal position %d, but query expects %s.",
								   format_type_be(attr->atttypid),
								   attno,
							 format_type_be(exprType((Node *) tle->expr)))));
		}
		else
		{
			/*
			 * For a dropped column, we can't check atttypid (it's likely 0).
			 * In any case the planner has most likely inserted an INT4 null.
			 * What we insist on is just *some* NULL constant.
			 */
			// GPDB_96_MERGE_FIXME: currently, the planner puts the NULL constant *below* the Motion
			// node, if Motion is needed. Not optimal, but doesn't seem worth fixing
			// until 9.6, where the upper planner is pathified, and we'll have to rework
			// this anyway.
#if 0
			if (!IsA(tle->expr, Const) ||
				!((Const *) tle->expr)->constisnull)
				ereport(ERROR,
						(errcode(ERRCODE_DATATYPE_MISMATCH),
						 errmsg("table row type and query-specified row type do not match"),
						 errdetail("Query provides a value for a dropped column at ordinal position %d.",
								   attno)));
#endif
		}
	}
	if (attno != resultDesc->natts)
		ereport(ERROR,
				(errcode(ERRCODE_DATATYPE_MISMATCH),
		  errmsg("table row type and query-specified row type do not match"),
				 errdetail("Query has too few columns.")));
}

/*
 * ExecProcessReturning --- evaluate a RETURNING list
 *
 * projectReturning: RETURNING projection info for current result rel
 * tupleSlot: slot holding tuple actually inserted/updated/deleted
 * planSlot: slot holding tuple returned by top subplan node
 *
 * Note: If tupleSlot is NULL, the FDW should have already provided econtext's
 * scan tuple.
 *
 * Returns a slot holding the result tuple
 */
static TupleTableSlot *
ExecProcessReturning(ResultRelInfo *resultRelInfo,
					 TupleTableSlot *tupleSlot,
					 TupleTableSlot *planSlot)
{
	ProjectionInfo *projectReturning = resultRelInfo->ri_projectReturning;
	ExprContext *econtext = projectReturning->pi_exprContext;

	/*
	 * Reset per-tuple memory context to free any expression evaluation
	 * storage allocated in the previous cycle.
	 */
	ResetExprContext(econtext);

	/* Make tuple and any needed join variables available to ExecProject */
	if (tupleSlot)
		econtext->ecxt_scantuple = tupleSlot;
	else
	{
		HeapTuple	tuple;

		/*
		 * RETURNING expressions might reference the tableoid column, so
		 * initialize t_tableOid before evaluating them.
		 */
		Assert(!TupIsNull(econtext->ecxt_scantuple));
		tuple = ExecMaterializeSlot(econtext->ecxt_scantuple);
		tuple->t_tableOid = RelationGetRelid(resultRelInfo->ri_RelationDesc);
	}
	econtext->ecxt_outertuple = planSlot;

	/* Compute the RETURNING expressions */
	return ExecProject(projectReturning, NULL);
}

/*
 * ExecCheckHeapTupleVisible -- verify heap tuple is visible
 *
 * It would not be consistent with guarantees of the higher isolation levels to
 * proceed with avoiding insertion (taking speculative insertion's alternative
 * path) on the basis of another tuple that is not visible to MVCC snapshot.
 * Check for the need to raise a serialization failure, and do so as necessary.
 */
static void
ExecCheckHeapTupleVisible(Relation rel,
						  EState *estate,
						  HeapTuple tuple,
						  Buffer buffer)
{
	if (!IsolationUsesXactSnapshot())
		return;

	if (!HeapTupleSatisfiesVisibility(rel, tuple, estate->es_snapshot, buffer))
		ereport(ERROR,
				(errcode(ERRCODE_T_R_SERIALIZATION_FAILURE),
			 errmsg("could not serialize access due to concurrent update")));
}

/*
 * ExecCheckTIDVisible -- convenience variant of ExecCheckHeapTupleVisible()
 */
static void
ExecCheckTIDVisible(EState *estate,
					ResultRelInfo *relinfo,
					ItemPointer tid)
{
	Relation	rel = relinfo->ri_RelationDesc;
	Buffer		buffer;
	HeapTupleData tuple;

	/* Redundantly check isolation level */
	if (!IsolationUsesXactSnapshot())
		return;

	tuple.t_self = *tid;
	if (!heap_fetch(rel, SnapshotAny, &tuple, &buffer, false, NULL))
		elog(ERROR, "failed to fetch conflicting tuple for ON CONFLICT");
	ExecCheckHeapTupleVisible(rel, estate, &tuple, buffer);
	ReleaseBuffer(buffer);
}

/* ----------------------------------------------------------------
 *		ExecInsert
 *
 *		For INSERT, we have to insert the tuple into the target relation
 *		and insert appropriate tuples into the index relations.
 *
 *		Returns RETURNING result if any, otherwise NULL.
 *
 * If the target table is partitioned, the input tuple in 'parentslot'
 * is in the shape required for the parent table. This function will
 * look up the ResultRelInfo of the target partition, and form a
 * tuple suitable for the target partition. (It can be different, if
 * there are dropped columns in the parent, but not the partition,
 * for example.)
 *
 * ----------------------------------------------------------------
 */
TupleTableSlot *
ExecInsert(ModifyTableState *mtstate,
		   TupleTableSlot *parentslot,
		   TupleTableSlot *planSlot,
		   List *arbiterIndexes,
		   OnConflictAction onconflict,
		   EState *estate,
		   bool canSetTag,
		   PlanGenerator planGen,
		   bool isUpdate,
		   Oid	tupleOid)
{
	ResultRelInfo *resultRelInfo;
	Relation	resultRelationDesc;
	Oid			newId;
	List	   *recheckIndexes = NIL;

	ItemPointerData lastTid;
	Oid			tuple_oid = tupleOid;
	ProjectionInfo *projectReturning;
	TupleTableSlot *slot;

	/*
	 * RETURNING is only present in the parent ResultRelInfo, so stash
	 * that before looking up the ResultRelInfo of the target partition.
	 */
	projectReturning = estate->es_result_relation_info->ri_projectReturning;

	/*
	 * get information on the (current) result relation
	 */
	if (estate->es_result_partitions)
	{
		resultRelInfo = slot_get_partition(parentslot, estate);

		/*
		 * Check whether the user provided the correct leaf part only if required.
		 * For isUpdate, the check for resultRelInfo equals to target partitioned relation id
		 * has been done by checkPartitionUpdate before. So we don't need to check again here.
		 */
		if (!dml_ignore_target_partition_check && !isUpdate)
		{
			Assert(NULL != estate->es_result_partitions->part &&
					NULL != resultRelInfo->ri_RelationDesc);

			List *resultRelations = estate->es_plannedstmt->resultRelations;
			/*
			 * Only inheritance can generate multiple result relations and inheritance
			 * is not compatible with partitions. As we are in inserting in partitioned
			 * table, we should not have more than one resultRelation
			 */
			Assert(list_length(resultRelations) == 1);
			/* We only have one resultRelations entry where the user originally intended to insert */
			int rteIdxForUserRel = linitial_int(resultRelations);
			Assert (rteIdxForUserRel > 0);
			Oid userProvidedRel = InvalidOid;

			if (1 == rteIdxForUserRel)
			{
				/* Optimization for typical case */
				userProvidedRel = ((RangeTblEntry *) estate->es_plannedstmt->rtable->head->data.ptr_value)->relid;
			}
			else
			{
				userProvidedRel = getrelid(rteIdxForUserRel, estate->es_plannedstmt->rtable);
			}

			/* Error out if user provides a leaf partition that does not match with our calculated partition */
			if (userProvidedRel != estate->es_result_partitions->part->parrelid &&
				userProvidedRel != resultRelInfo->ri_RelationDesc->rd_id)
			{
				ereport(ERROR,
						(errcode(ERRCODE_CHECK_VIOLATION),
						 errmsg("trying to insert row into wrong partition"),
						 errdetail("Expected partition: %s, provided partition: %s.",
							resultRelInfo->ri_RelationDesc->rd_rel->relname.data,
							estate->es_result_relation_info->ri_RelationDesc->rd_rel->relname.data)));
			}
		}
		estate->es_result_relation_info = resultRelInfo;
	}
	else
	{
		resultRelInfo = estate->es_result_relation_info;
	}

	resultRelationDesc = resultRelInfo->ri_RelationDesc;

	/*
	 * If the result relation has OIDs, force the tuple's OID to zero so that
	 * heap_insert will assign a fresh OID.  Usually the OID already will be
	 * zero at this point, but there are corner cases where the plan tree can
	 * return a tuple extracted literally from some table with the same
	 * rowtype.
	 *
	 * XXX if we ever wanted to allow users to assign their own OIDs to new
	 * rows, this'd be the place to do it.  For the moment, we make a point of
	 * doing this before calling triggers, so that a user-supplied trigger
	 * could hack the OID if desired.
	 *
	 * GPDB: In PostgreSQL, here we set the Oid in the HeapTuple, which is a
	 * local copy at this point. But in GPDB, we don't materialize the tuple
	 * yet, because we might need a MemTuple or a HeapTuple depending on
	 * what kind of a table this is (or neither for an AOCS table, since
	 * aocs_insert() works directly off the slot). So we keep the Oid in a
	 * local variable for now, and only set it in the tuple just before the
	 * call to heap/appendonly/external_insert().
	 */
	if (resultRelationDesc->rd_rel->relhasoids)
	{
		/*
		 * But if this is really an UPDATE, try to preserve the old OID.
		 */
		if (isUpdate && tuple_oid == InvalidOid)
		{
			GenericTuple gtuple;

			gtuple = ExecFetchSlotGenericTuple(parentslot);

			if (!is_memtuple(gtuple))
				tuple_oid = HeapTupleGetOid((HeapTuple) gtuple);
			else
				tuple_oid = MemTupleGetOidDirect((MemTuple) gtuple);
		}
	}

	slot = reconstructMatchingTupleSlot(parentslot, resultRelInfo);

	if (RelationIsExternal(resultRelationDesc) &&
		estate->es_result_partitions &&
		estate->es_result_partitions->part->parrelid != 0)
	{
		ereport(ERROR,
				(errcode(ERRCODE_FEATURE_NOT_SUPPORTED),
				 errmsg("insert into external partitions not supported")));
	}

	Assert(slot != NULL);

	/*
	 * BEFORE ROW INSERT Triggers.
	 *
	 * Note: We fire BEFORE ROW TRIGGERS for every attempted insertion in an
	 * INSERT ... ON CONFLICT statement.  We cannot check for constraint
	 * violations before firing these triggers, because they can change the
	 * values to insert.  Also, they can run arbitrary user-defined code with
	 * side-effects that we can't cancel by just not inserting the tuple.
	 */
	if (resultRelInfo->ri_TrigDesc &&
		resultRelInfo->ri_TrigDesc->trig_insert_before_row &&
		!isUpdate)
	{
		slot = ExecBRInsertTriggers(estate, resultRelInfo, slot);

		if (slot == NULL)		/* "do nothing" */
			return NULL;

		/* trigger might have changed tuple */
		if (resultRelationDesc->rd_rel->relhasoids)
		{
			if (TupHasHeapTuple(slot))
			{
				HeapTuple trigtup = TupGetHeapTuple(slot);

				tuple_oid = HeapTupleGetOid(trigtup);
			}
		}
	}

	/* INSTEAD OF ROW INSERT Triggers */
	if (resultRelInfo->ri_TrigDesc &&
		resultRelInfo->ri_TrigDesc->trig_insert_instead_row)
	{
		slot = ExecIRInsertTriggers(estate, resultRelInfo, slot);

		if (slot == NULL)		/* "do nothing" */
			return NULL;

		newId = InvalidOid;
	}
	else if (resultRelInfo->ri_FdwRoutine)
	{
		/*
		 * insert into foreign table: let the FDW do it
		 */
		slot = resultRelInfo->ri_FdwRoutine->ExecForeignInsert(estate,
															   resultRelInfo,
															   slot,
															   planSlot);

		if (slot == NULL)		/* "do nothing" */
			return NULL;

#if 0
		/* FDW might have changed tuple */
		/*
		 * GPDB: Greenplum does not allow triggers/contraints to reference
		 * system columns which makes the t_tableOid initialization reduntant.
		 */
		tuple = ExecMaterializeSlot(slot);

		/*
		 * AFTER ROW Triggers or RETURNING expressions might reference the
		 * tableoid column, so initialize t_tableOid before evaluating them.
		 */
		tuple->t_tableOid = RelationGetRelid(resultRelationDesc);
<<<<<<< HEAD
#endif
=======
>>>>>>> b5bce6c1

		newId = InvalidOid;
	}
	else
	{
		/*
		 * Constraints might reference the tableoid column, so initialize
		 * t_tableOid before evaluating them.
		 */
#if 0
		/*
		 * GPDB: Greenplum does not allow triggers/contraints to reference
		 * system columns which makes the t_tableOid initialization reduntant.
		 */
		tuple->t_tableOid = RelationGetRelid(resultRelationDesc);
#endif

		/*
		 * Check any RLS INSERT WITH CHECK policies
		 *
		 * ExecWithCheckOptions() will skip any WCOs which are not of the kind
		 * we are looking for at this point.
		 */
		if (resultRelInfo->ri_WithCheckOptions != NIL)
			ExecWithCheckOptions(isUpdate ? WCO_RLS_UPDATE_CHECK : WCO_RLS_INSERT_CHECK,
								 resultRelInfo, slot, estate);

		/*
		 * Check the constraints of the tuple
		 */
		if (resultRelationDesc->rd_att->constr)
			ExecConstraints(resultRelInfo, slot, estate);

		/*
		 * GPDB_95_MERGE_FIXME: enable speculative insertion in heaptable only.
		 */
		if (onconflict != ONCONFLICT_NONE && resultRelInfo->ri_NumIndices > 0 &&
			RelationIsHeap(resultRelationDesc))
		{
			/* Perform a speculative insertion. */
			HeapTuple tuple;
			uint32		specToken;
			ItemPointerData conflictTid;
			bool		specConflict;

			/*
			 * Do a non-conclusive check for conflicts first.
			 *
			 * We're not holding any locks yet, so this doesn't guarantee that
			 * the later insert won't conflict.  But it avoids leaving behind
			 * a lot of canceled speculative insertions, if you run a lot of
			 * INSERT ON CONFLICT statements that do conflict.
			 *
			 * We loop back here if we find a conflict below, either during
			 * the pre-check, or when we re-check after inserting the tuple
			 * speculatively.
			 */
	vlock:
			specConflict = false;
			if (!ExecCheckIndexConstraints(slot, estate, &conflictTid,
										   arbiterIndexes))
			{
				/* committed conflict tuple found */
				if (onconflict == ONCONFLICT_UPDATE)
				{
					/*
					 * In case of ON CONFLICT DO UPDATE, execute the UPDATE
					 * part.  Be prepared to retry if the UPDATE fails because
					 * of another concurrent UPDATE/DELETE to the conflict
					 * tuple.
					 */
					TupleTableSlot *returning = NULL;

					if (ExecOnConflictUpdate(mtstate, resultRelInfo,
											 &conflictTid, planSlot, slot,
											 estate, canSetTag, &returning))
					{
						InstrCountFiltered2(&mtstate->ps, 1);
						return returning;
					}
					else
						goto vlock;
				}
				else
				{
					/*
					 * In case of ON CONFLICT DO NOTHING, do nothing. However,
					 * verify that the tuple is visible to the executor's MVCC
					 * snapshot at higher isolation levels.
					 */
					Assert(onconflict == ONCONFLICT_NOTHING);
					ExecCheckTIDVisible(estate, resultRelInfo, &conflictTid);
					InstrCountFiltered2(&mtstate->ps, 1);
					return NULL;
				}
			}

			tuple = ExecMaterializeSlot(slot);
			if (resultRelationDesc->rd_rel->relhasoids)
				HeapTupleSetOid(tuple, tuple_oid);

			/*
			 * Before we start insertion proper, acquire our "speculative
			 * insertion lock".  Others can use that to wait for us to decide
			 * if we're going to go ahead with the insertion, instead of
			 * waiting for the whole transaction to complete.
			 */
			specToken = SpeculativeInsertionLockAcquire(GetCurrentTransactionId());
			HeapTupleHeaderSetSpeculativeToken(tuple->t_data, specToken);

			/* insert the tuple, with the speculative token */
			newId = heap_insert(resultRelationDesc,
								tuple,
								estate->es_output_cid, 0, NULL,
								GetCurrentTransactionId());
			lastTid = tuple->t_self;

			/* insert index entries for tuple */
			recheckIndexes = ExecInsertIndexTuples(slot, &lastTid,
												   estate, true, &specConflict,
												   arbiterIndexes);

			/* adjust the tuple's state accordingly */
			if (!specConflict)
				heap_finish_speculative(resultRelationDesc, tuple);
			else
				heap_abort_speculative(resultRelationDesc, tuple);

			/*
			 * Wake up anyone waiting for our decision.  They will re-check
			 * the tuple, see that it's no longer speculative, and wait on our
			 * XID as if this was a regularly inserted tuple all along.  Or if
			 * we killed the tuple, they will see it's dead, and proceed as if
			 * the tuple never existed.
			 */
			SpeculativeInsertionLockRelease(GetCurrentTransactionId());

			/*
			 * If there was a conflict, start from the beginning.  We'll do
			 * the pre-check again, which will now find the conflicting tuple
			 * (unless it aborts before we get there).
			 */
			if (specConflict)
			{
				list_free(recheckIndexes);
				goto vlock;
			}

			/* Since there was no insertion conflict, we're done */
		}
		else
		{
			/*
			 * insert the tuple normally.
			 */
			newId = table_insert(resultRelInfo, estate, slot, tuple_oid, &lastTid,
								 estate->es_output_cid);

			/* insert index entries for tuple */
			if (resultRelInfo->ri_NumIndices > 0)
				recheckIndexes = ExecInsertIndexTuples(slot, &lastTid,
													   estate, false, NULL,
													   arbiterIndexes);
		}
	}
	if (canSetTag)
	{
		(estate->es_processed)++;
		estate->es_lastoid = newId;
		setLastTid(&lastTid);
	}

	slot->tts_tableOid = RelationGetRelid(resultRelationDesc);

	/* AFTER ROW INSERT Triggers */
	if (resultRelInfo->ri_TrigDesc &&
		resultRelInfo->ri_TrigDesc->trig_insert_after_row &&
		!isUpdate)
	{
		HeapTuple tuple = ExecMaterializeSlot(slot);
		ExecARInsertTriggers(estate, resultRelInfo, tuple, recheckIndexes);
	}

	list_free(recheckIndexes);

	/*
	 * Check any WITH CHECK OPTION constraints from parent views.  We are
	 * required to do this after testing all constraints and uniqueness
	 * violations per the SQL spec, so we do it after actually inserting the
	 * record into the heap and all indexes.
	 *
	 * ExecWithCheckOptions will elog(ERROR) if a violation is found, so the
	 * tuple will never be seen, if it violates the WITH CHECK OPTION.
	 *
	 * ExecWithCheckOptions() will skip any WCOs which are not of the kind we
	 * are looking for at this point.
	 */
	if (resultRelInfo->ri_WithCheckOptions != NIL)
		ExecWithCheckOptions(WCO_VIEW_CHECK, resultRelInfo, slot, estate);

	/* Process RETURNING if present */
<<<<<<< HEAD
	if (projectReturning)
		return ExecProcessReturning(projectReturning,
									parentslot, planSlot);
=======
	if (resultRelInfo->ri_projectReturning)
		return ExecProcessReturning(resultRelInfo, slot, planSlot);
>>>>>>> b5bce6c1

	return NULL;
}

/* ----------------------------------------------------------------
 *		ExecDelete
 *
 *		DELETE is like UPDATE, except that we delete the tuple and no
 *		index modifications are needed.
 *
 *		When deleting from a table, tupleid identifies the tuple to
 *		delete and oldtuple is NULL.  When deleting from a view,
 *		oldtuple is passed to the INSTEAD OF triggers and identifies
 *		what to delete, and tupleid is invalid.  When deleting from a
 *		foreign table, tupleid is invalid; the FDW has to figure out
 *		which row to delete using data from the planSlot.  oldtuple is
 *		passed to foreign table triggers; it is NULL when the foreign
 *		table has no relevant triggers.
 *
 *		In GPDB, DELETE can be part of an update operation when
 *		there is a preceding SplitUpdate node.
 *
 *		Returns RETURNING result if any, otherwise NULL.
 * ----------------------------------------------------------------
 */
TupleTableSlot *
ExecDelete(ItemPointer tupleid,
		   HeapTuple oldtuple,
		   TupleTableSlot *planSlot,
		   EPQState *epqstate,
		   EState *estate,
		   bool canSetTag,
		   PlanGenerator planGen,
		   bool isUpdate)
{
	ResultRelInfo *resultRelInfo;
	Relation	resultRelationDesc;
	HTSU_Result result;
	HeapUpdateFailureData hufd;
	TupleTableSlot *slot = NULL;

	/*
	 * get information on the (current) result relation
	 */
	if (estate->es_result_partitions && planGen == PLANGEN_OPTIMIZER)
	{
		Assert(estate->es_result_partitions->part->parrelid);

#ifdef USE_ASSERT_CHECKING
		Oid parent = estate->es_result_partitions->part->parrelid;
#endif

		/* Obtain part for current tuple. */
		resultRelInfo = slot_get_partition(planSlot, estate);
		estate->es_result_relation_info = resultRelInfo;

#ifdef USE_ASSERT_CHECKING
		Oid part = RelationGetRelid(resultRelInfo->ri_RelationDesc);
#endif

		Assert(parent != part);
	}
	else
	{
		resultRelInfo = estate->es_result_relation_info;
	}
	resultRelationDesc = resultRelInfo->ri_RelationDesc;

	if (planGen == PLANGEN_PLANNER)
	{
		/* BEFORE ROW DELETE Triggers */
		if (resultRelInfo->ri_TrigDesc &&
			resultRelInfo->ri_TrigDesc->trig_delete_before_row &&
			!isUpdate)
		{
			bool		dodelete;

			dodelete = ExecBRDeleteTriggers(estate, epqstate, resultRelInfo,
											tupleid, oldtuple);

			if (!dodelete)			/* "do nothing" */
				return NULL;
		}
	}

	if (RelationIsExternal(resultRelationDesc) && estate->es_result_partitions &&
		estate->es_result_partitions->part->parrelid != 0)
	{
		ereport(ERROR,
				(errcode(ERRCODE_FEATURE_NOT_SUPPORTED),
				 errmsg("delete from external partitions not supported")));
	}

	/* INSTEAD OF ROW DELETE Triggers */
	if (resultRelInfo->ri_TrigDesc &&
		resultRelInfo->ri_TrigDesc->trig_delete_instead_row)
	{
		bool		dodelete;

		Assert(oldtuple != NULL);

		dodelete = ExecIRDeleteTriggers(estate, resultRelInfo, oldtuple);

		if (!dodelete)			/* "do nothing" */
			return NULL;
	}
	else if (resultRelInfo->ri_FdwRoutine)
	{
		HeapTuple	tuple;

		/*
		 * delete from foreign table: let the FDW do it
		 *
		 * We offer the trigger tuple slot as a place to store RETURNING data,
		 * although the FDW can return some other slot if it wants.  Set up
		 * the slot's tupdesc so the FDW doesn't need to do that for itself.
		 */
		slot = estate->es_trig_tuple_slot;
		if (slot->tts_tupleDescriptor != RelationGetDescr(resultRelationDesc))
			ExecSetSlotDescriptor(slot, RelationGetDescr(resultRelationDesc));

		slot = resultRelInfo->ri_FdwRoutine->ExecForeignDelete(estate,
															   resultRelInfo,
															   slot,
															   planSlot);

		if (slot == NULL)		/* "do nothing" */
			return NULL;

		/*
		 * RETURNING expressions might reference the tableoid column, so
		 * initialize t_tableOid before evaluating them.
		 */
<<<<<<< HEAD
		if (slot->PRIVATE_tts_flags & TTS_ISEMPTY)
			ExecStoreAllNullTuple(slot);

#if 0
		/*
		 * GPDB: Greenplum does not allow triggers/contraints to reference
		 * system columns which makes the t_tableOid initialization reduntant.
		 */
		tuple = ExecMaterializeSlot(slot);
		tuple->t_tableOid = RelationGetRelid(resultRelationDesc);
#endif
=======
		if (slot->tts_isempty)
			ExecStoreAllNullTuple(slot);
		tuple = ExecMaterializeSlot(slot);
		tuple->t_tableOid = RelationGetRelid(resultRelationDesc);
>>>>>>> b5bce6c1
	}
	else
	{
		/*
		 * delete the tuple
		 *
		 * Note: if es_crosscheck_snapshot isn't InvalidSnapshot, we check
		 * that the row to be deleted is visible to that snapshot, and throw a
		 * can't-serialize error if not. This is a special-case behavior
		 * needed for referential integrity updates in transaction-snapshot
		 * mode transactions.
		 */
ldelete:;
		result = table_delete(resultRelInfo, estate, isUpdate, tupleid,
							  estate->es_output_cid,
							  estate->es_crosscheck_snapshot,
							  true /* wait for commit */ ,
							  &hufd);
		switch (result)
		{
			case HeapTupleSelfUpdated:

				/*
				 * The target tuple was already updated or deleted by the
				 * current command, or by a later command in the current
				 * transaction.  The former case is possible in a join DELETE
				 * where multiple tuples join to the same target tuple. This
				 * is somewhat questionable, but Postgres has always allowed
				 * it: we just ignore additional deletion attempts.
				 *
				 * The latter case arises if the tuple is modified by a
				 * command in a BEFORE trigger, or perhaps by a command in a
				 * volatile function used in the query.  In such situations we
				 * should not ignore the deletion, but it is equally unsafe to
				 * proceed.  We don't want to discard the original DELETE
				 * while keeping the triggered actions based on its deletion;
				 * and it would be no better to allow the original DELETE
				 * while discarding updates that it triggered.  The row update
				 * carries some information that might be important according
				 * to business rules; so throwing an error is the only safe
				 * course.
				 *
				 * If a trigger actually intends this type of interaction, it
				 * can re-execute the DELETE and then return NULL to cancel
				 * the outer delete.
				 *
				 * In GPDB, for AO tables HeapTupleSelfUpdated is returned only
				 * in case of same command tuple update based on visimap dirty
				 * list checking. Also, hufd is not initialized and can't be for
				 * AO case, as visimap update within same command happens at end
				 * of command.
				 */
				if (!RelationIsAppendOptimized(resultRelationDesc) && hufd.cmax != estate->es_output_cid)
					ereport(ERROR,
							(errcode(ERRCODE_TRIGGERED_DATA_CHANGE_VIOLATION),
							 errmsg("tuple to be updated was already modified by an operation triggered by the current command"),
							 errhint("Consider using an AFTER trigger instead of a BEFORE trigger to propagate changes to other rows.")));

				/* Else, already deleted by self; nothing to do */

				/*-------
				 * In an scenario in which R(a,b) and S(a,b) have
				 *        R               S
				 *    ________         ________
				 *     (1, 1)           (1, 2)
				 *                      (1, 7)
				 *
				 *  An update query such as:
				 *   UPDATE R SET a = S.b  FROM S WHERE R.b = S.a;
				 *
				 *  will have an non-deterministic output. The tuple in R
				 * can be updated to (2,1) or (7,1).
				 * Since the introduction of SplitUpdate, these queries will
				 * send multiple requests to delete the same tuple. Therefore,
				 * in order to avoid a non-deterministic output,
				 * an error is reported in such scenario.
				 *
				 * ORCA requires this check as it does not support multiple
				 * updates to a row by the same query
				 *-------
				*/
				if (isUpdate)
				{
					ereport(ERROR,
							(errcode(ERRCODE_IN_FAILED_SQL_TRANSACTION ),
							 errmsg("multiple updates to a row by the same query is not allowed")));
				}
				return NULL;

			case HeapTupleMayBeUpdated:
				break;

			case HeapTupleUpdated:
				if (IsolationUsesXactSnapshot())
					ereport(ERROR,
							(errcode(ERRCODE_T_R_SERIALIZATION_FAILURE),
							 errmsg("could not serialize access due to concurrent update")));

				/*
				 * If GDD is enabled and the DELETE operator is generated by
				 * SplitUpdate node (SplitUpdate node is generated for updating
				 * the distributed keys), we raise an error.
				 *
				 * The root cause is SplitUpdate will split the origin tuple
				 * to two tuples, one is for deleting and the other one
				 * is for inserting. we can skip the deleting tuple if we
				 * found the tuple is updated concurrently by another
				 * transaction, but it is difficult to skip the inserting
				 * tuple, so it will leads to more tuples after updating.
				 */
				if (gp_enable_global_deadlock_detector && isUpdate)
				{
					ereport(ERROR,
							(errcode(ERRCODE_T_R_SERIALIZATION_FAILURE ),
							 errmsg("concurrent updates distribution keys on the same row is not allowed")));
				}

				if (!ItemPointerEquals(tupleid, &hufd.ctid))
				{
					TupleTableSlot *epqslot;

					epqslot = EvalPlanQual(estate,
										   epqstate,
										   resultRelationDesc,
										   resultRelInfo->ri_RangeTableIndex,
										   LockTupleExclusive,
										   &hufd.ctid,
										   hufd.xmax);
					if (!TupIsNull(epqslot))
					{
						*tupleid = hufd.ctid;
						goto ldelete;
					}
				}
				/* tuple already deleted; nothing to do */
				return NULL;

			default:
				elog(ERROR, "unrecognized heap_delete status: %u", result);
				return NULL;
		}

		/*
		 * Note: Normally one would think that we have to delete index tuples
		 * associated with the heap tuple now...
		 *
		 * ... but in POSTGRES, we have no need to do this because VACUUM will
		 * take care of it later.  We can't delete index tuples immediately
		 * anyway, since the tuple is still visible to other transactions.
		 */
	}

	if (canSetTag)
		(estate->es_processed)++;

	if (!isUpdate)
	{
		/*
		 * To notify master if tuples deleted or not, to update mod_count.
		 */
		(resultRelInfo->ri_aoprocessed)++;
	}

	/*
	 * Note: Normally one would think that we have to delete index tuples
	 * associated with the heap tuple now...
	 *
	 * ... but in POSTGRES, we have no need to do this because VACUUM will
	 * take care of it later.  We can't delete index tuples immediately
	 * anyway, since the tuple is still visible to other transactions.
	 */

	if (!RelationIsAppendOptimized(resultRelationDesc) && planGen == PLANGEN_PLANNER && !isUpdate)
	{
		/* AFTER ROW DELETE Triggers */
		ExecARDeleteTriggers(estate, resultRelInfo, tupleid, oldtuple);
	}

	/* Process RETURNING if present */
	/*
	 * In a split update, the processed rows are returned by the INSERT
	 * of the new row, not the DELETE of the old one.
	 */
	if (resultRelInfo->ri_projectReturning && !isUpdate)
	{
		/*
		 * We have to put the target tuple into a slot, which means first we
		 * gotta fetch it.  We can use the trigger tuple slot.
		 */
		TupleTableSlot *rslot;
		HeapTupleData deltuple;
		Buffer		delbuffer;

		if (resultRelInfo->ri_FdwRoutine)
		{
			/* FDW must have provided a slot containing the deleted row */
			Assert(!TupIsNull(slot));
			delbuffer = InvalidBuffer;
		}
		else
		{
			/*
			 * If it's an AO table, we cannot fetch the old tuple. Punt.
			 *
			 * We could use the same AO fetcher mechanism that we use for
			 * (bitmap) index scans on AO tables, but that only works if
			 * the AO table has a block directory, which it might not have,
			 * if there are no indexes on it.
			 */
			if (!RelationIsHeap(resultRelationDesc))
				ereport(ERROR,
						(errcode(ERRCODE_FEATURE_NOT_SUPPORTED),
						 errmsg("DELETE RETURNING is not supported on appendonly tables")));

			slot = estate->es_trig_tuple_slot;
			if (oldtuple != NULL)
			{
				deltuple = *oldtuple;
				delbuffer = InvalidBuffer;
			}
			else
			{
				deltuple.t_self = *tupleid;
				if (!heap_fetch(resultRelationDesc, SnapshotAny,
								&deltuple, &delbuffer, false, NULL))
					elog(ERROR, "failed to fetch deleted tuple for DELETE RETURNING");
			}

			if (slot->tts_tupleDescriptor != RelationGetDescr(resultRelationDesc))
				ExecSetSlotDescriptor(slot, RelationGetDescr(resultRelationDesc));
			ExecStoreHeapTuple(&deltuple, slot, InvalidBuffer, false);
		}

		rslot = ExecProcessReturning(resultRelInfo, slot, planSlot);

		/*
		 * Before releasing the target tuple again, make sure rslot has a
		 * local copy of any pass-by-reference values.
		 */
		ExecMaterializeSlot(rslot);

		ExecClearTuple(slot);
		if (BufferIsValid(delbuffer))
			ReleaseBuffer(delbuffer);

		return rslot;
	}

	return NULL;
}

/*
 * Check if the tuple being updated will stay in the same part and throw ERROR
 * if not.  This check is especially necessary for default partition that has
 * no constraint on it.  partslot is the tuple being updated, and
 * resultRelInfo is the target relation of this update.  Call this only
 * estate has valid es_result_partitions.
 */
static void
checkPartitionUpdate(EState *estate, TupleTableSlot *partslot,
					 ResultRelInfo *resultRelInfo)
{
	Relation	resultRelationDesc = resultRelInfo->ri_RelationDesc;
	AttrNumber	max_attr;
	Datum	   *values = NULL;
	bool	   *nulls = NULL;
	TupleDesc	tupdesc = NULL;
	Oid			parentRelid;
	Oid			targetid;

	Assert(estate->es_partition_state != NULL &&
		   estate->es_partition_state->accessMethods != NULL);
	if (!estate->es_partition_state->accessMethods->part_cxt)
		estate->es_partition_state->accessMethods->part_cxt =
			GetPerTupleExprContext(estate)->ecxt_per_tuple_memory;

	Assert(PointerIsValid(estate->es_result_partitions));

	/*
	 * As opposed to INSERT, resultRelation here is the same child part
	 * as scan origin.  However, the partition selection is done with the
	 * parent partition's attribute numbers, so if this result (child) part
	 * has physically-different attribute numbers due to dropped columns,
	 * we should map the child attribute numbers to the parent's attribute
	 * numbers to perform the partition selection.
	 * EState doesn't have the parent relation information at the moment,
	 * so we have to do a hard job here by opening it and compare the
	 * tuple descriptors.  If we find we need to map attribute numbers,
	 * max_partition_attr could also be bogus for this child part,
	 * so we end up materializing the whole columns using slot_getallattrs().
	 * The purpose of this code is just to prevent the tuple from
	 * incorrectly staying in default partition that has no constraint
	 * (parts with constraint will throw an error if the tuple is changing
	 * partition keys to out of part value anyway.)  It's a bit overkill
	 * to do this complicated logic just for this purpose, which is necessary
	 * with our current partitioning design, but I hope some day we can
	 * change this so that we disallow phyisically-different tuple descriptor
	 * across partition.
	 */
	parentRelid = estate->es_result_partitions->part->parrelid;

	/*
	 * I don't believe this is the case currently, but we check the parent relid
	 * in case the updating partition has changed since the last time we opened it.
	 */
	if (resultRelInfo->ri_PartitionParent &&
		parentRelid != RelationGetRelid(resultRelInfo->ri_PartitionParent))
	{
		resultRelInfo->ri_PartCheckTupDescMatch = 0;
		if (resultRelInfo->ri_PartCheckMap != NULL)
			pfree(resultRelInfo->ri_PartCheckMap);
		if (resultRelInfo->ri_PartitionParent)
			relation_close(resultRelInfo->ri_PartitionParent, AccessShareLock);
	}

	/*
	 * Check this at the first pass only to avoid repeated catalog access.
	 */
	if (resultRelInfo->ri_PartCheckTupDescMatch == 0 &&
		parentRelid != RelationGetRelid(resultRelInfo->ri_RelationDesc))
	{
		Relation	parentRel;
		TupleDesc	resultTupdesc, parentTupdesc;

		/*
		 * We are on a child part, let's see the tuple descriptor looks like
		 * the parent's one.  Probably this won't cause deadlock because
		 * DML should have opened the parent table with appropriate lock.
		 */
		parentRel = relation_open(parentRelid, AccessShareLock);
		resultTupdesc = RelationGetDescr(resultRelationDesc);
		parentTupdesc = RelationGetDescr(parentRel);
		if (!equalTupleDescs(resultTupdesc, parentTupdesc, false))
		{
			AttrMap		   *map;
			MemoryContext	oldcontext;

			/* Tuple looks different.  Construct attribute mapping. */
			oldcontext = MemoryContextSwitchTo(estate->es_query_cxt);
			map_part_attrs(resultRelationDesc, parentRel, &map, true);
			MemoryContextSwitchTo(oldcontext);

			/* And save it for later use. */
			resultRelInfo->ri_PartCheckMap = map;

			resultRelInfo->ri_PartCheckTupDescMatch = -1;
		}
		else
			resultRelInfo->ri_PartCheckTupDescMatch = 1;

		resultRelInfo->ri_PartitionParent = parentRel;
		/* parentRel will be closed as part of ResultRelInfo cleanup */
	}

	if (resultRelInfo->ri_PartCheckMap != NULL)
	{
		Datum	   *parent_values;
		bool	   *parent_nulls;
		Relation	parentRel = resultRelInfo->ri_PartitionParent;
		TupleDesc	parentTupdesc;
		AttrMap	   *map;

		Assert(parentRel != NULL);
		parentTupdesc = RelationGetDescr(parentRel);

		/*
		 * We need to map the attribute numbers to parent's one, to
		 * select the would-be destination relation, since all partition
		 * rules are based on the parent relation's tuple descriptor.
		 * max_partition_attr can be bogus as well, so don't use it.
		 */
		slot_getallattrs(partslot);
		values = slot_get_values(partslot);
		nulls = slot_get_isnull(partslot);
		parent_values = palloc(parentTupdesc->natts * sizeof(Datum));
		parent_nulls = palloc0(parentTupdesc->natts * sizeof(bool));

		map = resultRelInfo->ri_PartCheckMap;
		reconstructTupleValues(map, values, nulls, partslot->tts_tupleDescriptor->natts,
							   parent_values, parent_nulls, parentTupdesc->natts);

		/* Now we have values/nulls in parent's view. */
		values = parent_values;
		nulls = parent_nulls;
		tupdesc = RelationGetDescr(parentRel);
	}
	else
	{
		/*
		 * map == NULL means we can just fetch values/nulls from the
		 * current slot.
		 */
		Assert(nulls == NULL && tupdesc == NULL);
		max_attr = estate->es_partition_state->max_partition_attr;
		slot_getsomeattrs(partslot, max_attr);
		/* values/nulls pointing to partslot's array. */
		values = slot_get_values(partslot);
		nulls = slot_get_isnull(partslot);
		tupdesc = partslot->tts_tupleDescriptor;
	}

	/* And select the destination relation that this tuple would go to. */
	targetid = selectPartition(estate->es_result_partitions, values,
							   nulls, tupdesc,
							   estate->es_partition_state->accessMethods);

	/* Free up if we allocated mapped attributes. */
	if (values != slot_get_values(partslot))
	{
		Assert(nulls != slot_get_isnull(partslot));
		pfree(values);
		pfree(nulls);
	}

	if (!OidIsValid(targetid))
		ereport(ERROR,
				(errcode(ERRCODE_NO_PARTITION_FOR_PARTITIONING_KEY),
				 errmsg("no partition for partitioning key")));

	if (RelationGetRelid(resultRelationDesc) != targetid)
		ereport(ERROR,
				(errcode(ERRCODE_FEATURE_NOT_SUPPORTED),
				 errmsg("moving tuple from partition \"%s\" to partition \"%s\" not supported",
						get_rel_name(RelationGetRelid(resultRelationDesc)),
						get_rel_name(targetid))));
}

/* ----------------------------------------------------------------
 *		ExecUpdate
 *
 *		note: we can't run UPDATE queries with transactions
 *		off because UPDATEs are actually INSERTs and our
 *		scan will mistakenly loop forever, updating the tuple
 *		it just inserted..  This should be fixed but until it
 *		is, we don't want to get stuck in an infinite loop
 *		which corrupts your database..
 *
 *		When updating a table, tupleid identifies the tuple to
 *		update and oldtuple is NULL.  When updating a view, oldtuple
 *		is passed to the INSTEAD OF triggers and identifies what to
 *		update, and tupleid is invalid.  When updating a foreign table,
 *		tupleid is invalid; the FDW has to figure out which row to
 *		update using data from the planSlot.  oldtuple is passed to
 *		foreign table triggers; it is NULL when the foreign table has
 *		no relevant triggers.
 *
 *		Returns RETURNING result if any, otherwise NULL.
 * ----------------------------------------------------------------
 */
TupleTableSlot *
ExecUpdate(ItemPointer tupleid,
		   HeapTuple oldtuple,
		   TupleTableSlot *slot,
		   TupleTableSlot *planSlot,
		   EPQState *epqstate,
		   EState *estate,
		   bool canSetTag)
{
	ResultRelInfo *resultRelInfo;
	Relation	resultRelationDesc;
	HTSU_Result result;
	HeapUpdateFailureData hufd;
	List	   *recheckIndexes = NIL;
	ItemPointerData lastTid;
	bool		wasHotUpdate;

	/*
	 * abort the operation if not running transactions
	 */
	if (IsBootstrapProcessingMode())
		elog(ERROR, "cannot UPDATE during bootstrap");

	/*
	 * get information on the (current) result relation
	 */
	resultRelInfo = estate->es_result_relation_info;
	resultRelationDesc = resultRelInfo->ri_RelationDesc;

	if (RelationIsExternal(resultRelationDesc) &&
		estate->es_result_partitions &&
		estate->es_result_partitions->part->parrelid != 0)
	{
		ereport(ERROR,
				(errcode(ERRCODE_FEATURE_NOT_SUPPORTED),
				 errmsg("updating external partitions not supported")));
	}

	/*
	 * get the heap tuple out of the tuple table slot, making sure we have a
	 * writable copy
	 */

	if (RelationIsAppendOptimized(resultRelationDesc))
	{
		/*
		 * It is necessary to reconstruct a logically compatible tuple to
		 * a physically compatible tuple.  The slot's tuple descriptor comes
		 * from the projection target list, which doesn't indicate dropped
		 * columns, and MemTuple cannot deal with cases without converting
		 * the target list back into the original relation's tuple desc.
		 */
		slot = reconstructMatchingTupleSlot(slot, resultRelInfo);
	}

	/* see if this update would move the tuple to a different partition */
	if (estate->es_result_partitions)
		checkPartitionUpdate(estate, slot, resultRelInfo);

	/* BEFORE ROW UPDATE Triggers */
	if (resultRelInfo->ri_TrigDesc &&
		resultRelInfo->ri_TrigDesc->trig_update_before_row)
	{
		slot = ExecBRUpdateTriggers(estate, epqstate, resultRelInfo,
									tupleid, oldtuple, slot);

		if (slot == NULL)		/* "do nothing" */
			return NULL;
	}

	/* INSTEAD OF ROW UPDATE Triggers */
	if (resultRelInfo->ri_TrigDesc &&
		resultRelInfo->ri_TrigDesc->trig_update_instead_row)
	{
		slot = ExecIRUpdateTriggers(estate, resultRelInfo,
									oldtuple, slot);

		if (slot == NULL)		/* "do nothing" */
			return NULL;

		/* trigger might have changed tuple */
	}
	else if (resultRelInfo->ri_FdwRoutine)
	{
		/*
		 * update in foreign table: let the FDW do it
		 */
		slot = resultRelInfo->ri_FdwRoutine->ExecForeignUpdate(estate,
															   resultRelInfo,
															   slot,
															   planSlot);

		if (slot == NULL)		/* "do nothing" */
			return NULL;

#if 0
		/* FDW might have changed tuple */
		/*
		 * GPDB: Greenplum does not allow triggers/contraints to reference
		 * system columns which makes the t_tableOid initialization reduntant.
		 */
		tuple = ExecMaterializeSlot(slot);

		/*
		 * AFTER ROW Triggers or RETURNING expressions might reference the
		 * tableoid column, so initialize t_tableOid before evaluating them.
		 */
		tuple->t_tableOid = RelationGetRelid(resultRelationDesc);
<<<<<<< HEAD
#endif
=======
>>>>>>> b5bce6c1
	}
	else
	{
		LockTupleMode lockmode;

		/*
		 * Constraints might reference the tableoid column, so initialize
		 * t_tableOid before evaluating them.
		 */
#if 0
		/*
		 * GPDB: Greenplum does not allow triggers/contraints to reference
		 * system columns which makes the t_tableOid initialization reduntant.
		 */
		tuple->t_tableOid = RelationGetRelid(resultRelationDesc);
#endif

		/*
		 * Check any RLS UPDATE WITH CHECK policies
		 *
		 * If we generate a new candidate tuple after EvalPlanQual testing, we
		 * must loop back here and recheck any RLS policies and constraints.
		 * (We don't need to redo triggers, however.  If there are any BEFORE
		 * triggers then trigger.c will have done heap_lock_tuple to lock the
		 * correct tuple, so there's no need to do them again.)
		 *
		 * ExecWithCheckOptions() will skip any WCOs which are not of the kind
		 * we are looking for at this point.
		 */
		lreplace:;
		if (resultRelInfo->ri_WithCheckOptions != NIL)
			ExecWithCheckOptions(WCO_RLS_UPDATE_CHECK,
								 resultRelInfo, slot, estate);

		/*
		 * Check the constraints of the tuple
		 */
		if (resultRelationDesc->rd_att->constr)
			ExecConstraints(resultRelInfo, slot, estate);

		/*
		 * replace the heap tuple
		 *
		 * Note: if es_crosscheck_snapshot isn't InvalidSnapshot, we check
		 * that the row to be updated is visible to that snapshot, and throw a
		 * can't-serialize error if not. This is a special-case behavior
		 * needed for referential integrity updates in transaction-snapshot
		 * mode transactions.
		 */
		lastTid = *tupleid;
		result = table_update(resultRelInfo, estate, &lastTid, slot,
							  estate->es_output_cid,
							  estate->es_crosscheck_snapshot,
							  true /* wait for commit */ ,
							  &hufd, &lockmode, &wasHotUpdate);

		switch (result)
		{
			case HeapTupleSelfUpdated:

				/*
				 * The target tuple was already updated or deleted by the
				 * current command, or by a later command in the current
				 * transaction.  The former case is possible in a join UPDATE
				 * where multiple tuples join to the same target tuple. This
				 * is pretty questionable, but Postgres has always allowed it:
				 * we just execute the first update action and ignore
				 * additional update attempts.
				 *
				 * The latter case arises if the tuple is modified by a
				 * command in a BEFORE trigger, or perhaps by a command in a
				 * volatile function used in the query.  In such situations we
				 * should not ignore the update, but it is equally unsafe to
				 * proceed.  We don't want to discard the original UPDATE
				 * while keeping the triggered actions based on it; and we
				 * have no principled way to merge this update with the
				 * previous ones.  So throwing an error is the only safe
				 * course.
				 *
				 * If a trigger actually intends this type of interaction, it
				 * can re-execute the UPDATE (assuming it can figure out how)
				 * and then return NULL to cancel the outer update.
				 *
				 * In GPDB, for AO tables HeapTupleSelfUpdated is returned only
				 * in case of same command tuple update based on visimap dirty
				 * list checking. Also, hufd is not initialized and can't be for
				 * AO case, as visimap update within same command happens at end
				 * of command.
				 */
				if (!RelationIsAppendOptimized(resultRelationDesc) && hufd.cmax != estate->es_output_cid)
					ereport(ERROR,
							(errcode(ERRCODE_TRIGGERED_DATA_CHANGE_VIOLATION),
									errmsg("tuple to be updated was already modified by an operation triggered by the current command"),
									errhint("Consider using an AFTER trigger instead of a BEFORE trigger to propagate changes to other rows.")));

				/* Else, already updated by self; nothing to do */
				return NULL;

			case HeapTupleMayBeUpdated:
				break;

			case HeapTupleUpdated:
				if (IsolationUsesXactSnapshot())
					ereport(ERROR,
							(errcode(ERRCODE_T_R_SERIALIZATION_FAILURE),
									errmsg("could not serialize access due to concurrent update")));
				if (!ItemPointerEquals(tupleid, &hufd.ctid))
				{
					TupleTableSlot *epqslot;

					epqslot = EvalPlanQual(estate,
										   epqstate,
										   resultRelationDesc,
										   resultRelInfo->ri_RangeTableIndex,
										   lockmode,
										   &hufd.ctid,
										   hufd.xmax);
					if (!TupIsNull(epqslot))
					{
						*tupleid = hufd.ctid;
						slot = ExecFilterJunk(resultRelInfo->ri_junkFilter, epqslot);
						goto lreplace;
					}
				}
				/* tuple already deleted; nothing to do */
				return NULL;

			default:
				elog(ERROR, "unrecognized heap_update status: %u", result);
				return NULL;
		}

		/*
		 * Note: instead of having to update the old index tuples associated
		 * with the heap tuple, all we do is form and insert new index tuples.
		 * This is because UPDATEs are actually DELETEs and INSERTs, and index
		 * tuple deletion is done later by VACUUM (see notes in ExecDelete).
		 * All we do here is insert new index tuples.  -cim 9/27/89
		 */

		/*
		 * insert index entries for tuple
		 *
		 * Note: heap_update returns the tid (location) of the new tuple in
		 * the t_self field.
		 *
		 * If it's a HOT update, we mustn't insert new index entries.
		 */
		if (resultRelInfo->ri_NumIndices > 0 && !wasHotUpdate)
			recheckIndexes = ExecInsertIndexTuples(slot, &lastTid,
												   estate, false, NULL, NIL);
	}
	if (canSetTag)
		(estate->es_processed)++;

	/* AFTER ROW UPDATE Triggers */
	if (resultRelInfo->ri_TrigDesc &&
		resultRelInfo->ri_TrigDesc->trig_update_after_row &&
		RelationIsHeap(resultRelationDesc))
	{
		HeapTuple tuple = ExecMaterializeSlot(slot);

		ExecARUpdateTriggers(estate, resultRelInfo, tupleid, oldtuple, tuple,
						 recheckIndexes);
	}

	list_free(recheckIndexes);

	/*
	 * Check any WITH CHECK OPTION constraints from parent views.  We are
	 * required to do this after testing all constraints and uniqueness
	 * violations per the SQL spec, so we do it after actually updating the
	 * record in the heap and all indexes.
	 *
	 * ExecWithCheckOptions() will skip any WCOs which are not of the kind we
	 * are looking for at this point.
	 */
	if (resultRelInfo->ri_WithCheckOptions != NIL)
		ExecWithCheckOptions(WCO_VIEW_CHECK, resultRelInfo, slot, estate);

	/* Process RETURNING if present */
	if (resultRelInfo->ri_projectReturning)
		return ExecProcessReturning(resultRelInfo, slot, planSlot);

	return NULL;
}

/*
 * ExecOnConflictUpdate --- execute UPDATE of INSERT ON CONFLICT DO UPDATE
 *
 * Try to lock tuple for update as part of speculative insertion.  If
 * a qual originating from ON CONFLICT DO UPDATE is satisfied, update
 * (but still lock row, even though it may not satisfy estate's
 * snapshot).
 *
 * Returns true if if we're done (with or without an update), or false if
 * the caller must retry the INSERT from scratch.
 */
static bool
ExecOnConflictUpdate(ModifyTableState *mtstate,
					 ResultRelInfo *resultRelInfo,
					 ItemPointer conflictTid,
					 TupleTableSlot *planSlot,
					 TupleTableSlot *excludedSlot,
					 EState *estate,
					 bool canSetTag,
					 TupleTableSlot **returning)
{
	ExprContext *econtext = mtstate->ps.ps_ExprContext;
	Relation	relation = resultRelInfo->ri_RelationDesc;
	List	   *onConflictSetWhere = resultRelInfo->ri_onConflictSetWhere;
	HeapTupleData tuple;
	HeapUpdateFailureData hufd;
	LockTupleMode lockmode;
	HTSU_Result test;
	Buffer		buffer;

	/* Determine lock mode to use */
	lockmode = ExecUpdateLockMode(estate, resultRelInfo);

	/*
	 * Lock tuple for update.  Don't follow updates when tuple cannot be
	 * locked without doing so.  A row locking conflict here means our
	 * previous conclusion that the tuple is conclusively committed is not
	 * true anymore.
	 */
	tuple.t_self = *conflictTid;
	test = heap_lock_tuple(relation, &tuple, estate->es_output_cid,
						   lockmode, LockWaitBlock, false, &buffer,
						   &hufd);
	switch (test)
	{
		case HeapTupleMayBeUpdated:
			/* success! */
			break;

		case HeapTupleInvisible:

			/*
			 * This can occur when a just inserted tuple is updated again in
			 * the same command. E.g. because multiple rows with the same
			 * conflicting key values are inserted.
			 *
			 * This is somewhat similar to the ExecUpdate()
			 * HeapTupleSelfUpdated case.  We do not want to proceed because
			 * it would lead to the same row being updated a second time in
			 * some unspecified order, and in contrast to plain UPDATEs
			 * there's no historical behavior to break.
			 *
			 * It is the user's responsibility to prevent this situation from
			 * occurring.  These problems are why SQL-2003 similarly specifies
			 * that for SQL MERGE, an exception must be raised in the event of
			 * an attempt to update the same row twice.
			 */
			if (TransactionIdIsCurrentTransactionId(HeapTupleHeaderGetXmin(tuple.t_data)))
				ereport(ERROR,
						(errcode(ERRCODE_CARDINALITY_VIOLATION),
						 errmsg("ON CONFLICT DO UPDATE command cannot affect row a second time"),
						 errhint("Ensure that no rows proposed for insertion within the same command have duplicate constrained values.")));

			/* This shouldn't happen */
			elog(ERROR, "attempted to lock invisible tuple");
			break;

		case HeapTupleSelfUpdated:

			/*
			 * This state should never be reached. As a dirty snapshot is used
			 * to find conflicting tuples, speculative insertion wouldn't have
			 * seen this row to conflict with.
			 */
			elog(ERROR, "unexpected self-updated tuple");
			break;

		case HeapTupleUpdated:
			if (IsolationUsesXactSnapshot())
				ereport(ERROR,
						(errcode(ERRCODE_T_R_SERIALIZATION_FAILURE),
						 errmsg("could not serialize access due to concurrent update")));

			/*
			 * Tell caller to try again from the very start.
			 *
			 * It does not make sense to use the usual EvalPlanQual() style
			 * loop here, as the new version of the row might not conflict
			 * anymore, or the conflicting tuple has actually been deleted.
			 */
			ReleaseBuffer(buffer);
			return false;

		default:
			elog(ERROR, "unrecognized heap_lock_tuple status: %u", test);
	}

	/*
	 * Success, the tuple is locked.
	 *
	 * Reset per-tuple memory context to free any expression evaluation
	 * storage allocated in the previous cycle.
	 */
	ResetExprContext(econtext);

	/*
	 * Verify that the tuple is visible to our MVCC snapshot if the current
	 * isolation level mandates that.
	 *
	 * It's not sufficient to rely on the check within ExecUpdate() as e.g.
	 * CONFLICT ... WHERE clause may prevent us from reaching that.
	 *
	 * This means we only ever continue when a new command in the current
	 * transaction could see the row, even though in READ COMMITTED mode the
	 * tuple will not be visible according to the current statement's
	 * snapshot.  This is in line with the way UPDATE deals with newer tuple
	 * versions.
	 */
	ExecCheckHeapTupleVisible(resultRelInfo->ri_RelationDesc, estate, &tuple, buffer);

	/* Store target's existing tuple in the state's dedicated slot */
	ExecStoreHeapTuple(&tuple, mtstate->mt_existing, buffer, false);

	/*
	 * Make tuple and any needed join variables available to ExecQual and
	 * ExecProject.  The EXCLUDED tuple is installed in ecxt_innertuple, while
	 * the target's existing tuple is installed in the scantuple.  EXCLUDED
	 * has been made to reference INNER_VAR in setrefs.c, but there is no
	 * other redirection.
	 */
	econtext->ecxt_scantuple = mtstate->mt_existing;
	econtext->ecxt_innertuple = excludedSlot;
	econtext->ecxt_outertuple = NULL;

	if (!ExecQual(onConflictSetWhere, econtext, false))
	{
		ReleaseBuffer(buffer);
		InstrCountFiltered1(&mtstate->ps, 1);
		return true;			/* done with the tuple */
	}

	if (resultRelInfo->ri_WithCheckOptions != NIL)
	{
		/*
		 * Check target's existing tuple against UPDATE-applicable USING
		 * security barrier quals (if any), enforced here as RLS checks/WCOs.
		 *
		 * The rewriter creates UPDATE RLS checks/WCOs for UPDATE security
		 * quals, and stores them as WCOs of "kind" WCO_RLS_CONFLICT_CHECK,
		 * but that's almost the extent of its special handling for ON
		 * CONFLICT DO UPDATE.
		 *
		 * The rewriter will also have associated UPDATE applicable straight
		 * RLS checks/WCOs for the benefit of the ExecUpdate() call that
		 * follows.  INSERTs and UPDATEs naturally have mutually exclusive WCO
		 * kinds, so there is no danger of spurious over-enforcement in the
		 * INSERT or UPDATE path.
		 */
		ExecWithCheckOptions(WCO_RLS_CONFLICT_CHECK, resultRelInfo,
							 mtstate->mt_existing,
							 mtstate->ps.state);
	}

	/* Project the new tuple version */
	ExecProject(resultRelInfo->ri_onConflictSetProj, NULL);

	/*
	 * Note that it is possible that the target tuple has been modified in
	 * this session, after the above heap_lock_tuple. We choose to not error
	 * out in that case, in line with ExecUpdate's treatment of similar cases.
	 * This can happen if an UPDATE is triggered from within ExecQual(),
	 * ExecWithCheckOptions() or ExecProject() above, e.g. by selecting from a
	 * wCTE in the ON CONFLICT's SET.
	 */

	/* Execute UPDATE with projection */
	*returning = ExecUpdate(&tuple.t_self, NULL,
							mtstate->mt_conflproj, planSlot,
							&mtstate->mt_epqstate, mtstate->ps.state,
							canSetTag);

	ReleaseBuffer(buffer);
	return true;
}


/*
 * Process BEFORE EACH STATEMENT triggers
 */
static void
fireBSTriggers(ModifyTableState *node)
{
	switch (node->operation)
	{
		case CMD_INSERT:
			ExecBSInsertTriggers(node->ps.state, node->resultRelInfo);
			if (node->mt_onconflict == ONCONFLICT_UPDATE)
				ExecBSUpdateTriggers(node->ps.state,
									 node->resultRelInfo);
			break;
		case CMD_UPDATE:
			ExecBSUpdateTriggers(node->ps.state, node->resultRelInfo);
			break;
		case CMD_DELETE:
			ExecBSDeleteTriggers(node->ps.state, node->resultRelInfo);
			break;
		default:
			elog(ERROR, "unknown operation");
			break;
	}
}

/*
 * Process AFTER EACH STATEMENT triggers
 */
static void
fireASTriggers(ModifyTableState *node)
{
	switch (node->operation)
	{
		case CMD_INSERT:
			if (node->mt_onconflict == ONCONFLICT_UPDATE)
				ExecASUpdateTriggers(node->ps.state,
									 node->resultRelInfo);
			ExecASInsertTriggers(node->ps.state, node->resultRelInfo);
			break;
		case CMD_UPDATE:
			ExecASUpdateTriggers(node->ps.state, node->resultRelInfo);
			break;
		case CMD_DELETE:
			ExecASDeleteTriggers(node->ps.state, node->resultRelInfo);
			break;
		default:
			elog(ERROR, "unknown operation");
			break;
	}
}


/* ----------------------------------------------------------------
 *	   ExecModifyTable
 *
 *		Perform table modifications as required, and return RETURNING results
 *		if needed.
 * ----------------------------------------------------------------
 */
TupleTableSlot *
ExecModifyTable(ModifyTableState *node)
{
	EState	   *estate = node->ps.state;
	CmdType		operation = node->operation;
	ResultRelInfo *saved_resultRelInfo;
	ResultRelInfo *resultRelInfo;
	PlanState  *subplanstate;
	JunkFilter *junkfilter;
	AttrNumber  segid_attno;
	TupleTableSlot *slot;
	TupleTableSlot *planSlot;
	ItemPointer tupleid = NULL;
	ItemPointerData tuple_ctid;
	HeapTupleData oldtupdata;
	HeapTuple	oldtuple;

	/*
	 * This should NOT get called during EvalPlanQual; we should have passed a
	 * subplan tree to EvalPlanQual, instead.  Use a runtime test not just
	 * Assert because this condition is easy to miss in testing.  (Note:
	 * although ModifyTable should not get executed within an EvalPlanQual
	 * operation, we do have to allow it to be initialized and shut down in
	 * case it is within a CTE subplan.  Hence this test must be here, not in
	 * ExecInitModifyTable.)
	 */
	if (estate->es_epqTuple != NULL)
		elog(ERROR, "ModifyTable should not be called during EvalPlanQual");

	/*
	 * If we've already completed processing, don't try to do more.  We need
	 * this test because ExecPostprocessPlan might call us an extra time, and
	 * our subplan's nodes aren't necessarily robust against being called
	 * extra times.
	 */
	if (node->mt_done)
		return NULL;

	if (Gp_role == GP_ROLE_EXECUTE && !Gp_is_writer)
	{
		elog(ERROR, "INSERT/UPDATE/DELETE must be executed by a writer segworker group");
	}

	/*
	 * On first call, fire BEFORE STATEMENT triggers before proceeding.
	 */
	if (node->fireBSTriggers)
	{
		fireBSTriggers(node);
		node->fireBSTriggers = false;
	}

	/* Preload local variables */
	resultRelInfo = node->resultRelInfo + node->mt_whichplan;
	subplanstate = node->mt_plans[node->mt_whichplan];
	junkfilter = resultRelInfo->ri_junkFilter;
	segid_attno = resultRelInfo->ri_segid_attno;

	/*
	 * es_result_relation_info must point to the currently active result
	 * relation while we are within this ModifyTable node.  Even though
	 * ModifyTable nodes can't be nested statically, they can be nested
	 * dynamically (since our subplan could include a reference to a modifying
	 * CTE).  So we have to save and restore the caller's value.
	 */
	saved_resultRelInfo = estate->es_result_relation_info;

	estate->es_result_relation_info = resultRelInfo;

	/*
	 * Fetch rows from subplan(s), and execute the required table modification
	 * for each row.
	 */
	for (;;)
	{
		/*
		 * Reset the per-output-tuple exprcontext.  This is needed because
		 * triggers expect to use that context as workspace.  It's a bit ugly
		 * to do this below the top level of the plan, however.  We might need
		 * to rethink this later.
		 */
		ResetPerTupleExprContext(estate);

		planSlot = ExecProcNode(subplanstate);

		if (TupIsNull(planSlot))
		{
			/* advance to next subplan if any */
			node->mt_whichplan++;
			if (node->mt_whichplan < node->mt_nplans)
			{
				estate->es_result_relation_info = estate->es_result_relations + node->mt_whichplan;
				resultRelInfo = estate->es_result_relation_info;
				subplanstate = node->mt_plans[node->mt_whichplan];
				junkfilter = estate->es_result_relation_info->ri_junkFilter;
				segid_attno = estate->es_result_relation_info->ri_segid_attno;
				EvalPlanQualSetPlan(&node->mt_epqstate, subplanstate->plan,
									node->mt_arowmarks[node->mt_whichplan]);
				continue;
			}
			else
				break;
		}

		/*
		 * If resultRelInfo->ri_usesFdwDirectModify is true, all we need to do
		 * here is compute the RETURNING expressions.
		 */
		if (resultRelInfo->ri_usesFdwDirectModify)
		{
			Assert(resultRelInfo->ri_projectReturning);

			/*
			 * A scan slot containing the data that was actually inserted,
			 * updated or deleted has already been made available to
			 * ExecProcessReturning by IterateDirectModify, so no need to
			 * provide it here.
			 */
			slot = ExecProcessReturning(resultRelInfo, NULL, planSlot);

			estate->es_result_relation_info = saved_resultRelInfo;
			return slot;
		}

		EvalPlanQualSetSlot(&node->mt_epqstate, planSlot);
		slot = planSlot;

		/*
		 * Find and check gp_segment_id if needed. Run it before executing
		 * junkfilter since that code removes all junk attributes (including
		 * the gp_segment_id attribute) in the end.
		 */
		int32 segid = GpIdentity.segindex;
		if (AttributeNumberIsValid(segid_attno) && (operation == CMD_UPDATE || operation == CMD_DELETE))
		{
			char		relkind;
			Datum		datum;
			bool		isNull;

			relkind = resultRelInfo->ri_RelationDesc->rd_rel->relkind;
			if (relkind == RELKIND_RELATION || relkind == RELKIND_MATVIEW)
			{
				datum = ExecGetJunkAttribute(slot,
											 segid_attno,
											 &isNull);
				/* shouldn't ever get a null result... */
				if (isNull)
					elog(ERROR, "gp_segment_id is NULL for unknown reason");

				segid = DatumGetInt32(datum);

			}
		}

		oldtuple = NULL;
		if (junkfilter != NULL)
		{
			/*
			 * extract the 'ctid' or 'wholerow' junk attribute.
			 */
			if (operation == CMD_UPDATE || operation == CMD_DELETE)
			{
				char		relkind;
				Datum		datum;
				bool		isNull;

				relkind = resultRelInfo->ri_RelationDesc->rd_rel->relkind;
				if (relkind == RELKIND_RELATION || relkind == RELKIND_MATVIEW)
				{
					datum = ExecGetJunkAttribute(slot,
												 junkfilter->jf_junkAttNo,
												 &isNull);
					/* shouldn't ever get a null result... */
					if (isNull)
						elog(ERROR, "ctid is NULL");

					tupleid = (ItemPointer) DatumGetPointer(datum);
					tuple_ctid = *tupleid;		/* be sure we don't free
												 * ctid!! */
					tupleid = &tuple_ctid;
				}

				/*
				 * Use the wholerow attribute, when available, to reconstruct
				 * the old relation tuple.
				 *
				 * Foreign table updates have a wholerow attribute when the
				 * relation has an AFTER ROW trigger.  Note that the wholerow
				 * attribute does not carry system columns.  Foreign table
				 * triggers miss seeing those, except that we know enough here
				 * to set t_tableOid.  Quite separately from this, the FDW may
				 * fetch its own junk attrs to identify the row.
				 *
				 * Other relevant relkinds, currently limited to views, always
				 * have a wholerow attribute.
				 */
				else if (AttributeNumberIsValid(junkfilter->jf_junkAttNo))
				{
					datum = ExecGetJunkAttribute(slot,
												 junkfilter->jf_junkAttNo,
												 &isNull);
					/* shouldn't ever get a null result... */
					if (isNull)
						elog(ERROR, "wholerow is NULL");

					oldtupdata.t_data = DatumGetHeapTupleHeader(datum);
					oldtupdata.t_len =
						HeapTupleHeaderGetDatumLength(oldtupdata.t_data);
					ItemPointerSetInvalid(&(oldtupdata.t_self));
					/* Historically, view triggers see invalid t_tableOid. */
#if 0
					oldtupdata.t_tableOid =
						(relkind == RELKIND_VIEW) ? InvalidOid :
						RelationGetRelid(resultRelInfo->ri_RelationDesc);
#endif
					oldtuple = &oldtupdata;
				}
				else
					Assert(relkind == RELKIND_FOREIGN_TABLE);
			}

			/*
			 * apply the junkfilter if needed.
			 */
			if (operation != CMD_DELETE)
				slot = ExecFilterJunk(junkfilter, slot);
		}

		switch (operation)
		{
			case CMD_INSERT:
				slot = ExecInsert(node, slot, planSlot,
								node->mt_arbiterindexes, node->mt_onconflict,
								  estate, node->canSetTag, PLANGEN_PLANNER,
								  false /* isUpdate */, InvalidOid /* tupleOid */);
				break;
			case CMD_UPDATE:
				{
					int			action;
					bool		isnull;
					int			actionColIdx;
					int			tupleoidColIdx;

					actionColIdx = node->mt_action_col_idxes[node->mt_whichplan];
					tupleoidColIdx = node->mt_oid_col_idxes[node->mt_whichplan];

					/* It is planned as not split update mode */
					if (actionColIdx <= 0)
					{
						slot = ExecUpdate(tupleid, oldtuple, slot, planSlot,
										  &node->mt_epqstate, estate,
										  node->canSetTag);
						break;
					}

					action = DatumGetUInt32(slot_getattr(planSlot, actionColIdx, &isnull));
					Assert(!isnull);

					if (DML_INSERT == action)
					{
						Oid		tupleOid = InvalidOid;

						if (tupleoidColIdx != 0)
						{
							bool			isnull;

							tupleOid = slot_getattr(planSlot, tupleoidColIdx, &isnull);
						}

						if (estate->es_result_partitions)
							checkPartitionUpdate(estate, slot, estate->es_result_relation_info);

						slot = ExecInsert(node, slot, planSlot, node->mt_arbiterindexes,
										  node->mt_onconflict, estate, node->canSetTag,
										  PLANGEN_PLANNER, true /* isUpdate */, tupleOid);
					}
					else /* DML_DELETE */
					{
							/*
							 * Sanity check the distribution of the tuple to prevent
							 * potential data corruption in case users manipulate data
							 * incorrectly (e.g. insert data on incorrect segment through
							 * utility mode) or there is bug in code, etc.
							 */
							if (segid != GpIdentity.segindex)
								elog(ERROR, "distribution key of the tuple doesn't belong to "
									 "current segment (actually from seg%d)", segid);
							slot = ExecDelete(tupleid, oldtuple, planSlot,
											  &node->mt_epqstate, estate, false,
											  PLANGEN_PLANNER, true /* isUpdate */);
					}
				}
				break;
			case CMD_DELETE:
				/*
				 * Sanity check the distribution of the tuple to prevent
				 * potential data corruption in case users manipulate data
				 * incorrectly (e.g. insert data on incorrect segment through
				 * utility mode) or there is bug in code, etc.
				 */
				if (segid != GpIdentity.segindex)
					elog(ERROR, "distribution key of the tuple doesn't belong to "
						 "current segment (actually from seg%d)", segid);

				slot = ExecDelete(tupleid, oldtuple, planSlot,
								  &node->mt_epqstate, estate, node->canSetTag,
								  PLANGEN_PLANNER, false /* isUpdate */);
				break;
			default:
				elog(ERROR, "unknown operation");
				break;
		}

		/*
		 * If the target is a partitioned table, ExecInsert / ExecUpdate /
		 * ExecDelete might have changed es_result_relation_info to point to
		 * a partition, instead of the top-level table. Reset it. (It would
		 * be more tidy if those functions cleaned up after themselves, but
		 * it's more robust to do it here just once.)
		 */
		estate->es_result_relation_info = resultRelInfo;

		/*
		 * If we got a RETURNING result, return it to caller.  We'll continue
		 * the work on next call.
		 */
		if (slot)
		{
			estate->es_result_relation_info = saved_resultRelInfo;
			return slot;
		}
	}

	/* Restore es_result_relation_info before exiting */
	estate->es_result_relation_info = saved_resultRelInfo;

	/*
	 * We're done, but fire AFTER STATEMENT triggers before exiting.
	 */
	/* In GPDB, don't fire statement triggers in reader processes */
	if (Gp_role != GP_ROLE_EXECUTE || Gp_is_writer)
		fireASTriggers(node);

	node->mt_done = true;

	return NULL;
}

/* ----------------------------------------------------------------
 *		ExecInitModifyTable
 * ----------------------------------------------------------------
 */
ModifyTableState *
ExecInitModifyTable(ModifyTable *node, EState *estate, int eflags)
{
	ModifyTableState *mtstate;
	CmdType		operation = node->operation;
	int			nplans = list_length(node->plans);
	ResultRelInfo *saved_resultRelInfo;
	ResultRelInfo *resultRelInfo;
	TupleDesc	tupDesc;
	Plan	   *subplan;
	ListCell   *l;
	int			i;

	/* check for unsupported flags */
	Assert(!(eflags & (EXEC_FLAG_BACKWARD | EXEC_FLAG_MARK)));

	/*
	 * create state structure
	 */
	mtstate = makeNode(ModifyTableState);
	mtstate->ps.plan = (Plan *) node;
	mtstate->ps.state = estate;
	mtstate->ps.targetlist = NIL;		/* not actually used */

	mtstate->operation = operation;
	mtstate->canSetTag = node->canSetTag;
	mtstate->mt_done = false;

	mtstate->mt_plans = (PlanState **) palloc0(sizeof(PlanState *) * nplans);
	mtstate->resultRelInfo = estate->es_result_relations + node->resultRelIndex;
	mtstate->mt_arowmarks = (List **) palloc0(sizeof(List *) * nplans);
	mtstate->mt_nplans = nplans;
	mtstate->mt_onconflict = node->onConflictAction;
	mtstate->mt_arbiterindexes = node->arbiterIndexes;

	/* set up epqstate with dummy subplan data for the moment */
	EvalPlanQualInit(&mtstate->mt_epqstate, estate, NULL, NIL, node->epqParam);

	if (CMD_UPDATE == operation)
	{
		Assert(list_length(node->action_col_idxes) == nplans);
		Assert(list_length(node->oid_col_idxes) == nplans);

		mtstate->mt_action_col_idxes = (AttrNumber *) palloc0 (sizeof(AttrNumber) * list_length(node->action_col_idxes));
		mtstate->mt_oid_col_idxes = (AttrNumber *) palloc0 (sizeof(AttrNumber) * list_length(node->oid_col_idxes));

		i = 0;
		foreach(l, node->action_col_idxes)
			mtstate->mt_action_col_idxes[i++] = lfirst_int(l);

		i = 0;
		foreach(l, node->oid_col_idxes)
			mtstate->mt_oid_col_idxes[i++] = lfirst_int(l);
	}

	/* GPDB: Don't fire statement-triggers in QE reader processes */
	if (Gp_role != GP_ROLE_EXECUTE || Gp_is_writer)
		mtstate->fireBSTriggers = true;

	/*
	 * call ExecInitNode on each of the plans to be executed and save the
	 * results into the array "mt_plans".  This is also a convenient place to
	 * verify that the proposed target relations are valid and open their
	 * indexes for insertion of new index entries.  Note we *must* set
	 * estate->es_result_relation_info correctly while we initialize each
	 * sub-plan; ExecContextForcesOids depends on that!
	 */
	saved_resultRelInfo = estate->es_result_relation_info;

	resultRelInfo = mtstate->resultRelInfo;
	i = 0;
	foreach(l, node->plans)
	{
		subplan = (Plan *) lfirst(l);

		/* Initialize the usesFdwDirectModify flag */
		resultRelInfo->ri_usesFdwDirectModify = bms_is_member(i,
												 node->fdwDirectModifyPlans);

		/*
		 * Verify result relation is a valid target for the current operation
		 */
		CheckValidResultRel(resultRelInfo->ri_RelationDesc, operation);

		/*
		 * If there are indices on the result relation, open them and save
		 * descriptors in the result relation info, so that we can add new
		 * index entries for the tuples we add/update.  We need not do this
		 * for a DELETE, however, since deletion doesn't affect indexes. Also,
		 * inside an EvalPlanQual operation, the indexes might be open
		 * already, since we share the resultrel state with the original
		 * query.
		 */
		if (resultRelInfo->ri_RelationDesc->rd_rel->relhasindex &&
			operation != CMD_DELETE &&
			resultRelInfo->ri_IndexRelationDescs == NULL)
			ExecOpenIndices(resultRelInfo, mtstate->mt_onconflict != ONCONFLICT_NONE);

		/* Now init the plan for this result rel */
		estate->es_result_relation_info = resultRelInfo;
		mtstate->mt_plans[i] = ExecInitNode(subplan, estate, eflags);

		/* Also let FDWs init themselves for foreign-table result rels */
		if (!resultRelInfo->ri_usesFdwDirectModify &&
			resultRelInfo->ri_FdwRoutine != NULL &&
			resultRelInfo->ri_FdwRoutine->BeginForeignModify != NULL)
		{
			List	   *fdw_private = (List *) list_nth(node->fdwPrivLists, i);

			resultRelInfo->ri_FdwRoutine->BeginForeignModify(mtstate,
															 resultRelInfo,
															 fdw_private,
															 i,
															 eflags);
		}

		resultRelInfo++;
		i++;
	}

	estate->es_result_relation_info = saved_resultRelInfo;

	/*
	 * Initialize any WITH CHECK OPTION constraints if needed.
	 */
	resultRelInfo = mtstate->resultRelInfo;
	i = 0;
	foreach(l, node->withCheckOptionLists)
	{
		List	   *wcoList = (List *) lfirst(l);
		List	   *wcoExprs = NIL;
		ListCell   *ll;

		foreach(ll, wcoList)
		{
			WithCheckOption *wco = (WithCheckOption *) lfirst(ll);
			ExprState  *wcoExpr = ExecInitExpr((Expr *) wco->qual,
											   mtstate->mt_plans[i]);

			wcoExprs = lappend(wcoExprs, wcoExpr);
		}

		resultRelInfo->ri_WithCheckOptions = wcoList;
		resultRelInfo->ri_WithCheckOptionExprs = wcoExprs;
		resultRelInfo++;
		i++;
	}

	/*
	 * Initialize RETURNING projections if needed.
	 */
	if (node->returningLists)
	{
		TupleTableSlot *slot;
		ExprContext *econtext;

		/*
		 * Initialize result tuple slot and assign its rowtype using the first
		 * RETURNING list.  We assume the rest will look the same.
		 */
		tupDesc = ExecTypeFromTL((List *) linitial(node->returningLists),
								 false);

		/* Set up a slot for the output of the RETURNING projection(s) */
		ExecInitResultTupleSlot(estate, &mtstate->ps);
		ExecAssignResultType(&mtstate->ps, tupDesc);
		slot = mtstate->ps.ps_ResultTupleSlot;

		/* Need an econtext too */
		econtext = CreateExprContext(estate);
		mtstate->ps.ps_ExprContext = econtext;

		/*
		 * Build a projection for each result rel.
		 */
		resultRelInfo = mtstate->resultRelInfo;
		foreach(l, node->returningLists)
		{
			List	   *rlist = (List *) lfirst(l);
			List	   *rliststate;

			rliststate = (List *) ExecInitExpr((Expr *) rlist, &mtstate->ps);
			resultRelInfo->ri_projectReturning =
				ExecBuildProjectionInfo(rliststate, econtext, slot,
									 resultRelInfo->ri_RelationDesc->rd_att);
			resultRelInfo++;
		}
	}
	else
	{
		/*
		 * We still must construct a dummy result tuple type, because InitPlan
		 * expects one (maybe should change that?).
		 */
		tupDesc = ExecTypeFromTL(NIL, false);
		ExecInitResultTupleSlot(estate, &mtstate->ps);
		ExecAssignResultType(&mtstate->ps, tupDesc);

		mtstate->ps.ps_ExprContext = NULL;
	}

	/*
	 * If needed, Initialize target list, projection and qual for ON CONFLICT
	 * DO UPDATE.
	 */
	resultRelInfo = mtstate->resultRelInfo;
	if (node->onConflictAction == ONCONFLICT_UPDATE)
	{
		ExprContext *econtext;
		ExprState  *setexpr;
		TupleDesc	tupDesc;

		/* insert may only have one plan, inheritance is not expanded */
		Assert(nplans == 1);

		/* already exists if created by RETURNING processing above */
		if (mtstate->ps.ps_ExprContext == NULL)
			ExecAssignExprContext(estate, &mtstate->ps);

		econtext = mtstate->ps.ps_ExprContext;

		/* initialize slot for the existing tuple */
		mtstate->mt_existing = ExecInitExtraTupleSlot(mtstate->ps.state);
		ExecSetSlotDescriptor(mtstate->mt_existing,
							  resultRelInfo->ri_RelationDesc->rd_att);

		/* carried forward solely for the benefit of explain */
		mtstate->mt_excludedtlist = node->exclRelTlist;

		/* create target slot for UPDATE SET projection */
		tupDesc = ExecTypeFromTL((List *) node->onConflictSet,
						 resultRelInfo->ri_RelationDesc->rd_rel->relhasoids);
		mtstate->mt_conflproj = ExecInitExtraTupleSlot(mtstate->ps.state);
		ExecSetSlotDescriptor(mtstate->mt_conflproj, tupDesc);

		/* build UPDATE SET expression and projection state */
		setexpr = ExecInitExpr((Expr *) node->onConflictSet, &mtstate->ps);
		resultRelInfo->ri_onConflictSetProj =
			ExecBuildProjectionInfo((List *) setexpr, econtext,
									mtstate->mt_conflproj,
									resultRelInfo->ri_RelationDesc->rd_att);

		/* build DO UPDATE WHERE clause expression */
		if (node->onConflictWhere)
		{
			ExprState  *qualexpr;

			qualexpr = ExecInitExpr((Expr *) node->onConflictWhere,
									&mtstate->ps);

			resultRelInfo->ri_onConflictSetWhere = (List *) qualexpr;
		}
	}

	/*
	 * If we have any secondary relations in an UPDATE or DELETE, they need to
	 * be treated like non-locked relations in SELECT FOR UPDATE, ie, the
	 * EvalPlanQual mechanism needs to be told about them.  Locate the
	 * relevant ExecRowMarks.
	 */
	foreach(l, node->rowMarks)
	{
		PlanRowMark *rc = (PlanRowMark *) lfirst(l);
		ExecRowMark *erm;
		bool		isdistributed = false;

		Assert(IsA(rc, PlanRowMark));

		/* ignore "parent" rowmarks; they are irrelevant at runtime */
		if (rc->isParent)
			continue;

		/*
		 * Like in preprocess_targetlist, ignore distributed tables.
		 */
		/*
		 * GPDB_91_MERGE_FIXME: we are largely just ignoring locking altogether.
		 * Perhaps that's OK as long as we take a full table lock on any UPDATEs
		 * or DELETEs. But sure doesn't seem right. Can we do better?
		 */
		{
			RangeTblEntry *rte = rt_fetch(rc->rti, estate->es_plannedstmt->rtable);

			if (rte->rtekind == RTE_RELATION)
			{
				Relation relation = heap_open(rte->relid, NoLock);
				if (GpPolicyIsPartitioned(relation->rd_cdbpolicy))
					isdistributed = true;
				heap_close(relation, NoLock);
				if (isdistributed)
					continue;
			}
		}
		if (Gp_role == GP_ROLE_EXECUTE)
		{
			/*
			 * In the executor, we don't have information on which tables are
			 * distributed. Assume that everything is; we wouldn't be running this
			 * slice on an entry table otherwise.
			 */
			continue;
		}

		/* find ExecRowMark (same for all subplans) */
		erm = ExecFindRowMark(estate, rc->rti, false);

		/* build ExecAuxRowMark for each subplan */
		for (i = 0; i < nplans; i++)
		{
			ExecAuxRowMark *aerm;

			subplan = mtstate->mt_plans[i]->plan;
			aerm = ExecBuildAuxRowMark(erm, subplan->targetlist);
			mtstate->mt_arowmarks[i] = lappend(mtstate->mt_arowmarks[i], aerm);
		}
	}

	/* select first subplan */
	mtstate->mt_whichplan = 0;
	subplan = (Plan *) linitial(node->plans);
	EvalPlanQualSetPlan(&mtstate->mt_epqstate, subplan,
						mtstate->mt_arowmarks[0]);

	/*
	 * Initialize the junk filter(s) if needed.  INSERT queries need a filter
	 * if there are any junk attrs in the tlist.  UPDATE and DELETE always
	 * need a filter, since there's always a junk 'ctid' or 'wholerow'
	 * attribute present --- no need to look first.
	 *
	 * If there are multiple result relations, each one needs its own junk
	 * filter.  Note multiple rels are only possible for UPDATE/DELETE, so we
	 * can't be fooled by some needing a filter and some not.
	 *
	 * This section of code is also a convenient place to verify that the
	 * output of an INSERT or UPDATE matches the target table(s).
	 */
	{
		bool		junk_filter_needed = false;

		switch (operation)
		{
			case CMD_INSERT:
				foreach(l, subplan->targetlist)
				{
					TargetEntry *tle = (TargetEntry *) lfirst(l);

					if (tle->resjunk)
					{
						junk_filter_needed = true;
						break;
					}
				}
				break;
			case CMD_UPDATE:
			case CMD_DELETE:
				junk_filter_needed = true;
				break;
			default:
				elog(ERROR, "unknown operation");
				break;
		}

		if (junk_filter_needed)
		{
			resultRelInfo = mtstate->resultRelInfo;
			for (i = 0; i < nplans; i++)
			{
				JunkFilter *j;

				subplan = mtstate->mt_plans[i]->plan;
				if (operation == CMD_INSERT || operation == CMD_UPDATE)
					ExecCheckPlanOutput(resultRelInfo->ri_RelationDesc,
										subplan->targetlist);

				j = ExecInitJunkFilter(subplan->targetlist,
							resultRelInfo->ri_RelationDesc->rd_att->tdhasoid,
									   ExecInitExtraTupleSlot(estate));

				if (operation == CMD_UPDATE || operation == CMD_DELETE)
				{
					/* For UPDATE/DELETE, find the appropriate junk attr now */
					char		relkind;

					relkind = resultRelInfo->ri_RelationDesc->rd_rel->relkind;
					if (relkind == RELKIND_RELATION ||
						relkind == RELKIND_MATVIEW)
					{
						j->jf_junkAttNo = ExecFindJunkAttribute(j, "ctid");
						if (!AttributeNumberIsValid(j->jf_junkAttNo))
							elog(ERROR, "could not find junk ctid column");

						resultRelInfo->ri_segid_attno = ExecFindJunkAttribute(j, "gp_segment_id");
					}
					else if (relkind == RELKIND_FOREIGN_TABLE)
					{
						/*
						 * When there is an AFTER trigger, there should be a
						 * wholerow attribute.
						 */
						j->jf_junkAttNo = ExecFindJunkAttribute(j, "wholerow");
					}
					else
					{
						j->jf_junkAttNo = ExecFindJunkAttribute(j, "wholerow");
						if (!AttributeNumberIsValid(j->jf_junkAttNo))
							elog(ERROR, "could not find junk wholerow column");
					}
				}

				resultRelInfo->ri_junkFilter = j;
				resultRelInfo++;
			}
		}
		else
		{
			if (operation == CMD_INSERT)
				ExecCheckPlanOutput(mtstate->resultRelInfo->ri_RelationDesc,
									subplan->targetlist);
		}
	}

	/*
	 * Set up a tuple table slot for use for trigger output tuples. In a plan
	 * containing multiple ModifyTable nodes, all can share one such slot, so
	 * we keep it in the estate.
	 */
	if (estate->es_trig_tuple_slot == NULL)
		estate->es_trig_tuple_slot = ExecInitExtraTupleSlot(estate);

	/*
	 * Lastly, if this is not the primary (canSetTag) ModifyTable node, add it
	 * to estate->es_auxmodifytables so that it will be run to completion by
	 * ExecPostprocessPlan.  (It'd actually work fine to add the primary
	 * ModifyTable node too, but there's no need.)  Note the use of lcons not
	 * lappend: we need later-initialized ModifyTable nodes to be shut down
	 * before earlier ones.  This ensures that we don't throw away RETURNING
	 * rows that need to be seen by a later CTE subplan.
	 */
	if (Gp_role == GP_ROLE_EXECUTE || Gp_role == GP_ROLE_UTILITY)
	{
		/*
		 * We do not need this unless in executor or with utility role. Note
		 * This was added for the data modifying CTE feature but there are other
		 * cases could run into this also.
		 */
		if (!mtstate->canSetTag)
			estate->es_auxmodifytables = lcons(mtstate,
											   estate->es_auxmodifytables);
	}

	return mtstate;
}

/* ----------------------------------------------------------------
 *		ExecEndModifyTable
 *
 *		Shuts down the plan.
 *
 *		Returns nothing of interest.
 * ----------------------------------------------------------------
 */
void
ExecEndModifyTable(ModifyTableState *node)
{
	int			i;

	/*
	 * Allow any FDWs to shut down
	 */
	for (i = 0; i < node->mt_nplans; i++)
	{
		ResultRelInfo *resultRelInfo = node->resultRelInfo + i;

		if (!resultRelInfo->ri_usesFdwDirectModify &&
			resultRelInfo->ri_FdwRoutine != NULL &&
			resultRelInfo->ri_FdwRoutine->EndForeignModify != NULL)
			resultRelInfo->ri_FdwRoutine->EndForeignModify(node->ps.state,
														   resultRelInfo);
	}

	/*
	 * Free the exprcontext
	 */
	ExecFreeExprContext(&node->ps);

	/*
	 * clean out the tuple table
	 */
	ExecClearTuple(node->ps.ps_ResultTupleSlot);

	/*
	 * Terminate EPQ execution if active
	 */
	EvalPlanQualEnd(&node->mt_epqstate);

	/*
	 * shut down subplans
	 */
	for (i = 0; i < node->mt_nplans; i++)
		ExecEndNode(node->mt_plans[i]);
}

void
ExecReScanModifyTable(ModifyTableState *node)
{
	/*
	 * Currently, we don't need to support rescan on ModifyTable nodes. The
	 * semantics of that would be a bit debatable anyway.
	 */
	elog(ERROR, "ExecReScanModifyTable is not implemented");
}

void
ExecSquelchModifyTable(ModifyTableState *node)
{
	/*
	 * ModifyTable nodes must run to completion when asked to Squelch so
	 * that we don't risk losing modifications which should be performed
	 * regardless of any LIMIT's or other forms for projections which could
	 * end up causing a squelch to happen.
	 */
	for (;;)
	{
		TupleTableSlot *result;

		result = ExecModifyTable(node);
		if (!result)
			break;
	}
}

/*
 * table_insert/update/delete()
 *
 * Helper functions for ExecInsert(), ExecUpdate(), ExecDelete() to deal with
 * different kinds of tables in GPDB; appendonly, AOCO, external and heap.
 * PostgreSQL uses just heap_insert/update/delete(), up to v12, and in v12,
 * the new tableam API functions.
 */
static Oid
table_insert(ResultRelInfo *resultRelInfo, EState *estate, TupleTableSlot *slot,
			 Oid tuple_oid, ItemPointer lastTid, CommandId cid)
{
	Relation	resultRelationDesc = resultRelInfo->ri_RelationDesc;
	Oid			newId;

	if (RelationIsAoRows(resultRelationDesc))
	{
		MemTuple	mtuple;

		if (resultRelInfo->ri_aoInsertDesc == NULL)
		{
			/* Set the pre-assigned fileseg number to insert into */
			ResultRelInfoSetSegno(resultRelInfo, estate->es_result_aosegnos);

			resultRelInfo->ri_aoInsertDesc =
				appendonly_insert_init(resultRelationDesc,
									   resultRelInfo->ri_aosegno,
									   false);
		}

		mtuple = ExecFetchSlotMemTuple(slot);
		newId = appendonly_insert(resultRelInfo->ri_aoInsertDesc, mtuple, tuple_oid, (AOTupleId *) lastTid);
		(resultRelInfo->ri_aoprocessed)++;
	}
	else if (RelationIsAoCols(resultRelationDesc))
	{
		if (resultRelInfo->ri_aocsInsertDesc == NULL)
		{
			ResultRelInfoSetSegno(resultRelInfo, estate->es_result_aosegnos);
			resultRelInfo->ri_aocsInsertDesc = aocs_insert_init(resultRelationDesc,
																resultRelInfo->ri_aosegno, false);
		}

		newId = aocs_insert(resultRelInfo->ri_aocsInsertDesc, slot);
		*lastTid = *slot_get_ctid(slot);
		(resultRelInfo->ri_aoprocessed)++;
	}
	else if (RelationIsExternal(resultRelationDesc))
	{
		/* Writable external table */
		HeapTuple tuple;

		if (resultRelInfo->ri_extInsertDesc == NULL)
			resultRelInfo->ri_extInsertDesc = external_insert_init(resultRelationDesc);

		/*
		 * get the heap tuple out of the tuple table slot, making sure we have a
		 * writable copy. (external_insert() can scribble on the tuple)
		 */
		tuple = ExecMaterializeSlot(slot);
		if (resultRelationDesc->rd_rel->relhasoids)
			HeapTupleSetOid(tuple, tuple_oid);

		newId = external_insert(resultRelInfo->ri_extInsertDesc, tuple);
		ItemPointerSetInvalid(lastTid);
	}
	else if (RelationIsHeap(resultRelationDesc))
	{
		HeapTuple tuple;

		/*
		 * get the heap tuple out of the tuple table slot, making sure we have a
		 * writable copy. (heap_insert() will scribble on the tuple)
		 */
		tuple = ExecMaterializeSlot(slot);
		if (resultRelationDesc->rd_rel->relhasoids)
			HeapTupleSetOid(tuple, tuple_oid);

		/*
		 * Note: heap_insert returns the tid (location) of the new tuple
		 * in the t_self field.
		 */
		newId = heap_insert(resultRelationDesc,
							tuple,
							cid, 0, NULL,
							GetCurrentTransactionId());
		*lastTid = tuple->t_self;
	}
	else
	{
		elog(ERROR, "invalid relation type");
	}

	return newId;
}

static HTSU_Result
table_update(ResultRelInfo *resultRelInfo, EState *estate, ItemPointer tupleid, TupleTableSlot *slot,
			 CommandId cid,
			 Snapshot crosscheck_snapshot,
			 bool wait,
			 HeapUpdateFailureData *hufd, LockTupleMode *lockmode, bool *wasHotUpdate)
{
	Relation	resultRelationDesc = resultRelInfo->ri_RelationDesc;
	HTSU_Result result;

	if (RelationIsHeap(resultRelationDesc))
	{
		HeapTuple tuple;

		tuple = ExecMaterializeSlot(slot);

		result = heap_update(resultRelationDesc, tupleid, tuple,
							 cid,
							 crosscheck_snapshot,
							 wait,
							 hufd, lockmode);

		*tupleid = tuple->t_self;
		*wasHotUpdate = HeapTupleIsHeapOnly(tuple) != 0;
	}
	else if (RelationIsAoRows(resultRelationDesc))
	{
		MemTuple mtuple;
		ItemPointerData lastTid;

		if (IsolationUsesXactSnapshot())
		{
			ereport(ERROR,
					(errcode(ERRCODE_FEATURE_NOT_SUPPORTED),
					 errmsg("updates on append-only tables are not supported in serializable transactions")));
		}

		if (resultRelInfo->ri_updateDesc == NULL)
		{
			ResultRelInfoSetSegno(resultRelInfo, estate->es_result_aosegnos);
			resultRelInfo->ri_updateDesc = (AppendOnlyUpdateDesc)
				appendonly_update_init(resultRelationDesc, GetActiveSnapshot(),
									   resultRelInfo->ri_aosegno);
		}

		mtuple = ExecFetchSlotMemTuple(slot);
		result = appendonly_update(resultRelInfo->ri_updateDesc,
								   mtuple, (AOTupleId *) tupleid, (AOTupleId *) &lastTid);
		(resultRelInfo->ri_aoprocessed)++;
		*tupleid = lastTid;
		*wasHotUpdate = false;
	}
	else if (RelationIsAoCols(resultRelationDesc))
	{
		ItemPointerData lastTid;

		if (IsolationUsesXactSnapshot())
		{
			ereport(ERROR,
					(errcode(ERRCODE_FEATURE_NOT_SUPPORTED),
					 errmsg("updates on append-only tables are not supported in serializable transactions")));
		}

		if (resultRelInfo->ri_updateDesc == NULL)
		{
			ResultRelInfoSetSegno(resultRelInfo, estate->es_result_aosegnos);
			resultRelInfo->ri_updateDesc = (AppendOnlyUpdateDesc)
				aocs_update_init(resultRelationDesc, resultRelInfo->ri_aosegno);
		}

		result = aocs_update(resultRelInfo->ri_updateDesc,
							 slot, (AOTupleId *) tupleid, (AOTupleId *) &lastTid);
		(resultRelInfo->ri_aoprocessed)++;
		*tupleid = lastTid;
		*wasHotUpdate = false;
	}
	else
	{
		elog(ERROR, "invalid relation type");
	}

	return result;
}

static HTSU_Result
table_delete(ResultRelInfo *resultRelInfo, EState *estate, bool isUpdate,
			 ItemPointer tupleid,
			 CommandId cid,
			 Snapshot crosscheck_snapshot,
			 bool wait,
			 HeapUpdateFailureData *hufd)
{
	Relation	resultRelationDesc = resultRelInfo->ri_RelationDesc;
	HTSU_Result result;

	if (RelationIsHeap(resultRelationDesc))
	{
		result = heap_delete(resultRelationDesc, tupleid,
							 cid,
							 crosscheck_snapshot,
							 wait,
							 hufd);
	}
	else if (RelationIsAoRows(resultRelationDesc))
	{
		if (IsolationUsesXactSnapshot())
		{
			if (!isUpdate)
				ereport(ERROR,
						(errcode(ERRCODE_FEATURE_NOT_SUPPORTED),
						 errmsg("deletes on append-only tables are not supported in serializable transactions")));
			else
				ereport(ERROR,
						(errcode(ERRCODE_FEATURE_NOT_SUPPORTED),
						 errmsg("updates on append-only tables are not supported in serializable transactions")));
		}

		if (resultRelInfo->ri_deleteDesc == NULL)
		{
			resultRelInfo->ri_deleteDesc =
				appendonly_delete_init(resultRelationDesc, GetActiveSnapshot());
		}

		result = appendonly_delete(resultRelInfo->ri_deleteDesc, (AOTupleId *) tupleid);
	}
	else if (RelationIsAoCols(resultRelationDesc))
	{
		if (IsolationUsesXactSnapshot())
		{
			if (!isUpdate)
				ereport(ERROR,
						(errcode(ERRCODE_FEATURE_NOT_SUPPORTED),
						 errmsg("deletes on append-only tables are not supported in serializable transactions")));
			else
				ereport(ERROR,
						(errcode(ERRCODE_FEATURE_NOT_SUPPORTED),
						 errmsg("updates on append-only tables are not supported in serializable transactions")));
		}

		if (resultRelInfo->ri_deleteDesc == NULL)
		{
			resultRelInfo->ri_deleteDesc =
				aocs_delete_init(resultRelationDesc);
		}

		AOTupleId *aoTupleId = (AOTupleId *) tupleid;
		result = aocs_delete(resultRelInfo->ri_deleteDesc, aoTupleId);
	}
	else
	{
		elog(ERROR, "invalid relation type");
	}

	return result;
}<|MERGE_RESOLUTION|>--- conflicted
+++ resolved
@@ -142,10 +142,9 @@
 			 * In any case the planner has most likely inserted an INT4 null.
 			 * What we insist on is just *some* NULL constant.
 			 */
-			// GPDB_96_MERGE_FIXME: currently, the planner puts the NULL constant *below* the Motion
-			// node, if Motion is needed. Not optimal, but doesn't seem worth fixing
-			// until 9.6, where the upper planner is pathified, and we'll have to rework
-			// this anyway.
+			/* GPDB_96_MERGE_FIXME: the subplan can be a Motion, so that the NULLs
+			 * are transferred through the Motion node.
+			 */
 #if 0
 			if (!IsA(tle->expr, Const) ||
 				!((Const *) tle->expr)->constisnull)
@@ -177,11 +176,10 @@
  * Returns a slot holding the result tuple
  */
 static TupleTableSlot *
-ExecProcessReturning(ResultRelInfo *resultRelInfo,
+ExecProcessReturning(ProjectionInfo *projectReturning,
 					 TupleTableSlot *tupleSlot,
 					 TupleTableSlot *planSlot)
 {
-	ProjectionInfo *projectReturning = resultRelInfo->ri_projectReturning;
 	ExprContext *econtext = projectReturning->pi_exprContext;
 
 	/*
@@ -203,7 +201,9 @@
 		 */
 		Assert(!TupIsNull(econtext->ecxt_scantuple));
 		tuple = ExecMaterializeSlot(econtext->ecxt_scantuple);
+#if 0
 		tuple->t_tableOid = RelationGetRelid(resultRelInfo->ri_RelationDesc);
+#endif
 	}
 	econtext->ecxt_outertuple = planSlot;
 
@@ -480,10 +480,7 @@
 		 * tableoid column, so initialize t_tableOid before evaluating them.
 		 */
 		tuple->t_tableOid = RelationGetRelid(resultRelationDesc);
-<<<<<<< HEAD
 #endif
-=======
->>>>>>> b5bce6c1
 
 		newId = InvalidOid;
 	}
@@ -685,14 +682,8 @@
 		ExecWithCheckOptions(WCO_VIEW_CHECK, resultRelInfo, slot, estate);
 
 	/* Process RETURNING if present */
-<<<<<<< HEAD
 	if (projectReturning)
-		return ExecProcessReturning(projectReturning,
-									parentslot, planSlot);
-=======
-	if (resultRelInfo->ri_projectReturning)
-		return ExecProcessReturning(resultRelInfo, slot, planSlot);
->>>>>>> b5bce6c1
+		return ExecProcessReturning(projectReturning, parentslot, planSlot);
 
 	return NULL;
 }
@@ -801,7 +792,10 @@
 	}
 	else if (resultRelInfo->ri_FdwRoutine)
 	{
+#if 0
+		/* See comment regarding t_tableOid bellow */
 		HeapTuple	tuple;
+#endif
 
 		/*
 		 * delete from foreign table: let the FDW do it
@@ -826,7 +820,6 @@
 		 * RETURNING expressions might reference the tableoid column, so
 		 * initialize t_tableOid before evaluating them.
 		 */
-<<<<<<< HEAD
 		if (slot->PRIVATE_tts_flags & TTS_ISEMPTY)
 			ExecStoreAllNullTuple(slot);
 
@@ -838,12 +831,6 @@
 		tuple = ExecMaterializeSlot(slot);
 		tuple->t_tableOid = RelationGetRelid(resultRelationDesc);
 #endif
-=======
-		if (slot->tts_isempty)
-			ExecStoreAllNullTuple(slot);
-		tuple = ExecMaterializeSlot(slot);
-		tuple->t_tableOid = RelationGetRelid(resultRelationDesc);
->>>>>>> b5bce6c1
 	}
 	else
 	{
@@ -1077,7 +1064,7 @@
 			ExecStoreHeapTuple(&deltuple, slot, InvalidBuffer, false);
 		}
 
-		rslot = ExecProcessReturning(resultRelInfo, slot, planSlot);
+		rslot = ExecProcessReturning(resultRelInfo->ri_projectReturning, slot, planSlot);
 
 		/*
 		 * Before releasing the target tuple again, make sure rslot has a
@@ -1401,10 +1388,7 @@
 		 * tableoid column, so initialize t_tableOid before evaluating them.
 		 */
 		tuple->t_tableOid = RelationGetRelid(resultRelationDesc);
-<<<<<<< HEAD
 #endif
-=======
->>>>>>> b5bce6c1
 	}
 	else
 	{
@@ -1587,7 +1571,7 @@
 
 	/* Process RETURNING if present */
 	if (resultRelInfo->ri_projectReturning)
-		return ExecProcessReturning(resultRelInfo, slot, planSlot);
+		return ExecProcessReturning(resultRelInfo->ri_projectReturning, slot, planSlot);
 
 	return NULL;
 }
@@ -1966,7 +1950,7 @@
 			 * ExecProcessReturning by IterateDirectModify, so no need to
 			 * provide it here.
 			 */
-			slot = ExecProcessReturning(resultRelInfo, NULL, planSlot);
+			slot = ExecProcessReturning(resultRelInfo->ri_projectReturning, NULL, planSlot);
 
 			estate->es_result_relation_info = saved_resultRelInfo;
 			return slot;
@@ -2240,11 +2224,13 @@
 
 	if (CMD_UPDATE == operation)
 	{
-		Assert(list_length(node->action_col_idxes) == nplans);
-		Assert(list_length(node->oid_col_idxes) == nplans);
-
-		mtstate->mt_action_col_idxes = (AttrNumber *) palloc0 (sizeof(AttrNumber) * list_length(node->action_col_idxes));
-		mtstate->mt_oid_col_idxes = (AttrNumber *) palloc0 (sizeof(AttrNumber) * list_length(node->oid_col_idxes));
+		if (list_length(node->action_col_idxes) != nplans)
+			elog(ERROR, "ModifyTable node is missing action column information");
+		if (list_length(node->oid_col_idxes) != nplans)
+			elog(ERROR, "ModifyTable node is missing tuple OID information");
+
+		mtstate->mt_action_col_idxes = (AttrNumber *) palloc0 (sizeof(AttrNumber) * nplans);
+		mtstate->mt_oid_col_idxes = (AttrNumber *) palloc0 (sizeof(AttrNumber) * nplans);
 
 		i = 0;
 		foreach(l, node->action_col_idxes)
