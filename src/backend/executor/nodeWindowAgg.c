--- conflicted
+++ resolved
@@ -190,13 +190,10 @@
 static bool advance_windowaggregate_base(WindowAggState *winstate,
 							 WindowStatePerFunc perfuncstate,
 							 WindowStatePerAgg peraggstate);
-<<<<<<< HEAD
 static void call_transfunc(WindowAggState *winstate,
 			   WindowStatePerFunc perfuncstate,
 			   WindowStatePerAgg peraggstate,
 			   FunctionCallInfo fcinfo);
-=======
->>>>>>> ab76208e
 static void finalize_windowaggregate(WindowAggState *winstate,
 						 WindowStatePerFunc perfuncstate,
 						 WindowStatePerAgg peraggstate,
@@ -340,8 +337,7 @@
 
 		/*
 		 * For a strict transfn, nothing happens when there's a NULL input; we
-		 * just keep the prior transValue.  Note transValueCount doesn't
-		 * change either.
+		 * just keep the prior transValue.
 		 */
 		if (peraggstate->transfn.fn_strict && fcinfo->argnull[1])
 		{
@@ -385,7 +381,7 @@
 	{
 		/*
 		 * For a strict transfn, nothing happens when there's a NULL input; we
-		 * just keep the prior transValue.	Note transValueCount doesn't
+		 * just keep the prior transValue.  Note transValueCount doesn't
 		 * change either.
 		 */
 		for (i = 1; i <= numArguments; i++)
@@ -435,11 +431,7 @@
 	}
 
 	/*
-<<<<<<< HEAD
-	 * OK to call the transition function.	Set winstate->curaggcontext while
-=======
 	 * OK to call the transition function.  Set winstate->curaggcontext while
->>>>>>> ab76208e
 	 * calling it, for possible use by AggCheckCallContext.
 	 */
 	InitFunctionCallInfoData(*fcinfo, &(peraggstate->transfn),
@@ -480,7 +472,6 @@
 		if (!fcinfo->isnull)
 		{
 			MemoryContextSwitchTo(peraggstate->aggcontext);
-<<<<<<< HEAD
 			newVal = datumCopy(newVal,
 							   peraggstate->transtypeByVal,
 							   peraggstate->transtypeLen);
@@ -595,7 +586,7 @@
 	}
 
 	/*
-	 * OK to call the inverse transition function.	Set
+	 * OK to call the inverse transition function.  Set
 	 * winstate->curaggcontext while calling it, for possible use by
 	 * AggCheckCallContext.
 	 */
@@ -623,7 +614,7 @@
 
 	/*
 	 * If pass-by-ref datatype, must copy the new value into aggcontext and
-	 * pfree the prior transValue.	But if invtransfn returned a pointer to
+	 * pfree the prior transValue.  But if invtransfn returned a pointer to
 	 * its first input, we don't need to do anything.
 	 *
 	 * Note: the checks for null values here will never fire, but it seems
@@ -635,8 +626,6 @@
 		if (!fcinfo->isnull)
 		{
 			MemoryContextSwitchTo(peraggstate->aggcontext);
-=======
->>>>>>> ab76208e
 			newVal = datumCopy(newVal,
 							   peraggstate->transtypeByVal,
 							   peraggstate->transtypeLen);
@@ -717,162 +706,6 @@
 }
 
 /*
- * advance_windowaggregate_base
- * Remove the oldest tuple from an aggregation.
- *
- * This is very much like advance_windowaggregate, except that we will call
- * the inverse transition function (which caller must have checked is
- * available).
- *
- * Returns true if we successfully removed the current row from this
- * aggregate, false if not (in the latter case, caller is responsible
- * for cleaning up by restarting the aggregation).
- */
-static bool
-advance_windowaggregate_base(WindowAggState *winstate,
-							 WindowStatePerFunc perfuncstate,
-							 WindowStatePerAgg peraggstate)
-{
-	WindowFuncExprState *wfuncstate = perfuncstate->wfuncstate;
-	int			numArguments = perfuncstate->numArguments;
-	FunctionCallInfoData fcinfodata;
-	FunctionCallInfo fcinfo = &fcinfodata;
-	Datum		newVal;
-	ListCell   *arg;
-	int			i;
-	MemoryContext oldContext;
-	ExprContext *econtext = winstate->tmpcontext;
-	ExprState  *filter = wfuncstate->aggfilter;
-
-	oldContext = MemoryContextSwitchTo(econtext->ecxt_per_tuple_memory);
-
-	/* Skip anything FILTERed out */
-	if (filter)
-	{
-		bool		isnull;
-		Datum		res = ExecEvalExpr(filter, econtext, &isnull, NULL);
-
-		if (isnull || !DatumGetBool(res))
-		{
-			MemoryContextSwitchTo(oldContext);
-			return true;
-		}
-	}
-
-	/* We start from 1, since the 0th arg will be the transition value */
-	i = 1;
-	foreach(arg, wfuncstate->args)
-	{
-		ExprState  *argstate = (ExprState *) lfirst(arg);
-
-		fcinfo->arg[i] = ExecEvalExpr(argstate, econtext,
-									  &fcinfo->argnull[i], NULL);
-		i++;
-	}
-
-	if (peraggstate->invtransfn.fn_strict)
-	{
-		/*
-		 * For a strict (inv)transfn, nothing happens when there's a NULL
-		 * input; we just keep the prior transValue.  Note transValueCount
-		 * doesn't change either.
-		 */
-		for (i = 1; i <= numArguments; i++)
-		{
-			if (fcinfo->argnull[i])
-			{
-				MemoryContextSwitchTo(oldContext);
-				return true;
-			}
-		}
-	}
-
-	/* There should still be an added but not yet removed value */
-	Assert(peraggstate->transValueCount > 0);
-
-	/*
-	 * In moving-aggregate mode, the state must never be NULL, except possibly
-	 * before any rows have been aggregated (which is surely not the case at
-	 * this point).  This restriction allows us to interpret a NULL result
-	 * from the inverse function as meaning "sorry, can't do an inverse
-	 * transition in this case".  We already checked this in
-	 * advance_windowaggregate, but just for safety, check again.
-	 */
-	if (peraggstate->transValueIsNull)
-		elog(ERROR, "aggregate transition value is NULL before inverse transition");
-
-	/*
-	 * We mustn't use the inverse transition function to remove the last
-	 * input.  Doing so would yield a non-NULL state, whereas we should be in
-	 * the initial state afterwards which may very well be NULL.  So instead,
-	 * we simply re-initialize the aggregate in this case.
-	 */
-	if (peraggstate->transValueCount == 1)
-	{
-		MemoryContextSwitchTo(oldContext);
-		initialize_windowaggregate(winstate,
-								   &winstate->perfunc[peraggstate->wfuncno],
-								   peraggstate);
-		return true;
-	}
-
-	/*
-	 * OK to call the inverse transition function.  Set
-	 * winstate->curaggcontext while calling it, for possible use by
-	 * AggCheckCallContext.
-	 */
-	InitFunctionCallInfoData(*fcinfo, &(peraggstate->invtransfn),
-							 numArguments + 1,
-							 perfuncstate->winCollation,
-							 (void *) winstate, NULL);
-	fcinfo->arg[0] = peraggstate->transValue;
-	fcinfo->argnull[0] = peraggstate->transValueIsNull;
-	winstate->curaggcontext = peraggstate->aggcontext;
-	newVal = FunctionCallInvoke(fcinfo);
-	winstate->curaggcontext = NULL;
-
-	/*
-	 * If the function returns NULL, report failure, forcing a restart.
-	 */
-	if (fcinfo->isnull)
-	{
-		MemoryContextSwitchTo(oldContext);
-		return false;
-	}
-
-	/* Update number of rows included in transValue */
-	peraggstate->transValueCount--;
-
-	/*
-	 * If pass-by-ref datatype, must copy the new value into aggcontext and
-	 * pfree the prior transValue.  But if invtransfn returned a pointer to
-	 * its first input, we don't need to do anything.
-	 *
-	 * Note: the checks for null values here will never fire, but it seems
-	 * best to have this stanza look just like advance_windowaggregate.
-	 */
-	if (!peraggstate->transtypeByVal &&
-		DatumGetPointer(newVal) != DatumGetPointer(peraggstate->transValue))
-	{
-		if (!fcinfo->isnull)
-		{
-			MemoryContextSwitchTo(peraggstate->aggcontext);
-			newVal = datumCopy(newVal,
-							   peraggstate->transtypeByVal,
-							   peraggstate->transtypeLen);
-		}
-		if (!peraggstate->transValueIsNull)
-			pfree(DatumGetPointer(peraggstate->transValue));
-	}
-
-	MemoryContextSwitchTo(oldContext);
-	peraggstate->transValue = newVal;
-	peraggstate->transValueIsNull = fcinfo->isnull;
-
-	return true;
-}
-
-/*
  * finalize_windowaggregate
  * parallel to finalize_aggregate in nodeAgg.c
  */
@@ -986,11 +819,8 @@
 	WindowObject agg_winobj;
 	TupleTableSlot *agg_row_slot;
 	TupleTableSlot *temp_slot;
-<<<<<<< HEAD
 	bool		frame_head_moved_backwards;
 	bool		frame_tail_moved_backwards;
-=======
->>>>>>> ab76208e
 
 	numaggs = winstate->numaggs;
 	if (numaggs == 0)
@@ -1047,7 +877,6 @@
 	 *
 	 * The frame head should never move backwards, and the code below wouldn't
 	 * cope if it did, so for safety we complain if it does.
-<<<<<<< HEAD
 	 *
 	 * GPDB: We accept it if the start offset is not a constant. PostgreSQL
 	 * only allows constant offsets, but we're more flexible. The code below
@@ -1056,11 +885,6 @@
 	update_frameheadpos(agg_winobj, temp_slot);
 	if (winstate->start_offset_var_free &&
 		winstate->frameheadpos < winstate->aggregatedbase)
-=======
-	 */
-	update_frameheadpos(agg_winobj, temp_slot);
-	if (winstate->frameheadpos < winstate->aggregatedbase)
->>>>>>> ab76208e
 		elog(ERROR, "window frame head moved backward");
 
 	/*
@@ -1078,13 +902,9 @@
 		(winstate->frameOptions & (FRAMEOPTION_END_UNBOUNDED_FOLLOWING |
 								   FRAMEOPTION_END_CURRENT_ROW)) &&
 		winstate->aggregatedbase <= winstate->currentpos &&
-<<<<<<< HEAD
 		winstate->aggregatedupto > winstate->currentpos &&
 		winstate->start_offset_var_free &&
 		winstate->end_offset_var_free)
-=======
-		winstate->aggregatedupto > winstate->currentpos)
->>>>>>> ab76208e
 	{
 		for (i = 0; i < numaggs; i++)
 		{
@@ -1096,7 +916,6 @@
 		return;
 	}
 
-<<<<<<< HEAD
 	/*
 	 * If the END offset contains a variable, then it's possible for the frame's
 	 * end to move backwards. If that happens, restart all aggregates. (Depending
@@ -1268,133 +1087,6 @@
 									   &winstate->perfunc[wfuncno],
 									   peraggstate);
 		}
-=======
-	/*----------
-	 * Initialize restart flags.
-	 *
-	 * We restart the aggregation:
-	 *	 - if we're processing the first row in the partition, or
-	 *	 - if the frame's head moved and we cannot use an inverse
-	 *	   transition function, or
-	 *	 - if the new frame doesn't overlap the old one
-	 *
-	 * Note that we don't strictly need to restart in the last case, but if
-	 * we're going to remove all rows from the aggregation anyway, a restart
-	 * surely is faster.
-	 *----------
-	 */
-	numaggs_restart = 0;
-	for (i = 0; i < numaggs; i++)
-	{
-		peraggstate = &winstate->peragg[i];
-		if (winstate->currentpos == 0 ||
-			(winstate->aggregatedbase != winstate->frameheadpos &&
-			 !OidIsValid(peraggstate->invtransfn_oid)) ||
-			winstate->aggregatedupto <= winstate->frameheadpos)
-		{
-			peraggstate->restart = true;
-			numaggs_restart++;
-		}
-		else
-			peraggstate->restart = false;
-	}
-
-	/*
-	 * If we have any possibly-moving aggregates, attempt to advance
-	 * aggregatedbase to match the frame's head by removing input rows that
-	 * fell off the top of the frame from the aggregations.  This can fail,
-	 * i.e. advance_windowaggregate_base() can return false, in which case
-	 * we'll restart that aggregate below.
-	 */
-	while (numaggs_restart < numaggs &&
-		   winstate->aggregatedbase < winstate->frameheadpos)
-	{
-		/*
-		 * Fetch the next tuple of those being removed. This should never fail
-		 * as we should have been here before.
-		 */
-		if (!window_gettupleslot(agg_winobj, winstate->aggregatedbase,
-								 temp_slot))
-			elog(ERROR, "could not re-fetch previously fetched frame row");
-
-		/* Set tuple context for evaluation of aggregate arguments */
-		winstate->tmpcontext->ecxt_outertuple = temp_slot;
-
-		/*
-		 * Perform the inverse transition for each aggregate function in the
-		 * window, unless it has already been marked as needing a restart.
-		 */
-		for (i = 0; i < numaggs; i++)
-		{
-			bool		ok;
-
-			peraggstate = &winstate->peragg[i];
-			if (peraggstate->restart)
-				continue;
-
-			wfuncno = peraggstate->wfuncno;
-			ok = advance_windowaggregate_base(winstate,
-											  &winstate->perfunc[wfuncno],
-											  peraggstate);
-			if (!ok)
-			{
-				/* Inverse transition function has failed, must restart */
-				peraggstate->restart = true;
-				numaggs_restart++;
-			}
-		}
-
-		/* Reset per-input-tuple context after each tuple */
-		ResetExprContext(winstate->tmpcontext);
-
-		/* And advance the aggregated-row state */
-		winstate->aggregatedbase++;
-		ExecClearTuple(temp_slot);
-	}
-
-	/*
-	 * If we successfully advanced the base rows of all the aggregates,
-	 * aggregatedbase now equals frameheadpos; but if we failed for any, we
-	 * must forcibly update aggregatedbase.
-	 */
-	winstate->aggregatedbase = winstate->frameheadpos;
-
-	/*
-	 * If we created a mark pointer for aggregates, keep it pushed up to frame
-	 * head, so that tuplestore can discard unnecessary rows.
-	 */
-	if (agg_winobj->markptr >= 0)
-		WinSetMarkPosition(agg_winobj, winstate->frameheadpos);
-
-	/*
-	 * Now restart the aggregates that require it.
-	 *
-	 * We assume that aggregates using the shared context always restart if
-	 * *any* aggregate restarts, and we may thus clean up the shared
-	 * aggcontext if that is the case.  Private aggcontexts are reset by
-	 * initialize_windowaggregate() if their owning aggregate restarts. If we
-	 * aren't restarting an aggregate, we need to free any previously saved
-	 * result for it, else we'll leak memory.
-	 */
-	if (numaggs_restart > 0)
-		MemoryContextResetAndDeleteChildren(winstate->aggcontext);
-	for (i = 0; i < numaggs; i++)
-	{
-		peraggstate = &winstate->peragg[i];
-
-		/* Aggregates using the shared ctx must restart if *any* agg does */
-		Assert(peraggstate->aggcontext != winstate->aggcontext ||
-			   numaggs_restart == 0 ||
-			   peraggstate->restart);
-
-		if (peraggstate->restart)
-		{
-			wfuncno = peraggstate->wfuncno;
-			initialize_windowaggregate(winstate,
-									   &winstate->perfunc[wfuncno],
-									   peraggstate);
-		}
->>>>>>> ab76208e
 		else if (!peraggstate->resultValueIsNull)
 		{
 			if (!peraggstate->resulttypeByVal)
@@ -1409,15 +1101,9 @@
 	 * (i.e., frameheadpos) and aggregatedupto, while restarted aggregates
 	 * contain no rows.  If there are any restarted aggregates, we must thus
 	 * begin aggregating anew at frameheadpos, otherwise we may simply
-<<<<<<< HEAD
 	 * continue at aggregatedupto.	We must remember the old value of
 	 * aggregatedupto to know how long to skip advancing non-restarted
 	 * aggregates.	If we modify aggregatedupto, we must also clear
-=======
-	 * continue at aggregatedupto.  We must remember the old value of
-	 * aggregatedupto to know how long to skip advancing non-restarted
-	 * aggregates.  If we modify aggregatedupto, we must also clear
->>>>>>> ab76208e
 	 * agg_row_slot, per the loop invariant below.
 	 */
 	aggregatedupto_nonrestarted = winstate->aggregatedupto;
@@ -1477,7 +1163,6 @@
 	}
 
 	/* The frame's end is not supposed to move backwards, ever */
-<<<<<<< HEAD
 	/*
 	 * In GPDB, though, it's entirely possible, if the START or END offset is
 	 * not a constant.
@@ -1485,9 +1170,6 @@
 	Assert(frame_head_moved_backwards ||
 		   frame_tail_moved_backwards ||
 		   aggregatedupto_nonrestarted <= winstate->aggregatedupto);
-=======
-	Assert(aggregatedupto_nonrestarted <= winstate->aggregatedupto);
->>>>>>> ab76208e
 
 	/*
 	 * finalize aggregates and fill result/isnull fields.
@@ -3105,12 +2787,8 @@
 							InvalidOid,             /* prelim */
 							&transfnexpr,
 							&invtransfnexpr,
-<<<<<<< HEAD
 							&finalfnexpr,
 							NULL);
-=======
-							&finalfnexpr);
->>>>>>> ab76208e
 
 	/* set up infrastructure for calling the transfn(s) and finalfn */
 	fmgr_info(transfn_oid, &peraggstate->transfn);
@@ -3201,11 +2879,7 @@
 
 	/*
 	 * Insist that forward and inverse transition functions have the same
-<<<<<<< HEAD
-	 * strictness setting.	Allowing them to differ would require handling
-=======
 	 * strictness setting.  Allowing them to differ would require handling
->>>>>>> ab76208e
 	 * more special cases in advance_windowaggregate and
 	 * advance_windowaggregate_base, for no discernible benefit.  This should
 	 * have been checked at agg definition time, but we must check again in
@@ -3472,7 +3146,6 @@
 		winobj->seekpos = pos - 1;
 	}
 	else if (winobj->seekpos > pos + 1)
-<<<<<<< HEAD
 	{
 		if (!tuplestore_skiptuples(winstate->buffer,
 								   winobj->seekpos - (pos + 1),
@@ -3482,17 +3155,6 @@
 	}
 	else if (winobj->seekpos == pos)
 	{
-=======
-	{
-		if (!tuplestore_skiptuples(winstate->buffer,
-								   winobj->seekpos - (pos + 1),
-								   false))
-			elog(ERROR, "unexpected end of tuplestore");
-		winobj->seekpos = pos + 1;
-	}
-	else if (winobj->seekpos == pos)
-	{
->>>>>>> ab76208e
 		/*
 		 * There's no API to refetch the tuple at the current position.  We
 		 * have to move one tuple forward, and then one backward.  (We don't
