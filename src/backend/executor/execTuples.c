--- conflicted
+++ resolved
@@ -140,7 +140,6 @@
 static Datum
 tts_virtual_getsysattr(TupleTableSlot *slot, int attnum, bool *isnull)
 {
-<<<<<<< HEAD
 	/*
 	 * GPDB: AppendOptimized relations do need to get sysattrs AND use virtual
 	 * tuples to pass around data. It is assumed that the caller knows what is
@@ -153,8 +152,6 @@
 		return Int32GetDatum(GpIdentity.segindex);
 	}
 
-=======
->>>>>>> 7cd0d523
 	Assert(!TTS_EMPTY(slot));
 
 	ereport(ERROR,
