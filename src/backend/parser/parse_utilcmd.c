--- conflicted
+++ resolved
@@ -97,12 +97,9 @@
 	List	   *ckconstraints;	/* CHECK constraints */
 	List	   *fkconstraints;	/* FOREIGN KEY constraints */
 	List	   *ixconstraints;	/* index-creating constraints */
-<<<<<<< HEAD
+	List	   *inh_indexes;	/* cloned indexes from INCLUDING INDEXES */
 	List	   *attr_encodings; /* List of ColumnReferenceStorageDirectives */
-	List	   *inh_indexes;	/* cloned indexes from INCLUDING INDEXES */
-=======
 	List	   *likeclauses;	/* LIKE clauses that need post-processing */
->>>>>>> 7cd0d523
 	List	   *extstats;		/* cloned extended statistics */
 	List	   *blist;			/* "before list" of things to do before
 								 * creating the table */
@@ -296,6 +293,7 @@
 	cxt.ckconstraints = NIL;
 	cxt.fkconstraints = NIL;
 	cxt.ixconstraints = NIL;
+	cxt.inh_indexes = NIL;
 	cxt.likeclauses = NIL;
 	cxt.extstats = NIL;
 	cxt.attr_encodings = stmt->attr_encodings;
@@ -1038,18 +1036,13 @@
  * transformTableLikeClause
  *
  * Change the LIKE <srctable> portion of a CREATE TABLE statement into
-<<<<<<< HEAD
- * column definitions which recreate the user defined column portions of
- * <srctable>.
- *
- * GPDB: if forceBareCol is true we disallow inheriting any indexes/constr/defaults.
-=======
  * column definitions that recreate the user defined column portions of
  * <srctable>.  Also, if there are any LIKE options that we can't fully
  * process at this point, add the TableLikeClause to cxt->likeclauses, which
  * will cause utility.c to call expandTableLikeClause() after the new
  * table has been created.
->>>>>>> 7cd0d523
+ * 
+ * GPDB: if forceBareCol is true we disallow inheriting any indexes/constr/defaults.
  */
 static void
 transformTableLikeClause(CreateStmtContext *cxt, TableLikeClause *table_like_clause,
@@ -1114,6 +1107,13 @@
 	}
 
 	tupleDesc = RelationGetDescr(relation);
+
+	/*
+	 * Initialize column number map for map_variable_attnos().  We need this
+	 * since dropped columns in the source table aren't copied, so the new
+	 * table can have different column numbers.
+	 */
+	AttrNumber *attmap = (AttrNumber *) palloc0(sizeof(AttrNumber) * tupleDesc->natts);
 
 	/*
 	 * Insert the copied attributes into the cxt for the new table definition.
@@ -1160,7 +1160,7 @@
 		 * Add to column list
 		 */
 		cxt->columns = lappend(cxt->columns, def);
-
+		attmap[parent_attno - 1] = list_length(cxt->columns);
 		/*
 		 * Although we don't transfer the column's default/generation
 		 * expression now, we need to mark it GENERATED if appropriate.
@@ -1233,6 +1233,59 @@
 	}
 
 	/*
+	 * GPDB_12_MERGE_FIXME:
+	 * 		This is wrong and creates unspecified behaviour when multiple like
+	 * 		clauses are present in the statement.
+	 *
+	 *		Try to use a unified interface for encoding handling in a manner
+	 *		similar to CREATE/ALTER commands.
+	 */
+	/*
+	 * If STORAGE is included, we need to copy over the table storage params
+	 * as well as the attribute encodings.
+	 */
+	if (stmt && table_like_clause->options & CREATE_TABLE_LIKE_STORAGE)
+	{
+		MemoryContext oldcontext;
+		/*
+		 * As we are modifying the utility statement we must make sure these
+		 * DefElem allocations can survive outside of this context.
+		 */
+		oldcontext = MemoryContextSwitchTo(CurTransactionContext);
+
+		if (RelationIsAppendOptimized(relation))
+		{
+			int32 blocksize;
+			int32 safefswritersize;
+			int16 compresslevel;
+			bool  checksum;
+			NameData compresstype;
+
+			GetAppendOnlyEntryAttributes(relation->rd_id, &blocksize,
+			                             &safefswritersize,&compresslevel,
+			                             &checksum,&compresstype);
+
+			stmt->accessMethod = get_am_name(relation->rd_rel->relam);
+
+			stmt->options = lappend(stmt->options,
+			                        makeDefElem("blocksize", (Node *) makeInteger(blocksize), -1));
+			stmt->options = lappend(stmt->options,
+			                        makeDefElem("checksum", (Node *) makeInteger(checksum), -1));
+			stmt->options = lappend(stmt->options,
+			                        makeDefElem("compresslevel", (Node *) makeInteger(compresslevel), -1));
+			if (strlen(NameStr(compresstype)) > 0)
+				stmt->options = lappend(stmt->options,
+				                        makeDefElem("compresstype", (Node *) makeString(pstrdup(NameStr(compresstype))), -1));
+		}
+
+		/*
+		 * Set the attribute encodings.
+		 */
+		cxt->attr_encodings = list_union(cxt->attr_encodings, rel_get_column_encodings(relation));
+		MemoryContextSwitchTo(oldcontext);
+	}
+
+	/*
 	 * We may copy extended statistics if requested, since the representation
 	 * of CreateStatsStmt doesn't depend on column numbers.
 	 */
@@ -1270,6 +1323,51 @@
 		list_free(parent_extstats);
 	}
 
+	/*
+	 * Copy indexes for Greenplum choosing distributed-by keys.
+	 * PostgreSQL processes index statements after here in expandTableLikeClause(),
+	 * but we need indexes in transformDistributedBy() which is before expandTableLikeClause(),
+	 * So we both retain the index statements processing here and expandTableLikeClause.
+	 * the process here is just used by transformDistributedBy().
+	 */
+	if ((table_like_clause->options & CREATE_TABLE_LIKE_INDEXES) &&
+		relation->rd_rel->relhasindex)
+	{
+		List	   *parent_indexes;
+		ListCell   *l;
+
+		parent_indexes = RelationGetIndexList(relation);
+
+		foreach(l, parent_indexes)
+		{
+			Oid			parent_index_oid = lfirst_oid(l);
+			Relation	parent_index;
+			IndexStmt  *index_stmt;
+
+			parent_index = index_open(parent_index_oid, AccessShareLock);
+
+			/* Build CREATE INDEX statement to recreate the parent_index */
+			index_stmt = generateClonedIndexStmt(stmt->relation, parent_index,
+												 attmap, tupleDesc->natts, NULL);
+
+			/* Copy comment on index, if requested */
+			if (table_like_clause->options & CREATE_TABLE_LIKE_COMMENTS)
+			{
+				comment = GetComment(parent_index_oid, RelationRelationId, 0);
+
+				/*
+				 * We make use of IndexStmt's idxcomment option, so as not to
+				 * need to know now what name the index will have.
+				 */
+				index_stmt->idxcomment = comment;
+			}
+
+			/* Save it in the inh_indexes list for the time being */
+			cxt->inh_indexes = lappend(cxt->inh_indexes, index_stmt);
+
+			index_close(parent_index, AccessShareLock);
+		}
+	}
 	/*
 	 * Close the parent rel, but keep our AccessShareLock on it until xact
 	 * commit.  That will prevent someone else from deleting or ALTERing the
@@ -1533,100 +1631,8 @@
 		}
 	}
 
-<<<<<<< HEAD
-	/*
-	 * GPDB_12_MERGE_FIXME:
-	 * 		This is wrong and creates unspecified behaviour when multiple like
-	 * 		clauses are present in the statement.
-	 *
-	 *		Try to use a unified interface for encoding handling in a manner
-	 *		similar to CREATE/ALTER commands.
-	 */
-	/*
-	 * If STORAGE is included, we need to copy over the table storage params
-	 * as well as the attribute encodings.
-	 */
-	if (stmt && table_like_clause->options & CREATE_TABLE_LIKE_STORAGE)
-	{
-		MemoryContext oldcontext;
-		/*
-		 * As we are modifying the utility statement we must make sure these
-		 * DefElem allocations can survive outside of this context.
-		 */
-		oldcontext = MemoryContextSwitchTo(CurTransactionContext);
-
-		if (RelationIsAppendOptimized(relation))
-		{
-			int32 blocksize;
-			int32 safefswritersize;
-			int16 compresslevel;
-			bool  checksum;
-			NameData compresstype;
-
-			GetAppendOnlyEntryAttributes(relation->rd_id, &blocksize,
-			                             &safefswritersize,&compresslevel,
-			                             &checksum,&compresstype);
-
-			stmt->accessMethod = get_am_name(relation->rd_rel->relam);
-
-			stmt->options = lappend(stmt->options,
-			                        makeDefElem("blocksize", (Node *) makeInteger(blocksize), -1));
-			stmt->options = lappend(stmt->options,
-			                        makeDefElem("checksum", (Node *) makeInteger(checksum), -1));
-			stmt->options = lappend(stmt->options,
-			                        makeDefElem("compresslevel", (Node *) makeInteger(compresslevel), -1));
-			if (strlen(NameStr(compresstype)) > 0)
-				stmt->options = lappend(stmt->options,
-				                        makeDefElem("compresstype", (Node *) makeString(pstrdup(NameStr(compresstype))), -1));
-		}
-
-		/*
-		 * Set the attribute encodings.
-		 */
-		cxt->attr_encodings = list_union(cxt->attr_encodings, rel_get_column_encodings(relation));
-		MemoryContextSwitchTo(oldcontext);
-	}
-
-	/*
-	 * Likewise, copy extended statistics if requested
-	 */
-	if (table_like_clause->options & CREATE_TABLE_LIKE_STATISTICS)
-	{
-		List	   *parent_extstats;
-		ListCell   *l;
-
-		parent_extstats = RelationGetStatExtList(relation);
-
-		foreach(l, parent_extstats)
-		{
-			Oid			parent_stat_oid = lfirst_oid(l);
-			CreateStatsStmt *stats_stmt;
-
-			stats_stmt = generateClonedExtStatsStmt(cxt->relation,
-													RelationGetRelid(relation),
-													parent_stat_oid);
-
-			/* Copy comment on statistics object, if requested */
-			if (table_like_clause->options & CREATE_TABLE_LIKE_COMMENTS)
-			{
-				comment = GetComment(parent_stat_oid, StatisticExtRelationId, 0);
-
-				/*
-				 * We make use of CreateStatsStmt's stxcomment option, so as
-				 * not to need to know now what name the statistics will have.
-				 */
-				stats_stmt->stxcomment = comment;
-			}
-
-			cxt->extstats = lappend(cxt->extstats, stats_stmt);
-		}
-
-		list_free(parent_extstats);
-	}
-=======
 	/* Done with child rel */
 	table_close(childrel, NoLock);
->>>>>>> 7cd0d523
 
 	/*
 	 * Close the parent rel, but keep our AccessShareLock on it until xact
@@ -2034,7 +2040,7 @@
 										attmap, attmap_length,
 										InvalidOid, &found_whole_row);
 
-		/* As in transformTableLikeClause, reject whole-row variables */
+		/* As in expandTableLikeClause, reject whole-row variables */
 		if (found_whole_row)
 			ereport(ERROR,
 					(errcode(ERRCODE_FEATURE_NOT_SUPPORTED),
@@ -2241,6 +2247,7 @@
 	cxt.ckconstraints = NIL;
 	cxt.fkconstraints = NIL;
 	cxt.ixconstraints = NIL;
+	cxt.inh_indexes = NIL;
 	cxt.attr_encodings = NIL;
 	cxt.pkey = NULL;
 	cxt.rel = NULL;
@@ -2986,19 +2993,9 @@
 			ListCell   *ip;
 			bool		found = false;
 
-<<<<<<< HEAD
 			foreach(ip, index->indexParams)
 			{
 				IndexElem  *iparam = lfirst(ip);
-=======
-		/* As in expandTableLikeClause, reject whole-row variables */
-		if (found_whole_row)
-			ereport(ERROR,
-					(errcode(ERRCODE_FEATURE_NOT_SUPPORTED),
-					 errmsg("cannot convert whole-row table reference"),
-					 errdetail("Index \"%s\" contains a whole-row table reference.",
-							   RelationGetRelationName(source_idx))));
->>>>>>> 7cd0d523
 
 				if (!iparam->name)
 					elog(ERROR, "PRIMARY KEY on an expression index not supported");
@@ -4369,12 +4366,9 @@
 	cxt.ckconstraints = NIL;
 	cxt.fkconstraints = NIL;
 	cxt.ixconstraints = NIL;
-<<<<<<< HEAD
 	cxt.inh_indexes = NIL;
 	cxt.attr_encodings = NIL;
-=======
 	cxt.likeclauses = NIL;
->>>>>>> 7cd0d523
 	cxt.extstats = NIL;
 	cxt.blist = NIL;
 	cxt.alist = NIL;
