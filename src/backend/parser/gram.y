%{

/*#define YYDEBUG 1*/
/*-------------------------------------------------------------------------
 *
 * gram.y
 *	  POSTGRES SQL YACC rules/actions
 *
 * Portions Copyright (c) 2006-2010, Greenplum inc
 * Portions Copyright (c) 1996-2009, PostgreSQL Global Development Group
 * Portions Copyright (c) 1994, Regents of the University of California
 *
 *
 * IDENTIFICATION
 *	  $PostgreSQL: pgsql/src/backend/parser/gram.y,v 2.573 2007/01/09 02:14:14 tgl Exp $
 *
 * HISTORY
 *	  AUTHOR			DATE			MAJOR EVENT
 *	  Andrew Yu			Sept, 1994		POSTQUEL to SQL conversion
 *	  Andrew Yu			Oct, 1994		lispy code conversion
 *
 * NOTES
 *	  CAPITALS are used to represent terminal symbols.
 *	  non-capitals are used to represent non-terminals.
 *	  SQL92-specific syntax is separated from plain SQL/Postgres syntax
 *	  to help isolate the non-extensible portions of the parser.
 *
 *	  In general, nothing in this file should initiate database accesses
 *	  nor depend on changeable state (such as SET variables).  If you do
 *	  database accesses, your code will fail when we have aborted the
 *	  current transaction and are just parsing commands to find the next
 *	  ROLLBACK or COMMIT.  If you make use of SET variables, then you
 *	  will do the wrong thing in multi-query strings like this:
 *			SET SQL_inheritance TO off; SELECT * FROM foo;
 *	  because the entire string is parsed by gram.y before the SET gets
 *	  executed.  Anything that depends on the database or changeable state
 *	  should be handled during parse analysis so that it happens at the
 *	  right time not the wrong time.  The handling of SQL_inheritance is
 *	  a good example.
 *
 * WARNINGS
 *	  If you use a list, make sure the datum is a node so that the printing
 *	  routines work.
 *
 *	  Sometimes we assign constants to makeStrings. Make sure we don't free
 *	  those.
 *
 *-------------------------------------------------------------------------
 */
#undef REPEATABLE
#include "postgres.h"

#include <ctype.h>
#include <limits.h>

#include "catalog/index.h"
#include "catalog/namespace.h"
#include "commands/defrem.h"
#include "nodes/makefuncs.h"
#include "nodes/nodeFuncs.h"
#include "nodes/print.h"
#include "parser/gramparse.h"
#include "storage/lmgr.h"
#include "utils/date.h"
#include "utils/datetime.h"
#include "utils/guc.h"
#include "utils/numeric.h"
#include "utils/xml.h"
#include "cdb/cdbvars.h" /* CDB *//* gp_enable_partitioned_tables */



/* Location tracking support --- simpler than bison's default */
#define YYLLOC_DEFAULT(Current, Rhs, N) \
	do { \
		if (N) \
			(Current) = (Rhs)[1]; \
		else \
			(Current) = (Rhs)[0]; \
	} while (0)

/*
 * The %name-prefix option below will make bison call base_yylex, but we
 * really want it to call filtered_base_yylex (see parser.c).
 */
#define base_yylex filtered_base_yylex

/*
 * Bison doesn't allocate anything that needs to live across parser calls,
 * so we can easily have it use palloc instead of malloc.  This prevents
 * memory leaks if we error out during parsing.  Note this only works with
 * bison >= 2.0.  However, in bison 1.875 the default is to use alloca()
 * if possible, so there's not really much problem anyhow, at least if
 * you're building with gcc.
 */
#define YYMALLOC palloc
#define YYFREE   pfree

extern List *parsetree;			/* final parse result is delivered here */

static bool QueryIsRule = FALSE;

/*
 * If you need access to certain yacc-generated variables and find that
 * they're static by default, uncomment the next line.  (this is not a
 * problem, yet.)
 */
/*#define __YYSCLASS*/

static Node *makeAddPartitionCreateStmt(Node *n, Node *subSpec);
static Node *makeColumnRef(char *colname, List *indirection, int location);
static Node *makeTypeCast(Node *arg, TypeName *typname, int location);
static Node *makeStringConst(char *str, TypeName *typname, int location);
static Node *makeIntConst(int val, int location);
static Node *makeFloatConst(char *str, int location);
static Node *makeNullAConst(int location);
static Node *makeAConst(Value *v, int location);
static A_Const *makeBoolAConst(bool state, int location);
static FuncCall *makeOverlaps(List *largs, List *rargs, int location);
static void check_qualified_name(List *names);
static List *check_func_name(List *names);
static List *extractArgTypes(List *parameters);
static SelectStmt *findLeftmostSelect(SelectStmt *node);
static void insertSelectOptions(SelectStmt *stmt,
								List *sortClause, List *lockingClause,
								Node *limitOffset, Node *limitCount,
								WithClause *withClause);
static Node *makeSetOp(SetOperation op, bool all, Node *larg, Node *rarg);
static Node *doNegate(Node *n, int location);
static void doNegateFloat(Value *v);
static Node *makeXmlExpr(XmlExprOp op, char *name, List *named_args,
						 List *args, int location);
static List *mergeTableFuncParameters(List *func_args, List *columns);
static TypeName *TableFuncTypeName(List *columns);
static void setWindowExclude(WindowFrame *wframe, WindowExclusion exclude);
static Node *makeIsNotDistinctFromNode(Node *expr, int position);

%}

%expect 0
%name-prefix="base_yy"
%locations

%union
{
	int					ival;
	char				chr;
	char				*str;
	const char			*keyword;
	bool				boolean;
	JoinType			jtype;
	DropBehavior		dbehavior;
	OnCommitAction		oncommit;
	List				*list;
	Node				*node;
	Value				*value;
	ObjectType			objtype;

	TypeName			*typnam;
	FunctionParameter   *fun_param;
	FunctionParameterMode fun_param_mode;
	FuncWithArgs		*funwithargs;
	DefElem				*defelt;
	SortBy				*sortby;
	JoinExpr			*jexpr;
	IndexElem			*ielem;
	Alias				*alias;
	RangeVar			*range;
	IntoClause			*into;
	A_Indices			*aind;
	ResTarget			*target;
	PrivTarget			*privtarget;

	InsertStmt			*istmt;
	VariableSetStmt		*vsetstmt;
	WithClause			*with;
}

%type <node>	stmt schema_stmt
		AlterDatabaseStmt AlterDatabaseSetStmt AlterDomainStmt
		AlterGroupStmt
		AlterObjectSchemaStmt AlterOwnerStmt AlterQueueStmt AlterSeqStmt 
		AlterTableStmt AlterUserStmt AlterUserSetStmt AlterRoleStmt
		AlterRoleSetStmt AnalyzeStmt ClosePortalStmt ClusterStmt 
		CommentStmt ConstraintsSetStmt CopyStmt CreateAsStmt CreateCastStmt
		CreateDomainStmt CreateExternalStmt CreateFileSpaceStmt CreateGroupStmt
		CreateOpClassStmt CreatePLangStmt
		CreateQueueStmt CreateSchemaStmt CreateSeqStmt CreateStmt 
		CreateTableSpaceStmt
		CreateAssertStmt CreateTrigStmt 
		CreateUserStmt CreateRoleStmt
		CreatedbStmt DeclareCursorStmt DefineStmt DeleteStmt
		DropGroupStmt DropOpClassStmt DropPLangStmt DropQueueStmt DropStmt
		DropAssertStmt DropTrigStmt DropRuleStmt DropCastStmt DropRoleStmt
		DropUserStmt DropdbStmt
		ExplainStmt
		ExtTypedesc FetchStmt
		GrantStmt GrantRoleStmt IndexStmt InsertStmt ListenStmt LoadStmt
		LockStmt NotifyStmt OptSingleRowErrorHandling ExplainableStmt PreparableStmt
		CreateFunctionStmt AlterFunctionStmt ReindexStmt RemoveAggrStmt
		RemoveFuncStmt RemoveOperStmt RenameStmt RevokeStmt RevokeRoleStmt
		RuleActionStmt RuleActionStmtOrEmpty RuleStmt
		SelectStmt TransactionStmt TruncateStmt
		UnlistenStmt UpdateStmt VacuumStmt
		VariableResetStmt VariableSetStmt VariableShowStmt
		ViewStmt CheckPointStmt CreateConversionStmt
		DeallocateStmt PrepareStmt ExecuteStmt
		DropOwnedStmt ReassignOwnedStmt
		AlterTypeStmt 

%type <node>    deny_login_role deny_interval deny_point deny_day_specifier

%type <node>	select_no_parens select_with_parens select_clause
				simple_select values_clause

%type <node>	alter_column_default opclass_item alter_using
%type <ival>	add_drop opt_asc_desc opt_nulls_order

%type <node>	alter_table_cmd alter_rel_cmd alter_table_partition_id_spec
				alter_table_partition_cmd
				alter_table_partition_id_spec_with_opt_default
%type <list>	alter_table_cmds alter_rel_cmds
				part_values_clause multi_spec_value_list part_values_single
%type <ival>	opt_table_partition_exchange_validate partition_hash_keyword
				partition_coalesce_keyword

%type <dbehavior>	opt_drop_behavior

%type <list>	createdb_opt_list alterdb_opt_list copy_opt_list
				ext_on_clause_list format_opt format_opt_list format_def_list transaction_mode_list
				ext_opt_encoding_list
%type <defelt>	createdb_opt_item alterdb_opt_item copy_opt_item
				ext_on_clause_item format_opt_item format_def_item transaction_mode_item
				ext_opt_encoding_item

%type <ival>	opt_lock lock_type cast_context
%type <boolean>	opt_force opt_or_replace
				opt_grant_grant_option opt_grant_admin_option
				opt_nowait opt_if_exists opt_with_data

%type <list>	OptRoleList
%type <defelt>	OptRoleElem

%type <list> 	OptAlterRoleList
%type <defelt>	OptAlterRoleElem

%type <list>	OptQueueList
%type <defelt>	OptQueueElem

%type <str>		OptSchemaName
%type <list>	OptSchemaEltList

%type <boolean> TriggerActionTime TriggerForSpec opt_trusted
%type <str>		opt_lancompiler

%type <str>		TriggerEvents
%type <value>	TriggerFuncArg

%type <str>		relation_name copy_file_name
				database_name access_method_clause access_method attr_name
				index_name name file_name

%type <list>	func_name handler_name qual_Op qual_all_Op subquery_Op
				opt_class opt_validator validator_clause

%type <range>	qualified_name OptConstrFromTable

%type <str>		all_Op MathOp SpecialRuleRelation

%type <str>		iso_level opt_encoding
%type <node>	grantee
%type <list>	grantee_list
%type <str>		privilege
%type <list>	privileges privilege_list
%type <privtarget> privilege_target
%type <funwithargs> function_with_argtypes
%type <list>	function_with_argtypes_list
%type <chr> 	TriggerOneEvent

%type <list>	stmtblock stmtmulti
				OptTableElementList OptExtTableElementList TableElementList ExtTableElementList
				OptInherit definition
				OptWith opt_distinct opt_definition func_args func_args_list
				func_as createfunc_opt_list alterfunc_opt_list
				aggr_args aggr_args_list old_aggr_definition old_aggr_list
				oper_argtypes RuleActionList RuleActionMulti
				cdb_string_list
				opt_column_list columnList opt_name_list exttab_auth_list keyvalue_list
				opt_inherited_column_list
				sort_clause opt_sort_clause sortby_list index_params
				name_list from_clause from_list opt_array_bounds
				qualified_name_list any_name any_name_list
				any_operator expr_list attrs
				target_list insert_column_list set_target_list
				set_clause_list set_clause multiple_set_clause
				ctext_expr_list ctext_row def_list indirection opt_indirection
				group_clause group_elem_list group_elem TriggerFuncArgs select_limit
				opt_select_limit opclass_item_list
				transaction_mode_list_or_empty
				TableFuncElementList opt_type_modifiers
				prep_type_clause prep_type_list
				execute_param_clause using_clause returning_clause
				table_func_column_list scatter_clause

%type <node>    table_value_select_clause

%type <range>	OptTempTableName OptErrorTableName
%type <into>	into_clause create_as_target

%type <defelt>	createfunc_opt_item common_func_opt_item
%type <fun_param> func_arg table_func_column
%type <fun_param_mode> arg_class
%type <typnam>	func_return func_type

%type <boolean>  TriggerForType OptTemp OptWeb OptWritable OptSrehLimitType OptSrehKeep
%type <oncommit> OnCommitOption

%type <node>	for_locking_item
%type <list>	for_locking_clause opt_for_locking_clause for_locking_items
%type <list>	locked_rels_list
%type <boolean>	opt_all

%type <node>	join_outer join_qual
%type <jtype>	join_type

%type <list>	extract_list overlay_list position_list
%type <list>	substr_list trim_list
%type <ival>	opt_interval
%type <node>	overlay_placing substr_from substr_for

%type <boolean> opt_instead opt_analyze
%type <boolean> index_opt_unique opt_verbose opt_full
%type <boolean> opt_freeze opt_default opt_ordered opt_recheck
%type <boolean> opt_rootonly_all
%type <boolean> opt_dxl
%type <defelt>	opt_binary opt_oids copy_delimiter

%type <boolean> copy_from opt_hold skip_external_partition

%type <ival>	opt_column event cursor_options
%type <objtype>	reindex_type drop_type comment_type

%type <node>	fetch_direction select_limit_value select_offset_value
				select_offset_value2 opt_select_fetch_first_value
%type <ival>	row_or_rows first_or_next

%type <list>	OptSeqList
%type <defelt>	OptSeqElem

%type <istmt>	insert_rest

%type <vsetstmt> set_rest
%type <node>	TableElement ExtTableElement ConstraintElem TableFuncElement
%type <node>	columnDef ExtcolumnDef
%type <node>	cdb_string
%type <defelt>	def_elem old_aggr_elem keyvalue_pair
%type <node>	def_arg columnElem where_clause where_or_current_clause
				a_expr b_expr c_expr simple_func func_expr AexprConst indirection_el
				columnref in_expr having_clause func_table array_expr
%type <list>	window_definition_list window_clause
%type <boolean>	window_frame_units
%type <ival>	window_frame_exclusion
%type <node>	window_spec
%type <node>	window_frame_extent
				window_frame_start window_frame_preceding window_frame_between
				window_frame_bound window_frame_following 
				window_frame_clause opt_window_frame_clause
%type <list>	window_partition_clause opt_window_partition_clause
				opt_window_order_clause
%type <str>		opt_window_name window_name

%type <list>	row type_list array_expr_list
%type <node>	case_expr case_arg when_clause when_operand case_default
%type <list>	when_clause_list
%type <node>	decode_expr search_result decode_default
%type <list>	search_result_list
%type <ival>	sub_type
%type <list>	OptCreateAs CreateAsList
%type <node>	CreateAsElement ctext_expr
%type <value>	NumericOnly FloatOnly IntegerOnly
%type <alias>	alias_clause
%type <sortby>	sortby
%type <ielem>	index_elem
%type <node>	table_ref
%type <jexpr>	joined_table
%type <range>	relation_expr
%type <range>	relation_expr_opt_alias
%type <target>	target_el single_set_clause set_target insert_column_item

%type <typnam>	Typename SimpleTypename ConstTypename
				GenericType Numeric opt_float
				Character ConstCharacter
				CharacterWithLength CharacterWithoutLength
				ConstDatetime ConstInterval
				Bit ConstBit BitWithLength BitWithoutLength
%type <str>		character
%type <str>		extract_arg
%type <str>		opt_charset
%type <boolean> opt_varying opt_timezone

%type <ival>	Iconst SignedIconst
%type <str>		Sconst comment_text
%type <str>		RoleId opt_granted_by opt_boolean ColId_or_Sconst
%type <str>		QueueId
%type <list>	var_list var_list_or_default
%type <str>		ColId ColLabel ColLabelNoAs var_name type_function_name param_name
%type <keyword> PartitionIdentKeyword	
%type <str>		PartitionColId
%type <node>	var_value zone_value

%type <keyword> unreserved_keyword type_func_name_keyword
%type <keyword> col_name_keyword reserved_keyword
%type <keyword> keywords_ok_in_alias_no_as

%type <node>	TableConstraint TableLikeClause
%type <list>	TableLikeOptionList
%type <ival>	TableLikeOption
%type <list>	ColQualList
%type <node>	ColConstraint ColConstraintElem ConstraintAttr
%type <ival>	key_actions key_delete key_match key_update key_action
%type <ival>	ConstraintAttributeSpec ConstraintDeferrabilitySpec
				ConstraintTimeSpec

%type <list>	constraints_set_list
%type <boolean> constraints_set_mode
%type <str>		OptTableSpace OptConsTableSpace OptOwner
%type <list>    FileSpaceSegList
%type <node>    FileSpaceSeg
%type <list>    DistributedBy OptDistributedBy 
%type <ival>	TabPartitionByType OptTabPartitionRangeInclusive
%type <node>	OptTabPartitionBy TabSubPartitionBy 
				tab_part_val tab_part_val_no_paran
%type <node>	list_subparts opt_list_subparts
%type <list>	opt_check_option
%type <node>	OptTabPartitionsNumber OptTabSubPartitionsNumber 
%type <node>	OptTabPartitionSpec OptTabSubPartitionSpec TabSubPartitionTemplate      /* PartitionSpec */
%type <list>	TabPartitionElemList TabSubPartitionElemList /* list of PartitionElem */

%type <node> 	TabPartitionElem TabSubPartitionElem  /* PartitionElem */

%type <node> 	TabPartitionBoundarySpec OptTabPartitionBoundarySpec  /* PartitionBoundSpec */
%type <list> 	TabPartitionBoundarySpecValList
				OptTabPartitionBoundarySpecValList
				part_values_or_spec_list
%type <node> 	TabPartitionBoundarySpecStart TabPartitionBoundarySpecEnd
				OptTabPartitionBoundarySpecEnd        /* PartitionRangeItem */
%type <node> 	OptTabPartitionBoundarySpecEvery      /* PartitionRangeItem */
%type <node> 	TabPartitionNameDecl TabSubPartitionNameDecl      /* string */
				TabPartitionDefaultNameDecl TabSubPartitionDefaultNameDecl 
				opt_table_partition_merge_into 
				table_partition_modify
				opt_table_partition_split_into
%type <boolean>	opt_comma
%type <node> 	OptTabPartitionStorageAttr

%type <node> 	common_table_expr
%type <with> 	with_clause
%type <list>	cte_list
%type <node>	opt_time

%type <node>	column_reference_storage_directive
%type <list>	opt_storage_encoding OptTabPartitionColumnEncList
				TabPartitionColumnEncList

%type <target>	xml_attribute_el
%type <list>	xml_attribute_list xml_attributes
%type <node>	xml_root_version opt_xml_root_standalone
%type <node>	xmlexists_argument
%type <ival>	document_or_content
%type <boolean> xml_whitespace_option


/*
 * If you make any token changes, update the keyword table in
 * parser/keywords.c and add new keywords to the appropriate one of
 * the reserved-or-not-so-reserved keyword lists, below; search
 * this file for "Name classification hierarchy".
 */

/* ordinary key words in alphabetical order */
%token <keyword> ABORT_P ABSOLUTE_P ACCESS ACTION ACTIVE ADD_P ADMIN AFTER
	AGGREGATE ALL ALSO ALTER ANALYSE ANALYZE AND ANY ARRAY AS ASC
	ASSERTION ASSIGNMENT ASYMMETRIC AT AUTHORIZATION

	BACKWARD BEFORE BEGIN_P BETWEEN BIGINT BINARY BIT
	BOOLEAN_P BOTH BY

	CACHE CALLED CASCADE CASCADED CASE CAST CHAIN CHAR_P
	CHARACTER CHARACTERISTICS CHECK CHECKPOINT CLASS CLOSE
	CLUSTER COALESCE COLLATE COLUMN COMMENT COMMIT
	COMMITTED CONCURRENTLY CONNECTION CONSTRAINT CONSTRAINTS CONTAINS CONTENT_P CONTINUE_P CONVERSION_P CONVERT COPY COST
	CREATE CREATEDB CREATEEXTTABLE
	CREATEROLE CREATEUSER CROSS CSV CUBE CURRENT CURRENT_CATALOG CURRENT_DATE CURRENT_ROLE CURRENT_SCHEMA
	CURRENT_TIME CURRENT_TIMESTAMP CURRENT_USER CURSOR CYCLE

	DATA_P DATABASE DAY_P DEALLOCATE DEC DECIMAL_P DECLARE DECODE DEFAULT DEFAULTS
	DEFERRABLE DEFERRED DEFINER DELETE_P DELIMITER DELIMITERS DENY
	DESC DISABLE_P DISTINCT DISTRIBUTED DO DOCUMENT_P DOMAIN_P DOUBLE_P DROP DXL

	EACH ELSE ENABLE_P ENCODING ENCRYPTED END_P ENUM_P ERRORS ESCAPE EVERY EXCEPT 
	EXCHANGE EXCLUDE EXCLUDING EXCLUSIVE EXECUTE EXISTS EXPLAIN EXTERNAL EXTRACT

	FALSE_P FETCH FIELDS FILESPACE FILL FILTER FIRST_P FLOAT_P FOLLOWING FOR 
    FORCE FOREIGN FORMAT FORMATTER FORWARD FREEZE FROM FULL FUNCTION

	GLOBAL GRANT GRANTED GREATEST GROUP_P GROUP_ID GROUPING

	HANDLER HASH HAVING HEADER_P HOLD HOST HOUR_P

	IDENTITY_P IF_P  IGNORE_P ILIKE IMMEDIATE IMMUTABLE IMPLICIT_P IN_P INCLUDING
	INCLUSIVE
	INCREMENT
	INDEX INDEXES INHERIT INHERITS INITIALLY INNER_P INOUT INPUT_P
	INSENSITIVE INSERT INSTEAD INT_P INTEGER INTERSECT
	INTERVAL INTO INVOKER IS ISNULL ISOLATION

	JOIN

	KEEP KEY

<<<<<<< HEAD
	LANCOMPILER LANGUAGE LARGE_P  LAST_P LEADING LEAST LEFT LEVEL
	LIKE LIMIT LIST LISTEN LOAD LOCAL LOCALTIME LOCALTIMESTAMP LOCATION
	LOCK_P LOG_P LOGIN_P
=======
	LANCOMPILER LANGUAGE LARGE_P LAST_P LEADING LEAST LEFT LEVEL
	LIKE LIMIT LISTEN LOAD LOCAL LOCALTIME LOCALTIMESTAMP LOCATION
	LOCK_P LOGIN_P
>>>>>>> 1e0bf904

	MASTER MATCH MAXVALUE MEDIAN MERGE MINUTE_P MINVALUE MIRROR
	MISSING MODE MODIFIES MODIFY MONTH_P MOVE

<<<<<<< HEAD
	NAME_P NAMES NATIONAL NATURAL NCHAR NEW NEWLINE NEXT NO NOCREATEDB NOCREATEEXTTABLE
	NOCREATEROLE NOCREATEUSER NOINHERIT NOLOGIN_P NONE NOOVERCOMMIT NOSUPERUSER
	NOT NOTHING NOTIFY NOTNULL NOWAIT NULL_P NULLS_P NULLIF NUMERIC
=======
	NAME_P NAMES NATIONAL NATURAL NCHAR NEW NEXT NO NOCREATEDB
	NOCREATEROLE NOCREATEUSER NOINHERIT NOLOGIN_P NONE NOSUPERUSER
	NOT NOTHING NOTIFY NOTNULL NOWAIT NULL_P NULLIF NULLS_P NUMERIC
>>>>>>> 1e0bf904

	OBJECT_P OF OFF OFFSET OIDS OLD ON ONLY OPERATOR OPTION OPTIONS OR
	ORDER ORDERED OTHERS OUT_P OUTER_P OVER OVERCOMMIT OVERLAPS OVERLAY OWNED OWNER

	PARTIAL PARTITION PARTITIONS PASSING PASSWORD PERCENT PERCENTILE_CONT PERCENTILE_DISC
	PLACING POSITION PRECEDING PRECISION PRESERVE PREPARE PREPARED PRIMARY
	PRIOR PRIVILEGES PROCEDURAL PROCEDURE PROTOCOL

	QUEUE QUOTE

	RANDOMLY RANGE READ READABLE READS REAL REASSIGN RECHECK RECURSIVE 
	REF REFERENCES REINDEX REJECT_P RELATIVE_P
	RELEASE RENAME REPEATABLE REPLACE RESET RESOURCE RESTART RESTRICT 
	RETURNING RETURNS REVOKE RIGHT
	ROLE ROLLBACK ROLLUP ROOTPARTITION ROW ROWS RULE

	SAVEPOINT SCATTER SCHEMA SCROLL SEARCH SECOND_P 
    SECURITY SEGMENT SELECT SEQUENCE
	SERIALIZABLE SERVER SESSION SESSION_USER SET SETOF SETS SHARE
	SHOW SIMILAR SIMPLE SMALLINT SOME SPLIT SQL STABLE STANDALONE_P START STATEMENT
	STATISTICS STDIN STDOUT STORAGE STRICT_P STRIP_P
	SUBPARTITION SUBPARTITIONS
	SUBSTRING SUPERUSER_P SYMMETRIC
	SYSID SYSTEM_P

	TABLE TABLESPACE TEMP TEMPLATE TEMPORARY THEN THRESHOLD TIES TIME TIMESTAMP
	TO TRAILING TRANSACTION TREAT TRIGGER TRIM TRUE_P
	TRUNCATE TRUSTED TYPE_P

	UNBOUNDED UNCOMMITTED UNENCRYPTED UNION UNIQUE UNKNOWN UNLISTEN UNTIL
	UPDATE USER USING

	VACUUM VALID VALIDATION VALIDATOR VALUE_P VALUES VARCHAR VARYING
	VERBOSE VERSION_P VIEW VOLATILE

	WEB
	WHEN WHERE WHITESPACE_P WINDOW WITH WITHIN WITHOUT WORK WRAPPER WRITABLE WRITE

	XML_P XMLATTRIBUTES XMLCONCAT XMLELEMENT XMLEXISTS XMLFOREST XMLPARSE
	XMLPI XMLROOT XMLSERIALIZE

	YEAR_P YES_P

	ZONE

/* The grammar thinks these are keywords, but they are not in the kwlist.h
 * list and so can never be entered directly.  The filter in parser.c
 * creates these tokens when required.
 */
<<<<<<< HEAD
%token			NULLS_FIRST NULLS_LAST WITH_CASCADED WITH_LOCAL WITH_CHECK WITH_TIME
=======
%token			NULLS_FIRST NULLS_LAST WITH_CASCADED WITH_LOCAL WITH_CHECK
>>>>>>> 1e0bf904

/* Special token types, not actually keywords - see the "lex" file */
%token <str>	IDENT FCONST SCONST BCONST XCONST Op
%token <ival>	ICONST PARAM

/* precedence: lowest to highest */
%nonassoc	SET				/* see relation_expr_opt_alias */
%left		UNION EXCEPT
%left		INTERSECT
%left		OR
%left		AND
%right		NOT
%right		'='
%nonassoc	'<' '>'
%nonassoc	LIKE ILIKE SIMILAR
%nonassoc	ESCAPE
%nonassoc	OVERLAPS
%nonassoc	BETWEEN
%nonassoc	IN_P
%left		POSTFIXOP		/* dummy for postfix Op rules */
/*
 * To support target_el without AS, we must give IDENT an explicit priority
 * between POSTFIXOP and Op.  We can safely assign the same priority to
 * various unreserved keywords as needed to resolve ambiguities (this can't
 * have any bad effects since obviously the keywords will still behave the
 * same as if they weren't keywords).  We need to do this for PARTITION,
 * RANGE, ROWS to support opt_existing_window_name; and for RANGE, ROWS
 * so that they can follow a_expr without creating
 * postfix-operator problems.
 */
%nonassoc	IDENT PARTITION RANGE ROWS
/*
 * This is a bit ugly... To allow these to be column aliases without
 * the "AS" keyword, and not conflict with PostgreSQL's non-standard
 * suffix operators, we need to give these a precidence.
 */

%nonassoc   ABORT_P
			%nonassoc ABSOLUTE_P
			%nonassoc ACCESS
			%nonassoc ACTION
			%nonassoc ACTIVE
			%nonassoc ADD_P
			%nonassoc ADMIN
			%nonassoc AFTER
			%nonassoc AGGREGATE
			%nonassoc ALSO
			%nonassoc ALTER
			%nonassoc ASSERTION
			%nonassoc ASSIGNMENT
			%nonassoc BACKWARD
			%nonassoc BEFORE
			%nonassoc BEGIN_P
			%nonassoc BY
			%nonassoc CACHE
			%nonassoc CALLED
			%nonassoc CASCADE
			%nonassoc CASCADED
			%nonassoc CHAIN
			%nonassoc CHARACTERISTICS
			%nonassoc CHECKPOINT
			%nonassoc CLASS
			%nonassoc CLOSE
			%nonassoc CLUSTER
			%nonassoc COMMENT
			%nonassoc COMMIT
			%nonassoc COMMITTED
			%nonassoc CONCURRENTLY
			%nonassoc CONNECTION
			%nonassoc CONSTRAINTS
			%nonassoc CONTAINS
			%nonassoc CONTENT_P
			%nonassoc CONTINUE_P
			%nonassoc CONVERSION_P
			%nonassoc COPY
			%nonassoc COST
			%nonassoc CREATEDB
			%nonassoc CREATEEXTTABLE
			%nonassoc CREATEROLE
			%nonassoc CREATEUSER
			%nonassoc CSV
			%nonassoc CURRENT
			%nonassoc CURSOR
			%nonassoc CYCLE
			%nonassoc DATA_P
			%nonassoc DATABASE
			%nonassoc DAY_P
			%nonassoc DEALLOCATE
			%nonassoc DECLARE
			%nonassoc DEFAULTS
			%nonassoc DEFERRED
			%nonassoc DEFINER
			%nonassoc DELETE_P
			%nonassoc DELIMITER
			%nonassoc DELIMITERS
			%nonassoc DISABLE_P
			%nonassoc DOMAIN_P
			%nonassoc DOUBLE_P
			%nonassoc DROP
			%nonassoc EACH
			%nonassoc ENABLE_P
			%nonassoc ENCODING
			%nonassoc ENCRYPTED
			%nonassoc END_P
			%nonassoc ENUM_P
			%nonassoc ERRORS
			%nonassoc EVERY
			%nonassoc EXCHANGE
			%nonassoc EXCLUDING
			%nonassoc EXCLUSIVE
			%nonassoc EXECUTE
			%nonassoc EXPLAIN
			%nonassoc EXTERNAL
			%nonassoc FETCH
			%nonassoc FIELDS
			%nonassoc FILL
			%nonassoc FIRST_P
			%nonassoc FORCE
			%nonassoc FORMAT
			%nonassoc FORMATTER
			%nonassoc FORWARD
			%nonassoc FUNCTION
			%nonassoc GLOBAL
			%nonassoc GRANTED
			%nonassoc HANDLER
			%nonassoc HASH
			%nonassoc HEADER_P
			%nonassoc HOLD
			%nonassoc HOST
			%nonassoc HOUR_P
			%nonassoc IF_P
			%nonassoc IMMEDIATE
			%nonassoc IMMUTABLE
			%nonassoc IMPLICIT_P
			%nonassoc INCLUDING
			%nonassoc INCLUSIVE
			%nonassoc INCREMENT
			%nonassoc INDEX
			%nonassoc INDEXES
			%nonassoc INHERIT
			%nonassoc INHERITS
			%nonassoc INPUT_P
			%nonassoc INSENSITIVE
			%nonassoc INSERT
			%nonassoc INSTEAD
			%nonassoc INVOKER
			%nonassoc ISOLATION
			%nonassoc KEEP
			%nonassoc KEY
			%nonassoc LANCOMPILER
			%nonassoc LANGUAGE
			%nonassoc LARGE_P
			%nonassoc LAST_P
			%nonassoc LEVEL
			%nonassoc LIST
			%nonassoc LISTEN
			%nonassoc LOAD
			%nonassoc LOCAL
			%nonassoc LOCATION
			%nonassoc LOCK_P
			%nonassoc LOGIN_P
			%nonassoc MASTER
			%nonassoc MATCH
			%nonassoc MAXVALUE
			%nonassoc MERGE
			%nonassoc MINUTE_P
			%nonassoc MINVALUE
			%nonassoc MIRROR
			%nonassoc MISSING
			%nonassoc MODE
			%nonassoc MODIFIES
			%nonassoc MODIFY
			%nonassoc MONTH_P
			%nonassoc MOVE
			%nonassoc NAME_P
			%nonassoc NAMES
			%nonassoc NEWLINE
			%nonassoc NEXT
			%nonassoc NO
			%nonassoc NOCREATEDB
			%nonassoc NOCREATEEXTTABLE
			%nonassoc NOCREATEROLE
			%nonassoc NOCREATEUSER
			%nonassoc NOINHERIT
			%nonassoc NOLOGIN_P
			%nonassoc NOOVERCOMMIT
			%nonassoc NOSUPERUSER
			%nonassoc NOTHING
			%nonassoc NOTIFY
			%nonassoc NOWAIT
			%nonassoc NULLS_P
			%nonassoc OBJECT_P
			%nonassoc OF
			%nonassoc OIDS
			%nonassoc OPTION
			%nonassoc OPTIONS
			%nonassoc OTHERS
			%nonassoc OVER
			%nonassoc OVERCOMMIT
			%nonassoc OWNED
			%nonassoc OWNER
			%nonassoc PARTIAL
			%nonassoc PARTITIONS
			%nonassoc PASSWORD
			%nonassoc PERCENT
			%nonassoc PREPARE
			%nonassoc PREPARED
			%nonassoc PRIOR
			%nonassoc PRIVILEGES
			%nonassoc PROCEDURAL
			%nonassoc PROCEDURE
			%nonassoc PROTOCOL
			%nonassoc QUEUE
			%nonassoc QUOTE
			%nonassoc RANDOMLY
			%nonassoc READ
			%nonassoc READABLE
			%nonassoc READS
			%nonassoc REASSIGN
			%nonassoc RECHECK
			%nonassoc RECURSIVE
			%nonassoc REINDEX
			%nonassoc REJECT_P
			%nonassoc RELATIVE_P
			%nonassoc RELEASE
			%nonassoc RENAME
			%nonassoc REPEATABLE
			%nonassoc REPLACE
			%nonassoc RESET
			%nonassoc RESOURCE
			%nonassoc RESTART
			%nonassoc RESTRICT
			%nonassoc RETURNS
			%nonassoc REVOKE
			%nonassoc ROLE
			%nonassoc ROLLBACK
			%nonassoc RULE
			%nonassoc SAVEPOINT
			%nonassoc SCHEMA
			%nonassoc SCROLL
			%nonassoc SEARCH
			%nonassoc SECOND_P
			%nonassoc SECURITY
			%nonassoc SEGMENT
			%nonassoc SEQUENCE
			%nonassoc SERIALIZABLE
			%nonassoc SERVER
			%nonassoc SESSION
			%nonassoc SHARE
			%nonassoc SHOW
			%nonassoc SIMPLE
			%nonassoc SPLIT
			%nonassoc SQL
			%nonassoc STABLE
			%nonassoc START
			%nonassoc STATEMENT
			%nonassoc STATISTICS
			%nonassoc STDIN
			%nonassoc STDOUT
			%nonassoc STORAGE
			%nonassoc SUBPARTITION
			%nonassoc SUBPARTITIONS
			%nonassoc SUPERUSER_P
			%nonassoc SYSID
			%nonassoc SYSTEM_P
			%nonassoc STRICT_P
			%nonassoc TABLESPACE
			%nonassoc TEMP
			%nonassoc TEMPLATE
			%nonassoc TEMPORARY
			%nonassoc THRESHOLD
			%nonassoc TIES
			%nonassoc TRANSACTION
			%nonassoc TRIGGER
			%nonassoc TRUNCATE
			%nonassoc TRUSTED
			%nonassoc TYPE_P
			%nonassoc UNCOMMITTED
			%nonassoc UNENCRYPTED
			%nonassoc UNLISTEN
			%nonassoc UNTIL
			%nonassoc UPDATE
			%nonassoc VACUUM
			%nonassoc VALID
			%nonassoc VALIDATION
			%nonassoc VALIDATOR
			%nonassoc VALUE_P
			%nonassoc VARYING
			%nonassoc VERSION_P
			%nonassoc VIEW
			%nonassoc VOLATILE
			%nonassoc WEB
			%nonassoc WITH
			%nonassoc WITHIN
			%nonassoc WITHOUT
			%nonassoc WORK
			%nonassoc WRAPPER
			%nonassoc WRITABLE
			%nonassoc WRITE
			%nonassoc YEAR_P
			%nonassoc BIGINT
			%nonassoc BIT
			%nonassoc BOOLEAN_P
			%nonassoc CHAR_P
			%nonassoc CHARACTER
			%nonassoc COALESCE
			%nonassoc CONVERT
			%nonassoc CUBE
			%nonassoc DEC
			%nonassoc DECIMAL_P
			%nonassoc EXISTS
			%nonassoc EXTRACT
			%nonassoc FLOAT_P
			%nonassoc GREATEST
			%nonassoc GROUP_ID
			%nonassoc GROUPING
			%nonassoc INOUT
			%nonassoc INT_P
			%nonassoc INTEGER
			%nonassoc INTERVAL
			%nonassoc LEAST
			%nonassoc MEDIAN
			%nonassoc NATIONAL
			%nonassoc NCHAR
			%nonassoc NONE
			%nonassoc NULLIF
			%nonassoc NUMERIC
			%nonassoc OUT_P
			%nonassoc OVERLAY
			%nonassoc PERCENTILE_CONT
			%nonassoc PERCENTILE_DISC
			%nonassoc POSITION
			%nonassoc PRECISION
			%nonassoc REAL
			%nonassoc ROLLUP
			%nonassoc ROW
			%nonassoc SETOF
			%nonassoc SETS
			%nonassoc SMALLINT
			%nonassoc SUBSTRING
			%nonassoc TIME
			%nonassoc TIMESTAMP
			%nonassoc TREAT
			%nonassoc TRIM
			%nonassoc VALUES
			%nonassoc VARCHAR
			%nonassoc AUTHORIZATION
			%nonassoc BINARY
			%nonassoc FREEZE
			%nonassoc LOG_P
			%nonassoc OUTER_P
			%nonassoc VERBOSE
			


%left		Op OPERATOR		/* multi-character ops and user-defined operators */
%nonassoc	NOTNULL
%nonassoc	ISNULL
%nonassoc	IS NULL_P TRUE_P FALSE_P UNKNOWN /* sets precedence for IS NULL, etc */
%left		'+' '-'
%left		'*' '/' '%'
%left		'^'
/* Unary Operators */
%left		AT ZONE			/* sets precedence for AT TIME ZONE */
%right		UMINUS
%left		'[' ']'
%left		'(' ')'
%left		TYPECAST
%left		'.'
/*
 * These might seem to be low-precedence, but actually they are not part
 * of the arithmetic hierarchy at all in their use as JOIN operators.
 * We make them high-precedence to support their use as function names.
 * They wouldn't be given a precedence at all, were it not that we need
 * left-associativity among the JOIN rules themselves.
 */
%left		JOIN CROSS LEFT FULL RIGHT INNER_P NATURAL
/* kluge to keep xml_whitespace_option from causing shift/reduce conflicts */
%right		PRESERVE STRIP_P
%%

/*
 *	Handle comment-only lines, and ;; SELECT * FROM pg_class ;;;
 *	psql already handles such cases, but other interfaces don't.
 *	bjm 1999/10/05
 */
stmtblock:	stmtmulti								{ parsetree = $1; }
		;

/* the thrashing around here is to discard "empty" statements... */
stmtmulti:	stmtmulti ';' stmt
				{ if ($3 != NULL)
					$$ = lappend($1, $3);
				  else
					$$ = $1;
				}
			| stmt
					{ if ($1 != NULL)
						$$ = list_make1($1);
					  else
						$$ = NIL;
					}
		;

stmt :
			AlterDatabaseStmt
			| AlterDatabaseSetStmt
			| AlterDomainStmt
			| AlterFunctionStmt
			| AlterGroupStmt
			| AlterObjectSchemaStmt
			| AlterOwnerStmt
			| AlterQueueStmt
			| AlterRoleSetStmt
			| AlterRoleStmt
			| AlterSeqStmt
			| AlterTableStmt
			| AlterTypeStmt
			| AlterUserSetStmt
			| AlterUserStmt
			| AnalyzeStmt
			| CheckPointStmt
			| ClosePortalStmt
			| ClusterStmt
			| CommentStmt
			| ConstraintsSetStmt
			| CopyStmt
			| CreateAsStmt
			| CreateAssertStmt
			| CreateCastStmt
			| CreateConversionStmt
			| CreateDomainStmt
			| CreateExternalStmt
			| CreateFileSpaceStmt
			| CreateFunctionStmt
			| CreateGroupStmt
			| CreateOpClassStmt
			| CreatePLangStmt
			| CreateQueueStmt
			| CreateSchemaStmt
			| CreateSeqStmt
			| CreateStmt
			| CreateTableSpaceStmt
			| CreateTrigStmt
			| CreateRoleStmt
			| CreateUserStmt
			| CreatedbStmt
			| DeallocateStmt
			| DeclareCursorStmt
			| DefineStmt
			| DeleteStmt
			| DropAssertStmt
			| DropCastStmt
			| DropGroupStmt
			| DropOpClassStmt
			| DropOwnedStmt
			| DropPLangStmt
			| DropQueueStmt
			| DropRuleStmt
			| DropStmt
			| DropTrigStmt
			| DropRoleStmt
			| DropUserStmt
			| DropdbStmt
			| ExecuteStmt
			| ExplainStmt
			| FetchStmt
			| GrantStmt
			| GrantRoleStmt
			| IndexStmt
			| InsertStmt
			| ListenStmt
			| LoadStmt
			| LockStmt
			| NotifyStmt
			| PrepareStmt
			| ReassignOwnedStmt
			| ReindexStmt
			| RemoveAggrStmt
			| RemoveFuncStmt
			| RemoveOperStmt
			| RenameStmt
			| RevokeStmt
			| RevokeRoleStmt
			| RuleStmt
			| SelectStmt
			| TransactionStmt
			| TruncateStmt
			| UnlistenStmt
			| UpdateStmt
			| VacuumStmt
			| VariableResetStmt
			| VariableSetStmt
			| VariableShowStmt
			| ViewStmt
			| /*EMPTY*/
				{ $$ = NULL; }
		;

/*****************************************************************************
 *
 * Create a new Postgres Resource Queue
 *
 *****************************************************************************/

CreateQueueStmt:
			CREATE RESOURCE QUEUE QueueId OptQueueList
				{
					CreateQueueStmt *n = makeNode(CreateQueueStmt);
					DefElem         *def1 = /* mark start of WITH items */
						makeDefElem("withliststart", 
									(Node *)makeInteger(TRUE));
					n->queue = $4;
					n->options = list_concat(lappend($5, def1), NULL); 
					$$ = (Node *)n;
				}
			| CREATE RESOURCE QUEUE QueueId OptQueueList WITH definition
				{
					CreateQueueStmt *n    = makeNode(CreateQueueStmt);
					DefElem         *def1 = /* mark start of WITH items */
						makeDefElem("withliststart", 
									(Node *)makeInteger(TRUE));
					n->queue = $4;
					n->options = list_concat(lappend($5, def1), $7); 
					$$ = (Node *)n;
				}
		;

/*
 * Options for CREATE and ALTER RESOURCE QUEUE 
 */
OptQueueList:
			OptQueueList OptQueueElem				{ $$ = lappend($1, $2); }
			| /*EMPTY*/								{ $$ = NIL; }
		;

OptQueueElem:
			ACTIVE THRESHOLD NumericOnly
				{
					/* was "activelimit" */
					$$ = makeDefElem("active_statements", (Node *)$3);
				}
			| COST THRESHOLD NumericOnly /* enforce float type in queue.c */
				{
					/* was "costlimit" */
					$$ = makeDefElem("max_cost", (Node *)$3);
				}
			| IGNORE_P THRESHOLD NumericOnly /* enforce float type in queue.c */
				{
					/* was "ignorecostlimit" */
					$$ = makeDefElem("min_cost", (Node *)$3);
				}
			| OVERCOMMIT
				{
					/* was "overcommit" */
					$$ = makeDefElem("cost_overcommit", (Node *)makeInteger(TRUE));
				}
			| NOOVERCOMMIT
				{
					/* was "overcommit" */
					$$ = makeDefElem("cost_overcommit", (Node *)makeInteger(FALSE));
				}
		;

/*****************************************************************************
 *
 * Alter a postgres Resource Queue
 *
 *****************************************************************************/

AlterQueueStmt:
			ALTER RESOURCE QUEUE QueueId OptQueueList
				 {
					AlterQueueStmt *n = makeNode(AlterQueueStmt);
					n->queue = $4;
					n->options = $5;
					$$ = (Node *)n;
				 }
			| ALTER RESOURCE QUEUE QueueId OptQueueList WITH definition
				 {
					AlterQueueStmt *n    = makeNode(AlterQueueStmt);
					DefElem        *def1 = /* mark start of WITH items */
						makeDefElem("withliststart", 
									(Node *)makeInteger(TRUE));
					DefElem        *def2 = /* mark start of WITHOUT items */
						makeDefElem("withoutliststart", 
									(Node *)makeInteger(TRUE));
					n->queue = $4;
					n->options = list_concat(lappend($5, def1), $7); 
					n->options = lappend(n->options, def2); 
					$$ = (Node *)n;
				 }
			| ALTER RESOURCE QUEUE QueueId OptQueueList WITHOUT definition
				 {
					AlterQueueStmt *n    = makeNode(AlterQueueStmt);
					DefElem        *def1 = /* mark start of WITH items */
						makeDefElem("withliststart", 
									(Node *)makeInteger(TRUE));
					DefElem        *def2 = /* mark start of WITHOUT items */
						makeDefElem("withoutliststart", 
									(Node *)makeInteger(TRUE));
					n->queue = $4;
					n->options = lappend($5, def1); 
					n->options = list_concat(lappend(n->options, def2), $7); 
					$$ = (Node *)n;
				 }
			| ALTER RESOURCE QUEUE QueueId OptQueueList WITH definition 
			  WITHOUT definition
				 {
					AlterQueueStmt *n    = makeNode(AlterQueueStmt);
					DefElem        *def1 = /* mark start of WITH items */
						makeDefElem("withliststart", 
									(Node *)makeInteger(TRUE));
					DefElem        *def2 = /* mark start of WITHOUT items */
						makeDefElem("withoutliststart", 
									(Node *)makeInteger(TRUE));
					n->queue = $4;
					n->options = list_concat(lappend($5, def1), $7); 
					n->options = list_concat(lappend(n->options, def2), $9);
					$$ = (Node *)n;
				 }
		;

/*****************************************************************************
 *
 * Drop a postgres Resource Queue
 *
 *****************************************************************************/

DropQueueStmt:
			DROP RESOURCE QUEUE QueueId
				 {
					DropQueueStmt *n = makeNode(DropQueueStmt);
					n->queue = $4;
					$$ = (Node *)n;
				 }
		;

/*****************************************************************************
 *
 * Create a new Postgres DBMS role
 *
 *****************************************************************************/

CreateRoleStmt:
			CREATE ROLE RoleId opt_with OptRoleList
				{
					CreateRoleStmt *n = makeNode(CreateRoleStmt);
					n->stmt_type = ROLESTMT_ROLE;
					n->role = $3;
					n->options = $5;
					n->roleOid = 0;
					$$ = (Node *)n;
				}
		;


opt_with:	WITH									{}
			| /*EMPTY*/								{}
		;

/*
 * Options for CREATE ROLE and ALTER ROLE (also used by CREATE/ALTER USER
 * for backwards compatibility).  Note: the only option required by SQL99
 * is "WITH ADMIN name".
 */
OptRoleList:
			OptRoleList OptRoleElem					{ $$ = lappend($1, $2); }
			| /* EMPTY */							{ $$ = NIL; }
		;

OptRoleElem:
			PASSWORD Sconst
				{
					$$ = makeDefElem("password",
									 (Node *)makeString($2));
				}
			| PASSWORD NULL_P
				{
					$$ = makeDefElem("password", NULL);
				}
			| ENCRYPTED PASSWORD Sconst
				{
					$$ = makeDefElem("encryptedPassword",
									 (Node *)makeString($3));
				}
			| UNENCRYPTED PASSWORD Sconst
				{
					$$ = makeDefElem("unencryptedPassword",
									 (Node *)makeString($3));
				}
			| SUPERUSER_P
				{
					$$ = makeDefElem("superuser", (Node *)makeInteger(TRUE));
				}
			| NOSUPERUSER
				{
					$$ = makeDefElem("superuser", (Node *)makeInteger(FALSE));
				}
			| INHERIT
				{
					$$ = makeDefElem("inherit", (Node *)makeInteger(TRUE));
				}
			| NOINHERIT
				{
					$$ = makeDefElem("inherit", (Node *)makeInteger(FALSE));
				}
			| CREATEDB
				{
					$$ = makeDefElem("createdb", (Node *)makeInteger(TRUE));
				}
			| NOCREATEDB
				{
					$$ = makeDefElem("createdb", (Node *)makeInteger(FALSE));
				}
			| CREATEROLE
				{
					$$ = makeDefElem("createrole", (Node *)makeInteger(TRUE));
				}
			| NOCREATEROLE
				{
					$$ = makeDefElem("createrole", (Node *)makeInteger(FALSE));
				}
			| CREATEUSER
				{
					/* For backwards compatibility, synonym for SUPERUSER */
					$$ = makeDefElem("superuser", (Node *)makeInteger(TRUE));
				}
			| NOCREATEUSER
				{
					$$ = makeDefElem("superuser", (Node *)makeInteger(FALSE));
				}
			| LOGIN_P
				{
					$$ = makeDefElem("canlogin", (Node *)makeInteger(TRUE));
				}
			| NOLOGIN_P
				{
					$$ = makeDefElem("canlogin", (Node *)makeInteger(FALSE));
				}
			| CONNECTION LIMIT SignedIconst
				{
					$$ = makeDefElem("connectionlimit", (Node *)makeInteger($3));
				}
			| VALID UNTIL Sconst
				{
					$$ = makeDefElem("validUntil", (Node *)makeString($3));
				}
			| RESOURCE QUEUE any_name
				{
					$$ = makeDefElem("resourceQueue", (Node *)$3);
				}
		/*	Supported but not documented for roles, for use by ALTER GROUP. */
			| USER name_list
				{
					$$ = makeDefElem("rolemembers", (Node *)$2);
				}
		/* The following are not supported by ALTER ROLE/USER/GROUP */
			| SYSID Iconst
				{
					$$ = makeDefElem("sysid", (Node *)makeInteger($2));
				}
			| ADMIN name_list
				{
					$$ = makeDefElem("adminmembers", (Node *)$2);
				}
			| ROLE name_list
				{
					$$ = makeDefElem("rolemembers", (Node *)$2);
				}
			| IN_P ROLE name_list
				{
					$$ = makeDefElem("addroleto", (Node *)$3);
				}
			| IN_P GROUP_P name_list
				{
					$$ = makeDefElem("addroleto", (Node *)$3);
				}
			| CREATEEXTTABLE exttab_auth_list
				{
					$$ = makeDefElem("exttabauth", (Node *)$2);
				}
			| NOCREATEEXTTABLE exttab_auth_list
				{
					$$ = makeDefElem("exttabnoauth", (Node *)$2);
				}			
			| deny_login_role
				{
					$$ = makeDefElem("deny", (Node *)$1);
				}
		;

deny_login_role: DENY deny_interval { $$ = (Node *)$2; }
			| DENY deny_point { $$ = (Node *)$2; }
		;

deny_interval: BETWEEN deny_point AND deny_point
				{
					DenyLoginInterval *n = makeNode(DenyLoginInterval);
					n->start = (DenyLoginPoint *)$2;
					n->end = (DenyLoginPoint *)$4;
					$$ = (Node *)n;
				}
		;

deny_day_specifier: Sconst { $$ = (Node *)makeString($1); }
			| Iconst { $$ = (Node *)makeInteger($1); }
		;

deny_point: DAY_P deny_day_specifier opt_time
				{
					DenyLoginPoint *n = makeNode(DenyLoginPoint);
					n->day = (Value *)$2;
					n->time = (Value *)$3;
					$$ = (Node *)n;
				}
		;

opt_time: TIME Sconst { $$ = (Node *)makeString($2); }
		| /* nothing */ { $$ = NULL; }
		;

exttab_auth_list:
		'(' keyvalue_list ')'	{ $$ = $2; }
		| /*EMPTY*/				{ $$ = NIL; }
		;

keyvalue_list:
		keyvalue_pair						{ $$ = list_make1($1); }
		| keyvalue_list ',' keyvalue_pair	{ $$ = lappend($1, $3); }
		;

keyvalue_pair:
		ColLabel '=' Sconst
		{
			$$ = makeDefElem($1, (Node *)makeString($3));
		}
		;


/*****************************************************************************
 *
 * Create a new Postgres DBMS user (role with implied login ability)
 *
 *****************************************************************************/

CreateUserStmt:
			CREATE USER RoleId opt_with OptRoleList
				{
					CreateRoleStmt *n = makeNode(CreateRoleStmt);
					n->stmt_type = ROLESTMT_USER;
					n->role = $3;
					n->options = $5;
					n->roleOid = 0;
					$$ = (Node *)n;
				}
		;


/*****************************************************************************
 *
 * Alter a postgresql DBMS role
 *
 *****************************************************************************/

AlterRoleStmt:
			ALTER ROLE RoleId opt_with OptAlterRoleList
				 {
					AlterRoleStmt *n = makeNode(AlterRoleStmt);
					n->role = $3;
					n->action = +1;	/* add, if there are members */
					n->options = $5;
					$$ = (Node *)n;
				 }
		;

AlterRoleSetStmt:
			ALTER ROLE RoleId SET set_rest
				{
					AlterRoleSetStmt *n = makeNode(AlterRoleSetStmt);
					n->role = $3;
					n->variable = $5->name;
					n->value = $5->args;
					$$ = (Node *)n;
				}
			| ALTER ROLE RoleId VariableResetStmt
				{
					AlterRoleSetStmt *n = makeNode(AlterRoleSetStmt);
					n->role = $3;
					n->variable = ((VariableResetStmt *)$4)->name;
					n->value = NIL;
					$$ = (Node *)n;
				}
		;

/* OptAlterRoleList is effectively OptRoleList with additional support for DROP DENY FOR. */
OptAlterRoleList:
            OptAlterRoleList OptAlterRoleElem       { $$ = lappend($1, $2); }
            | /*EMPTY*/                             { $$ = NIL; }
        ;

OptAlterRoleElem:
			OptRoleElem								{ $$ = $1; }
			| DROP DENY FOR deny_point				{ $$ = makeDefElem("drop_deny", $4); }



/*****************************************************************************
 *
 * Alter a postgresql DBMS user
 *
 *****************************************************************************/

AlterUserStmt:
			ALTER USER RoleId opt_with OptAlterRoleList
				 {
					AlterRoleStmt *n = makeNode(AlterRoleStmt);
					n->role = $3;
					n->action = +1;	/* add, if there are members */
					n->options = $5;
					$$ = (Node *)n;
				 }
		;


AlterUserSetStmt:
			ALTER USER RoleId SET set_rest
				{
					AlterRoleSetStmt *n = makeNode(AlterRoleSetStmt);
					n->role = $3;
					n->variable = $5->name;
					n->value = $5->args;
					$$ = (Node *)n;
				}
			| ALTER USER RoleId VariableResetStmt
				{
					AlterRoleSetStmt *n = makeNode(AlterRoleSetStmt);
					n->role = $3;
					n->variable = ((VariableResetStmt *)$4)->name;
					n->value = NIL;
					$$ = (Node *)n;
				}
			;


/*****************************************************************************
 *
 * Drop a postgresql DBMS role
 *
 * XXX Ideally this would have CASCADE/RESTRICT options, but since a role
 * might own objects in multiple databases, there is presently no way to
 * implement either cascading or restricting.  Caveat DBA.
 *****************************************************************************/

DropRoleStmt:
			DROP ROLE name_list
				{
					DropRoleStmt *n = makeNode(DropRoleStmt);
					n->missing_ok = FALSE;
					n->roles = $3;
					$$ = (Node *)n;
				}
			| DROP ROLE IF_P EXISTS name_list
				{
					DropRoleStmt *n = makeNode(DropRoleStmt);
					n->missing_ok = TRUE;
					n->roles = $5;
					$$ = (Node *)n;
				}
			;

/*****************************************************************************
 *
 * Drop a postgresql DBMS user
 *
 * XXX Ideally this would have CASCADE/RESTRICT options, but since a user
 * might own objects in multiple databases, there is presently no way to
 * implement either cascading or restricting.  Caveat DBA.
 *****************************************************************************/

DropUserStmt:
			DROP USER name_list
				{
					DropRoleStmt *n = makeNode(DropRoleStmt);
					n->missing_ok = FALSE;
					n->roles = $3;
					$$ = (Node *)n;
				}
			| DROP USER IF_P EXISTS name_list
				{
					DropRoleStmt *n = makeNode(DropRoleStmt);
					n->roles = $5;
					n->missing_ok = TRUE;
					$$ = (Node *)n;
				}
			;


/*****************************************************************************
 *
 * Create a postgresql group (role without login ability)
 *
 *****************************************************************************/

CreateGroupStmt:
			CREATE GROUP_P RoleId opt_with OptRoleList
				{
					CreateRoleStmt *n = makeNode(CreateRoleStmt);
					n->stmt_type = ROLESTMT_GROUP;
					n->role = $3;
					n->options = $5;
					n->roleOid = 0;
					$$ = (Node *)n;
				}
		;


/*****************************************************************************
 *
 * Alter a postgresql group
 *
 *****************************************************************************/

AlterGroupStmt:
			ALTER GROUP_P RoleId add_drop USER name_list
				{
					AlterRoleStmt *n = makeNode(AlterRoleStmt);
					n->role = $3;
					n->action = $4;
					n->options = list_make1(makeDefElem("rolemembers",
														(Node *)$6));
					$$ = (Node *)n;
				}
		;

add_drop:	ADD_P										{ $$ = +1; }
			| DROP									{ $$ = -1; }
		;


/*****************************************************************************
 *
 * Drop a postgresql group
 *
 * XXX see above notes about cascading DROP USER; groups have same problem.
 *****************************************************************************/

DropGroupStmt:
			DROP GROUP_P name_list
				{
					DropRoleStmt *n = makeNode(DropRoleStmt);
					n->missing_ok = FALSE;
					n->roles = $3;
					$$ = (Node *)n;
				}
			| DROP GROUP_P IF_P EXISTS name_list
				{
					DropRoleStmt *n = makeNode(DropRoleStmt);
					n->missing_ok = TRUE;
					n->roles = $5;
					$$ = (Node *)n;
				}
		;


/*****************************************************************************
 *
 * Manipulate a schema
 *
 *****************************************************************************/

CreateSchemaStmt:
			CREATE SCHEMA OptSchemaName AUTHORIZATION RoleId OptSchemaEltList
				{
					CreateSchemaStmt *n = makeNode(CreateSchemaStmt);
					/* One can omit the schema name or the authorization id. */
					if ($3 != NULL)
						n->schemaname = $3;
					else
						n->schemaname = $5;
					n->authid = $5;
					n->schemaElts = $6;
					n->schemaOid = 0;
					$$ = (Node *)n;
				}
			| CREATE SCHEMA ColId OptSchemaEltList
				{
					CreateSchemaStmt *n = makeNode(CreateSchemaStmt);
					/* ...but not both */
					n->schemaname = $3;
					n->authid = NULL;
					n->schemaElts = $4;
					n->schemaOid = 0;
					$$ = (Node *)n;
				}
		;

OptSchemaName:
			ColId									{ $$ = $1; }
			| /* EMPTY */							{ $$ = NULL; }
		;

OptSchemaEltList:
			OptSchemaEltList schema_stmt			{ $$ = lappend($1, $2); }
			| /* EMPTY */							{ $$ = NIL; }
		;

/*
 *	schema_stmt are the ones that can show up inside a CREATE SCHEMA
 *	statement (in addition to by themselves).
 */
schema_stmt:
			CreateStmt
			| IndexStmt
			| CreateSeqStmt
			| CreateTrigStmt
			| GrantStmt
			| ViewStmt
		;


/*****************************************************************************
 *
 * Set PG internal variable
 *	  SET name TO 'var_value'
 * Include SQL92 syntax (thomas 1997-10-22):
 *	  SET TIME ZONE 'var_value'
 *
 *****************************************************************************/

VariableSetStmt:
			SET set_rest
				{
					VariableSetStmt *n = $2;
					n->is_local = false;
					$$ = (Node *) n;
				}
			| SET LOCAL set_rest
				{
					VariableSetStmt *n = $3;
					n->is_local = true;
					$$ = (Node *) n;
				}
			| SET SESSION set_rest
				{
					VariableSetStmt *n = $3;
					n->is_local = false;
					$$ = (Node *) n;
				}
		;

set_rest:  var_name TO var_list_or_default
				{
					VariableSetStmt *n = makeNode(VariableSetStmt);
					n->name = $1;
					n->args = $3;
					$$ = n;
				}
			| var_name '=' var_list_or_default
				{
					VariableSetStmt *n = makeNode(VariableSetStmt);
					n->name = $1;
					n->args = $3;
					$$ = n;
				}
			| TIME ZONE zone_value
				{
					VariableSetStmt *n = makeNode(VariableSetStmt);
					n->name = "timezone";
					if ($3 != NULL)
						n->args = list_make1($3);
					$$ = n;
				}
			| TRANSACTION transaction_mode_list
				{
					VariableSetStmt *n = makeNode(VariableSetStmt);
					n->name = "TRANSACTION";
					n->args = $2;
					$$ = n;
				}
			| SESSION CHARACTERISTICS AS TRANSACTION transaction_mode_list
				{
					VariableSetStmt *n = makeNode(VariableSetStmt);
					n->name = "SESSION CHARACTERISTICS";
					n->args = $5;
					$$ = n;
				}
			| NAMES opt_encoding
				{
					VariableSetStmt *n = makeNode(VariableSetStmt);
					n->name = "client_encoding";
					if ($2 != NULL)
						n->args = list_make1(makeStringConst($2, NULL, @2));
					$$ = n;
				}
			| ROLE ColId_or_Sconst
				{
					VariableSetStmt *n = makeNode(VariableSetStmt);
					n->name = "role";
					n->args = list_make1(makeStringConst($2, NULL, @2));
					$$ = n;
				}
			| SESSION AUTHORIZATION ColId_or_Sconst
				{
					VariableSetStmt *n = makeNode(VariableSetStmt);
					n->name = "session_authorization";
					n->args = list_make1(makeStringConst($3, NULL, @3));
					$$ = n;
				}
			| SESSION AUTHORIZATION DEFAULT
				{
					VariableSetStmt *n = makeNode(VariableSetStmt);
					n->name = "session_authorization";
					n->args = NIL;
					$$ = n;
				}
			| XML_P OPTION document_or_content
				{
					VariableSetStmt *n = makeNode(VariableSetStmt);
					n->name = "xmloption";
					n->args = list_make1(makeStringConst($3 == XMLOPTION_DOCUMENT ? "DOCUMENT" : "CONTENT", NULL, @3));
					$$ = n;
				}
		;

var_name:
			ColId								{ $$ = $1; }
			| var_name '.' ColId
				{
					int qLen = strlen($1);
					char* qualName = palloc(qLen + strlen($3) + 2);
					strcpy(qualName, $1);
					qualName[qLen] = '.';
					strcpy(qualName + qLen + 1, $3);
					$$ = qualName;
				}
		;

var_list_or_default:
			var_list								{ $$ = $1; }
			| DEFAULT								{ $$ = NIL; }
		;

var_list:	var_value								{ $$ = list_make1($1); }
			| var_list ',' var_value				{ $$ = lappend($1, $3); }
		;

var_value:	opt_boolean
				{ $$ = makeStringConst($1, NULL, @1); }
			| ColId_or_Sconst
				{ $$ = makeStringConst($1, NULL, @1); }
			| NumericOnly
				{ $$ = makeAConst($1, @1); }
		;

iso_level:	READ UNCOMMITTED						{ $$ = "read uncommitted"; }
			| READ COMMITTED						{ $$ = "read committed"; }
			| REPEATABLE READ						{ $$ = "repeatable read"; }
			| SERIALIZABLE							{ $$ = "serializable"; }
		;

opt_boolean:
			TRUE_P									{ $$ = "true"; }
			| FALSE_P								{ $$ = "false"; }
			| ON									{ $$ = "on"; }
			| OFF									{ $$ = "off"; }
		;

/* Timezone values can be:
 * - a string such as 'pst8pdt'
 * - an identifier such as "pst8pdt"
 * - an integer or floating point number
 * - a time interval per SQL99
 * ColId gives reduce/reduce errors against ConstInterval and LOCAL,
 * so use IDENT and reject anything which is a reserved word.
 */
zone_value:
			Sconst
				{
					$$ = makeStringConst($1, NULL, @1);
				}
			| IDENT
				{
					$$ = makeStringConst($1, NULL, @1);
				}
			| ConstInterval Sconst opt_interval
				{
					A_Const *n = (A_Const *) makeStringConst($2, $1, @2);
					if ($3 != INTERVAL_FULL_RANGE)
					{
						if (($3 & ~(INTERVAL_MASK(HOUR) | INTERVAL_MASK(MINUTE))) != 0)
							ereport(ERROR,
									(errcode(ERRCODE_SYNTAX_ERROR),
									 errmsg("time zone interval must be HOUR or HOUR TO MINUTE"),
									 scanner_errposition(@3)));
						n->typname->typmods = list_make1(makeIntConst($3, @3));
					}
					$$ = (Node *)n;
				}
			| ConstInterval '(' Iconst ')' Sconst opt_interval
				{
					A_Const *n = (A_Const *) makeStringConst($5, $1, @5);
					if (($6 != INTERVAL_FULL_RANGE)
						&& (($6 & ~(INTERVAL_MASK(HOUR) | INTERVAL_MASK(MINUTE))) != 0))
						ereport(ERROR,
								(errcode(ERRCODE_SYNTAX_ERROR),
								 errmsg("time zone interval must be HOUR or HOUR TO MINUTE")));
					n->typname->typmods = list_make2(makeIntConst($6, @6),
													 makeIntConst($3, @3));
					$$ = (Node *)n;
				}
			| NumericOnly							{ $$ = makeAConst($1, @1); }
			| DEFAULT								{ $$ = NULL; }
			| LOCAL									{ $$ = NULL; }
		;

opt_encoding:
			Sconst									{ $$ = $1; }
			| DEFAULT								{ $$ = NULL; }
			| /*EMPTY*/								{ $$ = NULL; }
		;

ColId_or_Sconst:
			ColId									{ $$ = $1; }
			| SCONST								{ $$ = $1; }
		;


VariableShowStmt:
			SHOW var_name
				{
					VariableShowStmt *n = makeNode(VariableShowStmt);
					n->name = $2;
					$$ = (Node *) n;
				}
			| SHOW TIME ZONE
				{
					VariableShowStmt *n = makeNode(VariableShowStmt);
					n->name = "timezone";
					$$ = (Node *) n;
				}
			| SHOW TRANSACTION ISOLATION LEVEL
				{
					VariableShowStmt *n = makeNode(VariableShowStmt);
					n->name = "transaction_isolation";
					$$ = (Node *) n;
				}
			| SHOW SESSION AUTHORIZATION
				{
					VariableShowStmt *n = makeNode(VariableShowStmt);
					n->name = "session_authorization";
					$$ = (Node *) n;
				}
			| SHOW ALL
				{
					VariableShowStmt *n = makeNode(VariableShowStmt);
					n->name = "all";
					$$ = (Node *) n;
				}
		;

VariableResetStmt:
			RESET var_name
				{
					VariableResetStmt *n = makeNode(VariableResetStmt);
					n->name = $2;
					$$ = (Node *) n;
				}
			| RESET TIME ZONE
				{
					VariableResetStmt *n = makeNode(VariableResetStmt);
					n->name = "timezone";
					$$ = (Node *) n;
				}
			| RESET TRANSACTION ISOLATION LEVEL
				{
					VariableResetStmt *n = makeNode(VariableResetStmt);
					n->name = "transaction_isolation";
					$$ = (Node *) n;
				}
			| RESET SESSION AUTHORIZATION
				{
					VariableResetStmt *n = makeNode(VariableResetStmt);
					n->name = "session_authorization";
					$$ = (Node *) n;
				}
			| RESET ALL
				{
					VariableResetStmt *n = makeNode(VariableResetStmt);
					n->name = "all";
					$$ = (Node *) n;
				}
		;


ConstraintsSetStmt:
			SET CONSTRAINTS constraints_set_list constraints_set_mode
				{
					ConstraintsSetStmt *n = makeNode(ConstraintsSetStmt);
					n->constraints = $3;
					n->deferred    = $4;
					$$ = (Node *) n;
				}
		;

constraints_set_list:
			ALL										{ $$ = NIL; }
			| qualified_name_list					{ $$ = $1; }
		;

constraints_set_mode:
			DEFERRED								{ $$ = TRUE; }
			| IMMEDIATE								{ $$ = FALSE; }
		;


/*
 * Checkpoint statement
 */
CheckPointStmt:
			CHECKPOINT
				{
					CheckPointStmt *n = makeNode(CheckPointStmt);
					$$ = (Node *)n;
				}
		;

/*****************************************************************************
 *
 *	ALTER [ TABLE | INDEX ] variations
 *
 *****************************************************************************/

AlterTableStmt:
			ALTER TABLE relation_expr alter_table_cmds
				{
					AlterTableStmt *n = makeNode(AlterTableStmt);
					n->relation = $3;
					n->cmds = $4;
					n->relkind = OBJECT_TABLE;
					$$ = (Node *)n;
				}
		|	ALTER EXTERNAL TABLE relation_expr alter_table_cmds
				{
					AlterTableStmt *n = makeNode(AlterTableStmt);
					n->relation = $4;
					n->cmds = $5;
					n->relkind = OBJECT_EXTTABLE;
					$$ = (Node *)n;
				}
		|	ALTER INDEX relation_expr alter_rel_cmds
				{
					AlterTableStmt *n = makeNode(AlterTableStmt);
					n->relation = $3;
					n->cmds = $4;
					n->relkind = OBJECT_INDEX;
					$$ = (Node *)n;
				}
		;

alter_table_cmds:
			alter_table_cmd							{ $$ = list_make1($1); }
			| alter_table_cmds ',' alter_table_cmd	{ $$ = lappend($1, $3); }
		;

/* Subcommands that are for ALTER TABLE only */
alter_table_cmd:
			/* ALTER TABLE <relation> ADD [COLUMN] <coldef> */
			ADD_P opt_column columnDef
				{
					AlterTableCmd *n = makeNode(AlterTableCmd);
					n->subtype = AT_AddColumn;
					n->def = $3;
					$$ = (Node *)n;
				}
			/* ALTER TABLE <relation> ALTER [COLUMN] <colname> {SET DEFAULT <expr>|DROP DEFAULT} */
			| ALTER opt_column ColId alter_column_default
				{
					ColumnDef *colDef = makeNode(ColumnDef);
					colDef->raw_default = $4;
					
					AlterTableCmd *n = makeNode(AlterTableCmd);
					n->subtype = AT_ColumnDefault;
					n->name = $3;
					n->def = (Node *) colDef;
					$$ = (Node *)n;
				}
			/* ALTER TABLE <relation> ALTER [COLUMN] <colname> DROP NOT NULL */
			| ALTER opt_column ColId DROP NOT NULL_P
				{
					AlterTableCmd *n = makeNode(AlterTableCmd);
					n->subtype = AT_DropNotNull;
					n->name = $3;
					$$ = (Node *)n;
				}
			/* ALTER TABLE <relation> ALTER [COLUMN] <colname> SET NOT NULL */
			| ALTER opt_column ColId SET NOT NULL_P
				{
					AlterTableCmd *n = makeNode(AlterTableCmd);
					n->subtype = AT_SetNotNull;
					n->name = $3;
					$$ = (Node *)n;
				}
			/* ALTER TABLE <relation> ALTER [COLUMN] <colname> SET STATISTICS <IntegerOnly> */
			| ALTER opt_column ColId SET STATISTICS IntegerOnly
				{
					AlterTableCmd *n = makeNode(AlterTableCmd);
					n->subtype = AT_SetStatistics;
					n->name = $3;
					n->def = (Node *) $6;
					$$ = (Node *)n;
				}
			/* ALTER TABLE <relation> ALTER [COLUMN] <colname> SET STORAGE <storagemode> */
			| ALTER opt_column ColId SET STORAGE ColId
				{
					AlterTableCmd *n = makeNode(AlterTableCmd);
					n->subtype = AT_SetStorage;
					n->name = $3;
					n->def = (Node *) makeString($6);
					$$ = (Node *)n;
				}
			/* ALTER TABLE <relation> DROP [COLUMN] <colname> [RESTRICT|CASCADE] */
			| DROP opt_column ColId opt_drop_behavior
				{
					AlterTableCmd *n = makeNode(AlterTableCmd);
					n->subtype = AT_DropColumn;
					n->name = $3;
					n->behavior = $4;
					$$ = (Node *)n;
				}
			/*
			 * ALTER TABLE <relation> ALTER [COLUMN] <colname> TYPE <typename>
			 *		[ USING <expression> ]
			 */
			| ALTER opt_column ColId TYPE_P Typename alter_using
				{
					AlterTableCmd *n = makeNode(AlterTableCmd);
					n->subtype = AT_AlterColumnType;
					n->name = $3;
					n->def = (Node *) $5;
					n->transform = $6;
					$$ = (Node *)n;
				}
			/* ALTER TABLE <relation> ADD CONSTRAINT ... */
			| ADD_P TableConstraint
				{
					AlterTableCmd *n = makeNode(AlterTableCmd);
					n->subtype = AT_AddConstraint;
					n->def = $2;
					$$ = (Node *)n;
				}
			/* ALTER TABLE <relation> DROP CONSTRAINT <name> [RESTRICT|CASCADE] */
			| DROP CONSTRAINT name opt_drop_behavior
				{
					AlterTableCmd *n = makeNode(AlterTableCmd);
					n->subtype = AT_DropConstraint;
					n->name = $3;
					n->behavior = $4;
					$$ = (Node *)n;
				}
			/* ALTER TABLE <relation> SET WITHOUT OIDS  */
			| SET WITHOUT OIDS
				{
					AlterTableCmd *n = makeNode(AlterTableCmd);
					n->subtype = AT_DropOids;
					$$ = (Node *)n;
				}
			/* ALTER TABLE <name> CLUSTER ON <indexname> */
			| CLUSTER ON name
				{
					AlterTableCmd *n = makeNode(AlterTableCmd);
					n->subtype = AT_ClusterOn;
					n->name = $3;
					$$ = (Node *)n;
				}
			/* ALTER TABLE <name> SET WITHOUT CLUSTER */
			| SET WITHOUT CLUSTER
				{
					AlterTableCmd *n = makeNode(AlterTableCmd);
					n->subtype = AT_DropCluster;
					n->name = NULL;
					$$ = (Node *)n;
				}
			/* ALTER TABLE <name> ENABLE TRIGGER <trig> */
			| ENABLE_P TRIGGER name
				{
					AlterTableCmd *n = makeNode(AlterTableCmd);
					n->subtype = AT_EnableTrig;
					n->name = $3;
					$$ = (Node *)n;
				}
			/* ALTER TABLE <name> ENABLE TRIGGER ALL */
			| ENABLE_P TRIGGER ALL
				{
					AlterTableCmd *n = makeNode(AlterTableCmd);
					n->subtype = AT_EnableTrigAll;
					$$ = (Node *)n;
				}
			/* ALTER TABLE <name> ENABLE TRIGGER USER */
			| ENABLE_P TRIGGER USER
				{
					AlterTableCmd *n = makeNode(AlterTableCmd);
					n->subtype = AT_EnableTrigUser;
					$$ = (Node *)n;
				}
			/* ALTER TABLE <name> DISABLE TRIGGER <trig> */
			| DISABLE_P TRIGGER name
				{
					AlterTableCmd *n = makeNode(AlterTableCmd);
					n->subtype = AT_DisableTrig;
					n->name = $3;
					$$ = (Node *)n;
				}
			/* ALTER TABLE <name> DISABLE TRIGGER ALL */
			| DISABLE_P TRIGGER ALL
				{
					AlterTableCmd *n = makeNode(AlterTableCmd);
					n->subtype = AT_DisableTrigAll;
					$$ = (Node *)n;
				}
			/* ALTER TABLE <name> DISABLE TRIGGER USER */
			| DISABLE_P TRIGGER USER
				{
					AlterTableCmd *n = makeNode(AlterTableCmd);
					n->subtype = AT_DisableTrigUser;
					$$ = (Node *)n;
				}
			/* ALTER TABLE <name> INHERIT <parent> [( column_list )] */
			| INHERIT qualified_name opt_inherited_column_list
				{
					AlterTableCmd *n = makeNode(AlterTableCmd);
					n->subtype = AT_AddInherit;
					n->def = (Node *)list_make2($2, $3);
					$$ = (Node *)n;
				}
			/* ALTER TABLE <name> NO INHERIT <parent> */
			| NO INHERIT qualified_name
				{
					AlterTableCmd *n = makeNode(AlterTableCmd);
					n->subtype = AT_DropInherit;
					n->def = (Node *) $3;
					$$ = (Node *)n;
				}
			/* ALTER TABLE <name> SET [WITH] [DISTRIBUTED BY] */
			/* distro only */
			| SET DistributedBy
				{
					AlterTableCmd *n = makeNode(AlterTableCmd);
					n->subtype = AT_SetDistributedBy;
					n->def = (Node *) list_make2(NULL, $2);
					$$ = (Node *)n;
				}
			/* storage and distro */
			| SET WITH definition DistributedBy
				{
					AlterTableCmd *n = makeNode(AlterTableCmd);
					n->subtype = AT_SetDistributedBy;
					n->def = (Node *) list_make2($3, $4);
					$$ = (Node *)n;
				}
			/* storage only */
			| SET WITH definition
				{
					AlterTableCmd *n = makeNode(AlterTableCmd);
					n->subtype = AT_SetDistributedBy;
					n->def = (Node *) list_make2($3, NULL);
					$$ = (Node *)n;
				}
			| alter_table_partition_cmd
				{
					$$ = $1;
				}
			| alter_rel_cmd
				{
					$$ = $1;
				}
		;

opt_table_partition_split_into: 
			INTO '(' 
            alter_table_partition_id_spec_with_opt_default ','
            alter_table_partition_id_spec_with_opt_default ')'	
				{
                    /* re-use alterpartitioncmd struct here... */
					AlterPartitionCmd *pc = makeNode(AlterPartitionCmd);
                    pc->partid = (Node *)$3;
                    pc->arg1 = (Node *)$5;
                    pc->arg2 = NULL;
                    pc->location = @5;
					$$ = (Node *)pc;
                }
			| /*EMPTY*/						{ $$ = NULL; /* default */ }
		;

opt_table_partition_merge_into: 
			INTO 
            alter_table_partition_id_spec_with_opt_default
				{
                    /* re-use alterpartitioncmd struct here... */
					AlterPartitionCmd *pc = makeNode(AlterPartitionCmd);
                    pc->partid = (Node *)$2;
                    pc->arg1 = NULL;
                    pc->arg2 = NULL;
                    pc->location = @2;
					$$ = (Node *)pc;
                }

			| /*EMPTY*/						{ $$ = NULL; /* default */ }
		;

table_partition_modify:
			TabPartitionBoundarySpecStart
            OptTabPartitionBoundarySpecEnd
            OptTabPartitionBoundarySpecEvery  
				{
                    /* re-use alterpartitioncmd struct here... */
					AlterPartitionCmd  *pc = makeNode(AlterPartitionCmd);
                    PartitionBoundSpec *bs = makeNode(PartitionBoundSpec); 
                    PartitionElem      *n  = makeNode(PartitionElem); 

                    n->partName  = NULL;
                    n->boundSpec = (Node *)bs;
                    n->subSpec   = NULL;
                    n->location  = @1;
                    n->isDefault = 0;
                    n->storeAttr = NULL;
                    n->AddPartDesc = NULL;

                    bs->partStart = $1;
                    bs->partEnd   = $2;
                    bs->partEvery = $3;
                    bs->everyGenList = NIL; 
                    bs->pWithTnameStr = NULL;
                    bs->location  = @1;

                    pc->partid = NULL;
                    pc->arg1 = (Node *)makeDefElem("START", NULL);
                    pc->arg2 = (Node *)n;
                    pc->location = @1;
					$$ = (Node *)pc;
                }
			| TabPartitionBoundarySpecEnd
              OptTabPartitionBoundarySpecEvery	
				{
                    /* re-use alterpartitioncmd struct here... */
					AlterPartitionCmd  *pc = makeNode(AlterPartitionCmd);
                    PartitionBoundSpec *bs = makeNode(PartitionBoundSpec); 
                    PartitionElem      *n  = makeNode(PartitionElem); 

                    n->partName  = NULL;
                    n->boundSpec = (Node *)bs;
                    n->subSpec   = NULL;
                    n->location  = @1;
                    n->isDefault = 0;
                    n->storeAttr = NULL;
                    n->AddPartDesc = NULL;

                    bs->partStart = NULL;
                    bs->partEnd   = $1;
                    bs->partEvery = $2;
                    bs->everyGenList = NIL; 
                    bs->pWithTnameStr = NULL;
                    bs->location  = @1;

                    pc->partid = NULL;
                    pc->arg1 = (Node *)makeDefElem("END", NULL);
                    pc->arg2 = (Node *)n;
                    pc->location = @1;
					$$ = (Node *)pc;
                }
			| add_drop part_values_clause
				{
                    /* re-use alterpartitioncmd struct here... */
					AlterPartitionCmd   *pc = makeNode(AlterPartitionCmd);
                    PartitionValuesSpec *vs = makeNode(PartitionValuesSpec); 
                    PartitionElem       *n  = makeNode(PartitionElem); 

                    n->partName  = NULL;
                    n->boundSpec = (Node *)vs;
                    n->subSpec   = NULL;
                    n->location  = @1;
                    n->isDefault = 0;
                    n->storeAttr = NULL;
                    n->AddPartDesc = NULL;

                    vs->partValues = $2;
                    vs->location  = @2;

                    pc->partid = NULL;
                    if (1 == $1)
                        pc->arg1 = (Node *)makeDefElem("ADD", NULL);
                    else
                        pc->arg1 = (Node *)makeDefElem("DROP", NULL);
                    pc->arg2 = (Node *)n;
                    pc->location = @2;
					$$ = (Node *)pc;
                }
		;

opt_table_partition_exchange_validate: 
			WITH VALIDATION						{ $$ = +1; }
			| WITHOUT VALIDATION				{ $$ = +0; }
			| /*EMPTY*/							{ $$ = +1; /* default */ }
		;

alter_table_partition_id_spec: 
			PartitionColId
				{
					AlterPartitionId *n = makeNode(AlterPartitionId);
					n->idtype = AT_AP_IDName;
                    n->partiddef = (Node *)makeString($1);
                    n->location  = @1;
					$$ = (Node *)n;
				}
            | FOR 
            '(' TabPartitionBoundarySpecValList ')'	
				{
					AlterPartitionId *n = makeNode(AlterPartitionId);
					n->idtype = AT_AP_IDValue;
                    n->partiddef = (Node *)$3;
                    n->location  = @3;
					$$ = (Node *)n;
				}
			/*
			 * What we'd really want here is:
			 *
			 * FOR '(' RANK '(' NumericOnly ')' ')'
			 *
			 * But we don't want to make RANK a reserved keyword. Also,
			 * just replacing RANK with IDENT creates a conflict with this
			 * AexprConst rule:
			 *
			 * func_name '(' expr_list ')' Sconst
			 *
			 * I.e. after the parser has shifted "func_name '('", it doesn't
			 * know whether there's the Sconst at the end, which implies an
			 * AexprConst, or not.
			 *
			 * To avoid that conflict, this rule (after FOR '(') matches
			 * exactly the AexprConst rule except for the final Sconst.
			 * That way, the parser doesn't need to decide which one this is,
			 * until it has shifted the whole thing. Then we check in the
			 * code that func_name was RANK, and that the expr_list was a
			 * NumericOnly.
 			 */
           | FOR '(' func_name '(' expr_list ')' ')'
				{
					Node		   *arg;
					Value		   *val;
					Node		   *fname;
					AlterPartitionId *n;

                    /* allow RANK only */
					if (list_length($3) != 1)
                        yyerror("syntax error");
					fname = linitial($3);
					if (!(strcmp(strVal(linitial($3)), "rank") == 0))
                        yyerror("syntax error");

					/* expr_list must be a single numeric constant */
					if (list_length($5) != 1)
						yyerror("syntax error");

					arg = linitial($5);
					if (!IsA(arg, A_Const))
						yyerror("syntax error");
					val = &((A_Const *) arg)->val;
					if (!IsA(val, Integer) && !IsA(val, Float))
						yyerror("syntax error");

					n = makeNode(AlterPartitionId);
					n->idtype = AT_AP_IDRank;
                    n->partiddef = (Node *) val;
                    n->location  = @5;

					$$ = (Node *)n;
				}
		;

alter_table_partition_id_spec_with_opt_default:
			PARTITION alter_table_partition_id_spec
				{
					AlterPartitionId *n = (AlterPartitionId*)$2;
                    $$ = (Node *)n;
				}
			| DEFAULT PARTITION alter_table_partition_id_spec
				{
					ereport(ERROR,
                            (errcode(ERRCODE_SYNTAX_ERROR),
                             errmsg("Cannot specify a name, rank, "
                                    "or value for a DEFAULT partition "
                                    "in this context")));
				}
			| DEFAULT PARTITION 
				{
					AlterPartitionId *n = makeNode(AlterPartitionId);
					n->idtype = AT_AP_IDDefault;
                    n->partiddef = NULL;
                    n->location  = @1;
					$$ = (Node *)n;
				}
		;

alter_table_partition_cmd:
			ADD_P PARTITION 
            OptTabPartitionBoundarySpec
 			OptTabPartitionStorageAttr
			OptTabSubPartitionSpec
           
				{
					AlterPartitionId  *pid   = makeNode(AlterPartitionId);
					AlterPartitionCmd *pc    = makeNode(AlterPartitionCmd);
					AlterPartitionCmd *pc2   = makeNode(AlterPartitionCmd);
					AlterTableCmd     *n     = makeNode(AlterTableCmd);
                    Node              *ct    = makeAddPartitionCreateStmt($4, $5);
                    PartitionElem     *pelem = makeNode(PartitionElem); 

                    pid->idtype = AT_AP_IDNone;
                    pid->location = @3;
                    pid->partiddef = NULL;

                    pc->partid = (Node *)pid;

                    pelem->partName  = NULL;
                    pelem->boundSpec = $3;
                    pelem->subSpec   = $5;
                    pelem->location  = @3;
                    pelem->isDefault = 0;
                    pelem->storeAttr = $4;
                    pelem->AddPartDesc = NULL;

                    pc2->arg1 = (Node *)pelem;
                    pc2->arg2 = (Node *)list_make1(ct);
                    pc2->location = @3;

                    pc->arg1 = (Node *)makeInteger(FALSE); /* not default */
                    pc->arg2 = (Node *)pc2;
                    pc->location = @3;

					n->subtype = AT_PartAdd;
					n->def = (Node *)pc;
					$$ = (Node *)n;
				}
			| ADD_P DEFAULT PARTITION 
            alter_table_partition_id_spec 
            OptTabPartitionBoundarySpec
            OptTabPartitionStorageAttr
			OptTabSubPartitionSpec 
				{
					AlterPartitionId  *pid   = (AlterPartitionId *)$4;
					AlterPartitionCmd *pc    = makeNode(AlterPartitionCmd);
					AlterPartitionCmd *pc2   = makeNode(AlterPartitionCmd);
					AlterTableCmd     *n     = makeNode(AlterTableCmd);
                    Node              *ct    = makeAddPartitionCreateStmt($6, $7);
                    PartitionElem     *pelem = makeNode(PartitionElem); 

                    if (pid->idtype != AT_AP_IDName)
						ereport(ERROR,
								(errcode(ERRCODE_SYNTAX_ERROR),
								 errmsg("Can only ADD a partition by name")));

                    pc->partid = (Node *)pid;

                    pelem->partName  = NULL;
                    pelem->boundSpec = $5;
                    pelem->subSpec   = $7;
                    pelem->location  = @5;
                    pelem->isDefault = true;
                    pelem->storeAttr = $6;
                    pelem->AddPartDesc = NULL;

                    pc2->arg1 = (Node *)pelem;
                    pc2->arg2 = (Node *)list_make1(ct);
                    pc2->location = @5;

                    pc->arg1 = (Node *)makeInteger(true);
                    pc->arg2 = (Node *)pc2;
                    pc->location = @5;

					n->subtype = AT_PartAdd;
					n->def = (Node *)pc;
					$$ = (Node *)n;
				}
			| ADD_P PARTITION 
            alter_table_partition_id_spec 
            OptTabPartitionBoundarySpec
            OptTabPartitionStorageAttr
			OptTabSubPartitionSpec 
				{
					AlterPartitionId  *pid   = (AlterPartitionId *)$3;
					AlterPartitionCmd *pc    = makeNode(AlterPartitionCmd);
					AlterPartitionCmd *pc2   = makeNode(AlterPartitionCmd);
					AlterTableCmd     *n     = makeNode(AlterTableCmd);
                    Node              *ct    = makeAddPartitionCreateStmt($5, 
																		  $6);
                    PartitionElem     *pelem = makeNode(PartitionElem); 

                    if (pid->idtype != AT_AP_IDName)
						ereport(ERROR,
								(errcode(ERRCODE_SYNTAX_ERROR),
								 errmsg("Can only ADD a partition by name")));

                    pc->partid = (Node *)pid;

                    pelem->partName  = NULL;
                    pelem->boundSpec = $4;
                    pelem->subSpec   = $6;
                    pelem->location  = @4;
                    pelem->isDefault = false;
                    pelem->storeAttr = $5;
                    pelem->AddPartDesc = NULL;

                    pc2->arg1 = (Node *)pelem;
                    pc2->arg2 = (Node *)list_make1(ct);
                    pc2->location = @4;

                    pc->arg1 = (Node *)makeInteger(false);
                    pc->arg2 = (Node *)pc2;
                    pc->location = @4;

					n->subtype = AT_PartAdd;
					n->def = (Node *)pc;
					$$ = (Node *)n;
				}
			| ALTER 
            alter_table_partition_id_spec_with_opt_default
            alter_table_cmd
				{
                    /* NOTE: only allow a subset of valid ALTER TABLE
                       cmds for partitions.
                    */

					AlterPartitionCmd *pc = makeNode(AlterPartitionCmd);
					AlterTableCmd *n = makeNode(AlterTableCmd);

                    pc->partid = (Node *)$2;
                    pc->arg1 = (Node *)$3;
                    pc->arg2 = NULL;
                    pc->location = @3;

					n->subtype = AT_PartAlter;
					n->def = (Node *)pc;
					$$ = (Node *)n;
				}
			| partition_coalesce_keyword PARTITION 	 
				{
					AlterPartitionId  *pid = makeNode(AlterPartitionId);
					AlterPartitionCmd *pc = makeNode(AlterPartitionCmd);
					AlterTableCmd *n = makeNode(AlterTableCmd);

                    pid->idtype = AT_AP_IDNone;
                    pid->location = @2;
                    pid->partiddef = NULL;

                    pc->partid = (Node *)pid;
                    pc->arg1 = NULL;
                    pc->arg2 = NULL;
                    pc->location = @2;

					n->subtype = AT_PartCoalesce;
					n->def = (Node *)pc;
					$$ = (Node *)n;
				}
			| partition_coalesce_keyword PARTITION 
            alter_table_partition_id_spec 
				{
					AlterPartitionId *pid = (AlterPartitionId *)$3;
					AlterPartitionCmd *pc = makeNode(AlterPartitionCmd);
					AlterTableCmd *n = makeNode(AlterTableCmd);

                    if (pid->idtype != AT_AP_IDName)
						ereport(ERROR,
								(errcode(ERRCODE_SYNTAX_ERROR),
								 errmsg("Can only COALESCE a partition by name")));

                    pc->partid = (Node *)pid;
                    pc->arg1 = NULL;
                    pc->arg2 = NULL;
                    pc->location = @3;

					n->subtype = AT_PartCoalesce;
					n->def = (Node *)pc;
					$$ = (Node *)n;
				}
			| DROP PARTITION IF_P EXISTS 
            alter_table_partition_id_spec	 
            opt_drop_behavior
				{
					AlterPartitionCmd *pc = makeNode(AlterPartitionCmd);
					AlterTableCmd *n = makeNode(AlterTableCmd);
					DropStmt *ds = makeNode(DropStmt);

					ds->missing_ok = TRUE;
					ds->behavior = $6;

                    /* 
                       build an (incomplete) drop statement for arg1: 
                       fill in the rest after the partition id spec is
                       validated
                    */

                    pc->partid = (Node *)$5;
                    pc->arg1 = (Node *)ds;
                    pc->arg2 = NULL;
                    pc->location = @5;

					n->subtype = AT_PartDrop;
					n->def = (Node *)pc;
					$$ = (Node *)n;
				}
			| DROP DEFAULT PARTITION IF_P EXISTS 
            opt_drop_behavior
				{
					AlterPartitionCmd *pc = makeNode(AlterPartitionCmd);
					AlterTableCmd *n = makeNode(AlterTableCmd);
					DropStmt *ds = makeNode(DropStmt);
					AlterPartitionId *pid = makeNode(AlterPartitionId);

					pid->idtype = AT_AP_IDDefault;
                    pid->partiddef = NULL;
                    pid->location  = @2;

					ds->missing_ok = TRUE;
					ds->behavior = $6;

                    /* 
                       build an (incomplete) drop statement for arg1: 
                       fill in the rest after the partition id spec is
                       validated
                    */

                    pc->partid = (Node *)pid;
                    pc->arg1 = (Node *)ds;
                    pc->arg2 = NULL;
                    pc->location = @3;

					n->subtype = AT_PartDrop;
					n->def = (Node *)pc;
					$$ = (Node *)n;
				}
			| DROP 
            alter_table_partition_id_spec_with_opt_default
            opt_drop_behavior
				{
					AlterPartitionCmd *pc = makeNode(AlterPartitionCmd);
					AlterTableCmd *n = makeNode(AlterTableCmd);
					DropStmt *ds = makeNode(DropStmt);

					ds->missing_ok = FALSE;
					ds->behavior = $3;

                    /* 
                       build an (incomplete) drop statement for arg1: 
                       fill in the rest after the partition id spec is
                       validated
                    */

                    pc->partid = (Node *)$2;
                    pc->arg1 = (Node *)ds;
                    pc->arg2 = NULL;
                    pc->location = @2;

					n->subtype = AT_PartDrop;
					n->def = (Node *)pc;
					$$ = (Node *)n;
				}
			| DROP PARTITION 
				{
					AlterPartitionCmd *pc = makeNode(AlterPartitionCmd);
					AlterTableCmd *n = makeNode(AlterTableCmd);
					DropStmt *ds = makeNode(DropStmt);
					AlterPartitionId *pid = makeNode(AlterPartitionId);

					ds->missing_ok = FALSE;
					ds->behavior = DROP_RESTRICT; /* default */ 

                    /* 
                       build an (incomplete) drop statement for arg1: 
                       fill in the rest after the partition id spec is
                       validated
                    */

                    /* just try to drop the first partition if not specified */
					pid->idtype = AT_AP_IDNone;
                    pid->location  = @2;

                    pc->partid = (Node *)pid;
                    pc->arg1 = (Node *)ds;
                    pc->arg2 = NULL;
                    pc->location = @2;

					n->subtype = AT_PartDrop;
					n->def = (Node *)pc;
					$$ = (Node *)n;
				}
			| EXCHANGE 
            alter_table_partition_id_spec_with_opt_default 
            WITH TABLE qualified_name
            opt_table_partition_exchange_validate	
				{
					AlterPartitionCmd *pc = makeNode(AlterPartitionCmd);
					AlterPartitionCmd *pc2 = makeNode(AlterPartitionCmd);
					AlterTableCmd *n = makeNode(AlterTableCmd);

                    pc->partid = (Node *)$2;
                    pc->arg1 = (Node *)$5;
                    pc->arg2 = (Node *)pc2;
                    pc2->arg1 = (Node *)makeInteger($6);
                    pc->location = @5;

					n->subtype = AT_PartExchange;
					n->def = (Node *)pc;
					$$ = (Node *)n;
				}
			| MERGE 
            alter_table_partition_id_spec_with_opt_default ','
            alter_table_partition_id_spec_with_opt_default
            opt_table_partition_merge_into	
				{
					AlterPartitionCmd *pc = makeNode(AlterPartitionCmd);
					AlterTableCmd *n = makeNode(AlterTableCmd);

                    if (!gp_enable_hash_partitioned_tables)
                    {
                        yyerror("syntax error");
                    }

                    pc->partid = (Node *)$2;
                    pc->arg1 = (Node *)$4;
                    pc->arg2 = (Node *)$5;
                    pc->location = @4;

					n->subtype = AT_PartMerge;
					n->def = (Node *)pc;
					$$ = (Node *)n;
				}
			| MODIFY 
            alter_table_partition_id_spec_with_opt_default
            table_partition_modify
				{
					AlterPartitionCmd *pc = makeNode(AlterPartitionCmd);
					AlterTableCmd *n = makeNode(AlterTableCmd);

                    if (!gp_enable_hash_partitioned_tables)
                    {
                        yyerror("syntax error");
                    }

                    pc->partid = (Node *)$2;
                    pc->arg1 = (Node *)$3;
                    pc->arg2 = NULL;
                    pc->location = @3;

					n->subtype = AT_PartModify;
					n->def = (Node *)pc;
					$$ = (Node *)n;
				}
			| RENAME 
            alter_table_partition_id_spec_with_opt_default TO IDENT	
				{
					AlterPartitionCmd *pc = makeNode(AlterPartitionCmd);
					AlterTableCmd *n = makeNode(AlterTableCmd);

                    pc->partid = (Node *)$2;
                    pc->arg1 = (Node *)makeString($4);
                    pc->arg2 = NULL;
                    pc->location = @4;

					n->subtype = AT_PartRename;
					n->def = (Node *)pc;
					$$ = (Node *)n;
				}
			| SET SUBPARTITION TEMPLATE
            '(' TabSubPartitionElemList ')' 
				{
					AlterPartitionId  *pid   = makeNode(AlterPartitionId);
					AlterPartitionCmd *pc    = makeNode(AlterPartitionCmd);
					AlterPartitionCmd *pc2   = makeNode(AlterPartitionCmd);
					AlterTableCmd     *n     = makeNode(AlterTableCmd);
                    Node              *ct    = NULL;
                    PartitionElem     *pelem = makeNode(PartitionElem); 
					PartitionSpec	  *ps    = makeNode(PartitionSpec); 

					/* treat this case as similar to ADD PARTITION */

                    pid->idtype    = AT_AP_IDName;
                    pid->location  = @3;
                    pid->partiddef = 
						(Node *)makeString("subpartition_template");

                    pc->partid = (Node *)pid;

					/* build a subpartition spec and add it to CREATE TABLE */
					ps->partElem   = $5; 
					ps->subSpec	   = NULL;
					ps->istemplate = true;
					ps->location   = @4;

					ct = makeAddPartitionCreateStmt(NULL,
													(Node *)ps);

                    pelem->partName  = NULL;
                    pelem->boundSpec = NULL;
                    pelem->subSpec   = (Node *)ps;
                    pelem->location  = @4;
					/*
                    pelem->isDefault = false;
					*/
                    pelem->isDefault = true;
                    pelem->storeAttr = NULL;
                    pelem->AddPartDesc = NULL;

					/* a little (temporary?) syntax check on templates */
					if (ps->partElem)
					{
						List *elems;
						ListCell *lc;
						Assert(IsA(ps->partElem, List));

						elems = (List *)ps->partElem;
						foreach(lc, elems)
						{
							PartitionElem *e = lfirst(lc);

							if (!IsA(e, PartitionElem))
								continue;

							if (e->subSpec)
								ereport(ERROR,
										(errcode(ERRCODE_SYNTAX_ERROR),
										 errmsg("template cannot contain "
												"specification for child "
												"partition")));
						}
					}

                    pc2->arg1 = (Node *)pelem;
                    pc2->arg2 = (Node *)list_make1(ct);
                    pc2->location = @5;

					/*
                    pc->arg1 = (Node *)makeInteger(false);
					*/
                    pc->arg1 = (Node *)makeInteger(true);
                    pc->arg2 = (Node *)pc2;
                    pc->location = @5;

					n->subtype = AT_PartSetTemplate;
					n->def = (Node *)pc;
					$$ = (Node *)n;
				}
			| SET SUBPARTITION TEMPLATE
            '('  ')' 
				{
					AlterPartitionCmd *pc = makeNode(AlterPartitionCmd);
					AlterTableCmd *n = makeNode(AlterTableCmd);

                    pc->partid = NULL; 
                    pc->arg1 = NULL;
                    pc->arg2 = NULL;
                    pc->location = @4;

					n->subtype = AT_PartSetTemplate;
					n->def = (Node *)pc;
					$$ = (Node *)n;
				}
			| SPLIT 
            DEFAULT PARTITION TabPartitionBoundarySpecStart
            TabPartitionBoundarySpecEnd
            opt_table_partition_split_into	
				{
					AlterPartitionCmd *pc = makeNode(AlterPartitionCmd);
					AlterTableCmd *n = makeNode(AlterTableCmd);
					AlterPartitionId *pid = makeNode(AlterPartitionId);

					pid->idtype = AT_AP_IDDefault;
                    pid->partiddef = NULL;
                    pid->location  = @2;

                    pc->partid = (Node *)pid;
                    pc->arg1 = (Node *)list_make2($4, $5);
                    pc->arg2 = (Node *)$6;
                    pc->location = @5;

					n->subtype = AT_PartSplit;
					n->def = (Node *)pc;
					$$ = (Node *)n;
				}
			| SPLIT 
            alter_table_partition_id_spec_with_opt_default AT 
            '(' part_values_or_spec_list ')'	
            opt_table_partition_split_into	
				{
					AlterPartitionCmd *pc = makeNode(AlterPartitionCmd);
					AlterTableCmd *n = makeNode(AlterTableCmd);

                    pc->partid = (Node *)$2;

					/* 
					 * The first element of the list is only defined if
					 * we're doing default splits for range partitioning.
				 	 */
                    pc->arg1 = (Node *)list_make2(NULL, $5);
                    pc->arg2 = (Node *)$7;
                    pc->location = @5;

					n->subtype = AT_PartSplit;
					n->def = (Node *)pc;
					$$ = (Node *)n;
				}
			| TRUNCATE 
            alter_table_partition_id_spec_with_opt_default
            opt_drop_behavior
				{
					AlterPartitionCmd *pc = makeNode(AlterPartitionCmd);
					AlterTableCmd *n = makeNode(AlterTableCmd);
					TruncateStmt *ts = makeNode(TruncateStmt);

                    /* 
                       build an (incomplete) truncate statement for arg1: 
                       fill in the rest after the partition id spec is
                       validated
                    */
					ts->relations = NULL;
					ts->behavior = $3;

                    pc->partid = (Node *)$2;
                    pc->arg1 = (Node *)ts;
                    pc->arg2 = NULL;
                    pc->location = @2;

					n->subtype = AT_PartTruncate;
					n->def = (Node *)pc;
					$$ = (Node *)n;
				}
		;

alter_rel_cmds:
			alter_rel_cmd							{ $$ = list_make1($1); }
			| alter_rel_cmds ',' alter_rel_cmd		{ $$ = lappend($1, $3); }
		;

/* Subcommands that are for ALTER TABLE or ALTER INDEX */
alter_rel_cmd:
			/* ALTER [TABLE|INDEX] <name> OWNER TO RoleId */
			OWNER TO RoleId
				{
					AlterTableCmd *n = makeNode(AlterTableCmd);
					n->subtype = AT_ChangeOwner;
					n->name = $3;
					$$ = (Node *)n;
				}
			/* ALTER [TABLE|INDEX] <name> SET TABLESPACE <tablespacename> */
			| SET TABLESPACE name
				{
					AlterTableCmd *n = makeNode(AlterTableCmd);
					n->subtype = AT_SetTableSpace;
					n->name = $3;
					$$ = (Node *)n;
				}
			/* ALTER [TABLE|INDEX] <name> SET (...) */
			| SET definition
				{
					AlterTableCmd *n = makeNode(AlterTableCmd);
					n->subtype = AT_SetRelOptions;
					n->def = (Node *)$2;
					$$ = (Node *)n;
				}
			/* ALTER [TABLE|INDEX] <name> RESET (...) */
			| RESET definition
				{
					AlterTableCmd *n = makeNode(AlterTableCmd);
					n->subtype = AT_ResetRelOptions;
					n->def = (Node *)$2;
					$$ = (Node *)n;
				}
		;

alter_column_default:
			SET DEFAULT a_expr
				{
					/* Treat SET DEFAULT NULL the same as DROP DEFAULT */
					if (exprIsNullConstant($3))
						$$ = NULL;
					else
						$$ = $3;
				}
			| DROP DEFAULT				{ $$ = NULL; }
		;

opt_drop_behavior:
			CASCADE						{ $$ = DROP_CASCADE; }
			| RESTRICT					{ $$ = DROP_RESTRICT; }
			| /* EMPTY */				{ $$ = DROP_RESTRICT; /* default */ }
		;

alter_using:
			USING a_expr				{ $$ = $2; }
			| /* EMPTY */				{ $$ = NULL; }
		;



/*****************************************************************************
 *
 *		QUERY :
 *				close <portalname>
 *
 *****************************************************************************/

ClosePortalStmt:
			CLOSE name
				{
					ClosePortalStmt *n = makeNode(ClosePortalStmt);
					n->portalname = $2;
					$$ = (Node *)n;
				}
		;


/*****************************************************************************
 *
 *		QUERY :
 *				COPY relname ['(' columnList ')'] FROM/TO file [WITH options]
 *
 *				BINARY, OIDS, and DELIMITERS kept in old locations
 *				for backward compatibility.  2002-06-18
 *
 *				COPY ( SELECT ... ) TO file [WITH options]
 *				This form doesn't have the backwards-compatible option
 *				syntax.
 *
 *****************************************************************************/

CopyStmt:	COPY opt_binary qualified_name opt_column_list opt_oids
			copy_from copy_file_name copy_delimiter opt_with copy_opt_list
			OptSingleRowErrorHandling skip_external_partition
				{
					CopyStmt *n = makeNode(CopyStmt);
					n->relation = $3;
					n->query = NULL;
					n->attlist = $4;
					n->is_from = $6;
					n->filename = $7;
					n->sreh = $11;
					n->partitions = NULL;
					n->ao_segnos = NIL;
					n->options = NIL;
					n->skip_ext_partition = $12;
					
					/* Concatenate user-supplied flags */
					if ($2)
						n->options = lappend(n->options, $2);
					if ($5)
						n->options = lappend(n->options, $5);
					if ($8)
						n->options = lappend(n->options, $8);
					if ($10)
						n->options = list_concat(n->options, $10);
					$$ = (Node *)n;
				}
			| COPY select_with_parens TO copy_file_name opt_with
			  copy_opt_list
				{
					CopyStmt *n = makeNode(CopyStmt);
					n->relation = NULL;
					n->query = (Query *) $2;
					n->attlist = NIL;
					n->is_from = false;
					n->filename = $4;
					n->options = $6;
					n->partitions = NULL;
					n->ao_segnos = NIL;
					n->skip_ext_partition = false;
					$$ = (Node *)n;
				}
		;

copy_from:
			FROM									{ $$ = TRUE; }
			| TO									{ $$ = FALSE; }
		;

skip_external_partition:
			IGNORE_P EXTERNAL PARTITIONS			{ $$ = TRUE; }
			| /*EMPTY*/								{ $$ = FALSE; }
		;
/*
 * copy_file_name NULL indicates stdio is used. Whether stdin or stdout is
 * used depends on the direction. (It really doesn't make sense to copy from
 * stdout. We silently correct the "typo".)		 - AY 9/94
 */
copy_file_name:
			Sconst									{ $$ = $1; }
			| STDIN									{ $$ = NULL; }
			| STDOUT								{ $$ = NULL; }
		;



copy_opt_list:
			copy_opt_list copy_opt_item				{ $$ = lappend($1, $2); }
			| /* EMPTY */							{ $$ = NIL; }
		;


copy_opt_item:
			BINARY
				{
					$$ = makeDefElem("binary", (Node *)makeInteger(TRUE));
				}
			| OIDS
				{
					$$ = makeDefElem("oids", (Node *)makeInteger(TRUE));
				}
			| DELIMITER opt_as Sconst
				{
					$$ = makeDefElem("delimiter", (Node *)makeString($3));
				}
			| NULL_P opt_as Sconst
				{
					$$ = makeDefElem("null", (Node *)makeString($3));
				}
			| CSV
				{
					$$ = makeDefElem("csv", (Node *)makeInteger(TRUE));
				}
			| HEADER_P
				{
					$$ = makeDefElem("header", (Node *)makeInteger(TRUE));
				}
			| QUOTE opt_as Sconst
				{
					$$ = makeDefElem("quote", (Node *)makeString($3));
				}
			| ESCAPE opt_as Sconst
				{
					$$ = makeDefElem("escape", (Node *)makeString($3));
				}
			| FORCE QUOTE columnList
				{
					$$ = makeDefElem("force_quote", (Node *)$3);
				}
			| FORCE NOT NULL_P columnList
				{
					$$ = makeDefElem("force_notnull", (Node *)$4);
				}
			| FILL MISSING FIELDS
				{
					$$ = makeDefElem("fill_missing_fields", (Node *)makeInteger(TRUE));
				}
			| NEWLINE opt_as Sconst
				{
					$$ = makeDefElem("newline", (Node *)makeString($3));
				}	
		;

/* The following exist for backward compatibility */

opt_binary:
			BINARY
				{
					$$ = makeDefElem("binary", (Node *)makeInteger(TRUE));
				}
			| /*EMPTY*/								{ $$ = NULL; }
		;

opt_oids:
			WITH OIDS
				{
					$$ = makeDefElem("oids", (Node *)makeInteger(TRUE));
				}
			| /*EMPTY*/								{ $$ = NULL; }
		;

copy_delimiter:
			/* USING DELIMITERS kept for backward compatibility. 2002-06-15 */
			opt_using DELIMITERS Sconst
				{
					$$ = makeDefElem("delimiter", (Node *)makeString($3));
				}
			| /*EMPTY*/								{ $$ = NULL; }
		;

opt_using:
			USING									{}
			| /*EMPTY*/								{}
		;


/*****************************************************************************
 *
 *		QUERY :
 *				CREATE TABLE relname
 *
 *****************************************************************************/

CreateStmt:	CREATE OptTemp TABLE qualified_name '(' OptTableElementList ')'
			OptInherit OptWith OnCommitOption OptTableSpace OptDistributedBy 
			OptTabPartitionBy
				{
					CreateStmt *n = makeNode(CreateStmt);
					$4->istemp = $2;
					n->relation = $4;
					n->tableElts = $6;
					n->inhRelations = $8;
					n->constraints = NIL;
					n->options = $9;
					n->oncommit = $10;
					n->tablespacename = $11;
					n->distributedBy = $12;
					n->partitionBy = $13;
					n->oidInfo.relOid = 0;
					n->oidInfo.comptypeOid = 0;
					n->oidInfo.toastOid = 0;
					n->oidInfo.toastIndexOid = 0;
					n->oidInfo.toastComptypeOid = 0;
					n->relKind = RELKIND_RELATION;
					n->policy = 0;
					n->postCreate = NULL;
					n->is_error_table = false;

					$$ = (Node *)n;
				}
		| CREATE OptTemp TABLE qualified_name OF qualified_name
			'(' OptTableElementList ')' OptWith OnCommitOption OptTableSpace OptDistributedBy OptTabPartitionBy
				{
					/* SQL99 CREATE TABLE OF <UDT> (cols) seems to be satisfied
					 * by our inheritance capabilities. Let's try it...
					 */
					CreateStmt *n = makeNode(CreateStmt);
					$4->istemp = $2;
					n->relation = $4;
					n->tableElts = $8;
					n->inhRelations = list_make1($6);
					n->constraints = NIL;
					n->options = $10;
					n->oncommit = $11;
					n->tablespacename = $12;
					n->distributedBy = $13;
					n->partitionBy = $14;
					n->oidInfo.relOid = 0;
					n->oidInfo.comptypeOid = 0;
					n->oidInfo.toastOid = 0;
					n->oidInfo.toastIndexOid = 0;
					n->oidInfo.toastComptypeOid = 0;
					n->relKind = RELKIND_RELATION;
					n->policy = 0;
                    n->postCreate = NULL;
					n->is_error_table = false;

					$$ = (Node *)n;
				}
		;

/*
 * Redundancy here is needed to avoid shift/reduce conflicts,
 * since TEMP is not a reserved word.  See also OptTempTableName.
 *
 * NOTE: we accept both GLOBAL and LOCAL options; since we have no modules
 * the LOCAL keyword is really meaningless.
 */
OptTemp:	TEMPORARY						{ $$ = TRUE; }
			| TEMP							{ $$ = TRUE; }
			| LOCAL TEMPORARY				{ $$ = TRUE; }
			| LOCAL TEMP					{ $$ = TRUE; }
			| GLOBAL TEMPORARY				{ $$ = TRUE; }
			| GLOBAL TEMP					{ $$ = TRUE; }
			| /*EMPTY*/						{ $$ = FALSE; }
		;

OptTableElementList:
			TableElementList					{ $$ = $1; }
			| /*EMPTY*/							{ $$ = NIL; }
		;

TableElementList:
			TableElement
				{
					$$ = list_make1($1);
				}
			| TableElementList ',' TableElement
				{
					$$ = lappend($1, $3);
				}
		;

TableElement:
			columnDef							{ $$ = $1; }
			| TableLikeClause					{ $$ = $1; }
			| TableConstraint					{ $$ = $1; }
			| column_reference_storage_directive { $$ = $1; }
		;

column_reference_storage_directive:
			COLUMN columnElem ENCODING definition
				{
					ColumnReferenceStorageDirective *n =
						makeNode(ColumnReferenceStorageDirective);

					n->column = (Value *)$2;
					n->encoding = $4;
					$$ = (Node *)n;
				}
			| DEFAULT COLUMN ENCODING definition
				{
					ColumnReferenceStorageDirective *n =
						makeNode(ColumnReferenceStorageDirective);

					n->deflt = true;
					n->encoding = $4;

					$$ = (Node *)n;
				}
		;
				
columnDef:	ColId Typename ColQualList opt_storage_encoding
				{
					ColumnDef *n = makeNode(ColumnDef);
					n->colname = $1;
					n->typname = $2;
					n->constraints = $3;
					n->is_local = true;
					n->encoding = $4;
					$$ = (Node *)n;
				}
		;

ColQualList:
			ColQualList ColConstraint				{ $$ = lappend($1, $2); }
			| /*EMPTY*/								{ $$ = NIL; }
		;

ColConstraint:
			CONSTRAINT name ColConstraintElem
				{
					switch (nodeTag($3))
					{
						case T_Constraint:
							{
								Constraint *n = (Constraint *)$3;
								n->name = $2;
							}
							break;
						case T_FkConstraint:
							{
								FkConstraint *n = (FkConstraint *)$3;
								n->constr_name = $2;
							}
							break;
						default:
							break;
					}
					$$ = $3;
				}
			| ColConstraintElem						{ $$ = $1; }
			| ConstraintAttr						{ $$ = $1; }
		;

opt_storage_encoding: ENCODING definition { $$ = $2; }
			| /* nothing */ { $$ = NIL; }
		;

/* DEFAULT NULL is already the default for Postgres.
 * But define it here and carry it forward into the system
 * to make it explicit.
 * - thomas 1998-09-13
 *
 * WITH NULL and NULL are not SQL92-standard syntax elements,
 * so leave them out. Use DEFAULT NULL to explicitly indicate
 * that a column may have that value. WITH NULL leads to
 * shift/reduce conflicts with WITH TIME ZONE anyway.
 * - thomas 1999-01-08
 *
 * DEFAULT expression must be b_expr not a_expr to prevent shift/reduce
 * conflict on NOT (since NOT might start a subsequent NOT NULL constraint,
 * or be part of a_expr NOT LIKE or similar constructs).
 */
ColConstraintElem:
			NOT NULL_P
				{
					Constraint *n = makeNode(Constraint);
					n->contype = CONSTR_NOTNULL;
					n->name = NULL;
					n->raw_expr = NULL;
					n->cooked_expr = NULL;
					n->keys = NULL;
					n->indexspace = NULL;
					$$ = (Node *)n;
				}
			| NULL_P
				{
					Constraint *n = makeNode(Constraint);
					n->contype = CONSTR_NULL;
					n->name = NULL;
					n->raw_expr = NULL;
					n->cooked_expr = NULL;
					n->keys = NULL;
					n->indexspace = NULL;
					$$ = (Node *)n;
				}
			| UNIQUE opt_definition OptConsTableSpace
				{
					Constraint *n = makeNode(Constraint);
					n->contype = CONSTR_UNIQUE;
					n->name = NULL;
					n->raw_expr = NULL;
					n->cooked_expr = NULL;
					n->keys = NULL;
					n->options = $2;
					n->indexspace = $3;
					$$ = (Node *)n;
				}
			| PRIMARY KEY opt_definition OptConsTableSpace
				{
					Constraint *n = makeNode(Constraint);
					n->contype = CONSTR_PRIMARY;
					n->name = NULL;
					n->raw_expr = NULL;
					n->cooked_expr = NULL;
					n->keys = NULL;
					n->options = $3;
					n->indexspace = $4;
					$$ = (Node *)n;
				}
			| CHECK '(' a_expr ')'
				{
					Constraint *n = makeNode(Constraint);
					n->contype = CONSTR_CHECK;
					n->name = NULL;
					n->raw_expr = $3;
					n->cooked_expr = NULL;
					n->keys = NULL;
					n->indexspace = NULL;
					$$ = (Node *)n;
				}
			| DEFAULT b_expr
				{
					Constraint *n = makeNode(Constraint);
					n->contype = CONSTR_DEFAULT;
					n->name = NULL;
					if (exprIsNullConstant($2))
					{
						/* DEFAULT NULL should be reported as empty expr */
						n->raw_expr = NULL;
					}
					else
					{
						n->raw_expr = $2;
					}
					n->cooked_expr = NULL;
					n->keys = NULL;
					n->indexspace = NULL;
					$$ = (Node *)n;
				}
			| REFERENCES qualified_name opt_column_list key_match key_actions
				{
					FkConstraint *n = makeNode(FkConstraint);
					n->constr_name		= NULL;
					n->pktable			= $2;
					n->fk_attrs			= NIL;
					n->pk_attrs			= $3;
					n->fk_matchtype		= $4;
					n->fk_upd_action	= (char) ($5 >> 8);
					n->fk_del_action	= (char) ($5 & 0xFF);
					n->deferrable		= FALSE;
					n->initdeferred		= FALSE;
					$$ = (Node *)n;
				}
		;

/*
 * ConstraintAttr represents constraint attributes, which we parse as if
 * they were independent constraint clauses, in order to avoid shift/reduce
 * conflicts (since NOT might start either an independent NOT NULL clause
 * or an attribute).  analyze.c is responsible for attaching the attribute
 * information to the preceding "real" constraint node, and for complaining
 * if attribute clauses appear in the wrong place or wrong combinations.
 *
 * See also ConstraintAttributeSpec, which can be used in places where
 * there is no parsing conflict.
 */
ConstraintAttr:
			DEFERRABLE
				{
					Constraint *n = makeNode(Constraint);
					n->contype = CONSTR_ATTR_DEFERRABLE;
					$$ = (Node *)n;
				}
			| NOT DEFERRABLE
				{
					Constraint *n = makeNode(Constraint);
					n->contype = CONSTR_ATTR_NOT_DEFERRABLE;
					$$ = (Node *)n;
				}
			| INITIALLY DEFERRED
				{
					Constraint *n = makeNode(Constraint);
					n->contype = CONSTR_ATTR_DEFERRED;
					$$ = (Node *)n;
				}
			| INITIALLY IMMEDIATE
				{
					Constraint *n = makeNode(Constraint);
					n->contype = CONSTR_ATTR_IMMEDIATE;
					$$ = (Node *)n;
				}
		;


/*
 * SQL99 supports wholesale borrowing of a table definition via the LIKE clause.
 * This seems to be a poor man's inheritance capability, with the resulting
 * tables completely decoupled except for the original commonality in definitions.
 *
 * This is very similar to CREATE TABLE AS except for the INCLUDING DEFAULTS extension
 * which is a part of SQL:2003.
 */
TableLikeClause:
			LIKE qualified_name TableLikeOptionList
				{
					InhRelation *n = makeNode(InhRelation);
					n->relation = $2;
					n->options = $3;
					$$ = (Node *)n;
				}
		;

TableLikeOptionList:
				TableLikeOptionList TableLikeOption	{ $$ = lappend_int($1, $2); }
				| /* EMPTY */						{ $$ = NIL; }
		;

TableLikeOption:
				INCLUDING DEFAULTS					{ $$ = 	CREATE_TABLE_LIKE_INCLUDING_DEFAULTS; }
				| EXCLUDING DEFAULTS				{ $$ = 	CREATE_TABLE_LIKE_EXCLUDING_DEFAULTS; }
				| INCLUDING CONSTRAINTS				{ $$ = 	CREATE_TABLE_LIKE_INCLUDING_CONSTRAINTS; }
				| EXCLUDING CONSTRAINTS				{ $$ = 	CREATE_TABLE_LIKE_EXCLUDING_CONSTRAINTS; }
				| INCLUDING INDEXES					{ $$ = 	CREATE_TABLE_LIKE_INCLUDING_INDEXES; }
				| EXCLUDING INDEXES					{ $$ = 	CREATE_TABLE_LIKE_EXCLUDING_INDEXES; }
		;


/* ConstraintElem specifies constraint syntax which is not embedded into
 *	a column definition. ColConstraintElem specifies the embedded form.
 * - thomas 1997-12-03
 */
TableConstraint:
			CONSTRAINT name ConstraintElem
				{
					switch (nodeTag($3))
					{
						case T_Constraint:
							{
								Constraint *n = (Constraint *)$3;
								n->name = $2;
							}
							break;
						case T_FkConstraint:
							{
								FkConstraint *n = (FkConstraint *)$3;
								n->constr_name = $2;
							}
							break;
						default:
							break;
					}
					$$ = $3;
				}
			| ConstraintElem						{ $$ = $1; }
		;

ConstraintElem:
			CHECK '(' a_expr ')'
				{
					Constraint *n = makeNode(Constraint);
					n->contype = CONSTR_CHECK;
					n->name = NULL;
					n->raw_expr = $3;
					n->cooked_expr = NULL;
					n->indexspace = NULL;
					$$ = (Node *)n;
				}
			| UNIQUE '(' columnList ')' opt_definition OptConsTableSpace
				{
					Constraint *n = makeNode(Constraint);
					n->contype = CONSTR_UNIQUE;
					n->name = NULL;
					n->raw_expr = NULL;
					n->cooked_expr = NULL;
					n->keys = $3;
					n->options = $5;
					n->indexspace = $6;
					$$ = (Node *)n;
				}
			| PRIMARY KEY '(' columnList ')' opt_definition OptConsTableSpace
				{
					Constraint *n = makeNode(Constraint);
					n->contype = CONSTR_PRIMARY;
					n->name = NULL;
					n->raw_expr = NULL;
					n->cooked_expr = NULL;
					n->keys = $4;
					n->options = $6;
					n->indexspace = $7;
					$$ = (Node *)n;
				}
			| FOREIGN KEY '(' columnList ')' REFERENCES qualified_name
				opt_column_list key_match key_actions ConstraintAttributeSpec
				{
					FkConstraint *n = makeNode(FkConstraint);
					n->constr_name		= NULL;
					n->pktable			= $7;
					n->fk_attrs			= $4;
					n->pk_attrs			= $8;
					n->fk_matchtype		= $9;
					n->fk_upd_action	= (char) ($10 >> 8);
					n->fk_del_action	= (char) ($10 & 0xFF);
					n->deferrable		= ($11 & 1) != 0;
					n->initdeferred		= ($11 & 2) != 0;
					$$ = (Node *)n;
				}
		;

opt_column_list:
			'(' columnList ')'						{ $$ = $2; }
			| /*EMPTY*/								{ $$ = NIL; }
		;
		
opt_inherited_column_list:
			'('
				{
					/* Allowed only when
					 * gp_enable_alter_table_inherit_cols is true 
					 */
					if (!gp_enable_alter_table_inherit_cols)
					{
						yyerror("syntax error");
					}
				}
				columnList ')'						{ $$ = $3; }
			| /*EMPTY*/								{ $$ = NIL; }
		;

columnList:
			columnElem								{ $$ = list_make1($1); }
			| columnList ',' columnElem				{ $$ = lappend($1, $3); }
		;

columnElem: ColId
				{
					$$ = (Node *) makeString($1);
				}
		;

key_match:  MATCH FULL
			{
				$$ = FKCONSTR_MATCH_FULL;
			}
		| MATCH PARTIAL
			{
				ereport(ERROR,
						(errcode(ERRCODE_FEATURE_NOT_SUPPORTED),
						 errmsg("MATCH PARTIAL not yet implemented"),
						 scanner_errposition(@1)));
				$$ = FKCONSTR_MATCH_PARTIAL;
			}
		| MATCH SIMPLE
			{
				$$ = FKCONSTR_MATCH_UNSPECIFIED;
			}
		| /*EMPTY*/
			{
				$$ = FKCONSTR_MATCH_UNSPECIFIED;
			}
		;

/*
 * We combine the update and delete actions into one value temporarily
 * for simplicity of parsing, and then break them down again in the
 * calling production.  update is in the left 8 bits, delete in the right.
 * Note that NOACTION is the default.
 */
key_actions:
			key_update
				{ $$ = ($1 << 8) | (FKCONSTR_ACTION_NOACTION & 0xFF); }
			| key_delete
				{ $$ = (FKCONSTR_ACTION_NOACTION << 8) | ($1 & 0xFF); }
			| key_update key_delete
				{ $$ = ($1 << 8) | ($2 & 0xFF); }
			| key_delete key_update
				{ $$ = ($2 << 8) | ($1 & 0xFF); }
			| /*EMPTY*/
				{ $$ = (FKCONSTR_ACTION_NOACTION << 8) | (FKCONSTR_ACTION_NOACTION & 0xFF); }
		;

key_update: ON UPDATE key_action		{ $$ = $3; }
		;

key_delete: ON DELETE_P key_action		{ $$ = $3; }
		;

key_action:
			NO ACTION					{ $$ = FKCONSTR_ACTION_NOACTION; }
			| RESTRICT					{ $$ = FKCONSTR_ACTION_RESTRICT; }
			| CASCADE					{ $$ = FKCONSTR_ACTION_CASCADE; }
			| SET NULL_P				{ $$ = FKCONSTR_ACTION_SETNULL; }
			| SET DEFAULT				{ $$ = FKCONSTR_ACTION_SETDEFAULT; }
		;

OptInherit: INHERITS '(' qualified_name_list ')'	{ $$ = $3; }
			| /*EMPTY*/								{ $$ = NIL; }
		;

/* WITH (options) is preferred, WITH OIDS and WITHOUT OIDS are legacy forms */
OptWith:
			WITH definition				{ $$ = $2; }
			| WITH OIDS					{ $$ = list_make1(defWithOids(true)); }
			| WITHOUT OIDS				{ $$ = list_make1(defWithOids(false)); }
			| /*EMPTY*/					{ $$ = NIL; }
		;

OnCommitOption:  ON COMMIT DROP				{ $$ = ONCOMMIT_DROP; }
			| ON COMMIT DELETE_P ROWS		{ $$ = ONCOMMIT_DELETE_ROWS; }
			| ON COMMIT PRESERVE ROWS		{ $$ = ONCOMMIT_PRESERVE_ROWS; }
			| /*EMPTY*/						{ $$ = ONCOMMIT_NOOP; }
		;

OptTableSpace:   TABLESPACE name					{ $$ = $2; }
			| /*EMPTY*/								{ $$ = NULL; }
		;

OptConsTableSpace:   USING INDEX TABLESPACE name	{ $$ = $4; }
			| /*EMPTY*/								{ $$ = NULL; }
		;

DistributedBy:   DISTRIBUTED BY  '(' columnList ')'			{ $$ = $4; }
			| DISTRIBUTED RANDOMLY			{ $$ = list_make1(NULL); }
		;

OptDistributedBy:   DistributedBy			{ $$ = $1; }
			| /*EMPTY*/								{ $$ = NULL; }
		;

/* START PARTITION RULES */

OptTabPartitionColumnEncList: TabPartitionColumnEncList { $$ = $1; }
			| /*EMPTY*/ { $$ = NULL; }
	;

TabPartitionColumnEncList:
	column_reference_storage_directive { $$ = list_make1($1); }
	| TabPartitionColumnEncList column_reference_storage_directive
				{
					$$ = lappend($1, $2);
				}
	;

OptTabPartitionStorageAttr: WITH definition TABLESPACE name 
				{
                    /* re-use alterpartitioncmd struct here... */
					AlterPartitionCmd *pc = makeNode(AlterPartitionCmd);
                    pc->partid = NULL;
                    pc->arg1 = (Node *)$2;
                    pc->arg2 = (Node *)makeString($4);
                    pc->location = @1;
					$$ = (Node *)pc;
                }
			| WITH definition
				{
                    /* re-use alterpartitioncmd struct here... */
					AlterPartitionCmd *pc = makeNode(AlterPartitionCmd);
                    pc->partid = NULL;
                    pc->arg1 = (Node *)$2;
                    pc->arg2 = NULL;
                    pc->location = @1;
					$$ = (Node *)pc;
 				}
			| TABLESPACE name 
				{
                    /* re-use alterpartitioncmd struct here... */
					AlterPartitionCmd *pc = makeNode(AlterPartitionCmd);
                    pc->partid = NULL;
                    pc->arg1 = NULL;
                    pc->arg2 = (Node *)makeString($2);
                    pc->location = @1;
					$$ = (Node *)pc;
				}
			| /*EMPTY*/ { $$ = NULL; }
		;

OptTabPartitionsNumber: PARTITIONS IntegerOnly 		
				{
                    /* special rule to disable the use of HASH partitioned
                       tables with nice syntax error.  

                       XXX XXX REMOVE when HASH partitions are in
                       production 
                    */

                    if (!gp_enable_hash_partitioned_tables)
                    {
                        yyerror("syntax error");
                    }
                    
                    $$ = makeAConst($2, @2); 
				}
			| /*EMPTY*/								{ $$ = NULL; }
		;

OptTabSubPartitionsNumber: SUBPARTITIONS IntegerOnly 
				{
                    /* special rule to disable the use of HASH partitioned
                       tables with nice syntax error.  

                       XXX XXX REMOVE when HASH partitions are in
                       production 
                    */

                    if (!gp_enable_hash_partitioned_tables)
                    {
                        yyerror("syntax error");
                    }
                    
                    $$ = makeAConst($2, @2); 
                }
			| /*EMPTY*/								{ $$ = NULL; }
		;

OptTabPartitionSpec: '(' TabPartitionElemList ')'
				{
                        PartitionSpec *n = makeNode(PartitionSpec); 
                        n->partElem  = $2;
                        n->subSpec   = NULL;
                        n->location  = @2;
                        $$ = (Node *)n;
				}
			| /*EMPTY*/								{ $$ = NULL; }
		;

OptTabSubPartitionSpec: 
            '(' TabSubPartitionElemList ')' 
				{
                        PartitionSpec *n = makeNode(PartitionSpec); 
                        n->partElem  = $2;
                        n->subSpec   = NULL;
                        n->location  = @2;
                        $$ = (Node *)n;
				}
			| /*EMPTY*/								{ $$ = NULL; }
		;

TabPartitionElemList:
            TabPartitionElem						{ $$ = list_make1($1); }
			| TabPartitionElemList ',' 
              TabPartitionElem						{ $$ = lappend($1, $3); }
		;
TabSubPartitionElemList:
            TabSubPartitionElem						{ $$ = list_make1($1); }
			| TabSubPartitionElemList ',' 
              TabSubPartitionElem					{ $$ = lappend($1, $3); }
		;

tab_part_val_no_paran: AexprConst { $$ = $1; }
			| CAST '(' tab_part_val AS Typename ')'
				{ 
					$$ = makeTypeCast($3, $5, @4);
				}
			| tab_part_val_no_paran TYPECAST Typename
				{ 
					$$ = makeTypeCast($1, $3, @2); 
				}
			| '-' tab_part_val_no_paran { $$ = doNegate($2, @1); }
		;

tab_part_val: tab_part_val_no_paran { $$ = $1; }
			| '(' tab_part_val_no_paran ')' { $$ = $2; }
			| '(' tab_part_val_no_paran ')' TYPECAST Typename
				{ 
					$$ = makeTypeCast($2, $5, @4); 
				}
		; 
		

TabPartitionBoundarySpecValList:
              tab_part_val				{ $$ = list_make1($1); }
			| TabPartitionBoundarySpecValList ',' 
              tab_part_val				{ $$ = lappend($1, $3); }
		;

/* only optional for START and END in ALTER TABLE...MODIFY PARTITION */
OptTabPartitionBoundarySpecValList:
            TabPartitionBoundarySpecValList			{ $$ = $1; }
			| /*EMPTY*/								{ $$ = NULL; }
		;

OptTabPartitionRangeInclusive:
			INCLUSIVE			{ $$ = PART_EDGE_INCLUSIVE; }
			| EXCLUSIVE			{ $$ = PART_EDGE_EXCLUSIVE; }
			| /*EMPTY*/			{ $$ = PART_EDGE_UNSPECIFIED; }
		;

TabPartitionBoundarySpecStart:
			START 
            '(' OptTabPartitionBoundarySpecValList ')' 
			OptTabPartitionRangeInclusive
				{
                        PartitionRangeItem *n = makeNode(PartitionRangeItem); 
                        n->partRangeVal  = $3;
                        if (!($5))
                            n->partedge = PART_EDGE_INCLUSIVE;
                        else
                            n->partedge = $5;
                        n->location  = @1;
                        $$ = (Node *)n;
				}
            ;

TabPartitionBoundarySpecEnd:
			END_P 
            '(' OptTabPartitionBoundarySpecValList ')' 
			OptTabPartitionRangeInclusive
				{
                        PartitionRangeItem *n = makeNode(PartitionRangeItem); 
                        n->partRangeVal  = $3;
                        if (!($5))
                            n->partedge = PART_EDGE_EXCLUSIVE;
                        else
                            n->partedge = $5;
                        n->location  = @1;
                        $$ = (Node *)n;
				}
            ;

OptTabPartitionBoundarySpecEvery:
            EVERY '(' TabPartitionBoundarySpecValList ')' 
				{
                        PartitionRangeItem *n = makeNode(PartitionRangeItem); 
                        n->partRangeVal  = $3;
                        n->location  = @1;

                        $$ = (Node *)n;
				}
			| /*EMPTY*/								{ $$ = NULL; }
            ;

OptTabPartitionBoundarySpecEnd:
            TabPartitionBoundarySpecEnd 			{ $$ = $1; }
			| /*EMPTY*/								{ $$ = NULL; }
		;

/* VALUES for LIST, start..end for RANGE. */
TabPartitionBoundarySpec:
			part_values_clause
				{
                        PartitionValuesSpec *n = makeNode(PartitionValuesSpec); 

                        n->partValues = $1;
                        n->location  = @1;
                        $$ = (Node *)n;
				}
			| TabPartitionBoundarySpecStart
              OptTabPartitionBoundarySpecEnd
              OptTabPartitionBoundarySpecEvery  
				{
                        PartitionBoundSpec *n = makeNode(PartitionBoundSpec); 
                        n->partStart = $1;
                        n->partEnd   = $2;
                        n->partEvery = $3;
                        n->everyGenList = NIL; 
						n->pWithTnameStr = NULL;
                        n->location  = @1;
                        $$ = (Node *)n;
				}
			| TabPartitionBoundarySpecEnd
              OptTabPartitionBoundarySpecEvery	
				{
                        PartitionBoundSpec *n = makeNode(PartitionBoundSpec); 
                        n->partStart = NULL;
                        n->partEnd   = $1;
                        n->partEvery = $2;
                        n->everyGenList = NIL; 
						n->pWithTnameStr = NULL;
                        n->location  = @1;
                        $$ = (Node *)n;
				}
            ;

OptTabPartitionBoundarySpec:
            TabPartitionBoundarySpec				{ $$ = $1; }
			| /*EMPTY*/								{ $$ = NULL; }
		;

multi_spec_value_list: '(' part_values_single ')'
				{
					ListCell *lc;
					List *out = NIL;

					foreach(lc, $2)
						out = lappend(out, linitial(lfirst(lc)));

					$$ = list_make1(out);
				}
			| multi_spec_value_list ',' '(' part_values_single ')'
				{
					ListCell *lc;
					List *out = NIL;

					foreach(lc, $4)
						out = lappend(out, linitial(lfirst(lc)));

					$$ = lappend($1, out);
				}
		;

part_values_single: tab_part_val_no_paran
				{
					$$ = list_make1(list_make1($1));
				}
			| part_values_single ',' tab_part_val_no_paran
				{
					$$ = lappend($1, list_make1($3));
				}
		;

part_values_clause:
			VALUES '(' part_values_single ')'
				{
					$$ = $3;
				}
			| VALUES '(' multi_spec_value_list ')'
				{
					$$ = $3;
				}
		;

part_values_or_spec_list: TabPartitionBoundarySpecValList { $$ = $1; }
			| part_values_clause { $$ = $1; }
		;

/* a "Partition Element" closely corresponds to a "Partition Declaration" */
TabPartitionElem: 
            TabPartitionNameDecl 
            OptTabPartitionBoundarySpec	OptTabPartitionStorageAttr
			OptTabPartitionColumnEncList
			OptTabSubPartitionSpec 
				{
                        PartitionElem *n = makeNode(PartitionElem); 
                        n->partName  = $1;
                        n->boundSpec = $2;
                        n->subSpec   = $5;
                        n->location  = @1;
                        n->isDefault = 0;
                        n->storeAttr = $3;
                        n->colencs   = $4;
                        n->AddPartDesc = NULL;
                        $$ = (Node *)n;
				}

/* allow boundary spec for default partition in parser, but complain later */
			| TabPartitionDefaultNameDecl 
              OptTabPartitionBoundarySpec
              OptTabPartitionStorageAttr
			  OptTabPartitionColumnEncList
			  OptTabSubPartitionSpec 
				{
                        PartitionElem *n = makeNode(PartitionElem); 
                        n->partName  = $1;
                        n->boundSpec = $2;
                        n->subSpec   = $5;
                        n->location  = @1;
                        n->isDefault = true;
                        n->storeAttr = $3;
                        n->colencs   = $4;
                        $$ = (Node *)n;
				}
			| TabPartitionBoundarySpec 
              OptTabPartitionStorageAttr
			  OptTabPartitionColumnEncList
			  OptTabSubPartitionSpec 
				{
                        PartitionElem *n = makeNode(PartitionElem); 
                        n->partName  = NULL;
                        n->boundSpec = $1;
                        n->subSpec   = $4;
                        n->location  = @1;
                        n->isDefault = 0;
                        n->storeAttr = $2;
                        n->colencs   = $3;
                        n->AddPartDesc = NULL;
                        $$ = (Node *)n;
				}
			| column_reference_storage_directive
				{
					$$ = (Node *)$1;
				}
            ;

TabSubPartitionElem: 
            TabSubPartitionNameDecl OptTabPartitionBoundarySpec	
			OptTabPartitionStorageAttr
			OptTabPartitionColumnEncList
            OptTabSubPartitionSpec
				{
                        PartitionElem *n = makeNode(PartitionElem); 
                        n->partName  = $1;
                        n->boundSpec = $2;
                        n->subSpec   = $5;
                        n->location  = @1;
                        n->isDefault = 0;
                        n->storeAttr = $3;
                        n->colencs   = $4;
                        n->AddPartDesc = NULL;
                        $$ = (Node *)n;
				}
/* allow boundary spec for default partition in parser, but complain later */
			| TabSubPartitionDefaultNameDecl OptTabPartitionBoundarySpec	
 			  OptTabPartitionStorageAttr
			  OptTabPartitionColumnEncList
              OptTabSubPartitionSpec
				{
                        PartitionElem *n = makeNode(PartitionElem); 
                        n->partName  = $1;
                        n->boundSpec = $2;
                        n->subSpec   = $5;
                        n->location  = @1;
                        n->isDefault = true;
                        n->storeAttr = $3;
                        n->colencs   = $4;
                        n->AddPartDesc = NULL;
                        $$ = (Node *)n;
				}
			| TabPartitionBoundarySpec
              OptTabPartitionStorageAttr
			  OptTabPartitionColumnEncList
 			  OptTabSubPartitionSpec	
				{
                        PartitionElem *n = makeNode(PartitionElem); 
                        n->partName  = NULL;
                        n->boundSpec = $1;
                        n->subSpec   = $4;
                        n->location  = @1;
                        n->isDefault = false;
                        n->colencs   = $3;
                        n->storeAttr = $2;
                        n->AddPartDesc = NULL;
                        $$ = (Node *)n;
				}
			| column_reference_storage_directive
				{
					$$ = (Node *)$1;
				}
            ;

TabPartitionNameDecl: PARTITION PartitionColId
				{
					$$ = (Node *) makeString($2);
				}
		;
TabPartitionDefaultNameDecl: DEFAULT PARTITION PartitionColId
				{
					$$ = (Node *) makeString($3);
				}
		;

TabSubPartitionNameDecl: SUBPARTITION PartitionColId
				{
					$$ = (Node *) makeString($2);
				}
		;

TabSubPartitionDefaultNameDecl: DEFAULT SUBPARTITION PartitionColId
				{
					$$ = (Node *) makeString($3);
				}
		;

partition_hash_keyword: 			HASH
				{
                    /* special rule to disable the use of HASH partitioned
                       tables with nice syntax error.  

                       XXX XXX REMOVE when HASH partitions are in
                       production 
                    */

                    if (!gp_enable_hash_partitioned_tables)
                        ereport(ERROR,
                            (errcode(ERRCODE_SYNTAX_ERROR),
                             errmsg("PARTITION BY must specify RANGE or LIST")));

                    $$ = 1;
                }
		;

partition_coalesce_keyword: 			COALESCE
				{
                    /* special rule to disable the use of HASH partitioned
                       tables with nice syntax error.  

                       XXX XXX REMOVE when HASH partitions are in
                       production 
                    */

                    if (!gp_enable_hash_partitioned_tables)
                    {
                        yyerror("syntax error");
                    }

                    $$ = 1;
                }
		;

TabPartitionByType:
			RANGE 				{ $$ = PARTTYP_RANGE; }
			| partition_hash_keyword { $$ = PARTTYP_HASH; }
			| LIST				{ $$ = PARTTYP_LIST; }
			| /*EMPTY*/
				{
					$$ = PARTTYP_RANGE; 

                    if (!gp_enable_hash_partitioned_tables)
                        ereport(ERROR,
                            (errcode(ERRCODE_SYNTAX_ERROR),
                             errmsg("PARTITION BY must specify RANGE or LIST")));
                    else
                        ereport(ERROR,
                            (errcode(ERRCODE_SYNTAX_ERROR),
                             errmsg("PARTITION BY must specify RANGE, HASH, or LIST")));

                    
				}
		;

OptTabPartitionBy:
			PARTITION BY 
            TabPartitionByType '(' columnList ')' 
            OptTabPartitionsNumber 
			opt_list_subparts
            OptTabPartitionSpec						
				{
					PartitionBy *n = makeNode(PartitionBy); 
						
					n->partType = $3;
					n->keys     = $5; 
					n->partNum  = $7;
					n->subPart  = $8;
					if (PointerIsValid(n->subPart) &&
						!IsA(n->subPart, PartitionBy))
						yyerror("syntax error");

					n->partSpec = $9;
					n->partDepth = 0;
					n->partQuiet = PART_VERBO_NODISTRO;
					n->location  = @3;
					n->partDefault = NULL;
					$$ = (Node *)n;
				}
			| /*EMPTY*/								{ $$ = NULL; }
		;

TabSubPartitionTemplate:
			SUBPARTITION TEMPLATE 
            '(' TabSubPartitionElemList ')' 
				{
					PartitionSpec *n = makeNode(PartitionSpec); 
					n->partElem  = $4;
					n->subSpec   = NULL;
					n->istemplate  = true;
					n->location  = @3;
					$$ = (Node *)n;

					/* a little (temporary?) syntax check on templates */
					if (n->partElem)
					{
						List *elems;
						ListCell *lc;
						Assert(IsA(n->partElem, List));

						elems = (List *)n->partElem;
						foreach(lc, elems)
						{
							PartitionElem *e = lfirst(lc);

							if (!IsA(e, PartitionElem)) continue;

							if (e->subSpec)
								ereport(ERROR,
										(errcode(ERRCODE_SYNTAX_ERROR),
										 errmsg("template cannot contain "
												"specification for child "
												"partition")));
						}

					}
				}
		;

opt_list_subparts: list_subparts { $$ = $1; }
			| /*EMPTY*/ { $$ = NULL; }
		;

opt_comma: ',' { $$ = true; }
			| /*EMPTY*/ { $$ = false; }
		;

list_subparts: TabSubPartitionBy { $$ = $1; }
			| list_subparts opt_comma TabSubPartitionBy
				{
					PartitionBy *pby = (PartitionBy *)$1;
					$$ = $1;

					while (pby->subPart)
						pby = (PartitionBy *)pby->subPart;

					if (IsA($3, PartitionSpec))
					{
						Assert(((PartitionSpec *)$3)->istemplate);
						Assert(IsA(pby, PartitionBy));

						/* find deepesh subpart and add it there */
						if (((PartitionBy *)pby)->partSpec != NULL)
							yyerror("syntax error");

						((PartitionBy *)pby)->partSpec = $3;
					}
					else
						((PartitionBy *)pby)->subPart = $3;
				}
		;

TabSubPartitionBy:
			SUBPARTITION BY 
            TabPartitionByType '(' columnList ')' 
            OptTabSubPartitionsNumber 
				{
                        PartitionBy *n = makeNode(PartitionBy); 
                        n->partType = $3;
                        n->keys     = $5; 
                        n->partNum  = $7;
                        n->subPart  = NULL;
                        n->partSpec = NULL;
                        n->partDepth = 0;
						n->partQuiet = PART_VERBO_NODISTRO;
                        n->location  = @3;
                        n->partDefault = NULL;
                        $$ = (Node *)n;
				}
			| TabSubPartitionTemplate
				{
					$$ = $1;
				}
		;
/* END PARTITION RULES */

/*
 * Note: CREATE TABLE ... AS SELECT ... is just another spelling for
 * SELECT ... INTO.
 */

CreateAsStmt:
		CREATE OptTemp TABLE create_as_target AS SelectStmt opt_with_data OptDistributedBy OptTabPartitionBy
				{
					/*
					 * When the SelectStmt is a set-operation tree, we must
					 * stuff the INTO information into the leftmost component
					 * Select, because that's where analyze.c will expect
					 * to find it.	Similarly, the output column names must
					 * be attached to that Select's target list.
					 */
					SelectStmt *n = findLeftmostSelect((SelectStmt *) $6);
					if (n->intoClause != NULL)
						ereport(ERROR,
								(errcode(ERRCODE_SYNTAX_ERROR),
								 errmsg("CREATE TABLE AS cannot specify INTO"),
								 scanner_errposition(exprLocation((Node *) n->intoClause))));
					$4->rel->istemp = $2;
					n->intoClause = $4;
					/* Implement WITH NO DATA by forcing top-level LIMIT 0 */
					if (!$7)
						((SelectStmt *) $6)->limitCount = makeIntConst(0, -1);
					n->distributedBy = $8;
					
					if ($9)
						ereport(ERROR,
                                (errcode(ERRCODE_FEATURE_NOT_SUPPORTED),
								 errmsg("Cannot create a partitioned table using CREATE TABLE AS SELECT"),
                                 errhint("Use CREATE TABLE...LIKE (followed by INSERT...SELECT) instead")));
					
					$$ = $6;
				}
		;

create_as_target:
			qualified_name OptCreateAs OptWith OnCommitOption OptTableSpace
				{
					$$ = makeNode(IntoClause);
					$$->rel = $1;
					$$->colNames = $2;
					$$->options = $3;
					$$->onCommit = $4;
					$$->tableSpaceName = $5;
				}
		;

OptCreateAs:
			'(' CreateAsList ')'					{ $$ = $2; }
			| /*EMPTY*/								{ $$ = NIL; }
		;

CreateAsList:
			CreateAsElement							{ $$ = list_make1($1); }
			| CreateAsList ',' CreateAsElement		{ $$ = lappend($1, $3); }
		;

CreateAsElement:
			ColId
				{
					ColumnDef *n = makeNode(ColumnDef);
					n->colname = $1;
					n->typname = NULL;
					n->inhcount = 0;
					n->is_local = true;
					n->is_not_null = false;
					n->raw_default = NULL;
					n->cooked_default = NULL;
					n->constraints = NIL;
					$$ = (Node *)n;
				}
		;

opt_with_data:
			WITH DATA_P								{ $$ = TRUE; }
			| WITH NO DATA_P						{ $$ = FALSE; }
			| /*EMPTY*/								{ $$ = TRUE; }
		;

/*****************************************************************************
 *
 *		QUERY :
 *				CREATE EXTERNAL [WEB] TABLE relname
 *
 *****************************************************************************/
	
CreateExternalStmt:	CREATE OptWritable EXTERNAL OptWeb OptTemp TABLE qualified_name '(' OptExtTableElementList ')' 
					ExtTypedesc FORMAT Sconst format_opt ext_opt_encoding_list OptSingleRowErrorHandling OptDistributedBy
						{
							CreateExternalStmt *n = makeNode(CreateExternalStmt);
							n->iswritable = $2;
							n->isweb = $4;
							$7->istemp = $5;
							n->relation = $7;
							n->tableElts = $9;
							n->exttypedesc = $11;
							n->format = $13;
							n->formatOpts = $14;
							n->encoding = $15;
							n->sreh = $16;
							n->distributedBy = $17;
							n->policy = 0;
							
							/* various syntax checks for EXECUTE external table */
							if(((ExtTableTypeDesc *) n->exttypedesc)->exttabletype == EXTTBL_TYPE_EXECUTE)
							{
								ExtTableTypeDesc *extdesc = (ExtTableTypeDesc *) n->exttypedesc;
								
								if(!n->isweb)
									ereport(ERROR,
											(errcode(ERRCODE_SYNTAX_ERROR),
										 	 errmsg("EXECUTE may not be used with a regular external table"),
										 	 errhint("Use CREATE EXTERNAL WEB TABLE instead")));							
								
								/* if no ON clause specified, default to "ON ALL" */
								if(extdesc->on_clause == NIL)
								{									
									extdesc->on_clause = lappend(extdesc->on_clause, 
										   				   		 makeDefElem("all", (Node *)makeInteger(TRUE)));
								}
								else if(n->iswritable)
								{
									ereport(ERROR,
											(errcode(ERRCODE_SYNTAX_ERROR),
									 		 errmsg("ON clause may not be used with a writable external table")));							
								}
							}

							if(n->sreh && n->iswritable)
								ereport(ERROR,
										(errcode(ERRCODE_SYNTAX_ERROR),
										 errmsg("Single row error handling may not be used with a writable external table")));							
							
							$$ = (Node *)n;							
						}
						;

OptWritable:	WRITABLE				{ $$ = TRUE; }
				| READABLE				{ $$ = FALSE; }
				| /*EMPTY*/				{ $$ = FALSE; }
				;

OptWeb:		WEB						{ $$ = TRUE; }
			| /*EMPTY*/				{ $$ = FALSE; }
			;

ExtTypedesc:
			LOCATION '(' cdb_string_list ')'		
			{
				ExtTableTypeDesc *n = makeNode(ExtTableTypeDesc);
				n->exttabletype = EXTTBL_TYPE_LOCATION;
				n->location_list = $3; 
				n->on_clause = NIL;
				n->command_string = NULL;
				$$ = (Node *)n;
	
			}
			| EXECUTE Sconst ext_on_clause_list
			{
				ExtTableTypeDesc *n = makeNode(ExtTableTypeDesc);
				n->exttabletype = EXTTBL_TYPE_EXECUTE;
				n->location_list = NIL; 
				n->command_string = $2;
				n->on_clause = $3; /* default will get set later if needed */
						
				$$ = (Node *)n;
			}
			;

ext_on_clause_list:
			ext_on_clause_list ext_on_clause_item		{ $$ = lappend($1, $2); }
			| /*EMPTY*/									{ $$ = NIL; }
			;
	
ext_on_clause_item:
			ON ALL	
			{
				$$ = makeDefElem("all", (Node *)makeInteger(TRUE));
			}
			| ON HOST Sconst
			{
				$$ = makeDefElem("hostname", (Node *)makeString($3));
			}
			| ON HOST
			{
				$$ = makeDefElem("eachhost", (Node *)makeInteger(TRUE));
			}
			| ON MASTER
			{
				$$ = makeDefElem("master", (Node *)makeInteger(TRUE));
			}
			| ON SEGMENT Iconst
			{
				$$ = makeDefElem("segment", (Node *)makeInteger($3));
			}
			| ON Iconst
			{
				$$ = makeDefElem("random", (Node *)makeInteger($2));
			}
			;

format_opt: 
			  '(' format_opt_list ')'			{ $$ = $2; }
			| '(' format_def_list ')'			{ $$ = $2; }
			| '(' ')'							{ $$ = NIL; }
			| /*EMPTY*/							{ $$ = NIL; }
			;

format_opt_list:
			format_opt_item		
			{ 
				$$ = list_make1($1);
			}
			| format_opt_list format_opt_item		
			{ 
				$$ = lappend($1, $2); 
			}
			;

format_def_list:
			format_def_item		
			{ 
				$$ = list_make1($1);
			} 
			| format_def_list ',' format_def_item
			{
				$$ = lappend($1, $3);
			}

format_def_item:
    		ColLabel '=' def_arg
			{
				$$ = makeDefElem($1, $3);
			}
			| ColLabel '=' '(' columnList ')'
			{
				$$ = makeDefElem($1, (Node *) $4);
			}


format_opt_item:
			DELIMITER opt_as Sconst
			{
				$$ = makeDefElem("delimiter", (Node *)makeString($3));
			}
			| NULL_P opt_as Sconst
			{
				$$ = makeDefElem("null", (Node *)makeString($3));
			}
			| CSV
			{
				$$ = makeDefElem("csv", (Node *)makeInteger(TRUE));
			}
			| HEADER_P
			{
				$$ = makeDefElem("header", (Node *)makeInteger(TRUE));
			}
			| QUOTE opt_as Sconst
			{
				$$ = makeDefElem("quote", (Node *)makeString($3));
			}
			| ESCAPE opt_as Sconst
			{
				$$ = makeDefElem("escape", (Node *)makeString($3));
			}
			| FORCE NOT NULL_P columnList
			{
				$$ = makeDefElem("force_notnull", (Node *)$4);
			}
			| FORCE QUOTE columnList
			{
				$$ = makeDefElem("force_quote", (Node *)$3);
			}
			| FILL MISSING FIELDS
			{
				$$ = makeDefElem("fill_missing_fields", (Node *)makeInteger(TRUE));
			}
			| NEWLINE opt_as Sconst
			{
				$$ = makeDefElem("newline", (Node *)makeString($3));
			}
			;

OptExtTableElementList:
			ExtTableElementList				{ $$ = $1; }
			| /*EMPTY*/						{ $$ = NIL; }
			;

ExtTableElementList:
			ExtTableElement
			{
				$$ = list_make1($1);
			}
			| ExtTableElementList ',' ExtTableElement
			{
				$$ = lappend($1, $3);
			}
			;

ExtTableElement:
			ExtcolumnDef					{ $$ = $1; }
			| TableLikeClause				{ $$ = $1; }
			;

/* column def for ext table - doesn't have room for constraints */
ExtcolumnDef:	ColId Typename
		{
			ColumnDef *n = makeNode(ColumnDef);
			n->colname = $1;
			n->typname = $2;
			n->is_local = true;
			n->is_not_null = false;
			n->constraints = NIL;
			$$ = (Node *)n;
		}
		;
	
/*
 * Single row error handling SQL
 */
OptSingleRowErrorHandling:
		OptErrorTableName OptSrehKeep SEGMENT REJECT_P LIMIT Iconst OptSrehLimitType
		{
			SingleRowErrorDesc *n = makeNode(SingleRowErrorDesc);
			n->errtable = $1;
			n->is_keep = $2;
			n->rejectlimit = $6;
			n->is_limit_in_rows = $7; /* true for ROWS false for PERCENT */

			/* PERCENT value check */
			if(!n->is_limit_in_rows && (n->rejectlimit < 1 || n->rejectlimit > 100))
				ereport(ERROR,
						(errcode(ERRCODE_INVALID_PARAMETER_VALUE),
						 errmsg("invalid PERCENT value. Should be (1 - 100)")));
			
			/* ROW values check */
			if(n->is_limit_in_rows && n->rejectlimit < 2)
			   ereport(ERROR,
					   (errcode(ERRCODE_INVALID_PARAMETER_VALUE),
						errmsg("invalid (ROWS) reject limit. Should be 2 or larger")));

			/* translate "no relation" to "into_file" flag */
			if (n->errtable && n->errtable->relname == NULL)
			{
				n->errtable = NULL;
				n->into_file = true;
			}
			$$ = (Node *)n;
		}
		| /*EMPTY*/		{ $$ = NULL; }
		;
	
OptErrorTableName:
		LOG_P ERRORS INTO qualified_name 	{ $$ = $4; }
		| LOG_P ERRORS
			{
				$$ = makeNode(RangeVar);
				$$->catalogname = NULL;
				$$->schemaname = NULL;
				$$->relname = NULL;
				$$->location = @1;
			}
		| /*EMPTY*/							{ $$ = NULL; }
		;
	
OptSrehLimitType:		
		ROWS					{ $$ = TRUE; }
		| PERCENT				{ $$ = FALSE; }
		| /* default is ROWS */	{ $$ = TRUE; }
		;

OptSrehKeep:
		KEEP				{ $$ = TRUE; }
		| /*EMPTY*/			{ $$ = FALSE; }
		;

/*
 * ENCODING. (we cheat a little and use a list, even though it's 1 item max).
 */
ext_opt_encoding_list:
		ext_opt_encoding_list ext_opt_encoding_item		{ $$ = lappend($1, $2); }
		| /*EMPTY*/										{ $$ = NIL; }
		;
	
ext_opt_encoding_item:
		ENCODING opt_equal Sconst
		{
			$$ = makeDefElem("encoding", (Node *)makeString($3));
		}
		| ENCODING opt_equal Iconst
		{
			$$ = makeDefElem("encoding", (Node *)makeInteger($3));
		}
		;

/*****************************************************************************
 *
 *		QUERY :
 *				CREATE SEQUENCE seqname
 *				ALTER SEQUENCE seqname
 *
 *****************************************************************************/

CreateSeqStmt:
			CREATE OptTemp SEQUENCE qualified_name OptSeqList
				{
					CreateSeqStmt *n = makeNode(CreateSeqStmt);
					$4->istemp = $2;
					n->sequence = $4;
					n->options = $5;
					n->relOid = 0;
					$$ = (Node *)n;
				}
		;

AlterSeqStmt:
			ALTER SEQUENCE qualified_name OptSeqList
				{
					AlterSeqStmt *n = makeNode(AlterSeqStmt);
					n->sequence = $3;
					n->options = $4;
					$$ = (Node *)n;
				}
		;

OptSeqList: OptSeqList OptSeqElem					{ $$ = lappend($1, $2); }
			| /*EMPTY*/								{ $$ = NIL; }
		;

OptSeqElem: CACHE NumericOnly
				{
					$$ = makeDefElem("cache", (Node *)$2);
				}
			| CYCLE
				{
					$$ = makeDefElem("cycle", (Node *)makeInteger(TRUE));
				}
			| NO CYCLE
				{
					$$ = makeDefElem("cycle", (Node *)makeInteger(FALSE));
				}
			| INCREMENT opt_by NumericOnly
				{
					$$ = makeDefElem("increment", (Node *)$3);
				}
			| MAXVALUE NumericOnly
				{
					$$ = makeDefElem("maxvalue", (Node *)$2);
				}
			| MINVALUE NumericOnly
				{
					$$ = makeDefElem("minvalue", (Node *)$2);
				}
			| NO MAXVALUE
				{
					$$ = makeDefElem("maxvalue", NULL);
				}
			| NO MINVALUE
				{
					$$ = makeDefElem("minvalue", NULL);
				}
			| OWNED BY any_name
				{
					$$ = makeDefElem("owned_by", (Node *)$3);
				}
			| START opt_with NumericOnly
				{
					$$ = makeDefElem("start", (Node *)$3);
				}
			| RESTART opt_with NumericOnly
				{
					$$ = makeDefElem("restart", (Node *)$3);
				}
		;

opt_by:		BY				{}
			| /* empty */	{}
	  ;

NumericOnly:
			FloatOnly								{ $$ = $1; }
			| IntegerOnly							{ $$ = $1; }
		;

FloatOnly:	FCONST									{ $$ = makeFloat($1); }
			| '-' FCONST
				{
					$$ = makeFloat($2);
					doNegateFloat($$);
				}
		;

IntegerOnly: SignedIconst							{ $$ = makeInteger($1); };


/*****************************************************************************
 *
 *		QUERIES :
 *				CREATE PROCEDURAL LANGUAGE ...
 *				DROP PROCEDURAL LANGUAGE ...
 *
 *****************************************************************************/

CreatePLangStmt:
			CREATE opt_trusted opt_procedural LANGUAGE ColId_or_Sconst
			{
				CreatePLangStmt *n = makeNode(CreatePLangStmt);
				n->plname = $5;
				/* parameters are all to be supplied by system */
				n->plhandler = NIL;
				n->plvalidator = NIL;
				n->pltrusted = false;
				$$ = (Node *)n;
			}
			| CREATE opt_trusted opt_procedural LANGUAGE ColId_or_Sconst
			  HANDLER handler_name opt_validator opt_lancompiler
			{
				CreatePLangStmt *n = makeNode(CreatePLangStmt);
				n->plname = $5;
				n->plhandler = $7;
				n->plvalidator = $8;
				n->pltrusted = $2;
				/* LANCOMPILER is now ignored entirely */
				$$ = (Node *)n;
			}
		;

opt_trusted:
			TRUSTED									{ $$ = TRUE; }
			| /*EMPTY*/								{ $$ = FALSE; }
		;

/* This ought to be just func_name, but that causes reduce/reduce conflicts
 * (CREATE LANGUAGE is the only place where func_name isn't followed by '(').
 * Work around by using simple names, instead.
 */
handler_name:
			name						{ $$ = list_make1(makeString($1)); }
			| name attrs				{ $$ = lcons(makeString($1), $2); }
		;

validator_clause:
			VALIDATOR handler_name					{ $$ = $2; }
			| NO VALIDATOR							{ $$ = NIL; }
		;

opt_validator:
			validator_clause						{ $$ = $1; }
			| /*EMPTY*/								{ $$ = NIL; }
		;

opt_lancompiler:
			LANCOMPILER Sconst						{ $$ = $2; }
			| /*EMPTY*/								{ $$ = NULL; }
		;

DropPLangStmt:
			DROP opt_procedural LANGUAGE ColId_or_Sconst opt_drop_behavior
				{
					DropPLangStmt *n = makeNode(DropPLangStmt);
					n->plname = $4;
					n->behavior = $5;
					n->missing_ok = false;
					$$ = (Node *)n;
				}
			| DROP opt_procedural LANGUAGE IF_P EXISTS ColId_or_Sconst opt_drop_behavior
				{
					DropPLangStmt *n = makeNode(DropPLangStmt);
					n->plname = $6;
					n->behavior = $7;
					n->missing_ok = true;
					$$ = (Node *)n;
				}
		;

opt_procedural:
			PROCEDURAL								{}
			| /*EMPTY*/								{}
		;

/*****************************************************************************
 *
 * 		QUERY:
 *             CREATE FILESPACE filespace ( ... )
 *
 *****************************************************************************/

CreateFileSpaceStmt: 
			CREATE FILESPACE name OptOwner '(' FileSpaceSegList ')' 
				{
					CreateFileSpaceStmt *n = makeNode(CreateFileSpaceStmt);
					n->filespacename = $3;
					n->owner = $4;
					n->locations = $6;
					n->fsoid = 0;
					$$ = (Node *) n;
				}
		;

FileSpaceSegList:
			FileSpaceSeg
			{
				$$ = list_make1($1);
			}
			| FileSpaceSegList ',' FileSpaceSeg  
			{ 
				$$ = lappend($1, $3); 
			}
		;

FileSpaceSeg:
            Iconst ':' Sconst
			{
				FileSpaceEntry *n = makeNode(FileSpaceEntry);
				n->dbid = $1;
				n->contentid = -1;  /* will be filled in later */
				n->location = $3;
				$$ = (Node *) n;
			}
		;

OptOwner: 
			OWNER name			{ $$ = $2; }
			| /*EMPTY*/			{ $$ = NULL; }
		;

/*****************************************************************************
 *
 * 		QUERY:
 *             CREATE TABLESPACE tablespace FILESPACE filespace
 *
 *****************************************************************************/

CreateTableSpaceStmt: CREATE TABLESPACE name OptOwner FILESPACE name
				{
					CreateTableSpaceStmt *n = makeNode(CreateTableSpaceStmt);
					n->tablespacename = $3;
					n->owner = $4;
					n->filespacename = $6;
					n->tsoid = 0;
					$$ = (Node *) n;
				}
		;

/*****************************************************************************
 *
 *		QUERIES :
 *				CREATE TRIGGER ...
 *				DROP TRIGGER ...
 *
 *****************************************************************************/

CreateTrigStmt:
			CREATE TRIGGER name TriggerActionTime TriggerEvents ON
			qualified_name TriggerForSpec EXECUTE PROCEDURE
			func_name '(' TriggerFuncArgs ')'
				{
					CreateTrigStmt *n = makeNode(CreateTrigStmt);
					n->trigname = $3;
					n->relation = $7;
					n->funcname = $11;
					n->args = $13;
					n->before = $4;
					n->row = $8;
					memcpy(n->actions, $5, 4);
					n->isconstraint  = FALSE;
					n->deferrable	 = FALSE;
					n->initdeferred  = FALSE;
					n->constrrel = NULL;
					$$ = (Node *)n;
				}
			| CREATE CONSTRAINT TRIGGER name AFTER TriggerEvents ON
			qualified_name OptConstrFromTable
			ConstraintAttributeSpec
			FOR EACH ROW EXECUTE PROCEDURE
			func_name '(' TriggerFuncArgs ')'
				{
					CreateTrigStmt *n = makeNode(CreateTrigStmt);
					n->trigname = $4;
					n->relation = $8;
					n->funcname = $16;
					n->args = $18;
					n->before = FALSE;
					n->row = TRUE;
					memcpy(n->actions, $6, 4);
					n->isconstraint  = TRUE;
					n->deferrable = ($10 & 1) != 0;
					n->initdeferred = ($10 & 2) != 0;

					n->constrrel = $9;
					$$ = (Node *)n;
				}
		;

TriggerActionTime:
			BEFORE									{ $$ = TRUE; }
			| AFTER									{ $$ = FALSE; }
		;

TriggerEvents:
			TriggerOneEvent
				{
					char *e = palloc(4);
					e[0] = $1; e[1] = '\0';
					$$ = e;
				}
			| TriggerOneEvent OR TriggerOneEvent
				{
					char *e = palloc(4);
					e[0] = $1; e[1] = $3; e[2] = '\0';
					$$ = e;
				}
			| TriggerOneEvent OR TriggerOneEvent OR TriggerOneEvent
				{
					char *e = palloc(4);
					e[0] = $1; e[1] = $3; e[2] = $5; e[3] = '\0';
					$$ = e;
				}
		;

TriggerOneEvent:
			INSERT									{ $$ = 'i'; }
			| DELETE_P								{ $$ = 'd'; }
			| UPDATE								{ $$ = 'u'; }
		;

TriggerForSpec:
			FOR TriggerForOpt TriggerForType
				{
					$$ = $3;
				}
			| /* EMPTY */
				{
					/*
					 * If ROW/STATEMENT not specified, default to
					 * STATEMENT, per SQL
					 */
					$$ = FALSE;
				}
		;

TriggerForOpt:
			EACH									{}
			| /*EMPTY*/								{}
		;

TriggerForType:
			ROW										{ $$ = TRUE; }
			| STATEMENT								{ $$ = FALSE; }
		;

TriggerFuncArgs:
			TriggerFuncArg							{ $$ = list_make1($1); }
			| TriggerFuncArgs ',' TriggerFuncArg	{ $$ = lappend($1, $3); }
			| /*EMPTY*/								{ $$ = NIL; }
		;

TriggerFuncArg:
			ICONST
				{
					char buf[64];
					snprintf(buf, sizeof(buf), "%d", $1);
					$$ = makeString(pstrdup(buf));
				}
			| FCONST								{ $$ = makeString($1); }
			| Sconst								{ $$ = makeString($1); }
			| BCONST								{ $$ = makeString($1); }
			| XCONST								{ $$ = makeString($1); }
			| ColId									{ $$ = makeString($1); }
		;

OptConstrFromTable:
			FROM qualified_name						{ $$ = $2; }
			| /*EMPTY*/								{ $$ = NULL; }
		;

ConstraintAttributeSpec:
			ConstraintDeferrabilitySpec
				{ $$ = $1; }
			| ConstraintDeferrabilitySpec ConstraintTimeSpec
				{
					if ($1 == 0 && $2 != 0)
						ereport(ERROR,
								(errcode(ERRCODE_SYNTAX_ERROR),
								 errmsg("constraint declared INITIALLY DEFERRED must be DEFERRABLE"),
								 scanner_errposition(@1)));
					$$ = $1 | $2;
				}
			| ConstraintTimeSpec
				{
					if ($1 != 0)
						$$ = 3;
					else
						$$ = 0;
				}
			| ConstraintTimeSpec ConstraintDeferrabilitySpec
				{
					if ($2 == 0 && $1 != 0)
						ereport(ERROR,
								(errcode(ERRCODE_SYNTAX_ERROR),
								 errmsg("constraint declared INITIALLY DEFERRED must be DEFERRABLE"),
								 scanner_errposition(@1)));
					$$ = $1 | $2;
				}
			| /*EMPTY*/
				{ $$ = 0; }
		;

ConstraintDeferrabilitySpec:
			NOT DEFERRABLE							{ $$ = 0; }
			| DEFERRABLE							{ $$ = 1; }
		;

ConstraintTimeSpec:
			INITIALLY IMMEDIATE						{ $$ = 0; }
			| INITIALLY DEFERRED					{ $$ = 2; }
		;


DropTrigStmt:
			DROP TRIGGER name ON qualified_name opt_drop_behavior
				{
					DropPropertyStmt *n = makeNode(DropPropertyStmt);
					n->relation = $5;
					n->property = $3;
					n->behavior = $6;
					n->removeType = OBJECT_TRIGGER;
					n->missing_ok = false;
					$$ = (Node *) n;
				}
			| DROP TRIGGER IF_P EXISTS name ON qualified_name opt_drop_behavior
				{
					DropPropertyStmt *n = makeNode(DropPropertyStmt);
					n->relation = $7;
					n->property = $5;
					n->behavior = $8;
					n->removeType = OBJECT_TRIGGER;
					n->missing_ok = true;
					$$ = (Node *) n;
				}
		;


/*****************************************************************************
 *
 *		QUERIES :
 *				CREATE ASSERTION ...
 *				DROP ASSERTION ...
 *
 *****************************************************************************/

CreateAssertStmt:
			CREATE ASSERTION name CHECK '(' a_expr ')'
			ConstraintAttributeSpec
				{
					CreateTrigStmt *n = makeNode(CreateTrigStmt);
					n->trigname = $3;
					n->args = list_make1($6);
					n->isconstraint  = TRUE;
					n->deferrable = ($8 & 1) != 0;
					n->initdeferred = ($8 & 2) != 0;

					ereport(ERROR,
							(errcode(ERRCODE_FEATURE_NOT_SUPPORTED),
							 errmsg("CREATE ASSERTION is not yet implemented")));

					$$ = (Node *)n;
				}
		;

DropAssertStmt:
			DROP ASSERTION name opt_drop_behavior
				{
					DropPropertyStmt *n = makeNode(DropPropertyStmt);
					n->relation = NULL;
					n->property = $3;
					n->behavior = $4;
					n->removeType = OBJECT_TRIGGER; /* XXX */
					ereport(ERROR,
							(errcode(ERRCODE_FEATURE_NOT_SUPPORTED),
							 errmsg("DROP ASSERTION is not yet implemented")));
					$$ = (Node *) n;
				}
		;


/*****************************************************************************
 *
 *		QUERY :
 *				define (aggregate,operator,type)
 *
 *****************************************************************************/

DefineStmt:
			CREATE opt_ordered AGGREGATE func_name aggr_args definition
				{
					DefineStmt *n = makeNode(DefineStmt);
					n->kind = OBJECT_AGGREGATE;
					n->oldstyle = false;
					n->defnames = $4;
					n->args = $5;
					n->definition = $6;
					n->ordered = $2;
					$$ = (Node *)n;
				}
			| CREATE opt_ordered AGGREGATE func_name old_aggr_definition
				{
					/* old-style (pre-8.2) syntax for CREATE AGGREGATE */
					DefineStmt *n = makeNode(DefineStmt);
					n->kind = OBJECT_AGGREGATE;
					n->oldstyle = true;
					n->defnames = $4;
					n->args = NIL;
					n->definition = $5;
					n->newOid = 0;
					n->ordered = $2;
					$$ = (Node *)n;
				}
			| CREATE OPERATOR any_operator definition
				{
					DefineStmt *n = makeNode(DefineStmt);
					n->kind = OBJECT_OPERATOR;
					n->oldstyle = false;
					n->defnames = $3;
					n->args = NIL;
					n->definition = $4;
					n->newOid = 0;
					$$ = (Node *)n;
				}
			| CREATE TYPE_P any_name definition
				{
					DefineStmt *n = makeNode(DefineStmt);
					n->kind = OBJECT_TYPE;
					n->oldstyle = false;
					n->defnames = $3;
					n->args = NIL;
					n->definition = $4;
					n->newOid = 0;
					$$ = (Node *)n;
				}
			| CREATE TYPE_P any_name
				{
					/* Shell type (identified by lack of definition) */
					DefineStmt *n = makeNode(DefineStmt);
					n->kind = OBJECT_TYPE;
					n->oldstyle = false;
					n->defnames = $3;
					n->args = NIL;
					n->definition = NIL;
					$$ = (Node *)n;
				}
			| CREATE TYPE_P any_name AS '(' TableFuncElementList ')'
				{
					CompositeTypeStmt *n = makeNode(CompositeTypeStmt);
					RangeVar *r = makeNode(RangeVar);
					r->location = @3;

					/* can't use qualified_name, sigh */
					switch (list_length($3))
					{
						case 1:
							r->catalogname = NULL;
							r->schemaname = NULL;
							r->relname = strVal(linitial($3));
							break;
						case 2:
							r->catalogname = NULL;
							r->schemaname = strVal(linitial($3));
							r->relname = strVal(lsecond($3));
							break;
						case 3:
							r->catalogname = strVal(linitial($3));
							r->schemaname = strVal(lsecond($3));
							r->relname = strVal(lthird($3));
							break;
						default:
							ereport(ERROR,
									(errcode(ERRCODE_SYNTAX_ERROR),
									 errmsg("improper qualified name (too many dotted names): %s",
											NameListToString($3)),
											scanner_errposition(@3)));
							break;
					}
					n->typevar = r;
					n->coldeflist = $6;
					n->relOid = 0;
					n->comptypeOid = 0;
					$$ = (Node *)n;
				}
			| CREATE opt_trusted PROTOCOL name definition
				{
					DefineStmt *n = makeNode(DefineStmt);
					n->kind = OBJECT_EXTPROTOCOL;
					n->oldstyle = false;
					n->trusted = $2;
					n->defnames = list_make1(makeString($4));
					n->args = NIL;
					n->newOid = 0;
					n->definition = $5;
					n->ordered = false;
					$$ = (Node *)n;
				}
		;

opt_ordered:	ORDERED	{ $$ = TRUE; }
			| /*EMPTY*/	{ $$ = FALSE; }
		;

definition: '(' def_list ')'						{ $$ = $2; }
		;

def_list:  	def_elem								{ $$ = list_make1($1); }
			| def_list ',' def_elem					{ $$ = lappend($1, $3); }
		;

def_elem:  ColLabel '=' def_arg
				{
					$$ = makeDefElem($1, (Node *)$3);
				}
			| ColLabel
				{
					$$ = makeDefElem($1, NULL);
				}
		;

/* Note: any simple identifier will be returned as a type name! */
def_arg:	func_type						{ $$ = (Node *)$1; }
			/* MPP-6685: allow unquoted ROW keyword as "orientation" option */
			| ROW							{ $$ = (Node *)makeString(pstrdup("row")); }
			| reserved_keyword				{ $$ = (Node *)makeString(pstrdup($1)); }
			| qual_all_Op					{ $$ = (Node *)$1; }
			| NumericOnly					{ $$ = (Node *)$1; }
			| Sconst						{ $$ = (Node *)makeString($1); }

			/* 
			 * For compresstype=none in ENCODING clauses. Allows us to avoid
			 * promoting that to a reserved word or adding the column reserved
			 * list here which could get tricky.
			 */
			| NONE							{ $$ = (Node *)makeString(pstrdup("none")); }
		;

aggr_args:	'(' aggr_args_list ')'					{ $$ = $2; }
			| '(' '*' ')'							{ $$ = NIL; }
		;

aggr_args_list:
			Typename								{ $$ = list_make1($1); }
			| aggr_args_list ',' Typename			{ $$ = lappend($1, $3); }
		;

old_aggr_definition: '(' old_aggr_list ')'			{ $$ = $2; }
		;

old_aggr_list: old_aggr_elem						{ $$ = list_make1($1); }
			| old_aggr_list ',' old_aggr_elem		{ $$ = lappend($1, $3); }
		;

/*
 * Must use IDENT here to avoid reduce/reduce conflicts; fortunately none of
 * the item names needed in old aggregate definitions are likely to become
 * SQL keywords.
 */
old_aggr_elem:  IDENT '=' def_arg
				{
					$$ = makeDefElem($1, (Node *)$3);
				}
		;


/*****************************************************************************
 *
 *		QUERIES :
 *				CREATE OPERATOR CLASS ...
 *				DROP OPERATOR CLASS ...
 *
 *****************************************************************************/

CreateOpClassStmt:
			CREATE OPERATOR CLASS any_name opt_default FOR TYPE_P Typename
			USING access_method AS opclass_item_list
				{
					CreateOpClassStmt *n = makeNode(CreateOpClassStmt);
					n->opclassname = $4;
					n->isDefault = $5;
					n->datatype = $8;
					n->amname = $10;
					n->items = $12;
					$$ = (Node *) n;
				}
		;

opclass_item_list:
			opclass_item							{ $$ = list_make1($1); }
			| opclass_item_list ',' opclass_item	{ $$ = lappend($1, $3); }
		;

opclass_item:
			OPERATOR Iconst any_operator opt_recheck
				{
					CreateOpClassItem *n = makeNode(CreateOpClassItem);
					n->itemtype = OPCLASS_ITEM_OPERATOR;
					n->name = $3;
					n->args = NIL;
					n->number = $2;
					n->recheck = $4;
					$$ = (Node *) n;
				}
			| OPERATOR Iconst any_operator '(' oper_argtypes ')' opt_recheck
				{
					CreateOpClassItem *n = makeNode(CreateOpClassItem);
					n->itemtype = OPCLASS_ITEM_OPERATOR;
					n->name = $3;
					n->args = $5;
					n->number = $2;
					n->recheck = $7;
					$$ = (Node *) n;
				}
			| FUNCTION Iconst func_name func_args
				{
					CreateOpClassItem *n = makeNode(CreateOpClassItem);
					n->itemtype = OPCLASS_ITEM_FUNCTION;
					n->name = $3;
					n->args = extractArgTypes($4);
					n->number = $2;
					$$ = (Node *) n;
				}
			| STORAGE Typename
				{
					CreateOpClassItem *n = makeNode(CreateOpClassItem);
					n->itemtype = OPCLASS_ITEM_STORAGETYPE;
					n->storedtype = $2;
					$$ = (Node *) n;
				}
		;

opt_default:	DEFAULT	{ $$ = TRUE; }
			| /*EMPTY*/	{ $$ = FALSE; }
		;

opt_recheck:	RECHECK	{ $$ = TRUE; }
			| /*EMPTY*/	{ $$ = FALSE; }
		;


DropOpClassStmt:
			DROP OPERATOR CLASS any_name USING access_method opt_drop_behavior
				{
					RemoveOpClassStmt *n = makeNode(RemoveOpClassStmt);
					n->opclassname = $4;
					n->amname = $6;
					n->behavior = $7;
					n->missing_ok = false;
					$$ = (Node *) n;
				}
			| DROP OPERATOR CLASS IF_P EXISTS any_name USING access_method opt_drop_behavior
				{
					RemoveOpClassStmt *n = makeNode(RemoveOpClassStmt);
					n->opclassname = $6;
					n->amname = $8;
					n->behavior = $9;
					n->missing_ok = true;
					$$ = (Node *) n;
				}
		;

/*****************************************************************************
 *
 *		QUERY:
 *
 *		DROP OWNED BY username [, username ...] [ RESTRICT | CASCADE ]
 *		REASSIGN OWNED BY username [, username ...] TO username
 *
 *****************************************************************************/
DropOwnedStmt:
			DROP OWNED BY name_list opt_drop_behavior
			 	{
					DropOwnedStmt *n = makeNode(DropOwnedStmt);
					n->roles = $4;
					n->behavior = $5;
					$$ = (Node *)n;
				}
		;

ReassignOwnedStmt:
			REASSIGN OWNED BY name_list TO name
				{
					ReassignOwnedStmt *n = makeNode(ReassignOwnedStmt);
					n->roles = $4;
					n->newrole = $6;
					$$ = (Node *)n;
				}
		;

/*****************************************************************************
 *
 *		QUERY:
 *
 *		DROP itemtype [ IF EXISTS ] itemname [, itemname ...]
 *           [ RESTRICT | CASCADE ]
 *
 *****************************************************************************/

DropStmt:	DROP drop_type IF_P EXISTS any_name_list opt_drop_behavior
				{
					DropStmt *n = makeNode(DropStmt);
					n->removeType = $2;
					n->missing_ok = TRUE;
					n->objects = $5;
					n->behavior = $6;
					$$ = (Node *)n;
				}
			| DROP drop_type any_name_list opt_drop_behavior
				{
					DropStmt *n = makeNode(DropStmt);
					n->removeType = $2;
					n->missing_ok = FALSE;
					n->objects = $3;
					n->behavior = $4;
					$$ = (Node *)n;
				}
		;


drop_type:	TABLE									{ $$ = OBJECT_TABLE; }
			| EXTERNAL TABLE						{ $$ = OBJECT_EXTTABLE; }
			| EXTERNAL WEB TABLE					{ $$ = OBJECT_EXTTABLE; }	
			| SEQUENCE								{ $$ = OBJECT_SEQUENCE; }
			| VIEW									{ $$ = OBJECT_VIEW; }
			| INDEX									{ $$ = OBJECT_INDEX; }
			| TYPE_P								{ $$ = OBJECT_TYPE; }
			| DOMAIN_P								{ $$ = OBJECT_DOMAIN; }
			| CONVERSION_P							{ $$ = OBJECT_CONVERSION; }
			| SCHEMA								{ $$ = OBJECT_SCHEMA; }
			| FILESPACE								{ $$ = OBJECT_FILESPACE; }
			| TABLESPACE							{ $$ = OBJECT_TABLESPACE; }
			| PROTOCOL								{ $$ = OBJECT_EXTPROTOCOL; }
		;

any_name_list:
			any_name								{ $$ = list_make1($1); }
			| any_name_list ',' any_name			{ $$ = lappend($1, $3); }
		;

any_name:	ColId						{ $$ = list_make1(makeString($1)); }
			| ColId attrs				{ $$ = lcons(makeString($1), $2); }
		;

attrs:		'.' attr_name
					{ $$ = list_make1(makeString($2)); }
			| attrs '.' attr_name
					{ $$ = lappend($1, makeString($3)); }
		;


/*****************************************************************************
 *
 *		QUERY:
 *				truncate table relname1, relname2, ...
 *
 *****************************************************************************/

TruncateStmt:
			TRUNCATE opt_table qualified_name_list opt_drop_behavior
				{
					TruncateStmt *n = makeNode(TruncateStmt);
					n->relations = $3;
					n->behavior = $4;
					$$ = (Node *)n;
				}
		;

/*****************************************************************************
 *
 *	The COMMENT ON statement can take different forms based upon the type of
 *	the object associated with the comment. The form of the statement is:
 *
 *	COMMENT ON [ [ DATABASE | DOMAIN | INDEX | SEQUENCE | TABLE | TYPE | VIEW |
 *				   CONVERSION | LANGUAGE | OPERATOR CLASS | LARGE OBJECT |
 *				   CAST | COLUMN | SCHEMA | TABLESPACE | ROLE ] <objname> |
 *				 AGGREGATE <aggname> (arg1, ...) |
 *				 FUNCTION <funcname> (arg1, arg2, ...) |
 *				 OPERATOR <op> (leftoperand_typ, rightoperand_typ) |
 *				 TRIGGER <triggername> ON <relname> |
 *				 CONSTRAINT <constraintname> ON <relname> |
 *				 RULE <rulename> ON <relname> ]
 *			   IS 'text'
 *
 *****************************************************************************/

CommentStmt:
			COMMENT ON comment_type any_name IS comment_text
				{
					CommentStmt *n = makeNode(CommentStmt);
					n->objtype = $3;
					n->objname = $4;
					n->objargs = NIL;
					n->comment = $6;
					$$ = (Node *) n;
				}
			| COMMENT ON AGGREGATE func_name aggr_args IS comment_text
				{
					CommentStmt *n = makeNode(CommentStmt);
					n->objtype = OBJECT_AGGREGATE;
					n->objname = $4;
					n->objargs = $5;
					n->comment = $7;
					$$ = (Node *) n;
				}
			| COMMENT ON FUNCTION func_name func_args IS comment_text
				{
					CommentStmt *n = makeNode(CommentStmt);
					n->objtype = OBJECT_FUNCTION;
					n->objname = $4;
					n->objargs = extractArgTypes($5);
					n->comment = $7;
					$$ = (Node *) n;
				}
			| COMMENT ON OPERATOR any_operator '(' oper_argtypes ')'
			IS comment_text
				{
					CommentStmt *n = makeNode(CommentStmt);
					n->objtype = OBJECT_OPERATOR;
					n->objname = $4;
					n->objargs = $6;
					n->comment = $9;
					$$ = (Node *) n;
				}
			| COMMENT ON CONSTRAINT name ON any_name IS comment_text
				{
					CommentStmt *n = makeNode(CommentStmt);
					n->objtype = OBJECT_CONSTRAINT;
					n->objname = lappend($6, makeString($4));
					n->objargs = NIL;
					n->comment = $8;
					$$ = (Node *) n;
				}
			| COMMENT ON RULE name ON any_name IS comment_text
				{
					CommentStmt *n = makeNode(CommentStmt);
					n->objtype = OBJECT_RULE;
					n->objname = lappend($6, makeString($4));
					n->objargs = NIL;
					n->comment = $8;
					$$ = (Node *) n;
				}
			| COMMENT ON RULE name IS comment_text
				{
					/* Obsolete syntax supported for awhile for compatibility */
					CommentStmt *n = makeNode(CommentStmt);
					n->objtype = OBJECT_RULE;
					n->objname = list_make1(makeString($4));
					n->objargs = NIL;
					n->comment = $6;
					$$ = (Node *) n;
				}
			| COMMENT ON TRIGGER name ON any_name IS comment_text
				{
					CommentStmt *n = makeNode(CommentStmt);
					n->objtype = OBJECT_TRIGGER;
					n->objname = lappend($6, makeString($4));
					n->objargs = NIL;
					n->comment = $8;
					$$ = (Node *) n;
				}
			| COMMENT ON OPERATOR CLASS any_name USING access_method IS comment_text
				{
					CommentStmt *n = makeNode(CommentStmt);
					n->objtype = OBJECT_OPCLASS;
					n->objname = $5;
					n->objargs = list_make1(makeString($7));
					n->comment = $9;
					$$ = (Node *) n;
				}
			| COMMENT ON LARGE_P OBJECT_P NumericOnly IS comment_text
				{
					CommentStmt *n = makeNode(CommentStmt);
					n->objtype = OBJECT_LARGEOBJECT;
					n->objname = list_make1($5);
					n->objargs = NIL;
					n->comment = $7;
					$$ = (Node *) n;
				}
			| COMMENT ON CAST '(' Typename AS Typename ')' IS comment_text
				{
					CommentStmt *n = makeNode(CommentStmt);
					n->objtype = OBJECT_CAST;
					n->objname = list_make1($5);
					n->objargs = list_make1($7);
					n->comment = $10;
					$$ = (Node *) n;
				}
			| COMMENT ON opt_procedural LANGUAGE any_name IS comment_text
				{
					CommentStmt *n = makeNode(CommentStmt);
					n->objtype = OBJECT_LANGUAGE;
					n->objname = $5;
					n->objargs = NIL;
					n->comment = $7;
					$$ = (Node *) n;
				}
		;

comment_type:
			COLUMN								{ $$ = OBJECT_COLUMN; }
			| DATABASE							{ $$ = OBJECT_DATABASE; }
			| SCHEMA							{ $$ = OBJECT_SCHEMA; }
			| INDEX								{ $$ = OBJECT_INDEX; }
			| SEQUENCE							{ $$ = OBJECT_SEQUENCE; }
			| TABLE								{ $$ = OBJECT_TABLE; }
			| DOMAIN_P							{ $$ = OBJECT_TYPE; }
			| TYPE_P							{ $$ = OBJECT_TYPE; }
			| VIEW								{ $$ = OBJECT_VIEW; }
			| CONVERSION_P						{ $$ = OBJECT_CONVERSION; }
			| TABLESPACE						{ $$ = OBJECT_TABLESPACE; }
			| ROLE								{ $$ = OBJECT_ROLE; }
			| FILESPACE                         { $$ = OBJECT_FILESPACE; }
			| RESOURCE QUEUE                    { $$ = OBJECT_RESQUEUE; }
		;

comment_text:
			Sconst								{ $$ = $1; }
			| NULL_P							{ $$ = NULL; }
		;

/*****************************************************************************
 *
 *		QUERY:
 *			fetch/move
 *
 *****************************************************************************/

FetchStmt:	FETCH fetch_direction from_in name
				{
					FetchStmt *n = (FetchStmt *) $2;
					n->portalname = $4;
					n->ismove = FALSE;
					$$ = (Node *)n;
				}
			| FETCH name
				{
					FetchStmt *n = makeNode(FetchStmt);
					n->direction = FETCH_FORWARD;
					n->howMany = 1;
					n->portalname = $2;
					n->ismove = FALSE;
					$$ = (Node *)n;
				}
			| MOVE fetch_direction from_in name
				{
					FetchStmt *n = (FetchStmt *) $2;
					n->portalname = $4;
					n->ismove = TRUE;
					$$ = (Node *)n;
				}
			| MOVE name
				{
					FetchStmt *n = makeNode(FetchStmt);
					n->direction = FETCH_FORWARD;
					n->howMany = 1;
					n->portalname = $2;
					n->ismove = TRUE;
					$$ = (Node *)n;
				}
		;

fetch_direction:
			/*EMPTY*/
				{
					FetchStmt *n = makeNode(FetchStmt);
					n->direction = FETCH_FORWARD;
					n->howMany = 1;
					$$ = (Node *)n;
				}
			| NEXT
				{
					FetchStmt *n = makeNode(FetchStmt);
					n->direction = FETCH_FORWARD;
					n->howMany = 1;
					$$ = (Node *)n;
				}
			| PRIOR
				{
					FetchStmt *n = makeNode(FetchStmt);
					n->direction = FETCH_BACKWARD;
					n->howMany = 1;
					$$ = (Node *)n;
				}
			| FIRST_P
				{
					FetchStmt *n = makeNode(FetchStmt);
					n->direction = FETCH_ABSOLUTE;
					n->howMany = 1;
					$$ = (Node *)n;
				}
			| LAST_P
				{
					FetchStmt *n = makeNode(FetchStmt);
					n->direction = FETCH_ABSOLUTE;
					n->howMany = -1;
					$$ = (Node *)n;
				}
			| ABSOLUTE_P SignedIconst
				{
					FetchStmt *n = makeNode(FetchStmt);
					n->direction = FETCH_ABSOLUTE;
					n->howMany = $2;
					$$ = (Node *)n;
				}
			| RELATIVE_P SignedIconst
				{
					FetchStmt *n = makeNode(FetchStmt);
					n->direction = FETCH_RELATIVE;
					n->howMany = $2;
					$$ = (Node *)n;
				}
			| SignedIconst
				{
					FetchStmt *n = makeNode(FetchStmt);
					n->direction = FETCH_FORWARD;
					n->howMany = $1;
					$$ = (Node *)n;
				}
			| ALL
				{
					FetchStmt *n = makeNode(FetchStmt);
					n->direction = FETCH_FORWARD;
					n->howMany = FETCH_ALL;
					$$ = (Node *)n;
				}
			| FORWARD
				{
					FetchStmt *n = makeNode(FetchStmt);
					n->direction = FETCH_FORWARD;
					n->howMany = 1;
					$$ = (Node *)n;
				}
			| FORWARD SignedIconst
				{
					FetchStmt *n = makeNode(FetchStmt);
					n->direction = FETCH_FORWARD;
					n->howMany = $2;
					$$ = (Node *)n;
				}
			| FORWARD ALL
				{
					FetchStmt *n = makeNode(FetchStmt);
					n->direction = FETCH_FORWARD;
					n->howMany = FETCH_ALL;
					$$ = (Node *)n;
				}
			| BACKWARD
				{
					FetchStmt *n = makeNode(FetchStmt);
					n->direction = FETCH_BACKWARD;
					n->howMany = 1;
					$$ = (Node *)n;
				}
			| BACKWARD SignedIconst
				{
					FetchStmt *n = makeNode(FetchStmt);
					n->direction = FETCH_BACKWARD;
					n->howMany = $2;
					$$ = (Node *)n;
				}
			| BACKWARD ALL
				{
					FetchStmt *n = makeNode(FetchStmt);
					n->direction = FETCH_BACKWARD;
					n->howMany = FETCH_ALL;
					$$ = (Node *)n;
				}
		;

from_in:	FROM									{}
			| IN_P									{}
		;


/*****************************************************************************
 *
 * GRANT and REVOKE statements
 *
 *****************************************************************************/

GrantStmt:	GRANT privileges ON privilege_target TO grantee_list
			opt_grant_grant_option
				{
					GrantStmt *n = makeNode(GrantStmt);
					n->is_grant = true;
					n->privileges = $2;
					n->objtype = ($4)->objtype;
					n->objects = ($4)->objs;
					n->grantees = $6;
					n->grant_option = $7;
					$$ = (Node*)n;
				}
		;

RevokeStmt:
			REVOKE privileges ON privilege_target
			FROM grantee_list opt_drop_behavior
				{
					GrantStmt *n = makeNode(GrantStmt);
					n->is_grant = false;
					n->grant_option = false;
					n->privileges = $2;
					n->objtype = ($4)->objtype;
					n->objects = ($4)->objs;
					n->grantees = $6;
					n->behavior = $7;
					$$ = (Node *)n;
				}
			| REVOKE GRANT OPTION FOR privileges ON privilege_target
			FROM grantee_list opt_drop_behavior
				{
					GrantStmt *n = makeNode(GrantStmt);
					n->is_grant = false;
					n->grant_option = true;
					n->privileges = $5;
					n->objtype = ($7)->objtype;
					n->objects = ($7)->objs;
					n->grantees = $9;
					n->behavior = $10;
					$$ = (Node *)n;
				}
		;


/*
 * A privilege list is represented as a list of strings; the validity of
 * the privilege names gets checked at execution.  This is a bit annoying
 * but we have little choice because of the syntactic conflict with lists
 * of role names in GRANT/REVOKE.  What's more, we have to call out in
 * the "privilege" production any reserved keywords that need to be usable
 * as privilege names.
 */

/* either ALL [PRIVILEGES] or a list of individual privileges */
privileges: privilege_list
				{ $$ = $1; }
			| ALL
				{ $$ = NIL; }
			| ALL PRIVILEGES
				{ $$ = NIL; }
		;

privilege_list:	privilege
					{ $$ = list_make1(makeString($1)); }
			| privilege_list ',' privilege
					{ $$ = lappend($1, makeString($3)); }
		;

privilege:	SELECT									{ $$ = pstrdup($1); }
			| REFERENCES							{ $$ = pstrdup($1); }
			| CREATE								{ $$ = pstrdup($1); }
			| ColId									{ $$ = $1; }
		;


/* Don't bother trying to fold the first two rules into one using
 * opt_table.  You're going to get conflicts.
 */
privilege_target:
			qualified_name_list
				{
					PrivTarget *n = makeNode(PrivTarget);
					n->objtype = ACL_OBJECT_RELATION;
					n->objs = $1;
					$$ = n;
				}
			| TABLE qualified_name_list
				{
					PrivTarget *n = makeNode(PrivTarget);
					n->objtype = ACL_OBJECT_RELATION;
					n->objs = $2;
					$$ = n;
				}
			| SEQUENCE qualified_name_list
				{
					PrivTarget *n = makeNode(PrivTarget);
					n->objtype = ACL_OBJECT_SEQUENCE;
					n->objs = $2;
					$$ = n;
				}
			| FUNCTION function_with_argtypes_list
				{
					PrivTarget *n = makeNode(PrivTarget);
					n->objtype = ACL_OBJECT_FUNCTION;
					n->objs = $2;
					$$ = n;
				}
			| DATABASE name_list
				{
					PrivTarget *n = makeNode(PrivTarget);
					n->objtype = ACL_OBJECT_DATABASE;
					n->objs = $2;
					$$ = n;
				}
			| LANGUAGE name_list
				{
					PrivTarget *n = makeNode(PrivTarget);
					n->objtype = ACL_OBJECT_LANGUAGE;
					n->objs = $2;
					$$ = n;
				}
			| SCHEMA name_list
				{
					PrivTarget *n = makeNode(PrivTarget);
					n->objtype = ACL_OBJECT_NAMESPACE;
					n->objs = $2;
					$$ = n;
				}
			| TABLESPACE name_list
				{
					PrivTarget *n = makeNode(PrivTarget);
					n->objtype = ACL_OBJECT_TABLESPACE;
					n->objs = $2;
					$$ = n;
				}
			| PROTOCOL name_list
				{
					PrivTarget *n = makeNode(PrivTarget);
					n->objtype = ACL_OBJECT_EXTPROTOCOL;
					n->objs = $2;
					$$ = n;
				}			
		;


grantee_list:
			grantee									{ $$ = list_make1($1); }
			| grantee_list ',' grantee				{ $$ = lappend($1, $3); }
		;

grantee:	RoleId
				{
					PrivGrantee *n = makeNode(PrivGrantee);
					/* This hack lets us avoid reserving PUBLIC as a keyword*/
					if (strcmp($1, "public") == 0)
						n->rolname = NULL;
					else
						n->rolname = $1;
					$$ = (Node *)n;
				}
			| GROUP_P RoleId
				{
					PrivGrantee *n = makeNode(PrivGrantee);
					/* Treat GROUP PUBLIC as a synonym for PUBLIC */
					if (strcmp($2, "public") == 0)
						n->rolname = NULL;
					else
						n->rolname = $2;
					$$ = (Node *)n;
				}
		;


opt_grant_grant_option:
			WITH GRANT OPTION { $$ = TRUE; }
			| /*EMPTY*/ { $$ = FALSE; }
		;

function_with_argtypes_list:
			function_with_argtypes					{ $$ = list_make1($1); }
			| function_with_argtypes_list ',' function_with_argtypes
													{ $$ = lappend($1, $3); }
		;

function_with_argtypes:
			func_name func_args
				{
					FuncWithArgs *n = makeNode(FuncWithArgs);
					n->funcname = $1;
					n->funcargs = extractArgTypes($2);
					$$ = n;
				}
		;

/*****************************************************************************
 *
 * GRANT and REVOKE ROLE statements
 *
 *****************************************************************************/

GrantRoleStmt:
			GRANT privilege_list TO name_list opt_grant_admin_option opt_granted_by
				{
					GrantRoleStmt *n = makeNode(GrantRoleStmt);
					n->is_grant = true;
					n->granted_roles = $2;
					n->grantee_roles = $4;
					n->admin_opt = $5;
					n->grantor = $6;
					$$ = (Node*)n;
				}
		;

RevokeRoleStmt:
			REVOKE privilege_list FROM name_list opt_granted_by opt_drop_behavior
				{
					GrantRoleStmt *n = makeNode(GrantRoleStmt);
					n->is_grant = false;
					n->admin_opt = false;
					n->granted_roles = $2;
					n->grantee_roles = $4;
					n->behavior = $6;
					$$ = (Node*)n;
				}
			| REVOKE ADMIN OPTION FOR privilege_list FROM name_list opt_granted_by opt_drop_behavior
				{
					GrantRoleStmt *n = makeNode(GrantRoleStmt);
					n->is_grant = false;
					n->admin_opt = true;
					n->granted_roles = $5;
					n->grantee_roles = $7;
					n->behavior = $9;
					$$ = (Node*)n;
				}
		;

opt_grant_admin_option: WITH ADMIN OPTION				{ $$ = TRUE; }
			| /*EMPTY*/									{ $$ = FALSE; }
		;

opt_granted_by: GRANTED BY RoleId						{ $$ = $3; }
			| /*EMPTY*/									{ $$ = NULL; }
		;


/*****************************************************************************
 *
 *		QUERY: CREATE INDEX
 *
 * Note: we can't factor CONCURRENTLY into a separate production without
 * making it a reserved word.
 *
 * Note: we cannot put TABLESPACE clause after WHERE clause unless we are
 * willing to make TABLESPACE a fully reserved word.
 *****************************************************************************/

IndexStmt:	CREATE index_opt_unique INDEX index_name
			ON qualified_name access_method_clause '(' index_params ')'
			opt_definition OptTableSpace where_clause
				{
					IndexStmt *n = makeNode(IndexStmt);
					n->unique = $2;
					n->concurrent = false;
					n->idxname = $4;
					n->relation = $6;
					n->accessMethod = $7;
					n->indexParams = $9;
					n->options = $11;
					n->tableSpace = $12;
					n->whereClause = $13;
					n->idxOids = NULL;
					$$ = (Node *)n;
				}
			| CREATE index_opt_unique INDEX CONCURRENTLY index_name
			ON qualified_name access_method_clause '(' index_params ')'
			opt_definition OptTableSpace where_clause
				{
					IndexStmt *n = makeNode(IndexStmt);
					n->unique = $2;
					n->concurrent = true;
					n->idxname = $5;
					n->relation = $7;
					n->accessMethod = $8;
					n->indexParams = $10;
					n->options = $12;
					n->tableSpace = $13;
					n->whereClause = $14;

                    if (!gp_create_index_concurrently)
					{
						/* MPP-9772, MPP-9773: remove support for
						   CREATE INDEX CONCURRENTLY */
						ereport(ERROR,
								(errcode(ERRCODE_FEATURE_NOT_SUPPORTED),
								 errmsg("CREATE INDEX CONCURRENTLY is not supported")));

					}

					$$ = (Node *)n;
				}
		;

index_opt_unique:
			UNIQUE									{ $$ = TRUE; }
			| /*EMPTY*/								{ $$ = FALSE; }
		;

access_method_clause:
			USING access_method						{ $$ = $2; }
			| /*EMPTY*/								{ $$ = DEFAULT_INDEX_TYPE; }
		;

index_params:	index_elem							{ $$ = list_make1($1); }
			| index_params ',' index_elem			{ $$ = lappend($1, $3); }
		;

/*
 * Index attributes can be either simple column references, or arbitrary
 * expressions in parens.  For backwards-compatibility reasons, we allow
 * an expression that's just a function call to be written without parens.
 */
index_elem:	ColId opt_class opt_asc_desc opt_nulls_order
				{
					$$ = makeNode(IndexElem);
					$$->name = $1;
					$$->expr = NULL;
					$$->opclass = $2;
					$$->ordering = $3;
					$$->nulls_ordering = $4;
				}
			| func_expr opt_class opt_asc_desc opt_nulls_order
				{
					$$ = makeNode(IndexElem);
					$$->name = NULL;
					$$->expr = $1;
					$$->opclass = $2;
					$$->ordering = $3;
					$$->nulls_ordering = $4;
				}
			| '(' a_expr ')' opt_class opt_asc_desc opt_nulls_order
				{
					$$ = makeNode(IndexElem);
					$$->name = NULL;
					$$->expr = $2;
					$$->opclass = $4;
					$$->ordering = $5;
					$$->nulls_ordering = $6;
				}
		;

opt_class:	any_name								{ $$ = $1; }
			| USING any_name						{ $$ = $2; }
			| /*EMPTY*/								{ $$ = NIL; }
		;

opt_asc_desc: ASC							{ $$ = SORTBY_ASC; }
			| DESC							{ $$ = SORTBY_DESC; }
			| /*EMPTY*/						{ $$ = SORTBY_DEFAULT; }
		;

opt_nulls_order: NULLS_FIRST				{ $$ = SORTBY_NULLS_FIRST; }
			| NULLS_LAST					{ $$ = SORTBY_NULLS_LAST; }
			| /*EMPTY*/						{ $$ = SORTBY_NULLS_DEFAULT; }
		;


/*****************************************************************************
 *
 *		QUERY:
 *				create [or replace] function <fname>
 *						[(<type-1> { , <type-n>})]
 *						returns <type-r>
 *						as <filename or code in language as appropriate>
 *						language <lang> [with parameters]
 *
 *****************************************************************************/

CreateFunctionStmt:
			CREATE opt_or_replace FUNCTION func_name func_args
			RETURNS func_return createfunc_opt_list opt_definition
				{
					CreateFunctionStmt *n = makeNode(CreateFunctionStmt);
					n->replace = $2;
					n->funcname = $4;
					n->parameters = $5;
					n->returnType = $7;
					n->options = $8;
					n->withClause = $9;
					n->funcOid = 0;
					n->shelltypeOid = 0;
					$$ = (Node *)n;
				}
			| CREATE opt_or_replace FUNCTION func_name func_args
			  RETURNS TABLE '(' table_func_column_list ')' 
              createfunc_opt_list opt_definition
				{
					CreateFunctionStmt *n = makeNode(CreateFunctionStmt);
					n->replace = $2;
					n->funcname = $4;
					n->parameters = mergeTableFuncParameters($5, $9);
					n->returnType = TableFuncTypeName($9);
					n->returnType->location = @7;
					n->options = $11;
					n->withClause = $12;
					n->funcOid = 0;
					n->shelltypeOid = 0;
					$$ = (Node *)n;
				}
			| CREATE opt_or_replace FUNCTION func_name func_args
			  createfunc_opt_list opt_definition
				{
					CreateFunctionStmt *n = makeNode(CreateFunctionStmt);
					n->replace = $2;
					n->funcname = $4;
					n->parameters = $5;
					n->returnType = NULL;
					n->options = $6;
					n->withClause = $7;
					n->funcOid = 0;
					n->shelltypeOid = 0;
					$$ = (Node *)n;
				}
		;

opt_or_replace:
			OR REPLACE								{ $$ = TRUE; }
			| /*EMPTY*/								{ $$ = FALSE; }
		;

func_args:	'(' func_args_list ')'					{ $$ = $2; }
			| '(' ')'								{ $$ = NIL; }
		;

func_args_list:
			func_arg								{ $$ = list_make1($1); }
			| func_args_list ',' func_arg			{ $$ = lappend($1, $3); }
		;

/*
 * The style with arg_class first is SQL99 standard, but Oracle puts
 * param_name first; accept both since it's likely people will try both
 * anyway.  Don't bother trying to save productions by letting arg_class
 * have an empty alternative ... you'll get shift/reduce conflicts.
 *
 * We can catch over-specified arguments here if we want to,
 * but for now better to silently swallow typmod, etc.
 * - thomas 2000-03-22
 */
func_arg:
			arg_class param_name func_type
				{
					FunctionParameter *n = makeNode(FunctionParameter);
					n->name = $2;
					n->argType = $3;
					n->mode = $1;
					$$ = n;
				}
			| param_name arg_class func_type
				{
					FunctionParameter *n = makeNode(FunctionParameter);
					n->name = $1;
					n->argType = $3;
					n->mode = $2;
					$$ = n;
				}
			| param_name func_type
				{
					FunctionParameter *n = makeNode(FunctionParameter);
					n->name = $1;
					n->argType = $2;
					n->mode = FUNC_PARAM_IN;
					$$ = n;
				}
			| arg_class func_type
				{
					FunctionParameter *n = makeNode(FunctionParameter);
					n->name = NULL;
					n->argType = $2;
					n->mode = $1;
					$$ = n;
				}
			| func_type
				{
					FunctionParameter *n = makeNode(FunctionParameter);
					n->name = NULL;
					n->argType = $1;
					n->mode = FUNC_PARAM_IN;
					$$ = n;
				}
		;

/* INOUT is SQL99 standard, IN OUT is for Oracle compatibility */
arg_class:	IN_P									{ $$ = FUNC_PARAM_IN; }
			| OUT_P									{ $$ = FUNC_PARAM_OUT; }
			| INOUT									{ $$ = FUNC_PARAM_INOUT; }
			| IN_P OUT_P							{ $$ = FUNC_PARAM_INOUT; }
		;

/*
 * Ideally param_name should be ColId, but that causes too many conflicts.
 */
param_name:	type_function_name
		;

func_return:
			func_type
				{
					/* We can catch over-specified results here if we want to,
					 * but for now better to silently swallow typmod, etc.
					 * - thomas 2000-03-22
					 */
					$$ = $1;
				}
		;

/*
 * We would like to make the %TYPE productions here be ColId attrs etc,
 * but that causes reduce/reduce conflicts.  type_function_name
 * is next best choice.
 */
func_type:	Typename								{ $$ = $1; }
			| type_function_name attrs '%' TYPE_P
				{
					$$ = makeTypeNameFromNameList(lcons(makeString($1), $2));
					$$->pct_type = true;
					$$->location = @1;
				}
			| SETOF type_function_name attrs '%' TYPE_P
				{
					$$ = makeTypeNameFromNameList(lcons(makeString($2), $3));
					$$->pct_type = true;
					$$->setof = TRUE;
					$$->location = @2;
				}
		;


createfunc_opt_list:
			/* Must be at least one to prevent conflict */
			createfunc_opt_item                     { $$ = list_make1($1); }
			| createfunc_opt_list createfunc_opt_item { $$ = lappend($1, $2); }
	;

/*
 * Options common to both CREATE FUNCTION and ALTER FUNCTION
 */
common_func_opt_item:
			CALLED ON NULL_P INPUT_P
				{
					$$ = makeDefElem("strict", (Node *)makeInteger(FALSE));
				}
			| RETURNS NULL_P ON NULL_P INPUT_P
				{
					$$ = makeDefElem("strict", (Node *)makeInteger(TRUE));
				}
			| STRICT_P
				{
					$$ = makeDefElem("strict", (Node *)makeInteger(TRUE));
				}
			| IMMUTABLE
				{
					$$ = makeDefElem("volatility", (Node *)makeString("immutable"));
				}
			| STABLE
				{
					$$ = makeDefElem("volatility", (Node *)makeString("stable"));
				}
			| VOLATILE
				{
					$$ = makeDefElem("volatility", (Node *)makeString("volatile"));
				}
			| EXTERNAL SECURITY DEFINER
				{
					$$ = makeDefElem("security", (Node *)makeInteger(TRUE));
				}
			| EXTERNAL SECURITY INVOKER
				{
					$$ = makeDefElem("security", (Node *)makeInteger(FALSE));
				}
			| SECURITY DEFINER
				{
					$$ = makeDefElem("security", (Node *)makeInteger(TRUE));
				}
			| SECURITY INVOKER
				{
					$$ = makeDefElem("security", (Node *)makeInteger(FALSE));
				}
			| NO SQL
				{
					$$ = makeDefElem("data_access", (Node *)makeString("none"));
				}
			| CONTAINS SQL
				{
					$$ = makeDefElem("data_access", (Node *)makeString("contains"));
				}
			| READS SQL DATA_P
				{
					$$ = makeDefElem("data_access", (Node *)makeString("reads"));
				}
			| MODIFIES SQL DATA_P
				{
					$$ = makeDefElem("data_access", (Node *)makeString("modifies"));
				}
		;

createfunc_opt_item:
			AS func_as
				{
					$$ = makeDefElem("as", (Node *)$2);
				}
			| LANGUAGE ColId_or_Sconst
				{
					$$ = makeDefElem("language", (Node *)makeString($2));
				}
			| common_func_opt_item
				{
					$$ = $1;
				}
		;

func_as:	Sconst						{ $$ = list_make1(makeString($1)); }
			| Sconst ',' Sconst
				{
					$$ = list_make2(makeString($1), makeString($3));
				}
		;

opt_definition:
			WITH definition							{ $$ = $2; }
			| /*EMPTY*/								{ $$ = NIL; }
		;

table_func_column:	param_name func_type
				{
					FunctionParameter *n = makeNode(FunctionParameter);
					n->name = $1;
					n->argType = $2;
					n->mode = FUNC_PARAM_TABLE;
					$$ = n;
				}
		;

table_func_column_list:
			table_func_column
				{
					$$ = list_make1($1);
				}
			| table_func_column_list ',' table_func_column
				{
					$$ = lappend($1, $3);
				}
		;

/*****************************************************************************
 * ALTER FUNCTION
 *
 * RENAME and OWNER subcommands are already provided by the generic
 * ALTER infrastructure, here we just specify alterations that can
 * only be applied to functions.
 *
 *****************************************************************************/
AlterFunctionStmt:
			ALTER FUNCTION function_with_argtypes alterfunc_opt_list opt_restrict
				{
					AlterFunctionStmt *n = makeNode(AlterFunctionStmt);
					n->func = $3;
					n->actions = $4;
					$$ = (Node *) n;
				}
		;

alterfunc_opt_list:
			/* At least one option must be specified */
			common_func_opt_item					{ $$ = list_make1($1); }
			| alterfunc_opt_list common_func_opt_item { $$ = lappend($1, $2); }
		;

/* Ignored, merely for SQL compliance */
opt_restrict:
			RESTRICT
			| /* EMPTY */
		;


/*****************************************************************************
 *
 *		QUERY:
 *
 *		DROP FUNCTION funcname (arg1, arg2, ...) [ RESTRICT | CASCADE ]
 *		DROP AGGREGATE aggname (arg1, ...) [ RESTRICT | CASCADE ]
 *		DROP OPERATOR opname (leftoperand_typ, rightoperand_typ) [ RESTRICT | CASCADE ]
 *
 *****************************************************************************/

RemoveFuncStmt:
			DROP FUNCTION func_name func_args opt_drop_behavior
				{
					RemoveFuncStmt *n = makeNode(RemoveFuncStmt);
					n->kind = OBJECT_FUNCTION;
					n->name = $3;
					n->args = extractArgTypes($4);
					n->behavior = $5;
					n->missing_ok = false;
					$$ = (Node *)n;
				}
			| DROP FUNCTION IF_P EXISTS func_name func_args opt_drop_behavior
				{
					RemoveFuncStmt *n = makeNode(RemoveFuncStmt);
					n->kind = OBJECT_FUNCTION;
					n->name = $5;
					n->args = extractArgTypes($6);
					n->behavior = $7;
					n->missing_ok = true;
					$$ = (Node *)n;
				}
		;

RemoveAggrStmt:
			DROP AGGREGATE func_name aggr_args opt_drop_behavior
				{
					RemoveFuncStmt *n = makeNode(RemoveFuncStmt);
					n->kind = OBJECT_AGGREGATE;
					n->name = $3;
					n->args = $4;
					n->behavior = $5;
					n->missing_ok = false;
					$$ = (Node *)n;
				}
			| DROP AGGREGATE IF_P EXISTS func_name aggr_args opt_drop_behavior
				{
					RemoveFuncStmt *n = makeNode(RemoveFuncStmt);
					n->kind = OBJECT_AGGREGATE;
					n->name = $5;
					n->args = $6;
					n->behavior = $7;
					n->missing_ok = true;
					$$ = (Node *)n;
				}
		;

RemoveOperStmt:
			DROP OPERATOR any_operator '(' oper_argtypes ')' opt_drop_behavior
				{
					RemoveFuncStmt *n = makeNode(RemoveFuncStmt);
					n->kind = OBJECT_OPERATOR;
					n->name = $3;
					n->args = $5;
					n->behavior = $7;
					n->missing_ok = false;
					$$ = (Node *)n;
				}
			| DROP OPERATOR IF_P EXISTS any_operator '(' oper_argtypes ')' opt_drop_behavior
				{
					RemoveFuncStmt *n = makeNode(RemoveFuncStmt);
					n->kind = OBJECT_OPERATOR;
					n->name = $5;
					n->args = $7;
					n->behavior = $9;
					n->missing_ok = true;
					$$ = (Node *)n;
				}
		;

oper_argtypes:
			Typename
				{
				   ereport(ERROR,
						   (errcode(ERRCODE_SYNTAX_ERROR),
							errmsg("missing argument"),
							errhint("Use NONE to denote the missing argument of a unary operator."),
							scanner_errposition(@1)));
				}
			| Typename ',' Typename
					{ $$ = list_make2($1, $3); }
			| NONE ',' Typename /* left unary */
					{ $$ = list_make2(NULL, $3); }
			| Typename ',' NONE /* right unary */
					{ $$ = list_make2($1, NULL); }
		;

any_operator:
			all_Op
					{ $$ = list_make1(makeString($1)); }
			| ColId '.' any_operator
					{ $$ = lcons(makeString($1), $3); }
		;


/*****************************************************************************
 *
 *		CREATE CAST / DROP CAST
 *
 *****************************************************************************/

CreateCastStmt: CREATE CAST '(' Typename AS Typename ')'
					WITH FUNCTION function_with_argtypes cast_context
				{
					CreateCastStmt *n = makeNode(CreateCastStmt);
					n->sourcetype = $4;
					n->targettype = $6;
					n->func = $10;
					n->context = (CoercionContext) $11;
					$$ = (Node *)n;
				}
			| CREATE CAST '(' Typename AS Typename ')'
					WITHOUT FUNCTION cast_context
				{
					CreateCastStmt *n = makeNode(CreateCastStmt);
					n->sourcetype = $4;
					n->targettype = $6;
					n->func = NULL;
					n->context = (CoercionContext) $10;
					$$ = (Node *)n;
				}
		;

cast_context:  AS IMPLICIT_P					{ $$ = COERCION_IMPLICIT; }
		| AS ASSIGNMENT							{ $$ = COERCION_ASSIGNMENT; }
		| /*EMPTY*/								{ $$ = COERCION_EXPLICIT; }
		;


DropCastStmt: DROP CAST opt_if_exists '(' Typename AS Typename ')' opt_drop_behavior
				{
					DropCastStmt *n = makeNode(DropCastStmt);
					n->sourcetype = $5;
					n->targettype = $7;
					n->behavior = $9;
					n->missing_ok = $3;
					$$ = (Node *)n;
				}
		;

opt_if_exists: IF_P EXISTS						{ $$ = true; }
		| /*EMPTY*/								{ $$ = false; }
		;


/*****************************************************************************
 *
 *		QUERY:
 *
 *		REINDEX type <name> [FORCE]
 *
 * FORCE no longer does anything, but we accept it for backwards compatibility
 *****************************************************************************/

ReindexStmt:
			REINDEX reindex_type qualified_name opt_force
				{
					ReindexStmt *n = makeNode(ReindexStmt);
					n->kind = $2;
					n->relation = $3;
					n->name = NULL;
					$$ = (Node *)n;
				}
			| REINDEX SYSTEM_P name opt_force
				{
					ReindexStmt *n = makeNode(ReindexStmt);
					n->kind = OBJECT_DATABASE;
					n->name = $3;
					n->relation = NULL;
					n->do_system = true;
					n->do_user = false;
					$$ = (Node *)n;
				}
			| REINDEX DATABASE name opt_force
				{
					ReindexStmt *n = makeNode(ReindexStmt);
					n->kind = OBJECT_DATABASE;
					n->name = $3;
					n->relation = NULL;
					n->do_system = true;
					n->do_user = true;
					$$ = (Node *)n;
				}
		;

reindex_type:
			INDEX									{ $$ = OBJECT_INDEX; }
			| TABLE									{ $$ = OBJECT_TABLE; }
		;

opt_force:	FORCE									{  $$ = TRUE; }
			| /* EMPTY */							{  $$ = FALSE; }
		;

/*
 * ALTER TYPE ... SET DEFAULT ENCODING
 *
 * Used to set storage parameter defaults for types.
 */
AlterTypeStmt: ALTER TYPE_P SimpleTypename SET DEFAULT ENCODING definition
				{
					AlterTypeStmt *n = makeNode(AlterTypeStmt);

					n->typname = $3;
					n->encoding = $7;
					$$ = (Node *)n;
				}
		;

/*****************************************************************************
 *
 * ALTER THING name RENAME TO newname
 *
 *****************************************************************************/

RenameStmt: ALTER AGGREGATE func_name aggr_args RENAME TO name
				{
					RenameStmt *n = makeNode(RenameStmt);
					n->renameType = OBJECT_AGGREGATE;
					n->object = $3;
					n->objarg = $4;
					n->newname = $7;
					$$ = (Node *)n;
				}
			| ALTER CONVERSION_P any_name RENAME TO name
				{
					RenameStmt *n = makeNode(RenameStmt);
					n->renameType = OBJECT_CONVERSION;
					n->object = $3;
					n->newname = $6;
					$$ = (Node *)n;
				}
			| ALTER DATABASE database_name RENAME TO database_name
				{
					RenameStmt *n = makeNode(RenameStmt);
					n->renameType = OBJECT_DATABASE;
					n->subname = $3;
					n->newname = $6;
					$$ = (Node *)n;
				}
			| ALTER FILESPACE name RENAME TO name
				{
					RenameStmt *n = makeNode(RenameStmt);
					n->renameType = OBJECT_FILESPACE;
					n->subname = $3;
					n->newname = $6;
					$$ = (Node *)n;
				}
			| ALTER FUNCTION func_name func_args RENAME TO name
				{
					RenameStmt *n = makeNode(RenameStmt);
					n->renameType = OBJECT_FUNCTION;
					n->object = $3;
					n->objarg = extractArgTypes($4);
					n->newname = $7;
					$$ = (Node *)n;
				}
			| ALTER GROUP_P RoleId RENAME TO RoleId
				{
					RenameStmt *n = makeNode(RenameStmt);
					n->renameType = OBJECT_ROLE;
					n->subname = $3;
					n->newname = $6;
					$$ = (Node *)n;
				}
			| ALTER LANGUAGE name RENAME TO name
				{
					RenameStmt *n = makeNode(RenameStmt);
					n->renameType = OBJECT_LANGUAGE;
					n->subname = $3;
					n->newname = $6;
					$$ = (Node *)n;
				}
			| ALTER OPERATOR CLASS any_name USING access_method RENAME TO name
				{
					RenameStmt *n = makeNode(RenameStmt);
					n->renameType = OBJECT_OPCLASS;
					n->object = $4;
					n->subname = $6;
					n->newname = $9;
					$$ = (Node *)n;
				}
			| ALTER SCHEMA name RENAME TO name
				{
					RenameStmt *n = makeNode(RenameStmt);
					n->renameType = OBJECT_SCHEMA;
					n->subname = $3;
					n->newname = $6;
					$$ = (Node *)n;
				}
			| ALTER TABLE relation_expr RENAME TO name
				{
					RenameStmt *n = makeNode(RenameStmt);
					n->renameType = OBJECT_TABLE;
					n->relation = $3;
					n->subname = NULL;
					n->newname = $6;
					$$ = (Node *)n;
				}
			| ALTER INDEX relation_expr RENAME TO name
				{
					RenameStmt *n = makeNode(RenameStmt);
					n->renameType = OBJECT_INDEX;
					n->relation = $3;
					n->subname = NULL;
					n->newname = $6;
					$$ = (Node *)n;
				}
			| ALTER TABLE relation_expr RENAME opt_column name TO name
				{
					RenameStmt *n = makeNode(RenameStmt);
					n->renameType = OBJECT_COLUMN;
					n->relation = $3;
					n->subname = $6;
					n->newname = $8;
					$$ = (Node *)n;
				}
			| ALTER TRIGGER name ON relation_expr RENAME TO name
				{
					RenameStmt *n = makeNode(RenameStmt);
					n->renameType = OBJECT_TRIGGER;
					n->relation = $5;
					n->subname = $3;
					n->newname = $8;
					$$ = (Node *)n;
				}
			| ALTER ROLE RoleId RENAME TO RoleId
				{
					RenameStmt *n = makeNode(RenameStmt);
					n->renameType = OBJECT_ROLE;
					n->subname = $3;
					n->newname = $6;
					$$ = (Node *)n;
				}
			| ALTER USER RoleId RENAME TO RoleId
				{
					RenameStmt *n = makeNode(RenameStmt);
					n->renameType = OBJECT_ROLE;
					n->subname = $3;
					n->newname = $6;
					$$ = (Node *)n;
				}
			| ALTER TABLESPACE name RENAME TO name
				{
					RenameStmt *n = makeNode(RenameStmt);
					n->renameType = OBJECT_TABLESPACE;
					n->subname = $3;
					n->newname = $6;
					$$ = (Node *)n;
				}
			| ALTER PROTOCOL name RENAME TO name
				{
					RenameStmt *n = makeNode(RenameStmt);
					n->renameType = OBJECT_EXTPROTOCOL;
					n->subname = $3;
					n->newname = $6;
					$$ = (Node *)n;
				}
			
		;

opt_column: COLUMN									{ $$ = COLUMN; }
			| /*EMPTY*/								{ $$ = 0; }
		;

/*****************************************************************************
 *
 * ALTER THING name SET SCHEMA name
 *
 *****************************************************************************/

AlterObjectSchemaStmt:
			ALTER AGGREGATE func_name aggr_args SET SCHEMA name
				{
					AlterObjectSchemaStmt *n = makeNode(AlterObjectSchemaStmt);
					n->objectType = OBJECT_AGGREGATE;
					n->object = $3;
					n->objarg = $4;
					n->newschema = $7;
					$$ = (Node *)n;
				}
			| ALTER DOMAIN_P any_name SET SCHEMA name
				{
					AlterObjectSchemaStmt *n = makeNode(AlterObjectSchemaStmt);
					n->objectType = OBJECT_DOMAIN;
					n->object = $3;
					n->newschema = $6;
					$$ = (Node *)n;
				}
			| ALTER FUNCTION func_name func_args SET SCHEMA name
				{
					AlterObjectSchemaStmt *n = makeNode(AlterObjectSchemaStmt);
					n->objectType = OBJECT_FUNCTION;
					n->object = $3;
					n->objarg = extractArgTypes($4);
					n->newschema = $7;
					$$ = (Node *)n;
				}
			| ALTER SEQUENCE relation_expr SET SCHEMA name
				{
					AlterObjectSchemaStmt *n = makeNode(AlterObjectSchemaStmt);
					n->objectType = OBJECT_SEQUENCE;
					n->relation = $3;
					n->newschema = $6;
					$$ = (Node *)n;
				}
			| ALTER TABLE relation_expr SET SCHEMA name
				{
					AlterObjectSchemaStmt *n = makeNode(AlterObjectSchemaStmt);
					n->objectType = OBJECT_TABLE;
					n->relation = $3;
					n->newschema = $6;
					$$ = (Node *)n;
				}
			| ALTER TYPE_P SimpleTypename SET SCHEMA name
				{
					AlterObjectSchemaStmt *n = makeNode(AlterObjectSchemaStmt);
					n->objectType = OBJECT_TYPE;
					n->object = $3->names;
					n->newschema = $6;
					$$ = (Node *)n;
				}
		;

/*****************************************************************************
 *
 * ALTER THING name OWNER TO newname
 *
 *****************************************************************************/

AlterOwnerStmt: ALTER AGGREGATE func_name aggr_args OWNER TO RoleId
				{
					AlterOwnerStmt *n = makeNode(AlterOwnerStmt);
					n->objectType = OBJECT_AGGREGATE;
					n->object = $3;
					n->objarg = $4;
					n->newowner = $7;
					$$ = (Node *)n;
				}
			| ALTER CONVERSION_P any_name OWNER TO RoleId
				{
					AlterOwnerStmt *n = makeNode(AlterOwnerStmt);
					n->objectType = OBJECT_CONVERSION;
					n->object = $3;
					n->newowner = $6;
					$$ = (Node *)n;
				}
			| ALTER DATABASE database_name OWNER TO RoleId
				{
					AlterOwnerStmt *n = makeNode(AlterOwnerStmt);
					n->objectType = OBJECT_DATABASE;
					n->object = list_make1(makeString($3));
					n->newowner = $6;
					$$ = (Node *)n;
				}
			| ALTER DOMAIN_P any_name OWNER TO RoleId
				{
					AlterOwnerStmt *n = makeNode(AlterOwnerStmt);
					n->objectType = OBJECT_DOMAIN;
					n->object = $3;
					n->newowner = $6;
					$$ = (Node *)n;
				}
			| ALTER FILESPACE name OWNER TO RoleId
				{
					AlterOwnerStmt *n = makeNode(AlterOwnerStmt);
					n->objectType = OBJECT_FILESPACE;
					n->object = list_make1(makeString($3));
					n->newowner = $6;
					$$ = (Node *)n;
				}
			| ALTER FUNCTION func_name func_args OWNER TO RoleId
				{
					AlterOwnerStmt *n = makeNode(AlterOwnerStmt);
					n->objectType = OBJECT_FUNCTION;
					n->object = $3;
					n->objarg = extractArgTypes($4);
					n->newowner = $7;
					$$ = (Node *)n;
				}
			| ALTER OPERATOR any_operator '(' oper_argtypes ')' OWNER TO RoleId
				{
					AlterOwnerStmt *n = makeNode(AlterOwnerStmt);
					n->objectType = OBJECT_OPERATOR;
					n->object = $3;
					n->objarg = $5;
					n->newowner = $9;
					$$ = (Node *)n;
				}
			| ALTER OPERATOR CLASS any_name USING access_method OWNER TO RoleId
				{
					AlterOwnerStmt *n = makeNode(AlterOwnerStmt);
					n->objectType = OBJECT_OPCLASS;
					n->object = $4;
					n->addname = $6;
					n->newowner = $9;
					$$ = (Node *)n;
				}
			| ALTER SCHEMA name OWNER TO RoleId
				{
					AlterOwnerStmt *n = makeNode(AlterOwnerStmt);
					n->objectType = OBJECT_SCHEMA;
					n->object = list_make1(makeString($3));
					n->newowner = $6;
					$$ = (Node *)n;
				}
			| ALTER TYPE_P SimpleTypename OWNER TO RoleId
				{
					AlterOwnerStmt *n = makeNode(AlterOwnerStmt);
					n->objectType = OBJECT_TYPE;
					n->object = $3->names;
					n->newowner = $6;
					$$ = (Node *)n;
				}
			| ALTER TABLESPACE name OWNER TO RoleId
				{
					AlterOwnerStmt *n = makeNode(AlterOwnerStmt);
					n->objectType = OBJECT_TABLESPACE;
					n->object = list_make1(makeString($3));
					n->newowner = $6;
					$$ = (Node *)n;
				}
			| ALTER PROTOCOL name OWNER TO RoleId
				{
					AlterOwnerStmt *n = makeNode(AlterOwnerStmt);
					n->objectType = OBJECT_EXTPROTOCOL;
					n->object = list_make1(makeString($3));
					n->newowner = $6;
					$$ = (Node *)n;
				}
		;


/*****************************************************************************
 *
 *		QUERY:	Define Rewrite Rule
 *
 *****************************************************************************/

RuleStmt:	CREATE opt_or_replace RULE name AS
			{ QueryIsRule=TRUE; }
			ON event TO qualified_name where_clause
			DO opt_instead RuleActionList
				{
					RuleStmt *n = makeNode(RuleStmt);
					n->replace = $2;
					n->relation = $10;
					n->rulename = $4;
					n->whereClause = $11;
					n->event = $8;
					n->instead = $13;
					n->actions = $14;
					$$ = (Node *)n;
					QueryIsRule=FALSE;
				}
		;

RuleActionList:
			NOTHING									{ $$ = NIL; }
			| RuleActionStmt						{ $$ = list_make1($1); }
			| '(' RuleActionMulti ')'				{ $$ = $2; }
		;

/* the thrashing around here is to discard "empty" statements... */
RuleActionMulti:
			RuleActionMulti ';' RuleActionStmtOrEmpty
				{ if ($3 != NULL)
					$$ = lappend($1, $3);
				  else
					$$ = $1;
				}
			| RuleActionStmtOrEmpty
				{ if ($1 != NULL)
					$$ = list_make1($1);
				  else
					$$ = NIL;
				}
		;

RuleActionStmt:
			SelectStmt
			| InsertStmt
			| UpdateStmt
			| DeleteStmt
			| NotifyStmt
		;

RuleActionStmtOrEmpty:
			RuleActionStmt							{ $$ = $1; }
			|	/*EMPTY*/							{ $$ = NULL; }
		;

event:		SELECT									{ $$ = CMD_SELECT; }
			| UPDATE								{ $$ = CMD_UPDATE; }
			| DELETE_P								{ $$ = CMD_DELETE; }
			| INSERT								{ $$ = CMD_INSERT; }
		 ;

opt_instead:
			INSTEAD									{ $$ = TRUE; }
			| ALSO									{ $$ = FALSE; }
			| /*EMPTY*/								{ $$ = FALSE; }
		;


DropRuleStmt:
			DROP RULE name ON qualified_name opt_drop_behavior
				{
					DropPropertyStmt *n = makeNode(DropPropertyStmt);
					n->relation = $5;
					n->property = $3;
					n->behavior = $6;
					n->removeType = OBJECT_RULE;
					n->missing_ok = false;
					$$ = (Node *) n;
				}
			| DROP RULE IF_P EXISTS name ON qualified_name opt_drop_behavior
				{
					DropPropertyStmt *n = makeNode(DropPropertyStmt);
					n->relation = $7;
					n->property = $5;
					n->behavior = $8;
					n->removeType = OBJECT_RULE;
					n->missing_ok = true;
					$$ = (Node *) n;
				}
		;


/*****************************************************************************
 *
 *		QUERY:
 *				NOTIFY <qualified_name> can appear both in rule bodies and
 *				as a query-level command
 *
 *****************************************************************************/

NotifyStmt: NOTIFY qualified_name
				{
					NotifyStmt *n = makeNode(NotifyStmt);
					n->relation = $2;
					$$ = (Node *)n;
				}
		;

ListenStmt: LISTEN qualified_name
				{
					ListenStmt *n = makeNode(ListenStmt);
					n->relation = $2;
					$$ = (Node *)n;
				}
		;

UnlistenStmt:
			UNLISTEN qualified_name
				{
					UnlistenStmt *n = makeNode(UnlistenStmt);
					n->relation = $2;
					$$ = (Node *)n;
				}
			| UNLISTEN '*'
				{
					UnlistenStmt *n = makeNode(UnlistenStmt);
					n->relation = makeNode(RangeVar);
					n->relation->relname = "*";
					n->relation->schemaname = NULL;
					$$ = (Node *)n;
				}
		;


/*****************************************************************************
 *
 *		Transactions:
 *
 *		BEGIN / COMMIT / ROLLBACK
 *		(also older versions END / ABORT)
 *
 *****************************************************************************/

TransactionStmt:
			ABORT_P opt_transaction
				{
					TransactionStmt *n = makeNode(TransactionStmt);
					n->kind = TRANS_STMT_ROLLBACK;
					n->options = NIL;
					$$ = (Node *)n;
				}
			| BEGIN_P opt_transaction transaction_mode_list_or_empty
				{
					TransactionStmt *n = makeNode(TransactionStmt);
					n->kind = TRANS_STMT_BEGIN;
					n->options = $3;
					$$ = (Node *)n;
				}
			| START TRANSACTION transaction_mode_list_or_empty
				{
					TransactionStmt *n = makeNode(TransactionStmt);
					n->kind = TRANS_STMT_START;
					n->options = $3;
					$$ = (Node *)n;
				}
			| COMMIT opt_transaction
				{
					TransactionStmt *n = makeNode(TransactionStmt);
					n->kind = TRANS_STMT_COMMIT;
					n->options = NIL;
					$$ = (Node *)n;
				}
			| END_P opt_transaction
				{
					TransactionStmt *n = makeNode(TransactionStmt);
					n->kind = TRANS_STMT_COMMIT;
					n->options = NIL;
					$$ = (Node *)n;
				}
			| ROLLBACK opt_transaction
				{
					TransactionStmt *n = makeNode(TransactionStmt);
					n->kind = TRANS_STMT_ROLLBACK;
					n->options = NIL;
					$$ = (Node *)n;
				}
			| SAVEPOINT ColId
				{
					TransactionStmt *n = makeNode(TransactionStmt);
					n->kind = TRANS_STMT_SAVEPOINT;
					n->options = list_make1(makeDefElem("savepoint_name",
														(Node *)makeString($2)));
					$$ = (Node *)n;
				}
			| RELEASE SAVEPOINT ColId
				{
					TransactionStmt *n = makeNode(TransactionStmt);
					n->kind = TRANS_STMT_RELEASE;
					n->options = list_make1(makeDefElem("savepoint_name",
														(Node *)makeString($3)));
					$$ = (Node *)n;
				}
			| RELEASE ColId
				{
					TransactionStmt *n = makeNode(TransactionStmt);
					n->kind = TRANS_STMT_RELEASE;
					n->options = list_make1(makeDefElem("savepoint_name",
														(Node *)makeString($2)));
					$$ = (Node *)n;
				}
			| ROLLBACK opt_transaction TO SAVEPOINT ColId
				{
					TransactionStmt *n = makeNode(TransactionStmt);
					n->kind = TRANS_STMT_ROLLBACK_TO;
					n->options = list_make1(makeDefElem("savepoint_name",
														(Node *)makeString($5)));
					$$ = (Node *)n;
				}
			| ROLLBACK opt_transaction TO ColId
				{
					TransactionStmt *n = makeNode(TransactionStmt);
					n->kind = TRANS_STMT_ROLLBACK_TO;
					n->options = list_make1(makeDefElem("savepoint_name",
														(Node *)makeString($4)));
					$$ = (Node *)n;
				}
			| PREPARE TRANSACTION Sconst
				{
					TransactionStmt *n = makeNode(TransactionStmt);
					n->kind = TRANS_STMT_PREPARE;
					n->gid = $3;
					$$ = (Node *)n;
				}
			| COMMIT PREPARED Sconst
				{
					TransactionStmt *n = makeNode(TransactionStmt);
					n->kind = TRANS_STMT_COMMIT_PREPARED;
					n->gid = $3;
					$$ = (Node *)n;
				}
			| ROLLBACK PREPARED Sconst
				{
					TransactionStmt *n = makeNode(TransactionStmt);
					n->kind = TRANS_STMT_ROLLBACK_PREPARED;
					n->gid = $3;
					$$ = (Node *)n;
				}
		;

opt_transaction:	WORK							{}
			| TRANSACTION							{}
			| /*EMPTY*/								{}
		;

transaction_mode_item:
			ISOLATION LEVEL iso_level
					{ $$ = makeDefElem("transaction_isolation",
									   makeStringConst($3, NULL, @3)); }
			| READ ONLY
					{ $$ = makeDefElem("transaction_read_only",
									   makeIntConst(TRUE, @1)); }
			| READ WRITE
					{ $$ = makeDefElem("transaction_read_only",
									   makeIntConst(FALSE, @1)); }
		;

/* Syntax with commas is SQL-spec, without commas is Postgres historical */
transaction_mode_list:
			transaction_mode_item
					{ $$ = list_make1($1); }
			| transaction_mode_list ',' transaction_mode_item
					{ $$ = lappend($1, $3); }
			| transaction_mode_list transaction_mode_item
					{ $$ = lappend($1, $2); }
		;

transaction_mode_list_or_empty:
			transaction_mode_list
			| /* EMPTY */
					{ $$ = NIL; }
		;


/*****************************************************************************
 *
 *	QUERY:
 *		CREATE [ OR REPLACE ] [ TEMP ] VIEW <viewname> '('target-list ')'
 *			AS <query> [ WITH [ CASCADED | LOCAL ] CHECK OPTION ]
 *
 *****************************************************************************/

ViewStmt: CREATE OptTemp VIEW qualified_name opt_column_list
				AS SelectStmt opt_check_option
				{
					ViewStmt *n = makeNode(ViewStmt);
					n->relOid = 0;
					n->replace = false;
					n->view = $4;
					n->view->istemp = $2;
					n->aliases = $5;
					n->query = (Query *) $7;
					$$ = (Node *) n;
				}
		| CREATE OR REPLACE OptTemp VIEW qualified_name opt_column_list
				AS SelectStmt opt_check_option
				{
					ViewStmt *n = makeNode(ViewStmt);
					n->replace = true;
					n->view = $6;
					n->view->istemp = $4;
					n->aliases = $7;
					n->query = (Query *) $9;
					$$ = (Node *) n;
				}
		;

/*
 * We use merged tokens here to avoid creating shift/reduce conflicts against
 * a whole lot of other uses of WITH.
 */
opt_check_option:
		WITH_CHECK OPTION
				{
					ereport(ERROR,
							(errcode(ERRCODE_FEATURE_NOT_SUPPORTED),
							 errmsg("WITH CHECK OPTION is not implemented")));
				}
		| WITH_CASCADED CHECK OPTION
				{
					ereport(ERROR,
							(errcode(ERRCODE_FEATURE_NOT_SUPPORTED),
							 errmsg("WITH CHECK OPTION is not implemented")));
				}
		| WITH_LOCAL CHECK OPTION
				{
					ereport(ERROR,
							(errcode(ERRCODE_FEATURE_NOT_SUPPORTED),
							 errmsg("WITH CHECK OPTION is not implemented")));
				}
		| /* EMPTY */							{ $$ = NIL; }
		;

/*****************************************************************************
 *
 *		QUERY:
 *				LOAD "filename"
 *
 *****************************************************************************/

LoadStmt:	LOAD file_name
				{
					LoadStmt *n = makeNode(LoadStmt);
					n->filename = $2;
					$$ = (Node *)n;
				}
		;


/*****************************************************************************
 *
 *		CREATE DATABASE
 *
 *****************************************************************************/

CreatedbStmt:
			CREATE DATABASE database_name opt_with createdb_opt_list
				{
					CreatedbStmt *n = makeNode(CreatedbStmt);
					n->dbname = $3;
					n->options = $5;
					n->dbOid = 0;
					$$ = (Node *)n;
				}
		;

createdb_opt_list:
			createdb_opt_list createdb_opt_item		{ $$ = lappend($1, $2); }
			| /* EMPTY */							{ $$ = NIL; }
		;

createdb_opt_item:
			TABLESPACE opt_equal name
				{
					$$ = makeDefElem("tablespace", (Node *)makeString($3));
				}
			| TABLESPACE opt_equal DEFAULT
				{
					$$ = makeDefElem("tablespace", NULL);
				}
			| LOCATION opt_equal Sconst
				{
					$$ = makeDefElem("location", (Node *)makeString($3));
				}
			| LOCATION opt_equal DEFAULT
				{
					$$ = makeDefElem("location", NULL);
				}
			| TEMPLATE opt_equal name
				{
					$$ = makeDefElem("template", (Node *)makeString($3));
				}
			| TEMPLATE opt_equal DEFAULT
				{
					$$ = makeDefElem("template", NULL);
				}
			| ENCODING opt_equal Sconst
				{
					$$ = makeDefElem("encoding", (Node *)makeString($3));
				}
			| ENCODING opt_equal Iconst
				{
					$$ = makeDefElem("encoding", (Node *)makeInteger($3));
				}
			| ENCODING opt_equal DEFAULT
				{
					$$ = makeDefElem("encoding", NULL);
				}
			| CONNECTION LIMIT opt_equal SignedIconst
				{
					$$ = makeDefElem("connectionlimit", (Node *)makeInteger($4));
				}
			| OWNER opt_equal name
				{
					$$ = makeDefElem("owner", (Node *)makeString($3));
				}
			| OWNER opt_equal DEFAULT
				{
					$$ = makeDefElem("owner", NULL);
				}
		;

/*
 *	Though the equals sign doesn't match other WITH options, pg_dump uses
 *	equals for backward compatibility, and it doesn't seem worth removing it.
 */
opt_equal:	'='										{}
			| /*EMPTY*/								{}
		;


/*****************************************************************************
 *
 *		ALTER DATABASE
 *
 *****************************************************************************/

AlterDatabaseStmt:
			ALTER DATABASE database_name opt_with alterdb_opt_list
				 {
					AlterDatabaseStmt *n = makeNode(AlterDatabaseStmt);
					n->dbname = $3;
					n->options = $5;
					$$ = (Node *)n;
				 }
		;

AlterDatabaseSetStmt:
			ALTER DATABASE database_name SET set_rest
				{
					AlterDatabaseSetStmt *n = makeNode(AlterDatabaseSetStmt);
					n->dbname = $3;
					n->variable = $5->name;
					n->value = $5->args;
					$$ = (Node *)n;
				}
			| ALTER DATABASE database_name VariableResetStmt
				{
					AlterDatabaseSetStmt *n = makeNode(AlterDatabaseSetStmt);
					n->dbname = $3;
					n->variable = ((VariableResetStmt *)$4)->name;
					n->value = NIL;
					$$ = (Node *)n;
				}
		;


alterdb_opt_list:
			alterdb_opt_list alterdb_opt_item		{ $$ = lappend($1, $2); }
			| /* EMPTY */							{ $$ = NIL; }
		;

alterdb_opt_item:
			CONNECTION LIMIT opt_equal SignedIconst
				{
					$$ = makeDefElem("connectionlimit", (Node *)makeInteger($4));
				}
		;


/*****************************************************************************
 *
 *		DROP DATABASE [ IF EXISTS ]
 *
 * This is implicitly CASCADE, no need for drop behavior
 *****************************************************************************/

DropdbStmt: DROP DATABASE database_name
				{
					DropdbStmt *n = makeNode(DropdbStmt);
					n->dbname = $3;
					n->missing_ok = FALSE;
					$$ = (Node *)n;
				}
			| DROP DATABASE IF_P EXISTS database_name
				{
					DropdbStmt *n = makeNode(DropdbStmt);
					n->dbname = $5;
					n->missing_ok = TRUE;
					$$ = (Node *)n;
				}
		;


/*****************************************************************************
 *
 * Manipulate a domain
 *
 *****************************************************************************/

CreateDomainStmt:
			CREATE DOMAIN_P any_name opt_as Typename ColQualList
				{
					CreateDomainStmt *n = makeNode(CreateDomainStmt);
					n->domainname = $3;
					n->typname = $5;
					n->constraints = $6;
					n->domainOid = 0;
					$$ = (Node *)n;
				}
		;

AlterDomainStmt:
			/* ALTER DOMAIN <domain> {SET DEFAULT <expr>|DROP DEFAULT} */
			ALTER DOMAIN_P any_name alter_column_default
				{
					AlterDomainStmt *n = makeNode(AlterDomainStmt);
					n->subtype = 'T';
					n->typname = $3;
					n->def = $4;
					$$ = (Node *)n;
				}
			/* ALTER DOMAIN <domain> DROP NOT NULL */
			| ALTER DOMAIN_P any_name DROP NOT NULL_P
				{
					AlterDomainStmt *n = makeNode(AlterDomainStmt);
					n->subtype = 'N';
					n->typname = $3;
					$$ = (Node *)n;
				}
			/* ALTER DOMAIN <domain> SET NOT NULL */
			| ALTER DOMAIN_P any_name SET NOT NULL_P
				{
					AlterDomainStmt *n = makeNode(AlterDomainStmt);
					n->subtype = 'O';
					n->typname = $3;
					$$ = (Node *)n;
				}
			/* ALTER DOMAIN <domain> ADD CONSTRAINT ... */
			| ALTER DOMAIN_P any_name ADD_P TableConstraint
				{
					AlterDomainStmt *n = makeNode(AlterDomainStmt);
					n->subtype = 'C';
					n->typname = $3;
					n->def = $5;
					$$ = (Node *)n;
				}
			/* ALTER DOMAIN <domain> DROP CONSTRAINT <name> [RESTRICT|CASCADE] */
			| ALTER DOMAIN_P any_name DROP CONSTRAINT name opt_drop_behavior
				{
					AlterDomainStmt *n = makeNode(AlterDomainStmt);
					n->subtype = 'X';
					n->typname = $3;
					n->name = $6;
					n->behavior = $7;
					$$ = (Node *)n;
				}
			;

opt_as:		AS										{}
			| /* EMPTY */							{}
		;


/*****************************************************************************
 *
 * Manipulate a conversion
 *
 *		CREATE [DEFAULT] CONVERSION <conversion_name>
 *		FOR <encoding_name> TO <encoding_name> FROM <func_name>
 *
 *****************************************************************************/

CreateConversionStmt:
			CREATE opt_default CONVERSION_P any_name FOR Sconst
			TO Sconst FROM any_name
			{
			  CreateConversionStmt *n = makeNode(CreateConversionStmt);
			  n->conversion_name = $4;
			  n->for_encoding_name = $6;
			  n->to_encoding_name = $8;
			  n->func_name = $10;
			  n->def = $2;
			  $$ = (Node *)n;
			}
		;

/*****************************************************************************
 *
 *		QUERY:
 *				CLUSTER [VERBOSE] <qualified_name> [ USING <index_name> ]
 *				CLUSTER [VERBOSE]
 *				CLUSTER [VERBOSE] <index_name> ON <qualified_name> (for pre-8.3)
 *
 *****************************************************************************/

ClusterStmt:
			CLUSTER opt_verbose index_name ON qualified_name
				{
				   ClusterStmt *n = makeNode(ClusterStmt);
				   n->relation = $5;
				   n->indexname = $3;
				   $$ = (Node*)n;
				}
			| CLUSTER opt_verbose qualified_name
				{
			       ClusterStmt *n = makeNode(ClusterStmt);
				   n->relation = $3;
				   n->indexname = NULL;
				   $$ = (Node*)n;
				}
			| CLUSTER opt_verbose
			    {
				   ClusterStmt *n = makeNode(ClusterStmt);
				   n->relation = NULL;
				   n->indexname = NULL;
				   $$ = (Node*)n;
				}
		;

/*****************************************************************************
 *
 *		QUERY:
 *				VACUUM
 *				ANALYZE
 *
 *****************************************************************************/

VacuumStmt: VACUUM opt_full opt_freeze opt_verbose
				{
					VacuumStmt *n = makeNode(VacuumStmt);
					n->vacuum = true;
					n->analyze = false;
					n->full = $2;
					n->freeze_min_age = $3 ? 0 : -1;
					n->verbose = $4;
					n->relation = NULL;
					n->va_cols = NIL;
					$$ = (Node *)n;
				}
			| VACUUM opt_full opt_freeze opt_verbose qualified_name
				{
					VacuumStmt *n = makeNode(VacuumStmt);
					n->vacuum = true;
					n->analyze = false;
					n->full = $2;
					n->freeze_min_age = $3 ? 0 : -1;
					n->verbose = $4;
					n->relation = $5;
					n->va_cols = NIL;
					$$ = (Node *)n;
				}
			| VACUUM opt_full opt_freeze opt_verbose AnalyzeStmt
				{
					VacuumStmt *n = (VacuumStmt *) $5;
					n->vacuum = true;
					n->full = $2;
					n->freeze_min_age = $3 ? 0 : -1;
					n->verbose |= $4;
					$$ = (Node *)n;
				}
		;

AnalyzeStmt:
			analyze_keyword opt_verbose opt_rootonly_all
				{
					VacuumStmt *n = makeNode(VacuumStmt);
					n->vacuum = false;
					n->analyze = true;
					n->full = false;
					n->freeze_min_age = -1;
					n->verbose = $2;
					n->rootonly = $3;
					n->relation = NULL;
					n->va_cols = NIL;
					$$ = (Node *)n;
				}
			| analyze_keyword opt_verbose qualified_name opt_name_list
				{
					VacuumStmt *n = makeNode(VacuumStmt);
					n->vacuum = false;
					n->analyze = true;
					n->full = false;
					n->freeze_min_age = -1;
					n->verbose = $2;
					n->rootonly = false;
					n->relation = $3;
					n->va_cols = $4;
					$$ = (Node *)n;
				}
			| analyze_keyword opt_verbose ROOTPARTITION qualified_name opt_name_list
				{
					VacuumStmt *n = makeNode(VacuumStmt);
					n->vacuum = false;
					n->analyze = true;
					n->full = false;
					n->freeze_min_age = -1;
					n->verbose = $2;
					n->rootonly = true;
					n->relation = $4;
					n->va_cols = $5;
					$$ = (Node *)n;
				}
		;

analyze_keyword:
			ANALYZE									{}
			| ANALYSE /* British */					{}
		;

opt_verbose:
			VERBOSE									{ $$ = TRUE; }
			| /*EMPTY*/								{ $$ = FALSE; }
		;

opt_rootonly_all:
			ROOTPARTITION ALL						{ $$ = TRUE; }
			| /*EMPTY*/								{ $$ = FALSE; }
		;
			
opt_full:	FULL									{ $$ = TRUE; }
			| /*EMPTY*/								{ $$ = FALSE; }
		;

opt_freeze: FREEZE									{ $$ = TRUE; }
			| /*EMPTY*/								{ $$ = FALSE; }
		;

opt_name_list:
			'(' name_list ')'						{ $$ = $2; }
			| /*EMPTY*/								{ $$ = NIL; }
		;


/*****************************************************************************
 *
 *		QUERY:
 *				EXPLAIN [ANALYZE] [VERBOSE] query
 *
 *****************************************************************************/

ExplainStmt: EXPLAIN opt_analyze opt_verbose opt_dxl opt_force ExplainableStmt
				{
					ExplainStmt *n = makeNode(ExplainStmt);
					n->analyze = $2;
					n->verbose = $3;
					n->dxl = $4;
					if($5)
						ereport(ERROR, (errcode(ERRCODE_SYNTAX_ERROR), 
								errmsg("cannot use force with explain statement")
							       ));
					n->query = (Query*)$6;
					$$ = (Node *)n;
				}
		;

ExplainableStmt:
			SelectStmt
			| InsertStmt
			| UpdateStmt
			| DeleteStmt
			| DeclareCursorStmt
			| ExecuteStmt					/* by default all are $$=$1 */
			| CreateAsStmt
			| CreateStmt
				{
					ereport(ERROR,
							(errcode(ERRCODE_FEATURE_NOT_SUPPORTED),
							 errmsg("cannot EXPLAIN CREATE TABLE without AS "
							 		"clause")));
				}
		;

opt_dxl:	DXL										{ $$ = TRUE; }
			| /*EMPTY*/								{ $$ = FALSE; }
		;

opt_analyze:
			analyze_keyword			{ $$ = TRUE; }
			| /* EMPTY */			{ $$ = FALSE; }
		;

/*****************************************************************************
 *
 *		QUERY:
 *				PREPARE <plan_name> [(args, ...)] AS <query>
 *
 *****************************************************************************/

PrepareStmt: PREPARE name prep_type_clause AS PreparableStmt
				{
					PrepareStmt *n = makeNode(PrepareStmt);
					n->name = $2;
					n->argtypes = $3;
					n->query = (Query *) $5;
					$$ = (Node *) n;
				}
		;

prep_type_clause: '(' prep_type_list ')'	{ $$ = $2; }
				| /* EMPTY */				{ $$ = NIL; }
		;

prep_type_list: Typename			{ $$ = list_make1($1); }
			  | prep_type_list ',' Typename
									{ $$ = lappend($1, $3); }
		;

PreparableStmt:
			SelectStmt
			| InsertStmt
			| UpdateStmt
			| DeleteStmt					/* by default all are $$=$1 */
		;

/*****************************************************************************
 *
 * EXECUTE <plan_name> [(params, ...)]
 * CREATE TABLE <name> AS EXECUTE <plan_name> [(params, ...)]
 *
 *****************************************************************************/

ExecuteStmt: EXECUTE name execute_param_clause
				{
					ExecuteStmt *n = makeNode(ExecuteStmt);
					n->name = $2;
					n->params = $3;
					n->into = NULL;
					$$ = (Node *) n;
				}
			| CREATE OptTemp TABLE create_as_target AS
				EXECUTE name execute_param_clause
				{
					ExecuteStmt *n = makeNode(ExecuteStmt);
					n->name = $7;
					n->params = $8;
					$4->rel->istemp = $2;
					n->into = $4;
					if ($4->colNames)
						ereport(ERROR,
								(errcode(ERRCODE_FEATURE_NOT_SUPPORTED),
								 errmsg("column name list not allowed in CREATE TABLE / AS EXECUTE")));
					/* ... because it's not implemented, but it could be */
					$$ = (Node *) n;
				}
		;

execute_param_clause: '(' expr_list ')'				{ $$ = $2; }
					| /* EMPTY */					{ $$ = NIL; }
					;

/*****************************************************************************
 *
 *		QUERY:
 *				DEALLOCATE [PREPARE] <plan_name>
 *
 *****************************************************************************/

DeallocateStmt: DEALLOCATE name
					{
						DeallocateStmt *n = makeNode(DeallocateStmt);
						n->name = $2;
						$$ = (Node *) n;
					}
				| DEALLOCATE PREPARE name
					{
						DeallocateStmt *n = makeNode(DeallocateStmt);
						n->name = $3;
						$$ = (Node *) n;
					}
		;

/*****************************************************************************
 *
 */




cdb_string_list:
			cdb_string							{ $$ = list_make1($1); }  
			| cdb_string_list ',' cdb_string	{ $$ = lappend($1, $3); }
		;


cdb_string:
			Sconst
				{
					$$ = (Node *) makeString($1);
				}
		;

/*****************************************************************************
 *
 *		QUERY:
 *				INSERT STATEMENTS
 *
 *****************************************************************************/

InsertStmt:
			INSERT INTO qualified_name insert_rest returning_clause
				{
					$4->relation = $3;
					$4->returningList = $5;
					$$ = (Node *) $4;
				}
		;

insert_rest:
			SelectStmt
				{
					$$ = makeNode(InsertStmt);
					$$->cols = NIL;
					$$->selectStmt = $1;
				}
			| '(' insert_column_list ')' SelectStmt
				{
					$$ = makeNode(InsertStmt);
					$$->cols = $2;
					$$->selectStmt = $4;
				}
			| DEFAULT VALUES
				{
					$$ = makeNode(InsertStmt);
					$$->cols = NIL;
					$$->selectStmt = NULL;
				}
		;

insert_column_list:
			insert_column_item
					{ $$ = list_make1($1); }
			| insert_column_list ',' insert_column_item
					{ $$ = lappend($1, $3); }
		;

insert_column_item:
			ColId opt_indirection
				{
					$$ = makeNode(ResTarget);
					$$->name = $1;
					$$->indirection = $2;
					$$->val = NULL;
					$$->location = @1;
				}
		;

returning_clause:
			RETURNING target_list		{ $$ = $2; }
			| /* EMPTY */				{ $$ = NIL; }
		;


/*****************************************************************************
 *
 *		QUERY:
 *				DELETE STATEMENTS
 *
 *****************************************************************************/

DeleteStmt: DELETE_P FROM relation_expr_opt_alias
			using_clause where_or_current_clause returning_clause
				{
					DeleteStmt *n = makeNode(DeleteStmt);
					n->relation = $3;
					n->usingClause = $4;
					n->whereClause = $5;
					n->returningList = $6;
					$$ = (Node *)n;
				}
		;

using_clause:
	    		USING from_list						{ $$ = $2; }
			| /*EMPTY*/								{ $$ = NIL; }
		;


/*****************************************************************************
 *
 *		QUERY:
 *				LOCK TABLE
 *
 *****************************************************************************/

LockStmt:	LOCK_P opt_table qualified_name_list opt_lock opt_nowait
				{
					LockStmt *n = makeNode(LockStmt);

					n->relations = $3;
					n->mode = $4;
					n->nowait = $5;
					$$ = (Node *)n;
				}
		;

opt_lock:	IN_P lock_type MODE 			{ $$ = $2; }
			| /*EMPTY*/						{ $$ = AccessExclusiveLock; }
		;

lock_type:	ACCESS SHARE					{ $$ = AccessShareLock; }
			| ROW SHARE						{ $$ = RowShareLock; }
			| ROW EXCLUSIVE					{ $$ = RowExclusiveLock; }
			| SHARE UPDATE EXCLUSIVE		{ $$ = ShareUpdateExclusiveLock; }
			| SHARE							{ $$ = ShareLock; }
			| SHARE ROW EXCLUSIVE			{ $$ = ShareRowExclusiveLock; }
			| EXCLUSIVE						{ $$ = ExclusiveLock; }
			| ACCESS EXCLUSIVE				{ $$ = AccessExclusiveLock; }
		;

opt_nowait:	NOWAIT							{ $$ = TRUE; }
			| /*EMPTY*/						{ $$ = FALSE; }
		;


/*****************************************************************************
 *
 *		QUERY:
 *				UpdateStmt (UPDATE)
 *
 *****************************************************************************/

UpdateStmt: UPDATE relation_expr_opt_alias
			SET set_clause_list
			from_clause
			where_or_current_clause
			returning_clause
				{
					UpdateStmt *n = makeNode(UpdateStmt);
					n->relation = $2;
					n->targetList = $4;
					n->fromClause = $5;
					n->whereClause = $6;
					n->returningList = $7;
					$$ = (Node *)n;
				}
		;

set_clause_list:
			set_clause							{ $$ = $1; }
			| set_clause_list ',' set_clause	{ $$ = list_concat($1,$3); }
		;

set_clause:
			single_set_clause						{ $$ = list_make1($1); }
			| multiple_set_clause					{ $$ = $1; }
		;

single_set_clause:
			set_target '=' ctext_expr
				{
					$$ = $1;
					$$->val = (Node *) $3;
				}
		;

multiple_set_clause:
			'(' set_target_list ')' '=' ctext_row
				{
					ListCell *col_cell;
					ListCell *val_cell;

					/*
					 * Break the ctext_row apart, merge individual expressions
					 * into the destination ResTargets.  XXX this approach
					 * cannot work for general row expressions as sources.
					 */
					if (list_length($2) != list_length($5))
						ereport(ERROR,
								(errcode(ERRCODE_SYNTAX_ERROR),
								 errmsg("number of columns does not match number of values"),
								 scanner_errposition(@1)));
					forboth(col_cell, $2, val_cell, $5)
					{
						ResTarget *res_col = (ResTarget *) lfirst(col_cell);
						Node *res_val = (Node *) lfirst(val_cell);

						res_col->val = res_val;
					}

					$$ = $2;
				}
		;

set_target:
			ColId opt_indirection
				{
					$$ = makeNode(ResTarget);
					$$->name = $1;
					$$->indirection = $2;
					$$->val = NULL;	/* upper production sets this */
					$$->location = @1;
				}
		;

set_target_list:
			set_target								{ $$ = list_make1($1); }
			| set_target_list ',' set_target		{ $$ = lappend($1,$3); }
		;


/*****************************************************************************
 *
 *		QUERY:
 *				CURSOR STATEMENTS
 *
 *****************************************************************************/
DeclareCursorStmt: DECLARE name cursor_options CURSOR opt_hold FOR SelectStmt
				{
					DeclareCursorStmt *n = makeNode(DeclareCursorStmt);
					n->portalname = $2;
					n->options = $3;
					n->query = $7;
					if ($5)
						n->options |= CURSOR_OPT_HOLD;
					$$ = (Node *)n;
				}
		;

cursor_options: /*EMPTY*/					{ $$ = 0; }
			| cursor_options NO SCROLL		{ $$ = $1 | CURSOR_OPT_NO_SCROLL; }
			| cursor_options SCROLL			{ $$ = $1 | CURSOR_OPT_SCROLL; }
			| cursor_options BINARY			{ $$ = $1 | CURSOR_OPT_BINARY; }
			| cursor_options INSENSITIVE	{ $$ = $1 | CURSOR_OPT_INSENSITIVE; }
		;

opt_hold: /* EMPTY */						{ $$ = FALSE; }
			| WITH HOLD						{ $$ = TRUE; }
			| WITHOUT HOLD					{ $$ = FALSE; }
		;

/*****************************************************************************
 *
 *		QUERY:
 *				SELECT STATEMENTS
 *
 *****************************************************************************/

/* A complete SELECT statement looks like this.
 *
 * The rule returns either a single SelectStmt node or a tree of them,
 * representing a set-operation tree.
 *
 * There is an ambiguity when a sub-SELECT is within an a_expr and there
 * are excess parentheses: do the parentheses belong to the sub-SELECT or
 * to the surrounding a_expr?  We don't really care, but yacc wants to know.
 * To resolve the ambiguity, we are careful to define the grammar so that
 * the decision is staved off as long as possible: as long as we can keep
 * absorbing parentheses into the sub-SELECT, we will do so, and only when
 * it's no longer possible to do that will we decide that parens belong to
 * the expression.	For example, in "SELECT (((SELECT 2)) + 3)" the extra
 * parentheses are treated as part of the sub-select.  The necessity of doing
 * it that way is shown by "SELECT (((SELECT 2)) UNION SELECT 2)".	Had we
 * parsed "((SELECT 2))" as an a_expr, it'd be too late to go back to the
 * SELECT viewpoint when we see the UNION.
 *
 * This approach is implemented by defining a nonterminal select_with_parens,
 * which represents a SELECT with at least one outer layer of parentheses,
 * and being careful to use select_with_parens, never '(' SelectStmt ')',
 * in the expression grammar.  We will then have shift-reduce conflicts
 * which we can resolve in favor of always treating '(' <select> ')' as
 * a select_with_parens.  To resolve the conflicts, the productions that
 * conflict with the select_with_parens productions are manually given
 * precedences lower than the precedence of ')', thereby ensuring that we
 * shift ')' (and then reduce to select_with_parens) rather than trying to
 * reduce the inner <select> nonterminal to something else.  We use UMINUS
 * precedence for this, which is a fairly arbitrary choice.
 *
 * To be able to define select_with_parens itself without ambiguity, we need
 * a nonterminal select_no_parens that represents a SELECT structure with no
 * outermost parentheses.  This is a little bit tedious, but it works.
 *
 * In non-expression contexts, we use SelectStmt which can represent a SELECT
 * with or without outer parentheses.
 */

SelectStmt: select_no_parens			%prec UMINUS
			| select_with_parens		%prec UMINUS
		;

select_with_parens:
			'(' select_no_parens ')'				{ $$ = $2; }
			| '(' select_with_parens ')'			{ $$ = $2; }
		;

/*
 * This rule parses the equivalent of the standard's <query expression>.
 * The duplicative productions are annoying, but hard to get rid of without
 * creating shift/reduce conflicts.
 *
 *	FOR UPDATE/SHARE may be before or after LIMIT/OFFSET.
 *	In <=7.2.X, LIMIT/OFFSET had to be after FOR UPDATE
 *	We now support both orderings, but prefer LIMIT/OFFSET before FOR UPDATE/SHARE
 *	2002-08-28 bjm
 */
select_no_parens:
			simple_select						{ $$ = $1; }
			| select_clause sort_clause
				{
					insertSelectOptions((SelectStmt *) $1, $2, NIL,
										NULL, NULL, NULL);
					$$ = $1;
				}
			| select_clause opt_sort_clause for_locking_clause opt_select_limit
				{
					insertSelectOptions((SelectStmt *) $1, $2, $3,
										list_nth($4, 0), list_nth($4, 1),
										NULL);
					$$ = $1;
				}
			| select_clause opt_sort_clause select_limit opt_for_locking_clause
				{
					insertSelectOptions((SelectStmt *) $1, $2, $4,
										list_nth($3, 0), list_nth($3, 1),
										NULL);
					$$ = $1;
				}
			| with_clause select_clause
				{
					insertSelectOptions((SelectStmt *) $2, NULL, NIL,
										NULL, NULL,
										$1);
					$$ = $2;
				}
			| with_clause select_clause sort_clause
				{
					insertSelectOptions((SelectStmt *) $2, $3, NIL,
										NULL, NULL,
										$1);
					$$ = $2;
				}
			| with_clause select_clause opt_sort_clause for_locking_clause opt_select_limit
				{
					insertSelectOptions((SelectStmt *) $2, $3, $4,
										list_nth($5, 0), list_nth($5, 1),
										$1);
					$$ = $2;
				}
			| with_clause select_clause opt_sort_clause select_limit opt_for_locking_clause
				{
					insertSelectOptions((SelectStmt *) $2, $3, $5,
										list_nth($4, 0), list_nth($4, 1),
										$1);
					$$ = $2;
				}
		;

select_clause:
			simple_select							{ $$ = $1; }
			| select_with_parens					{ $$ = $1; }
		;

/*
 * This rule parses SELECT statements that can appear within set operations,
 * including UNION, INTERSECT and EXCEPT.  '(' and ')' can be used to specify
 * the ordering of the set operations.	Without '(' and ')' we want the
 * operations to be ordered per the precedence specs at the head of this file.
 *
 * As with select_no_parens, simple_select cannot have outer parentheses,
 * but can have parenthesized subclauses.
 *
 * Note that sort clauses cannot be included at this level --- SQL92 requires
 *		SELECT foo UNION SELECT bar ORDER BY baz
 * to be parsed as
 *		(SELECT foo UNION SELECT bar) ORDER BY baz
 * not
 *		SELECT foo UNION (SELECT bar ORDER BY baz)
 * Likewise FOR UPDATE and LIMIT.  Therefore, those clauses are described
 * as part of the select_no_parens production, not simple_select.
 * This does not limit functionality, because you can reintroduce sort and
 * limit clauses inside parentheses.
 *
 * NOTE: only the leftmost component SelectStmt should have INTO.
 * However, this is not checked by the grammar; parse analysis must check it.
 */
simple_select:
			SELECT opt_distinct target_list
			into_clause from_clause where_clause
			group_clause having_clause window_clause
				{
					SelectStmt *n = makeNode(SelectStmt);
					n->distinctClause = $2;
					n->targetList = $3;
					n->intoClause = $4;
					n->fromClause = $5;
					n->whereClause = $6;
					n->groupClause = $7;
					n->havingClause = $8;
					n->windowClause = $9;
					$$ = (Node *)n;
				}
			| values_clause							{ $$ = $1; }
			| select_clause UNION opt_all select_clause
				{
					$$ = makeSetOp(SETOP_UNION, $3, $1, $4);
				}
			| select_clause INTERSECT opt_all select_clause
				{
					$$ = makeSetOp(SETOP_INTERSECT, $3, $1, $4);
				}
			| select_clause EXCEPT opt_all select_clause
				{
					$$ = makeSetOp(SETOP_EXCEPT, $3, $1, $4);
				}
		;

/*
 * SQL standard WITH clause looks like:
 *
 * WITH [ RECURSIVE ] <query name> [ (<column>,...) ]
 *		AS (query) [ SEARCH or CYCLE clause ]
 *
 * We don't currently support the SEARCH or CYCLE clause.
 */
with_clause:
		WITH cte_list
			{
				$$ = makeNode(WithClause);
				$$->ctes = $2;
				$$->recursive = false;
				$$->location = @1;
			}
		| WITH RECURSIVE cte_list
			{
				$$ = makeNode(WithClause);
				$$->ctes = $3;
				$$->recursive = true;
				$$->location = @1;
			}
		;

cte_list:
		common_table_expr						{ $$ = list_make1($1); }
		| cte_list ',' common_table_expr		{ $$ = lappend($1, $3); }
		;

common_table_expr:  name opt_name_list AS select_with_parens
			{
				CommonTableExpr *n = makeNode(CommonTableExpr);
				n->ctename = $1;
				n->aliascolnames = $2;
				n->ctequery = $4;
				n->location = @1;
				$$ = (Node *) n;
			}
		;

into_clause:
			INTO OptTempTableName
				{
					$$ = makeNode(IntoClause);
					$$->rel = $2;
					$$->colNames = NIL;
					$$->options = NIL;
					$$->onCommit = ONCOMMIT_NOOP;
					$$->tableSpaceName = NULL;
				}
			| /*EMPTY*/
				{ $$ = NULL; }
		;

/*
 * Redundancy here is needed to avoid shift/reduce conflicts,
 * since TEMP is not a reserved word.  See also OptTemp.
 */
OptTempTableName:
			TEMPORARY opt_table qualified_name
				{
					$$ = $3;
					$$->istemp = true;
				}
			| TEMP opt_table qualified_name
				{
					$$ = $3;
					$$->istemp = true;
				}
			| LOCAL TEMPORARY opt_table qualified_name
				{
					$$ = $4;
					$$->istemp = true;
				}
			| LOCAL TEMP opt_table qualified_name
				{
					$$ = $4;
					$$->istemp = true;
				}
			| GLOBAL TEMPORARY opt_table qualified_name
				{
					$$ = $4;
					$$->istemp = true;
				}
			| GLOBAL TEMP opt_table qualified_name
				{
					$$ = $4;
					$$->istemp = true;
				}
			| TABLE qualified_name
				{
					$$ = $2;
					$$->istemp = false;
				}
			| qualified_name
				{
					$$ = $1;
					$$->istemp = false;
				}
		;

opt_table:	TABLE									{}
			| /*EMPTY*/								{}
		;

opt_all:	ALL										{ $$ = TRUE; }
			| DISTINCT								{ $$ = FALSE; }
			| /*EMPTY*/								{ $$ = FALSE; }
		;

/* We use (NIL) as a placeholder to indicate that all target expressions
 * should be placed in the DISTINCT list during parsetree analysis.
 */
opt_distinct:
			DISTINCT								{ $$ = list_make1(NIL); }
			| DISTINCT ON '(' expr_list ')'			{ $$ = $4; }
			| ALL									{ $$ = NIL; }
			| /*EMPTY*/								{ $$ = NIL; }
		;

opt_sort_clause:
			sort_clause								{ $$ = $1;}
			| /*EMPTY*/								{ $$ = NIL; }
		;

sort_clause:
			ORDER BY sortby_list					{ $$ = $3; }
		;

sortby_list:
			sortby									{ $$ = list_make1($1); }
			| sortby_list ',' sortby				{ $$ = lappend($1, $3); }
		;

sortby:		a_expr USING qual_all_Op
				{
					$$ = makeNode(SortBy);
					$$->node = $1;
					$$->sortby_kind = SORTBY_USING;
					$$->useOp = $3;
				}
			| a_expr ASC
				{
					$$ = makeNode(SortBy);
					$$->node = $1;
					$$->sortby_kind = SORTBY_ASC;
					$$->useOp = NIL;
				}
			| a_expr DESC
				{
					$$ = makeNode(SortBy);
					$$->node = $1;
					$$->sortby_kind = SORTBY_DESC;
					$$->useOp = NIL;
				}
			| a_expr
				{
					$$ = makeNode(SortBy);
					$$->node = $1;
					$$->sortby_kind = SORTBY_ASC;	/* default */
					$$->useOp = NIL;
				}
		;


select_limit:
			LIMIT select_limit_value OFFSET select_offset_value
				{ $$ = list_make2($4, $2); }
			| OFFSET select_offset_value LIMIT select_limit_value
				{ $$ = list_make2($2, $4); }
			| LIMIT select_limit_value
				{ $$ = list_make2(NULL, $2); }
			| OFFSET select_offset_value
				{ $$ = list_make2($2, NULL); }
			| LIMIT select_limit_value ',' select_offset_value
				{
					/* Disabled because it was too confusing, bjm 2002-02-18 */
					ereport(ERROR,
							(errcode(ERRCODE_SYNTAX_ERROR),
							 errmsg("LIMIT #,# syntax is not supported"),
							 errhint("Use separate LIMIT and OFFSET clauses."),
							 scanner_errposition(@1)));
				}
			/* SQL:2008 syntax variants */
			| OFFSET select_offset_value2 row_or_rows
				{ $$ = list_make2($2, NULL); }
			| FETCH first_or_next opt_select_fetch_first_value row_or_rows ONLY
				{ $$ = list_make2(NULL, $3); }
			| OFFSET select_offset_value2 row_or_rows FETCH first_or_next opt_select_fetch_first_value row_or_rows ONLY
				{ $$ = list_make2($2, $6); }
		;

opt_select_limit:
			select_limit							{ $$ = $1; }
			| /* EMPTY */
					{ $$ = list_make2(NULL,NULL); }
		;

select_limit_value:
			a_expr									{ $$ = $1; }
			| ALL
				{
					/* LIMIT ALL is represented as a NULL constant */
					A_Const *n = makeNode(A_Const);
					n->val.type = T_Null;
					$$ = (Node *)n;
				}
		;

/*
 * Allowing full expressions without parentheses causes various parsing
 * problems with the trailing ROW/ROWS key words.  SQL only calls for
 * constants, so we allow the rest only with parentheses.
 */
opt_select_fetch_first_value:
			SignedIconst		{ $$ = makeIntConst($1, @1); }
			| '(' a_expr ')'	{ $$ = $2; }
			| /*EMPTY*/		{ $$ = makeIntConst(1, -1); }
		;

select_offset_value:
			a_expr									{ $$ = $1; }
		;

/*
 * Again, the trailing ROW/ROWS in this case prevent the full expression
 * syntax.  c_expr is the best we can do.
 */
select_offset_value2:
			c_expr									{ $$ = $1; }
		;

/* noise words */
row_or_rows:
			ROW		{ $$ = 0; }
			| ROWS		{ $$ = 0; }
			;

/* noise words */
first_or_next:
			FIRST_P		{ $$ = 0; }
			| NEXT		{ $$ = 0; }
			;

group_clause:
			GROUP_P BY group_elem_list				{ $$ = $3; }
			| /*EMPTY*/								{ $$ = NIL; }
		;

group_elem_list:
            group_elem                                { $$ = $1; }
            | group_elem_list ',' group_elem            { $$ = list_concat($1, $3); }
        ;

group_elem:
			a_expr                                  { $$ = list_make1($1); }
			| ROLLUP '(' expr_list ')'
                {
					GroupingClause *n = makeNode(GroupingClause);
					n->groupType = GROUPINGTYPE_ROLLUP;
					n->groupsets = $3;
					$$ = list_make1 ((Node*)n);
				}
            | CUBE '(' expr_list ')'
                {
					GroupingClause *n = makeNode(GroupingClause);
					n->groupType = GROUPINGTYPE_CUBE;
					n->groupsets = $3;
					$$ = list_make1 ((Node*)n);
				}
            | GROUPING SETS '(' group_elem_list ')'
                {
					GroupingClause *n = makeNode(GroupingClause);
					n->groupType = GROUPINGTYPE_GROUPING_SETS;
					n->groupsets = $4;
					$$ = list_make1 ((Node*)n);
				}
            | '(' ')'
                { $$ = list_make1(NIL); }
        ;

having_clause:
			HAVING a_expr							{ $$ = $2; }
			| /*EMPTY*/								{ $$ = NULL; }
		;

window_clause:
			WINDOW window_definition_list			{ $$ = $2; }
			| /*EMPTY*/								{ $$ = NIL; }
		;

window_definition_list: 
			window_name AS '(' window_spec ')'
				{
                    ((WindowSpec *)$4)->name = $1;
                    ((WindowSpec *)$4)->location = @3;
					$$ = list_make1($4);
				}
			| window_definition_list ',' window_name AS '(' window_spec ')'
				{
					((WindowSpec *)$6)->name = $3;
					((WindowSpec *)$6)->location = @5;
					$$ = lappend($1, $6);
				}
		;

window_spec: opt_window_name opt_window_partition_clause 
				opt_window_order_clause opt_window_frame_clause
				{
					WindowSpec *n = makeNode(WindowSpec);
					n->parent = $1;
					n->partition = $2;
					n->order = $3;
					n->frame = (WindowFrame *)$4;
					n->location = -1;
					$$ = (Node *)n;
				}
		;

opt_window_name: window_name { $$ = $1; }
			| /*EMPTY*/ { $$ = NULL; }
		;

opt_window_partition_clause: window_partition_clause { $$ = $1; }
			| /*EMPTY*/ { $$ = NIL; }
		;

window_partition_clause: PARTITION BY sortby_list { $$ = (List *)$3; }
		;

opt_window_order_clause: sort_clause { $$ = $1; }
			| /*EMPTY*/ { $$ = NIL; }
        ;

opt_window_frame_clause: window_frame_clause { $$ = $1; }
		| /*EMPTY*/ { $$ = NULL; }
		;

<<<<<<< HEAD
window_frame_clause: window_frame_units window_frame_extent 
			window_frame_exclusion
				{
					WindowFrame *n = makeNode(WindowFrame);
					n->is_rows = $1;
					setWindowExclude(n, $3);

					if (IsA($2, List))
					{
						List *ex = (List *)$2;

						n->trail = (WindowFrameEdge *)linitial(ex);
						n->lead = (WindowFrameEdge *)lsecond(ex);
						n->is_between = true;
					}
					else
					{
						Assert(IsA($2, WindowFrameEdge));
						n->trail = (WindowFrameEdge *)$2;
						n->lead = NULL;
						n->is_between = false;
					}
					$$ = (Node *)n;
				}
		;

/* units are either rows (true) otherwise false */
window_frame_units: ROWS { $$ = true; }
			| RANGE { $$ = false; }
		;

window_frame_extent:
			window_frame_start { $$ = $1; }
			| window_frame_between { $$ = $1; }
		;

window_frame_start:
			UNBOUNDED PRECEDING
				{
					WindowFrameEdge *n = makeNode(WindowFrameEdge);
					n->kind = WINDOW_UNBOUND_PRECEDING;
					n->val = NULL;
					$$ = (Node *)n;
				}
			| window_frame_preceding
				{
					WindowFrameEdge *n = makeNode(WindowFrameEdge);
					n->kind = WINDOW_BOUND_PRECEDING;
					n->val = $1;
					$$ = (Node *)n;
				}
			| CURRENT ROW
				{
					WindowFrameEdge *n = makeNode(WindowFrameEdge);
					n->kind = WINDOW_CURRENT_ROW;
					$$ = (Node *)n;
=======
sortby:		a_expr USING qual_all_Op opt_nulls_order
				{
					$$ = makeNode(SortBy);
					$$->node = $1;
					$$->sortby_dir = SORTBY_USING;
					$$->sortby_nulls = $4;
					$$->useOp = $3;
				}
			| a_expr ASC opt_nulls_order
				{
					$$ = makeNode(SortBy);
					$$->node = $1;
					$$->sortby_dir = SORTBY_ASC;
					$$->sortby_nulls = $3;
					$$->useOp = NIL;
				}
			| a_expr DESC opt_nulls_order
				{
					$$ = makeNode(SortBy);
					$$->node = $1;
					$$->sortby_dir = SORTBY_DESC;
					$$->sortby_nulls = $3;
					$$->useOp = NIL;
				}
			| a_expr opt_nulls_order
				{
					$$ = makeNode(SortBy);
					$$->node = $1;
					$$->sortby_dir = SORTBY_DEFAULT;
					$$->sortby_nulls = $2;
					$$->useOp = NIL;
>>>>>>> 1e0bf904
				}
		;

window_frame_preceding: a_expr PRECEDING 
				{ 
					$$ = (Node *)$1;
				}
		;

window_frame_between: 
			BETWEEN window_frame_bound AND window_frame_bound
				{
					/* slightly dodgy hack */
					$$ = (Node *)list_make2($2, $4);
				}
		;

/*
 * Be careful that we don't allow BETWEEN UNBOUND PRECEDING AND
 * UNBOUND PRECEDING
 */

window_frame_bound:
			window_frame_start { $$ = $1; }
			| UNBOUNDED FOLLOWING 
				{
					WindowFrameEdge *n = makeNode(WindowFrameEdge);
					n->kind = WINDOW_UNBOUND_FOLLOWING;
					n->val = NULL;
					$$ = (Node *)n;
				}
			| window_frame_following
				{
					WindowFrameEdge *n = makeNode(WindowFrameEdge);
					n->kind = WINDOW_BOUND_FOLLOWING;
					n->val = $1;
					$$ = (Node *)n;
				}
		;

window_frame_following: a_expr FOLLOWING 
				{ 
					$$ = (Node *)$1;
				}
		;

window_frame_exclusion: EXCLUDE CURRENT ROW { $$ = WINDOW_EXCLUSION_CUR_ROW; }
			| EXCLUDE GROUP_P { $$ = WINDOW_EXCLUSION_GROUP; }
			| EXCLUDE TIES  { $$ = WINDOW_EXCLUSION_TIES; }
			| EXCLUDE NO OTHERS { $$ = WINDOW_EXCLUSION_NO_OTHERS; }
			| /*EMPTY*/ { $$ = WINDOW_EXCLUSION_NULL; }
		;

for_locking_clause:
			for_locking_items						{ $$ = $1; }
			| FOR READ ONLY							{ $$ = NIL; }
		;

opt_for_locking_clause:
			for_locking_clause						{ $$ = $1; }
			| /* EMPTY */							{ $$ = NIL; }
		;

for_locking_items:
			for_locking_item						{ $$ = list_make1($1); }
			| for_locking_items for_locking_item	{ $$ = lappend($1, $2); }
		;

for_locking_item:
			FOR UPDATE locked_rels_list opt_nowait
				{
					LockingClause *n = makeNode(LockingClause);
					n->lockedRels = $3;
					n->forUpdate = TRUE;
					n->noWait = $4;
					$$ = (Node *) n;
				}
			| FOR SHARE locked_rels_list opt_nowait
				{
					LockingClause *n = makeNode(LockingClause);
					n->lockedRels = $3;
					n->forUpdate = FALSE;
					n->noWait = $4;
					$$ = (Node *) n;
				}
		;

locked_rels_list:
			OF name_list							{ $$ = $2; }
			| /* EMPTY */							{ $$ = NIL; }
		;


values_clause:
			VALUES ctext_row
				{
					SelectStmt *n = makeNode(SelectStmt);
					n->valuesLists = list_make1($2);
					$$ = (Node *) n;
				}
			| values_clause ',' ctext_row
				{
					SelectStmt *n = (SelectStmt *) $1;
					n->valuesLists = lappend(n->valuesLists, $3);
					$$ = (Node *) n;
				}
		;


/*****************************************************************************
 *
 *	clauses common to all Optimizable Stmts:
 *		from_clause		- allow list of both JOIN expressions and table names
 *		where_clause	- qualifications for joins or restrictions
 *
 *****************************************************************************/

from_clause:
			FROM from_list							{ $$ = $2; }
			| /*EMPTY*/								{ $$ = NIL; }
		;

from_list:
			table_ref								{ $$ = list_make1($1); }
			| from_list ',' table_ref				{ $$ = lappend($1, $3); }
		;

/*
 * table_ref is where an alias clause can be attached.	Note we cannot make
 * alias_clause have an empty production because that causes parse conflicts
 * between table_ref := '(' joined_table ')' alias_clause
 * and joined_table := '(' joined_table ')'.  So, we must have the
 * redundant-looking productions here instead.
 */
table_ref:	relation_expr
				{
					$$ = (Node *) $1;
				}
			| relation_expr alias_clause
				{
					$1->alias = $2;
					$$ = (Node *) $1;
				}
			| func_table
				{
					RangeFunction *n = makeNode(RangeFunction);
					n->funccallnode = $1;
					n->coldeflist = NIL;
					$$ = (Node *) n;
				}
			| func_table alias_clause
				{
					RangeFunction *n = makeNode(RangeFunction);
					n->funccallnode = $1;
					n->alias = $2;
					n->coldeflist = NIL;
					$$ = (Node *) n;
				}
			| func_table AS '(' TableFuncElementList ')'
				{
					RangeFunction *n = makeNode(RangeFunction);
					n->funccallnode = $1;
					n->coldeflist = $4;
					$$ = (Node *) n;
				}
			| func_table AS ColId '(' TableFuncElementList ')'
				{
					RangeFunction *n = makeNode(RangeFunction);
					Alias *a = makeNode(Alias);
					n->funccallnode = $1;
					a->aliasname = $3;
					n->alias = a;
					n->coldeflist = $5;
					$$ = (Node *) n;
				}
			| func_table ColId '(' TableFuncElementList ')'
				{
					RangeFunction *n = makeNode(RangeFunction);
					Alias *a = makeNode(Alias);
					n->funccallnode = $1;
					a->aliasname = $2;
					n->alias = a;
					n->coldeflist = $4;
					$$ = (Node *) n;
				}
			| select_with_parens
				{
					/*
					 * The SQL spec does not permit a subselect
					 * (<derived_table>) without an alias clause,
					 * so we don't either.  This avoids the problem
					 * of needing to invent a unique refname for it.
					 * That could be surmounted if there's sufficient
					 * popular demand, but for now let's just implement
					 * the spec and see if anyone complains.
					 * However, it does seem like a good idea to emit
					 * an error message that's better than "syntax error".
					 */
					if (IsA($1, SelectStmt) &&
						((SelectStmt *) $1)->valuesLists)
						ereport(ERROR,
								(errcode(ERRCODE_SYNTAX_ERROR),
								 errmsg("VALUES in FROM must have an alias"),
								 errhint("For example, FROM (VALUES ...) [AS] foo."),
								 scanner_errposition(@1)));
					else
						ereport(ERROR,
								(errcode(ERRCODE_SYNTAX_ERROR),
								 errmsg("subquery in FROM must have an alias"),
								 errhint("For example, FROM (SELECT ...) [AS] foo."),
								 scanner_errposition(@1)));
					$$ = NULL;
				}
			| select_with_parens alias_clause
				{
					RangeSubselect *n = makeNode(RangeSubselect);
					n->subquery = $1;
					n->alias = $2;
					$$ = (Node *) n;
				}
			| joined_table
				{
					$$ = (Node *) $1;
				}
			| '(' joined_table ')' alias_clause
				{
					$2->alias = $4;
					$$ = (Node *) $2;
				}
		;


/*
 * It may seem silly to separate joined_table from table_ref, but there is
 * method in SQL92's madness: if you don't do it this way you get reduce-
 * reduce conflicts, because it's not clear to the parser generator whether
 * to expect alias_clause after ')' or not.  For the same reason we must
 * treat 'JOIN' and 'join_type JOIN' separately, rather than allowing
 * join_type to expand to empty; if we try it, the parser generator can't
 * figure out when to reduce an empty join_type right after table_ref.
 *
 * Note that a CROSS JOIN is the same as an unqualified
 * INNER JOIN, and an INNER JOIN/ON has the same shape
 * but a qualification expression to limit membership.
 * A NATURAL JOIN implicitly matches column names between
 * tables and the shape is determined by which columns are
 * in common. We'll collect columns during the later transformations.
 */

joined_table:
			'(' joined_table ')'
				{
					$$ = $2;
				}
			| table_ref CROSS JOIN table_ref
				{
					/* CROSS JOIN is same as unqualified inner join */
					JoinExpr *n = makeNode(JoinExpr);
					n->jointype = JOIN_INNER;
					n->isNatural = FALSE;
					n->larg = $1;
					n->rarg = $4;
					n->usingClause = NIL;
					n->quals = NULL;
					$$ = n;
				}
			| table_ref join_type JOIN table_ref join_qual
				{
					JoinExpr *n = makeNode(JoinExpr);
					n->jointype = $2;
					n->isNatural = FALSE;
					n->larg = $1;
					n->rarg = $4;
					if ($5 != NULL && IsA($5, List))
						n->usingClause = (List *) $5; /* USING clause */
					else
						n->quals = $5; /* ON clause */
					$$ = n;
				}
			| table_ref JOIN table_ref join_qual
				{
					/* letting join_type reduce to empty doesn't work */
					JoinExpr *n = makeNode(JoinExpr);
					n->jointype = JOIN_INNER;
					n->isNatural = FALSE;
					n->larg = $1;
					n->rarg = $3;
					if ($4 != NULL && IsA($4, List))
						n->usingClause = (List *) $4; /* USING clause */
					else
						n->quals = $4; /* ON clause */
					$$ = n;
				}
			| table_ref NATURAL join_type JOIN table_ref
				{
					JoinExpr *n = makeNode(JoinExpr);
					n->jointype = $3;
					n->isNatural = TRUE;
					n->larg = $1;
					n->rarg = $5;
					n->usingClause = NIL; /* figure out which columns later... */
					n->quals = NULL; /* fill later */
					$$ = n;
				}
			| table_ref NATURAL JOIN table_ref
				{
					/* letting join_type reduce to empty doesn't work */
					JoinExpr *n = makeNode(JoinExpr);
					n->jointype = JOIN_INNER;
					n->isNatural = TRUE;
					n->larg = $1;
					n->rarg = $4;
					n->usingClause = NIL; /* figure out which columns later... */
					n->quals = NULL; /* fill later */
					$$ = n;
				}
		;

alias_clause:
			AS ColId '(' name_list ')'
				{
					$$ = makeNode(Alias);
					$$->aliasname = $2;
					$$->colnames = $4;
				}
			| AS ColId
				{
					$$ = makeNode(Alias);
					$$->aliasname = $2;
				}
			| ColId '(' name_list ')'
				{
					$$ = makeNode(Alias);
					$$->aliasname = $1;
					$$->colnames = $3;
				}
			| ColId
				{
					$$ = makeNode(Alias);
					$$->aliasname = $1;
				}
		;

join_type:	FULL join_outer							{ $$ = JOIN_FULL; }
			| LEFT join_outer						{ $$ = JOIN_LEFT; }
			| RIGHT join_outer						{ $$ = JOIN_RIGHT; }
			| INNER_P								{ $$ = JOIN_INNER; }
		;

/* OUTER is just noise... */
join_outer: OUTER_P									{ $$ = NULL; }
			| /*EMPTY*/								{ $$ = NULL; }
		;

/* JOIN qualification clauses
 * Possibilities are:
 *	USING ( column list ) allows only unqualified column names,
 *						  which must match between tables.
 *	ON expr allows more general qualifications.
 *
 * We return USING as a List node, while an ON-expr will not be a List.
 */

join_qual:	USING '(' name_list ')'					{ $$ = (Node *) $3; }
			| ON a_expr								{ $$ = $2; }
		;


relation_expr:
			qualified_name
				{
					/* default inheritance */
					$$ = $1;
					$$->inhOpt = INH_DEFAULT;
					$$->alias = NULL;
				}
			| qualified_name '*'
				{
					/* inheritance query */
					$$ = $1;
					$$->inhOpt = INH_YES;
					$$->alias = NULL;
				}
			| ONLY qualified_name
				{
					/* no inheritance */
					$$ = $2;
					$$->inhOpt = INH_NO;
					$$->alias = NULL;
				}
			| ONLY '(' qualified_name ')'
				{
					/* no inheritance, SQL99-style syntax */
					$$ = $3;
					$$->inhOpt = INH_NO;
					$$->alias = NULL;
				}
		;


/*
 * Given "UPDATE foo set set ...", we have to decide without looking any
 * further ahead whether the first "set" is an alias or the UPDATE's SET
 * keyword.  Since "set" is allowed as a column name both interpretations
 * are feasible.  We resolve the shift/reduce conflict by giving the first
 * relation_expr_opt_alias production a higher precedence than the SET token
 * has, causing the parser to prefer to reduce, in effect assuming that the
 * SET is not an alias.
 */
relation_expr_opt_alias: relation_expr					%prec UMINUS
				{
					$$ = $1;
				}
			| relation_expr ColId
				{
					Alias *alias = makeNode(Alias);
					alias->aliasname = $2;
					$1->alias = alias;
					$$ = $1;
				}
			| relation_expr AS ColId
				{
					Alias *alias = makeNode(Alias);
					alias->aliasname = $3;
					$1->alias = alias;
					$$ = $1;
				}
		;


func_table: func_expr								{ $$ = $1; }
		;


where_clause:
			WHERE a_expr							{ $$ = $2; }
			| /*EMPTY*/								{ $$ = NULL; }
		;

/* variant for UPDATE and DELETE */
where_or_current_clause:
			where_clause							{ $$ = $1; }
			| WHERE CURRENT OF name
				{
					CurrentOfExpr *n = makeNode(CurrentOfExpr);
					n->cursor_name = $4;
					$$ = (Node *) n;
				}
		;


TableFuncElementList:
			TableFuncElement
				{
					$$ = list_make1($1);
				}
			| TableFuncElementList ',' TableFuncElement
				{
					$$ = lappend($1, $3);
				}
		;

TableFuncElement:	ColId Typename
				{
					ColumnDef *n = makeNode(ColumnDef);
					n->colname = $1;
					n->typname = $2;
					n->constraints = NIL;
					n->is_local = true;
					$$ = (Node *)n;
				}
		;

/*****************************************************************************
 *
 *	Type syntax
 *		SQL92 introduces a large amount of type-specific syntax.
 *		Define individual clauses to handle these cases, and use
 *		 the generic case to handle regular type-extensible Postgres syntax.
 *		- thomas 1997-10-10
 *
 *****************************************************************************/

Typename:	SimpleTypename opt_array_bounds
				{
					$$ = $1;
					$$->arrayBounds = $2;
				}
			| SETOF SimpleTypename opt_array_bounds
				{
					$$ = $2;
					$$->arrayBounds = $3;
					$$->setof = TRUE;
				}
			/* SQL standard syntax, currently only one-dimensional */
			| SimpleTypename ARRAY '[' Iconst ']'
				{
					$$ = $1;
					$$->arrayBounds = list_make1(makeInteger($4));
				}
			| SETOF SimpleTypename ARRAY '[' Iconst ']'
				{
					$$ = $2;
					$$->arrayBounds = list_make1(makeInteger($5));
					$$->setof = TRUE;
				}
		;

opt_array_bounds:
			opt_array_bounds '[' ']'
					{  $$ = lappend($1, makeInteger(-1)); }
			| opt_array_bounds '[' Iconst ']'
					{  $$ = lappend($1, makeInteger($3)); }
			| /*EMPTY*/
					{  $$ = NIL; }
		;

SimpleTypename:
			GenericType								{ $$ = $1; }
			| Numeric								{ $$ = $1; }
			| Bit									{ $$ = $1; }
			| Character								{ $$ = $1; }
			| ConstDatetime							{ $$ = $1; }
			| ConstInterval opt_interval
				{
					$$ = $1;
					if ($2 != INTERVAL_FULL_RANGE)
						$$->typmods = list_make1(makeIntConst($2, @2));
				}
			| ConstInterval '(' Iconst ')' opt_interval
				{
					$$ = $1;
					$$->typmods = list_make2(makeIntConst($5, @5),
											 makeIntConst($3, @3));
				}
		;

/* We have a separate ConstTypename to allow defaulting fixed-length
 * types such as CHAR() and BIT() to an unspecified length.
 * SQL9x requires that these default to a length of one, but this
 * makes no sense for constructs like CHAR 'hi' and BIT '0101',
 * where there is an obvious better choice to make.
 * Note that ConstInterval is not included here since it must
 * be pushed up higher in the rules to accomodate the postfix
 * options (e.g. INTERVAL '1' YEAR). Likewise, we have to handle
 * the generic-type-name case in AExprConst to avoid premature
 * reduce/reduce conflicts against function names.
 */
ConstTypename:
			Numeric									{ $$ = $1; }
			| ConstBit								{ $$ = $1; }
			| ConstCharacter						{ $$ = $1; }
			| ConstDatetime							{ $$ = $1; }
		;

/*
 * GenericType covers all type names that don't have special syntax mandated
 * by the standard, including qualified names.  We also allow type modifiers.
 * To avoid parsing conflicts against function invocations, the modifiers
 * have to be shown as expr_list here, but parse analysis will only accept
 * constants for them.
 */
GenericType:
			type_function_name opt_type_modifiers
				{
					$$ = makeTypeName($1);
					$$->typmods = $2;
					$$->location = @1;
				}
			| type_function_name attrs opt_type_modifiers
				{
					$$ = makeTypeNameFromNameList(lcons(makeString($1), $2));
					$$->typmods = $3;
					$$->location = @1;
				}
		;

opt_type_modifiers: '(' expr_list ')'				{ $$ = $2; }
					| /* EMPTY */					{ $$ = NIL; }
		;

/*
 * SQL92 numeric data types
 */
Numeric:	INT_P
				{
					$$ = SystemTypeName("int4");
					$$->location = @1;
				}
			| INTEGER
				{
					$$ = SystemTypeName("int4");
					$$->location = @1;
				}
			| SMALLINT
				{
					$$ = SystemTypeName("int2");
					$$->location = @1;
				}
			| BIGINT
				{
					$$ = SystemTypeName("int8");
					$$->location = @1;
				}
			| REAL
				{
					$$ = SystemTypeName("float4");
					$$->location = @1;
				}
			| FLOAT_P opt_float
				{
					$$ = $2;
					$$->location = @1;
				}
			| DOUBLE_P PRECISION
				{
					$$ = SystemTypeName("float8");
					$$->location = @1;
				}
			| DECIMAL_P opt_type_modifiers
				{
					$$ = SystemTypeName("numeric");
					$$->typmods = $2;
					$$->location = @1;
				}
			| DEC opt_type_modifiers
				{
					$$ = SystemTypeName("numeric");
					$$->typmods = $2;
					$$->location = @1;
				}
			| NUMERIC opt_type_modifiers
				{
					$$ = SystemTypeName("numeric");
					$$->typmods = $2;
					$$->location = @1;
				}
			| BOOLEAN_P
				{
					$$ = SystemTypeName("bool");
					$$->location = @1;
				}
		;

opt_float:	'(' Iconst ')'
				{
					/*
					 * Check FLOAT() precision limits assuming IEEE floating
					 * types - thomas 1997-09-18
					 */
					if ($2 < 1)
						ereport(ERROR,
								(errcode(ERRCODE_INVALID_PARAMETER_VALUE),
								 errmsg("precision for type float must be at least 1 bit"),
								 scanner_errposition(@2)));
					else if ($2 <= 24)
						$$ = SystemTypeName("float4");
					else if ($2 <= 53)
						$$ = SystemTypeName("float8");
					else
						ereport(ERROR,
								(errcode(ERRCODE_INVALID_PARAMETER_VALUE),
								 errmsg("precision for type float must be less than 54 bits"),
								 scanner_errposition(@2)));
				}
			| /*EMPTY*/
				{
					$$ = SystemTypeName("float8");
				}
		;

/*
 * SQL92 bit-field data types
 * The following implements BIT() and BIT VARYING().
 */
Bit:		BitWithLength
				{
					$$ = $1;
				}
			| BitWithoutLength
				{
					$$ = $1;
				}
		;

/* ConstBit is like Bit except "BIT" defaults to unspecified length */
/* See notes for ConstCharacter, which addresses same issue for "CHAR" */
ConstBit:	BitWithLength
				{
					$$ = $1;
				}
			| BitWithoutLength
				{
					$$ = $1;
					$$->typmods = NIL;
				}
		;

BitWithLength:
			BIT opt_varying '(' expr_list ')'
				{
					char *typname;

					typname = $2 ? "varbit" : "bit";
					$$ = SystemTypeName(typname);
					$$->typmods = $4;
					$$->location = @1;
				}
		;

BitWithoutLength:
			BIT opt_varying
				{
					/* bit defaults to bit(1), varbit to no limit */
					if ($2)
					{
						$$ = SystemTypeName("varbit");
					}
					else
					{
						$$ = SystemTypeName("bit");
						$$->typmods = list_make1(makeIntConst(1, -1));
					}
					$$->location = @1;
				}
		;


/*
 * SQL92 character data types
 * The following implements CHAR() and VARCHAR().
 */
Character:  CharacterWithLength
				{
					$$ = $1;
				}
			| CharacterWithoutLength
				{
					$$ = $1;
				}
		;

ConstCharacter:  CharacterWithLength
				{
					$$ = $1;
				}
			| CharacterWithoutLength
				{
					/* Length was not specified so allow to be unrestricted.
					 * This handles problems with fixed-length (bpchar) strings
					 * which in column definitions must default to a length
					 * of one, but should not be constrained if the length
					 * was not specified.
					 */
					$$ = $1;
					$$->typmods = NIL;
				}
		;

CharacterWithLength:  character '(' Iconst ')' opt_charset
				{
					if (($5 != NULL) && (strcmp($5, "sql_text") != 0))
					{
						char *type;

						type = palloc(strlen($1) + 1 + strlen($5) + 1);
						strcpy(type, $1);
						strcat(type, "_");
						strcat(type, $5);
						$1 = type;
					}

					$$ = SystemTypeName($1);
					$$->typmods = list_make1(makeIntConst($3, @3));
					$$->location = @1;
				}
		;

CharacterWithoutLength:	 character opt_charset
				{
					if (($2 != NULL) && (strcmp($2, "sql_text") != 0))
					{
						char *type;

						type = palloc(strlen($1) + 1 + strlen($2) + 1);
						strcpy(type, $1);
						strcat(type, "_");
						strcat(type, $2);
						$1 = type;
					}

					$$ = SystemTypeName($1);

					/* char defaults to char(1), varchar to no limit */
					if (strcmp($1, "bpchar") == 0)
						$$->typmods = list_make1(makeIntConst(1, -1));

					$$->location = @1;
				}
		;

character:	CHARACTER opt_varying
										{ $$ = $2 ? "varchar": "bpchar"; }
			| CHAR_P opt_varying
										{ $$ = $2 ? "varchar": "bpchar"; }
			| VARCHAR
										{ $$ = "varchar"; }
			| NATIONAL CHARACTER opt_varying
										{ $$ = $3 ? "varchar": "bpchar"; }
			| NATIONAL CHAR_P opt_varying
										{ $$ = $3 ? "varchar": "bpchar"; }
			| NCHAR opt_varying
										{ $$ = $2 ? "varchar": "bpchar"; }
		;

opt_varying:
			VARYING									{ $$ = TRUE; }
			| /*EMPTY*/								{ $$ = FALSE; }
		;

opt_charset:
			CHARACTER SET ColId						{ $$ = $3; }
			| /*EMPTY*/								{ $$ = NULL; }
		;

/*
 * SQL92 date/time types
 */
ConstDatetime:
			TIMESTAMP '(' Iconst ')' opt_timezone
				{
					if ($5)
						$$ = SystemTypeName("timestamptz");
					else
						$$ = SystemTypeName("timestamp");
					/* XXX the timezone field seems to be unused
					 * - thomas 2001-09-06
					 */
					$$->timezone = $5;
					$$->typmods = list_make1(makeIntConst($3, @3));
					$$->location = @1;
				}
			| TIMESTAMP opt_timezone
				{
					if ($2)
						$$ = SystemTypeName("timestamptz");
					else
						$$ = SystemTypeName("timestamp");
					/* XXX the timezone field seems to be unused
					 * - thomas 2001-09-06
					 */
					$$->timezone = $2;
					$$->location = @1;
				}
			| TIME '(' Iconst ')' opt_timezone
				{
					if ($5)
						$$ = SystemTypeName("timetz");
					else
						$$ = SystemTypeName("time");
					$$->typmods = list_make1(makeIntConst($3, @3));
					$$->location = @1;
				}
			| TIME opt_timezone
				{
					if ($2)
						$$ = SystemTypeName("timetz");
					else
						$$ = SystemTypeName("time");
					$$->location = @1;
				}
		;

ConstInterval:
			INTERVAL
				{
					$$ = SystemTypeName("interval");
					$$->location = @1;
				}
		;

opt_timezone:
			WITH_TIME ZONE							{ $$ = TRUE; }
			| WITHOUT TIME ZONE						{ $$ = FALSE; }
			| /*EMPTY*/								{ $$ = FALSE; }
		;

opt_interval:
			YEAR_P									{ $$ = INTERVAL_MASK(YEAR); }
			| MONTH_P								{ $$ = INTERVAL_MASK(MONTH); }
			| DAY_P									{ $$ = INTERVAL_MASK(DAY); }
			| HOUR_P								{ $$ = INTERVAL_MASK(HOUR); }
			| MINUTE_P								{ $$ = INTERVAL_MASK(MINUTE); }
			| SECOND_P								{ $$ = INTERVAL_MASK(SECOND); }
			| YEAR_P TO MONTH_P
					{ $$ = INTERVAL_MASK(YEAR) | INTERVAL_MASK(MONTH); }
			| DAY_P TO HOUR_P
					{ $$ = INTERVAL_MASK(DAY) | INTERVAL_MASK(HOUR); }
			| DAY_P TO MINUTE_P
					{ $$ = INTERVAL_MASK(DAY) | INTERVAL_MASK(HOUR)
						| INTERVAL_MASK(MINUTE); }
			| DAY_P TO SECOND_P
					{ $$ = INTERVAL_MASK(DAY) | INTERVAL_MASK(HOUR)
						| INTERVAL_MASK(MINUTE) | INTERVAL_MASK(SECOND); }
			| HOUR_P TO MINUTE_P
					{ $$ = INTERVAL_MASK(HOUR) | INTERVAL_MASK(MINUTE); }
			| HOUR_P TO SECOND_P
					{ $$ = INTERVAL_MASK(HOUR) | INTERVAL_MASK(MINUTE)
						| INTERVAL_MASK(SECOND); }
			| MINUTE_P TO SECOND_P
					{ $$ = INTERVAL_MASK(MINUTE) | INTERVAL_MASK(SECOND); }
			| /*EMPTY*/								{ $$ = INTERVAL_FULL_RANGE; }
		;


/*****************************************************************************
 *
 *	expression grammar
 *
 *****************************************************************************/

/*
 * General expressions
 * This is the heart of the expression syntax.
 *
 * We have two expression types: a_expr is the unrestricted kind, and
 * b_expr is a subset that must be used in some places to avoid shift/reduce
 * conflicts.  For example, we can't do BETWEEN as "BETWEEN a_expr AND a_expr"
 * because that use of AND conflicts with AND as a boolean operator.  So,
 * b_expr is used in BETWEEN and we remove boolean keywords from b_expr.
 *
 * Note that '(' a_expr ')' is a b_expr, so an unrestricted expression can
 * always be used by surrounding it with parens.
 *
 * c_expr is all the productions that are common to a_expr and b_expr;
 * it's factored out just to eliminate redundant coding.
 */
a_expr:		c_expr									{ $$ = $1; }
			| a_expr TYPECAST Typename
					{ $$ = makeTypeCast($1, $3, @2); }
			| a_expr AT TIME ZONE a_expr
				{
					FuncCall *n = makeNode(FuncCall);
					n->funcname = SystemFuncName("timezone");
					n->args = list_make2($5, $1);
                    n->agg_order = NIL;
					n->agg_star = FALSE;
					n->agg_distinct = FALSE;
					n->over = NULL;
					n->location = @2;
					$$ = (Node *) n;
				}
		/*
		 * These operators must be called out explicitly in order to make use
		 * of yacc/bison's automatic operator-precedence handling.  All other
		 * operator names are handled by the generic productions using "Op",
		 * below; and all those operators will have the same precedence.
		 *
		 * If you add more explicitly-known operators, be sure to add them
		 * also to b_expr and to the MathOp list above.
		 */
			| '+' a_expr					%prec UMINUS
				{ $$ = (Node *) makeSimpleA_Expr(AEXPR_OP, "+", NULL, $2, @1); }
			| '-' a_expr					%prec UMINUS
				{ $$ = doNegate($2, @1); }
			| a_expr '+' a_expr
				{ $$ = (Node *) makeSimpleA_Expr(AEXPR_OP, "+", $1, $3, @2); }
			| a_expr '-' a_expr
				{ $$ = (Node *) makeSimpleA_Expr(AEXPR_OP, "-", $1, $3, @2); }
			| a_expr '*' a_expr
				{ $$ = (Node *) makeSimpleA_Expr(AEXPR_OP, "*", $1, $3, @2); }
			| a_expr '/' a_expr
				{ $$ = (Node *) makeSimpleA_Expr(AEXPR_OP, "/", $1, $3, @2); }
			| a_expr '%' a_expr
				{ $$ = (Node *) makeSimpleA_Expr(AEXPR_OP, "%", $1, $3, @2); }
			| a_expr '^' a_expr
				{ $$ = (Node *) makeSimpleA_Expr(AEXPR_OP, "^", $1, $3, @2); }
			| a_expr '<' a_expr
				{ $$ = (Node *) makeSimpleA_Expr(AEXPR_OP, "<", $1, $3, @2); }
			| a_expr '>' a_expr
				{ $$ = (Node *) makeSimpleA_Expr(AEXPR_OP, ">", $1, $3, @2); }
			| a_expr '=' a_expr
				{ $$ = (Node *) makeSimpleA_Expr(AEXPR_OP, "=", $1, $3, @2); }

			| a_expr qual_Op a_expr				%prec Op
				{ $$ = (Node *) makeA_Expr(AEXPR_OP, $2, $1, $3, @2); }
			| qual_Op a_expr					%prec Op
				{ $$ = (Node *) makeA_Expr(AEXPR_OP, $1, NULL, $2, @1); }
			| a_expr qual_Op					%prec POSTFIXOP
				{ $$ = (Node *) makeA_Expr(AEXPR_OP, $2, $1, NULL, @2); }

			| a_expr AND a_expr
				{ $$ = (Node *) makeA_Expr(AEXPR_AND, NIL, $1, $3, @2); }
			| a_expr OR a_expr
				{ $$ = (Node *) makeA_Expr(AEXPR_OR, NIL, $1, $3, @2); }
			| NOT a_expr
				{ $$ = (Node *) makeA_Expr(AEXPR_NOT, NIL, NULL, $2, @1); }

			| a_expr LIKE a_expr
				{ $$ = (Node *) makeSimpleA_Expr(AEXPR_OP, "~~", $1, $3, @2); }
			| a_expr LIKE a_expr ESCAPE a_expr
				{
					FuncCall *n = makeNode(FuncCall);
					n->funcname = SystemFuncName("like_escape");
					n->args = list_make2($3, $5);
                    n->agg_order = NIL;
					n->agg_star = FALSE;
					n->agg_distinct = FALSE;
					n->over = NULL;
					n->location = @4;
					$$ = (Node *) makeSimpleA_Expr(AEXPR_OP, "~~", $1, (Node *) n, @2);
				}
			| a_expr NOT LIKE a_expr
				{ $$ = (Node *) makeSimpleA_Expr(AEXPR_OP, "!~~", $1, $4, @2); }
			| a_expr NOT LIKE a_expr ESCAPE a_expr
				{
					FuncCall *n = makeNode(FuncCall);
					n->funcname = SystemFuncName("like_escape");
					n->args = list_make2($4, $6);
                    n->agg_order = NIL;
					n->agg_star = FALSE;
					n->agg_distinct = FALSE;
					n->over = NULL;
					n->location = @5;
					$$ = (Node *) makeSimpleA_Expr(AEXPR_OP, "!~~", $1, (Node *) n, @2);
				}
			| a_expr ILIKE a_expr
				{ $$ = (Node *) makeSimpleA_Expr(AEXPR_OP, "~~*", $1, $3, @2); }
			| a_expr ILIKE a_expr ESCAPE a_expr
				{
					FuncCall *n = makeNode(FuncCall);
					n->funcname = SystemFuncName("like_escape");
					n->args = list_make2($3, $5);
                    n->agg_order = NIL;
					n->agg_star = FALSE;
					n->agg_distinct = FALSE;
					n->over = NULL;
					n->location = @4;
					$$ = (Node *) makeSimpleA_Expr(AEXPR_OP, "~~*", $1, (Node *) n, @2);
				}
			| a_expr NOT ILIKE a_expr
				{ $$ = (Node *) makeSimpleA_Expr(AEXPR_OP, "!~~*", $1, $4, @2); }
			| a_expr NOT ILIKE a_expr ESCAPE a_expr
				{
					FuncCall *n = makeNode(FuncCall);
					n->funcname = SystemFuncName("like_escape");
					n->args = list_make2($4, $6);
                    n->agg_order = NIL;
					n->agg_star = FALSE;
					n->agg_distinct = FALSE;
					n->over = NULL;
					n->location = @5;
					$$ = (Node *) makeSimpleA_Expr(AEXPR_OP, "!~~*", $1, (Node *) n, @2);
				}

			| a_expr SIMILAR TO a_expr				%prec SIMILAR
				{
					A_Const *c = makeNode(A_Const);
					FuncCall *n = makeNode(FuncCall);
					c->val.type = T_Null;
					n->funcname = SystemFuncName("similar_escape");
					n->args = list_make2($4, (Node *) c);
                    n->agg_order = NIL;
					n->agg_star = FALSE;
					n->agg_distinct = FALSE;
					n->over = NULL;
					n->location = @2;
					$$ = (Node *) makeSimpleA_Expr(AEXPR_OP, "~", $1, (Node *) n, @2);
				}
			| a_expr SIMILAR TO a_expr ESCAPE a_expr
				{
					FuncCall *n = makeNode(FuncCall);
					n->funcname = SystemFuncName("similar_escape");
					n->args = list_make2($4, $6);
                    n->agg_order = NIL;
					n->agg_star = FALSE;
					n->agg_distinct = FALSE;
					n->over = NULL;
					n->location = @5;
					$$ = (Node *) makeSimpleA_Expr(AEXPR_OP, "~", $1, (Node *) n, @2);
				}
			| a_expr NOT SIMILAR TO a_expr			%prec SIMILAR
				{
					A_Const *c = makeNode(A_Const);
					FuncCall *n = makeNode(FuncCall);
					c->val.type = T_Null;
					n->funcname = SystemFuncName("similar_escape");
					n->args = list_make2($5, (Node *) c);
                    n->agg_order = NIL;
					n->agg_star = FALSE;
					n->agg_distinct = FALSE;
					n->over = NULL;
					n->location = @5;
					$$ = (Node *) makeSimpleA_Expr(AEXPR_OP, "!~", $1, (Node *) n, @2);
				}
			| a_expr NOT SIMILAR TO a_expr ESCAPE a_expr
				{
					FuncCall *n = makeNode(FuncCall);
					n->funcname = SystemFuncName("similar_escape");
					n->args = list_make2($5, $7);
                    n->agg_order = NIL;
					n->agg_star = FALSE;
					n->agg_distinct = FALSE;
					n->over = NULL;
					n->location = @6;
					$$ = (Node *) makeSimpleA_Expr(AEXPR_OP, "!~", $1, (Node *) n, @2);
				}

			/* NullTest clause
			 * Define SQL92-style Null test clause.
			 * Allow two forms described in the standard:
			 *	a IS NULL
			 *	a IS NOT NULL
			 * Allow two SQL extensions
			 *	a ISNULL
			 *	a NOTNULL
			 */
			| a_expr IS NULL_P
				{
					NullTest *n = makeNode(NullTest);
					n->arg = (Expr *) $1;
					n->nulltesttype = IS_NULL;
					$$ = (Node *)n;
				}
			| a_expr ISNULL
				{
					NullTest *n = makeNode(NullTest);
					n->arg = (Expr *) $1;
					n->nulltesttype = IS_NULL;
					$$ = (Node *)n;
				}
			| a_expr IS NOT NULL_P
				{
					NullTest *n = makeNode(NullTest);
					n->arg = (Expr *) $1;
					n->nulltesttype = IS_NOT_NULL;
					$$ = (Node *)n;
				}
			| a_expr NOTNULL
				{
					NullTest *n = makeNode(NullTest);
					n->arg = (Expr *) $1;
					n->nulltesttype = IS_NOT_NULL;
					$$ = (Node *)n;
				}
			| row OVERLAPS row
				{
					$$ = (Node *)makeOverlaps($1, $3, @2);
				}
			| a_expr IS TRUE_P
				{
					BooleanTest *b = makeNode(BooleanTest);
					b->arg = (Expr *) $1;
					b->booltesttype = IS_TRUE;
					$$ = (Node *)b;
				}
			| a_expr IS NOT TRUE_P
				{
					BooleanTest *b = makeNode(BooleanTest);
					b->arg = (Expr *) $1;
					b->booltesttype = IS_NOT_TRUE;
					$$ = (Node *)b;
				}
			| a_expr IS FALSE_P
				{
					BooleanTest *b = makeNode(BooleanTest);
					b->arg = (Expr *) $1;
					b->booltesttype = IS_FALSE;
					$$ = (Node *)b;
				}
			| a_expr IS NOT FALSE_P
				{
					BooleanTest *b = makeNode(BooleanTest);
					b->arg = (Expr *) $1;
					b->booltesttype = IS_NOT_FALSE;
					$$ = (Node *)b;
				}
			| a_expr IS UNKNOWN
				{
					BooleanTest *b = makeNode(BooleanTest);
					b->arg = (Expr *) $1;
					b->booltesttype = IS_UNKNOWN;
					$$ = (Node *)b;
				}
			| a_expr IS NOT UNKNOWN
				{
					BooleanTest *b = makeNode(BooleanTest);
					b->arg = (Expr *) $1;
					b->booltesttype = IS_NOT_UNKNOWN;
					$$ = (Node *)b;
				}
			| a_expr IS DISTINCT FROM a_expr			%prec IS
				{
					$$ = (Node *) makeSimpleA_Expr(AEXPR_DISTINCT, "=", $1, $5, @2);
				}
			| a_expr IS NOT DISTINCT FROM a_expr		%prec IS
				{
					$$ = (Node *) makeA_Expr(AEXPR_NOT, NIL, NULL,
									(Node *) makeSimpleA_Expr(AEXPR_DISTINCT,
															  "=", $1, $6, @2),
											 @2);

				}
			| a_expr IS OF '(' type_list ')'			%prec IS
				{
					$$ = (Node *) makeSimpleA_Expr(AEXPR_OF, "=", $1, (Node *) $5, @2);
				}
			| a_expr IS NOT OF '(' type_list ')'		%prec IS
				{
					$$ = (Node *) makeSimpleA_Expr(AEXPR_OF, "<>", $1, (Node *) $6, @2);
				}
			/*
			 *	Ideally we would not use hard-wired operators below but instead use
			 *	opclasses.  However, mixed data types and other issues make this
			 *	difficult:  http://archives.postgresql.org/pgsql-hackers/2008-08/msg01142.php
			 */			
			| a_expr BETWEEN opt_asymmetric b_expr AND b_expr		%prec BETWEEN
				{
					$$ = (Node *) makeA_Expr(AEXPR_AND, NIL,
						(Node *) makeSimpleA_Expr(AEXPR_OP, ">=", $1, $4, @2),
						(Node *) makeSimpleA_Expr(AEXPR_OP, "<=", $1, $6, @2),
											 @2);
				}
			| a_expr NOT BETWEEN opt_asymmetric b_expr AND b_expr	%prec BETWEEN
				{
					$$ = (Node *) makeA_Expr(AEXPR_OR, NIL,
						(Node *) makeSimpleA_Expr(AEXPR_OP, "<", $1, $5, @2),
						(Node *) makeSimpleA_Expr(AEXPR_OP, ">", $1, $7, @2),
											 @2);
				}
			| a_expr BETWEEN SYMMETRIC b_expr AND b_expr			%prec BETWEEN
				{
					$$ = (Node *) makeA_Expr(AEXPR_OR, NIL,
						(Node *) makeA_Expr(AEXPR_AND, NIL,
						    (Node *) makeSimpleA_Expr(AEXPR_OP, ">=", $1, $4, @2),
						    (Node *) makeSimpleA_Expr(AEXPR_OP, "<=", $1, $6, @2),
											@2),
						(Node *) makeA_Expr(AEXPR_AND, NIL,
						    (Node *) makeSimpleA_Expr(AEXPR_OP, ">=", $1, $6, @2),
						    (Node *) makeSimpleA_Expr(AEXPR_OP, "<=", $1, $4, @2),
											@2),
											 @2);
				}
			| a_expr NOT BETWEEN SYMMETRIC b_expr AND b_expr		%prec BETWEEN
				{
					$$ = (Node *) makeA_Expr(AEXPR_AND, NIL,
						(Node *) makeA_Expr(AEXPR_OR, NIL,
						    (Node *) makeSimpleA_Expr(AEXPR_OP, "<", $1, $5, @2),
						    (Node *) makeSimpleA_Expr(AEXPR_OP, ">", $1, $7, @2),
											@2),
						(Node *) makeA_Expr(AEXPR_OR, NIL,
						    (Node *) makeSimpleA_Expr(AEXPR_OP, "<", $1, $7, @2),
						    (Node *) makeSimpleA_Expr(AEXPR_OP, ">", $1, $5, @2),
											@2),
											 @2);
				}
			| a_expr IN_P in_expr
				{
					/* in_expr returns a SubLink or a list of a_exprs */
					if (IsA($3, SubLink))
					{
						/* generate foo = ANY (subquery) */
						SubLink *n = (SubLink *) $3;
						n->subLinkType = ANY_SUBLINK;
						n->testexpr = $1;
						n->operName = list_make1(makeString("="));
						n->location = @2;
						$$ = (Node *)n;
					}
					else
					{
						/* generate scalar IN expression */
						$$ = (Node *) makeSimpleA_Expr(AEXPR_IN, "=", $1, $3, @2);
					}
				}
			| a_expr NOT IN_P in_expr
				{
					/* in_expr returns a SubLink or a list of a_exprs */
					if (IsA($4, SubLink))
					{
						/* generate NOT (foo = ANY (subquery)) */
						/* Make an = ANY node */
						SubLink *n = (SubLink *) $4;
						n->subLinkType = ANY_SUBLINK;
						n->testexpr = $1;
						n->operName = list_make1(makeString("="));
						n->location = @3;
						/* Stick a NOT on top */
						$$ = (Node *) makeA_Expr(AEXPR_NOT, NIL, NULL, (Node *) n, @2);
					}
					else
					{
						/* generate scalar NOT IN expression */
						$$ = (Node *) makeSimpleA_Expr(AEXPR_IN, "<>", $1, $4, @2);
					}
				}
			| a_expr subquery_Op sub_type select_with_parens	%prec Op
				{
					SubLink *n = makeNode(SubLink);
					n->subLinkType = $3;
					n->testexpr = $1;
					n->operName = $2;
					n->subselect = $4;
					n->location = @3;
					$$ = (Node *)n;
				}
			| a_expr subquery_Op sub_type '(' a_expr ')'		%prec Op
				{
					if ($3 == ANY_SUBLINK)
						$$ = (Node *) makeA_Expr(AEXPR_OP_ANY, $2, $1, $5, @2);
					else
						$$ = (Node *) makeA_Expr(AEXPR_OP_ALL, $2, $1, $5, @2);
				}
			| UNIQUE select_with_parens
				{
					/* Not sure how to get rid of the parentheses
					 * but there are lots of shift/reduce errors without them.
					 *
					 * Should be able to implement this by plopping the entire
					 * select into a node, then transforming the target expressions
					 * from whatever they are into count(*), and testing the
					 * entire result equal to one.
					 * But, will probably implement a separate node in the executor.
					 */
					ereport(ERROR,
							(errcode(ERRCODE_FEATURE_NOT_SUPPORTED),
							 errmsg("UNIQUE predicate is not yet implemented"),
							 scanner_errposition(@1)));
				}
			| a_expr IS DOCUMENT_P					%prec IS
				{
					$$ = makeXmlExpr(IS_DOCUMENT, NULL, NIL,
									 list_make1($1), @2);
				}
			| a_expr IS NOT DOCUMENT_P				%prec IS
				{
					$$ = (Node *) makeA_Expr(AEXPR_NOT, NIL, NULL,
											 makeXmlExpr(IS_DOCUMENT, NULL, NIL,
														 list_make1($1), @2),
											 @2);
				}
		;

/*
 * Restricted expressions
 *
 * b_expr is a subset of the complete expression syntax defined by a_expr.
 *
 * Presently, AND, NOT, IS, and IN are the a_expr keywords that would
 * cause trouble in the places where b_expr is used.  For simplicity, we
 * just eliminate all the boolean-keyword-operator productions from b_expr.
 */
b_expr:		c_expr
				{ $$ = $1; }
			| b_expr TYPECAST Typename
				{ $$ = makeTypeCast($1, $3, @2); }
			| '+' b_expr					%prec UMINUS
				{ $$ = (Node *) makeSimpleA_Expr(AEXPR_OP, "+", NULL, $2, @1); }
			| '-' b_expr					%prec UMINUS
				{ $$ = doNegate($2, @1); }
			| b_expr '+' b_expr
				{ $$ = (Node *) makeSimpleA_Expr(AEXPR_OP, "+", $1, $3, @2); }
			| b_expr '-' b_expr
				{ $$ = (Node *) makeSimpleA_Expr(AEXPR_OP, "-", $1, $3, @2); }
			| b_expr '*' b_expr
				{ $$ = (Node *) makeSimpleA_Expr(AEXPR_OP, "*", $1, $3, @2); }
			| b_expr '/' b_expr
				{ $$ = (Node *) makeSimpleA_Expr(AEXPR_OP, "/", $1, $3, @2); }
			| b_expr '%' b_expr
				{ $$ = (Node *) makeSimpleA_Expr(AEXPR_OP, "%", $1, $3, @2); }
			| b_expr '^' b_expr
				{ $$ = (Node *) makeSimpleA_Expr(AEXPR_OP, "^", $1, $3, @2); }
			| b_expr '<' b_expr
				{ $$ = (Node *) makeSimpleA_Expr(AEXPR_OP, "<", $1, $3, @2); }
			| b_expr '>' b_expr
				{ $$ = (Node *) makeSimpleA_Expr(AEXPR_OP, ">", $1, $3, @2); }
			| b_expr '=' b_expr
				{ $$ = (Node *) makeSimpleA_Expr(AEXPR_OP, "=", $1, $3, @2); }
			| b_expr qual_Op b_expr				%prec Op
				{ $$ = (Node *) makeA_Expr(AEXPR_OP, $2, $1, $3, @2); }
			| qual_Op b_expr					%prec Op
				{ $$ = (Node *) makeA_Expr(AEXPR_OP, $1, NULL, $2, @1); }
			| b_expr qual_Op					%prec POSTFIXOP
				{ $$ = (Node *) makeA_Expr(AEXPR_OP, $2, $1, NULL, @2); }
			| b_expr IS DISTINCT FROM b_expr		%prec IS
				{
					$$ = (Node *) makeSimpleA_Expr(AEXPR_DISTINCT, "=", $1, $5, @2);
				}
			| b_expr IS NOT DISTINCT FROM b_expr	%prec IS
				{
					$$ = (Node *) makeA_Expr(AEXPR_NOT, NIL,
						NULL, (Node *) makeSimpleA_Expr(AEXPR_DISTINCT, "=", $1, $6, @2), @2);
				}
			| b_expr IS OF '(' type_list ')'		%prec IS
				{
					$$ = (Node *) makeSimpleA_Expr(AEXPR_OF, "=", $1, (Node *) $5, @2);
				}
			| b_expr IS NOT OF '(' type_list ')'	%prec IS
				{
					$$ = (Node *) makeSimpleA_Expr(AEXPR_OF, "<>", $1, (Node *) $6, @2);
				}
			| b_expr IS DOCUMENT_P					%prec IS
				{
					$$ = makeXmlExpr(IS_DOCUMENT, NULL, NIL,
									 list_make1($1), @2);
				}
			| b_expr IS NOT DOCUMENT_P				%prec IS
				{
					$$ = (Node *) makeA_Expr(AEXPR_NOT, NIL, NULL,
											 makeXmlExpr(IS_DOCUMENT, NULL, NIL,
														 list_make1($1), @2),
											 @2);
				}
		;

/*
 * Productions that can be used in both a_expr and b_expr.
 *
 * Note: productions that refer recursively to a_expr or b_expr mostly
 * cannot appear here.	However, it's OK to refer to a_exprs that occur
 * inside parentheses, such as function arguments; that cannot introduce
 * ambiguity to the b_expr syntax.
 */
c_expr:		columnref								{ $$ = $1; }
			| func_expr OVER '(' window_spec ')'
				{
					/*
					 * We break out the window function from func_expr
					 * to avoid shift/reduce errors.
					 */
					if (IsA($1, FuncCall))
						((FuncCall *)$1)->over = $4;
					else
						ereport(ERROR,
								(errcode(ERRCODE_SYNTAX_ERROR),
								 errmsg("window OVER clause can only be used "
										"with an aggregate")));

					$$ = (Node *)$1;
				}
			| AexprConst							{ $$ = $1; }
			| PARAM opt_indirection
				{
					ParamRef *p = makeNode(ParamRef);
					p->number = $1;
					p->location = @1;
					if ($2)
					{
						A_Indirection *n = makeNode(A_Indirection);
						n->arg = (Node *) p;
						n->indirection = $2;
						$$ = (Node *) n;
					}
					else
						$$ = (Node *) p;
				}
			| '(' a_expr ')' opt_indirection
				{
					if ($4)
					{
						A_Indirection *n = makeNode(A_Indirection);
						n->arg = $2;
						n->indirection = $4;
						$$ = (Node *)n;
					}
					else
						$$ = $2;
				}
			| case_expr
				{ $$ = $1; }
			| decode_expr
				{ $$ = $1; }
			| func_expr
				{ $$ = $1; }
			| select_with_parens			%prec UMINUS
				{
					SubLink *n = makeNode(SubLink);
					n->subLinkType = EXPR_SUBLINK;
					n->testexpr = NULL;
					n->operName = NIL;
					n->subselect = $1;
					n->location = @1;
					$$ = (Node *)n;
				}
			| EXISTS select_with_parens
				{
					SubLink *n = makeNode(SubLink);
					n->subLinkType = EXISTS_SUBLINK;
					n->testexpr = NULL;
					n->operName = NIL;
					n->subselect = $2;
					n->location = @1;
					$$ = (Node *)n;
				}
			| ARRAY select_with_parens
				{
					SubLink *n = makeNode(SubLink);
					n->subLinkType = ARRAY_SUBLINK;
					n->testexpr = NULL;
					n->operName = NIL;
					n->subselect = $2;
					n->location = @1;
					$$ = (Node *)n;
				}
			| ARRAY array_expr
				{	$$ = $2;	}
            | TABLE '(' table_value_select_clause ')'
				{	
					TableValueExpr *n = makeNode(TableValueExpr);
					n->subquery = $3;
					n->location = @1;
					$$ = (Node*) n;
				}
			| row
				{
					RowExpr *r = makeNode(RowExpr);
					r->args = $1;
					r->row_typeid = InvalidOid;	/* not analyzed yet */
					r->location = @1;
					$$ = (Node *)r;
				}
		;

scatter_clause:
		/* EMPTY */						{ $$ = NIL; }
		| SCATTER RANDOMLY				{ $$ = list_make1(NULL); }
		| SCATTER BY expr_list 			{ $$ = $3; }
  		;

table_value_select_clause:
		SelectStmt scatter_clause
		{
			SelectStmt	*s	 = (SelectStmt *) $1;
			s->scatterClause = $2;
			$$ = (Node *) s;
		}
  		;

/*
 * Users can write their own inline specification or refer to a
 * specification made after the WHERE clause
 */

window_name: ColId { $$ = $1; }
		;


simple_func: 	func_name '(' ')'
				{
					FuncCall *n = makeNode(FuncCall);
					n->funcname = $1;
					n->args = NIL;
                    n->agg_order = NIL;
					n->agg_star = FALSE;
					n->agg_distinct = FALSE;
					n->agg_filter = NULL;
					n->location = @1;
					n->over = NULL;
					$$ = (Node *)n;
				}
			| func_name '(' expr_list ')'
				{
					FuncCall *n = makeNode(FuncCall);
					n->funcname = $1;
					n->args = $3;
                    n->agg_order = NULL;
					n->agg_star = FALSE;
					n->agg_distinct = FALSE;
					n->agg_filter = NULL;
					n->location = @1;
					n->over = NULL;
					$$ = (Node *)n;
				}
			| func_name '(' expr_list sort_clause ')'
				{
					FuncCall *n = makeNode(FuncCall);
					n->funcname = $1;
					n->args = $3;
                    n->agg_order = $4;
					n->agg_star = FALSE;
					n->agg_distinct = FALSE;
					n->agg_filter = NULL;
					n->location = @1;
					n->over = NULL;
					$$ = (Node *)n;
				}
			| func_name '(' ALL expr_list opt_sort_clause')'
				{
					FuncCall *n = makeNode(FuncCall);
					n->funcname = $1;
					n->args = $4;
                    n->agg_order = $5;
					n->agg_star = FALSE;
					n->agg_distinct = FALSE;
					n->agg_filter = NULL;
					/* Ideally we'd mark the FuncCall node to indicate
					 * "must be an aggregate", but there's no provision
					 * for that in FuncCall at the moment.
					 */
					n->location = @1;
					n->over = NULL;
					$$ = (Node *)n;
				}
			| func_name '(' DISTINCT expr_list opt_sort_clause')'
				{
					FuncCall *n = makeNode(FuncCall);
					n->funcname = $1;
					n->args = $4;
                    n->agg_order = $5;
					n->agg_star = FALSE;
					n->agg_distinct = TRUE;
					n->agg_filter = NULL;
					n->location = @1;
					n->over = NULL;
					$$ = (Node *)n;
				}
			| func_name '(' '*' ')'
				{
					/*
					 * We consider AGGREGATE(*) to invoke a parameterless
					 * aggregate.  This does the right thing for COUNT(*),
					 * and there are no other aggregates in SQL92 that accept
					 * '*' as parameter.
					 *
					 * The FuncCall node is also marked agg_star = true,
					 * so that later processing can detect what the argument
					 * really was.
					 */
					FuncCall *n = makeNode(FuncCall);
					n->funcname = $1;
					n->args = NIL;
                    n->agg_order = NIL;
					n->agg_star = TRUE;
					n->agg_distinct = FALSE;
					n->agg_filter = NULL;
					n->location = @1;
					n->over = NULL;
					$$ = (Node *)n;
				}
		;

/*
 * func_expr is split out from c_expr just so that we have a classification
 * for "everything that is a function call or looks like one".  This isn't
 * very important, but it saves us having to document which variants are
 * legal in the backwards-compatible functional-index syntax for CREATE INDEX.
 * (Note that many of the special SQL functions wouldn't actually make any
 * sense as functional index entries, but we ignore that consideration here.)
 */
func_expr:	simple_func FILTER '(' WHERE a_expr ')'
				{
				  FuncCall  *f = (FuncCall *) $1;
				  f->agg_filter = $5;
				  $$ = (Node *)f;
				}
			| simple_func
				{ $$ = $1; }
			| CURRENT_DATE
				{
					/*
					 * Translate as "'now'::text::date".
					 *
					 * We cannot use "'now'::date" because coerce_type() will
					 * immediately reduce that to a constant representing
					 * today's date.  We need to delay the conversion until
					 * runtime, else the wrong things will happen when
					 * CURRENT_DATE is used in a column default value or rule.
					 *
					 * This could be simplified if we had a way to generate
					 * an expression tree representing runtime application
					 * of type-input conversion functions.  (As of PG 7.3
					 * that is actually possible, but not clear that we want
					 * to rely on it.)
					 */
					A_Const *s = makeNode(A_Const);
					TypeName *d;

					s->val.type = T_String;
					s->val.val.str = "now";
					s->typname = SystemTypeName("text");

					d = SystemTypeName("date");

					$$ = (Node *)makeTypeCast((Node *)s, d, -1);
				}
			| CURRENT_TIME
				{
					/*
					 * Translate as "'now'::text::timetz".
					 * See comments for CURRENT_DATE.
					 */
					A_Const *s = makeNode(A_Const);
					TypeName *d;

					s->val.type = T_String;
					s->val.val.str = "now";
					s->typname = SystemTypeName("text");

					d = SystemTypeName("timetz");

					$$ = (Node *)makeTypeCast((Node *)s, d, -1);
				}
			| CURRENT_TIME '(' Iconst ')'
				{
					/*
					 * Translate as "'now'::text::timetz(n)".
					 * See comments for CURRENT_DATE.
					 */
					A_Const *s = makeNode(A_Const);
					TypeName *d;

					s->val.type = T_String;
					s->val.val.str = "now";
					s->typname = SystemTypeName("text");
					d = SystemTypeName("timetz");
					d->typmods = list_make1(makeIntConst($3, @3));

					$$ = (Node *)makeTypeCast((Node *)s, d, -1);
				}
			| CURRENT_TIMESTAMP
				{
					/*
					 * Translate as "now()", since we have a function that
					 * does exactly what is needed.
					 */
					FuncCall *n = makeNode(FuncCall);
					n->funcname = SystemFuncName("now");
					n->args = NIL;
                    n->agg_order = NIL;
					n->agg_star = FALSE;
					n->agg_distinct = FALSE;
					n->over = NULL;
					n->location = @1;
					$$ = (Node *)n;
				}
			| CURRENT_TIMESTAMP '(' Iconst ')'
				{
					/*
					 * Translate as "'now'::text::timestamptz(n)".
					 * See comments for CURRENT_DATE.
					 */
					A_Const *s = makeNode(A_Const);
					TypeName *d;

					s->val.type = T_String;
					s->val.val.str = "now";
					s->typname = SystemTypeName("text");

					d = SystemTypeName("timestamptz");
					d->typmods = list_make1(makeIntConst($3, @3));

					$$ = (Node *)makeTypeCast((Node *)s, d, -1);
				}
			| LOCALTIME
				{
					/*
					 * Translate as "'now'::text::time".
					 * See comments for CURRENT_DATE.
					 */
					A_Const *s = makeNode(A_Const);
					TypeName *d;

					s->val.type = T_String;
					s->val.val.str = "now";
					s->typname = SystemTypeName("text");

					d = SystemTypeName("time");

					$$ = (Node *)makeTypeCast((Node *)s, d, -1);
				}
			| LOCALTIME '(' Iconst ')'
				{
					/*
					 * Translate as "'now'::text::time(n)".
					 * See comments for CURRENT_DATE.
					 */
					A_Const *s = makeNode(A_Const);
					TypeName *d;

					s->val.type = T_String;
					s->val.val.str = "now";
					s->typname = SystemTypeName("text");
					d = SystemTypeName("time");
					d->typmods = list_make1(makeIntConst($3, @3));

					$$ = (Node *)makeTypeCast((Node *)s, d, -1);
				}
			| LOCALTIMESTAMP
				{
					/*
					 * Translate as "'now'::text::timestamp".
					 * See comments for CURRENT_DATE.
					 */
					A_Const *s = makeNode(A_Const);
					TypeName *d;

					s->val.type = T_String;
					s->val.val.str = "now";
					s->typname = SystemTypeName("text");

					d = SystemTypeName("timestamp");

					$$ = (Node *)makeTypeCast((Node *)s, d, -1);
				}
			| LOCALTIMESTAMP '(' Iconst ')'
				{
					/*
					 * Translate as "'now'::text::timestamp(n)".
					 * See comments for CURRENT_DATE.
					 */
					A_Const *s = makeNode(A_Const);
					TypeName *d;

					s->val.type = T_String;
					s->val.val.str = "now";
					s->typname = SystemTypeName("text");

					d = SystemTypeName("timestamp");
					d->typmods = list_make1(makeIntConst($3, @3));

					$$ = (Node *)makeTypeCast((Node *)s, d, -1);
				}
			| CURRENT_ROLE
				{
					FuncCall *n = makeNode(FuncCall);
					n->funcname = SystemFuncName("current_user");
					n->args = NIL;
                    n->agg_order = NIL;
					n->agg_star = FALSE;
					n->agg_distinct = FALSE;
					n->over = NULL;
					n->location = @1;
					$$ = (Node *)n;
				}
			| CURRENT_USER
				{
					FuncCall *n = makeNode(FuncCall);
					n->funcname = SystemFuncName("current_user");
					n->args = NIL;
                    n->agg_order = NIL;
					n->agg_star = FALSE;
					n->agg_distinct = FALSE;
					n->over = NULL;
					n->location = @1;
					$$ = (Node *)n;
				}
			| SESSION_USER
				{
					FuncCall *n = makeNode(FuncCall);
					n->funcname = SystemFuncName("session_user");
					n->args = NIL;
                    n->agg_order = NIL;
					n->agg_star = FALSE;
					n->agg_distinct = FALSE;
					n->over = NULL;
					n->location = @1;
					$$ = (Node *)n;
				}
			| USER
				{
					FuncCall *n = makeNode(FuncCall);
					n->funcname = SystemFuncName("current_user");
					n->args = NIL;
                    n->agg_order = NIL;
					n->agg_star = FALSE;
					n->agg_distinct = FALSE;
					n->over = NULL;
					n->location = @1;
					$$ = (Node *)n;
				}
			| CURRENT_CATALOG
				{
					FuncCall *n = makeNode(FuncCall);
					n->funcname = SystemFuncName("current_database");
					n->args = NIL;
                    n->agg_order = NIL;
					n->agg_star = FALSE;
					n->agg_distinct = FALSE;
					/*n->func_variadic = FALSE;*/
					n->over = NULL;
					n->location = @1;
					$$ = (Node *)n;
				}
			| CURRENT_SCHEMA
				{
					FuncCall *n = makeNode(FuncCall);
					n->funcname = SystemFuncName("current_schema");
					n->args = NIL;
                    n->agg_order = NIL;
					n->agg_star = FALSE;
					n->agg_distinct = FALSE;
					/*n->func_variadic = FALSE;*/
					n->over = NULL;
					n->location = @1;
					$$ = (Node *)n;
				}
			| CAST '(' a_expr AS Typename ')'
				{ $$ = makeTypeCast($3, $5, @1); }
			| EXTRACT '(' extract_list ')'
				{
					FuncCall *n = makeNode(FuncCall);
					n->funcname = SystemFuncName("date_part");
					n->args = $3;
                    n->agg_order = NIL;
					n->agg_star = FALSE;
					n->agg_distinct = FALSE;
					n->over = NULL;
					n->location = @1;
					$$ = (Node *)n;
				}
			| OVERLAY '(' overlay_list ')'
				{
					/* overlay(A PLACING B FROM C FOR D) is converted to
					 * substring(A, 1, C-1) || B || substring(A, C+1, C+D)
					 * overlay(A PLACING B FROM C) is converted to
					 * substring(A, 1, C-1) || B || substring(A, C+1, C+char_length(B))
					 */
					FuncCall *n = makeNode(FuncCall);
					n->funcname = SystemFuncName("overlay");
					n->args = $3;
                    n->agg_order = NIL;
					n->agg_star = FALSE;
					n->agg_distinct = FALSE;
					n->over = NULL;
					n->location = @1;
					$$ = (Node *)n;
				}
			| POSITION '(' position_list ')'
				{
					/* position(A in B) is converted to position(B, A) */
					FuncCall *n = makeNode(FuncCall);
					n->funcname = SystemFuncName("position");
					n->args = $3;
                    n->agg_order = NIL;
					n->agg_star = FALSE;
					n->agg_distinct = FALSE;
					n->over = NULL;
					n->location = @1;
					$$ = (Node *)n;
				}
			| SUBSTRING '(' substr_list ')'
				{
					/* substring(A from B for C) is converted to
					 * substring(A, B, C) - thomas 2000-11-28
					 */
					FuncCall *n = makeNode(FuncCall);
					n->funcname = SystemFuncName("substring");
					n->args = $3;
                    n->agg_order = NIL;
					n->agg_star = FALSE;
					n->agg_distinct = FALSE;
					n->over = NULL;
					n->location = @1;
					$$ = (Node *)n;
				}
			| TREAT '(' a_expr AS Typename ')'
				{
					/* TREAT(expr AS target) converts expr of a particular type to target,
					 * which is defined to be a subtype of the original expression.
					 * In SQL99, this is intended for use with structured UDTs,
					 * but let's make this a generally useful form allowing stronger
					 * coercions than are handled by implicit casting.
					 */
					FuncCall *n = makeNode(FuncCall);
					/* Convert SystemTypeName() to SystemFuncName() even though
					 * at the moment they result in the same thing.
					 */
					n->funcname = SystemFuncName(((Value *)llast($5->names))->val.str);
					n->args = list_make1($3);
                    n->agg_order = NIL;
					n->agg_star = FALSE;
					n->agg_distinct = FALSE;
					n->over = NULL;
					n->location = @1;
					$$ = (Node *)n;
				}
			| TRIM '(' BOTH trim_list ')'
				{
					/* various trim expressions are defined in SQL92
					 * - thomas 1997-07-19
					 */
					FuncCall *n = makeNode(FuncCall);
					n->funcname = SystemFuncName("btrim");
					n->args = $4;
                    n->agg_order = NIL;
					n->agg_star = FALSE;
					n->agg_distinct = FALSE;
					n->over = NULL;
					n->location = @1;
					$$ = (Node *)n;
				}
			| TRIM '(' LEADING trim_list ')'
				{
					FuncCall *n = makeNode(FuncCall);
					n->funcname = SystemFuncName("ltrim");
					n->args = $4;
                    n->agg_order = NIL;
					n->agg_star = FALSE;
					n->agg_distinct = FALSE;
					n->over = NULL;
					n->location = @1;
					$$ = (Node *)n;
				}
			| TRIM '(' TRAILING trim_list ')'
				{
					FuncCall *n = makeNode(FuncCall);
					n->funcname = SystemFuncName("rtrim");
					n->args = $4;
                    n->agg_order = NIL;
					n->agg_star = FALSE;
					n->agg_distinct = FALSE;
					n->over = NULL;
					n->location = @1;
					$$ = (Node *)n;
				}
			| TRIM '(' trim_list ')'
				{
					FuncCall *n = makeNode(FuncCall);
					n->funcname = SystemFuncName("btrim");
					n->args = $3;
                    n->agg_order = NIL;
					n->agg_star = FALSE;
					n->agg_distinct = FALSE;
					n->over = NULL;
					n->location = @1;
					$$ = (Node *)n;
				}
			| CONVERT '(' a_expr USING any_name ')'
				{
					FuncCall *n = makeNode(FuncCall);
					A_Const *c = makeNode(A_Const);

					c->val.type = T_String;
					c->val.val.str = NameListToQuotedString($5);

					n->funcname = SystemFuncName("convert_using");
					n->args = list_make2($3, c);
                    n->agg_order = NIL;
					n->agg_star = FALSE;
					n->agg_distinct = FALSE;
					n->over = NULL;
					n->location = @1;
					$$ = (Node *)n;
				}
			| CONVERT '(' expr_list ')'
				{
					FuncCall *n = makeNode(FuncCall);
					n->funcname = SystemFuncName("convert");
					n->args = $3;
                    n->agg_order = NIL;
					n->agg_star = FALSE;
					n->agg_distinct = FALSE;
					n->over = NULL;
					n->location = @1;
					$$ = (Node *)n;
				}
			| NULLIF '(' a_expr ',' a_expr ')'
				{
					$$ = (Node *) makeSimpleA_Expr(AEXPR_NULLIF, "=", $3, $5, @1);
				}
			| COALESCE '(' expr_list ')'
				{
					CoalesceExpr *c = makeNode(CoalesceExpr);
					c->args = $3;
					$$ = (Node *)c;
				}
			| GREATEST '(' expr_list ')'
				{
					MinMaxExpr *v = makeNode(MinMaxExpr);
					v->args = $3;
					v->op = IS_GREATEST;
					$$ = (Node *)v;
				}
			| LEAST '(' expr_list ')'
				{
					MinMaxExpr *v = makeNode(MinMaxExpr);
					v->args = $3;
					v->op = IS_LEAST;
					$$ = (Node *)v;
				}
            | GROUPING '(' expr_list ')'
                {
					GroupingFunc *f = makeNode(GroupingFunc);
					f->args = $3;
					$$ = (Node*)f;
				}

			| GROUP_ID '(' ')'
				{
					GroupId *gid = makeNode(GroupId);
					$$ = (Node *)gid;
				}
			| MEDIAN '(' a_expr ')'
				{
					/*
					 * MEDIAN is parsed as an alias to percentile_cont(0.5).
					 * We keep track of original expression to deparse
					 * it later in views, etc.
					 */
					PercentileExpr *n = makeNode(PercentileExpr);
					SortBy		   *sortby;

					n->perctype = UNKNOWNOID;
					n->args = list_make1(makeAConst(makeFloat(pstrdup("0.5")), @1));
					n->perckind = PERC_MEDIAN;
					sortby = makeNode(SortBy);
					sortby->node = $3;
					sortby->sortby_kind = SORTBY_ASC;
					sortby->useOp = NIL;
					n->sortClause = list_make1(sortby);
					n->location = @1;
					$$ = (Node *) n;
				}
			| PERCENTILE_CONT '(' a_expr ')' WITHIN GROUP_P '(' ORDER BY sortby_list ')'
				{
					/*
					 * PERCENTILE_CONT and PERCENTILE_DISC are supported as
					 * grammer for now.  When it comes to catalog support,
					 * we'll be able to remove this grammer.
					 */
					PercentileExpr *n = makeNode(PercentileExpr);
					n->perctype = UNKNOWNOID;
					n->args = list_make1($3);
					n->perckind = PERC_CONT;
					n->sortClause = $10;
					n->location = @1;
					$$ = (Node *) n;
				}
			| PERCENTILE_DISC '(' a_expr ')' WITHIN GROUP_P '(' ORDER BY sortby_list ')'
				{
					PercentileExpr *n = makeNode(PercentileExpr);
					n->perctype = UNKNOWNOID;
					n->args = list_make1($3);
					n->perckind = PERC_DISC;
					n->sortClause = $10;
					n->location = @1;
					$$ = (Node *) n;
				}
			| DECODE '(' a_expr ',' a_expr ')'
				{
					FuncCall *n = makeNode(FuncCall);
					n->funcname = list_make1(makeString("decode"));
					n->args = list_make2($3, $5);
                    n->agg_order = NIL;
					n->agg_star = FALSE;
					n->agg_distinct = FALSE;
					n->agg_filter = NULL;
					n->location = @1;
					n->over = NULL;
					$$ = (Node *)n;
				}
			| XMLCONCAT '(' expr_list ')'
				{
					$$ = makeXmlExpr(IS_XMLCONCAT, NULL, NIL, $3, @1);
				}
			| XMLELEMENT '(' NAME_P ColLabel ')'
				{
					$$ = makeXmlExpr(IS_XMLELEMENT, $4, NIL, NIL, @1);
				}
			| XMLELEMENT '(' NAME_P ColLabel ',' xml_attributes ')'
				{
					$$ = makeXmlExpr(IS_XMLELEMENT, $4, $6, NIL, @1);
				}
			| XMLELEMENT '(' NAME_P ColLabel ',' expr_list ')'
				{
					$$ = makeXmlExpr(IS_XMLELEMENT, $4, NIL, $6, @1);
				}
			| XMLELEMENT '(' NAME_P ColLabel ',' xml_attributes ',' expr_list ')'
				{
					$$ = makeXmlExpr(IS_XMLELEMENT, $4, $6, $8, @1);
				}
			| XMLEXISTS '(' c_expr xmlexists_argument ')'
				{
					/* xmlexists(A PASSING [BY REF] B [BY REF]) is
					 * converted to xmlexists(A, B)*/
					FuncCall *n = makeNode(FuncCall);
					n->funcname = SystemFuncName("xmlexists");
					n->args = list_make2($3, $4);
					n->agg_order = NIL;
					n->agg_star = FALSE;
					n->agg_distinct = FALSE;
					/* n->func_variadic = FALSE; */
					n->over = NULL;
					n->location = @1;
					$$ = (Node *)n;
				}
			/*
			 * GPDB: In versions 4.3 of GPDB, we had the xmlexists(text, xml)
			 * function, but not this syntactic sugar, and XMLEXISTS was not
			 * a keyword. So there might be applications out there calling
			 * it like "SELECT xmlexists(foo, bar)", which will fail in
			 * PostgreSQL because XMLEXISTS is a keyword. Support that
			 * old syntax, for backwards-compatibiltiy.
			 */
			| XMLEXISTS '(' a_expr ',' a_expr ')'
				{
					FuncCall *n = makeNode(FuncCall);
					n->funcname = SystemFuncName("xmlexists");
					n->args = list_make2($3, $5);
					n->agg_order = NIL;
					n->agg_star = FALSE;
					n->agg_distinct = FALSE;
					/* n->func_variadic = FALSE; */
					n->over = NULL;
					n->location = @1;
					$$ = (Node *)n;
				}
			| XMLFOREST '(' xml_attribute_list ')'
				{
					$$ = makeXmlExpr(IS_XMLFOREST, NULL, $3, NIL, @1);
				}
			| XMLPARSE '(' document_or_content a_expr xml_whitespace_option ')'
				{
					XmlExpr *x = (XmlExpr *)
						makeXmlExpr(IS_XMLPARSE, NULL, NIL,
									list_make2($4, makeBoolAConst($5, -1)),
									@1);
					x->xmloption = $3;
					$$ = (Node *)x;
				}
			| XMLPI '(' NAME_P ColLabel ')'
				{
					$$ = makeXmlExpr(IS_XMLPI, $4, NULL, NIL, @1);
				}
			| XMLPI '(' NAME_P ColLabel ',' a_expr ')'
				{
					$$ = makeXmlExpr(IS_XMLPI, $4, NULL, list_make1($6), @1);
				}
			| XMLROOT '(' a_expr ',' xml_root_version opt_xml_root_standalone ')'
				{
					$$ = makeXmlExpr(IS_XMLROOT, NULL, NIL,
									 list_make3($3, $5, $6), @1);
				}
			| XMLSERIALIZE '(' document_or_content a_expr AS SimpleTypename ')'
				{
					XmlSerialize *n = makeNode(XmlSerialize);
					n->xmloption = $3;
					n->expr = $4;
					n->typeName = $6;
					n->location = @1;
					$$ = (Node *)n;
				}
		;

/*
 * SQL/XML support
 */
xml_root_version: VERSION_P a_expr
				{ $$ = $2; }
			| VERSION_P NO VALUE_P
				{ $$ = makeNullAConst(-1); }
		;

opt_xml_root_standalone: ',' STANDALONE_P YES_P
				{ $$ = makeIntConst(XML_STANDALONE_YES, -1); }
			| ',' STANDALONE_P NO
				{ $$ = makeIntConst(XML_STANDALONE_NO, -1); }
			| ',' STANDALONE_P NO VALUE_P
				{ $$ = makeIntConst(XML_STANDALONE_NO_VALUE, -1); }
			| /*EMPTY*/
				{ $$ = makeIntConst(XML_STANDALONE_OMITTED, -1); }
		;

xml_attributes: XMLATTRIBUTES '(' xml_attribute_list ')'	{ $$ = $3; }
		;

xml_attribute_list:	xml_attribute_el					{ $$ = list_make1($1); }
			| xml_attribute_list ',' xml_attribute_el	{ $$ = lappend($1, $3); }
		;

xml_attribute_el: a_expr AS ColLabel
				{
					$$ = makeNode(ResTarget);
					$$->name = $3;
					$$->indirection = NIL;
					$$->val = (Node *) $1;
					$$->location = @1;
				}
			| a_expr
				{
					$$ = makeNode(ResTarget);
					$$->name = NULL;
					$$->indirection = NIL;
					$$->val = (Node *) $1;
					$$->location = @1;
				}
		;

document_or_content: DOCUMENT_P						{ $$ = XMLOPTION_DOCUMENT; }
			| CONTENT_P								{ $$ = XMLOPTION_CONTENT; }
		;

xml_whitespace_option: PRESERVE WHITESPACE_P		{ $$ = TRUE; }
			| STRIP_P WHITESPACE_P					{ $$ = FALSE; }
			| /*EMPTY*/								{ $$ = FALSE; }
		;

/* We allow several variants for SQL and other compatibility. */
xmlexists_argument:
			PASSING c_expr
				{
					$$ = $2;
				}
			| PASSING c_expr BY REF
				{
					$$ = $2;
				}
			| PASSING BY REF c_expr
				{
					$$ = $4;
				}
			| PASSING BY REF c_expr BY REF
				{
					$$ = $4;
				}
		;

/*
 * Supporting nonterminals for expressions.
 */

/* Explicit row production.
 *
 * SQL99 allows an optional ROW keyword, so we can now do single-element rows
 * without conflicting with the parenthesized a_expr production.  Without the
 * ROW keyword, there must be more than one a_expr inside the parens.
 */
row:		ROW '(' expr_list ')'					{ $$ = $3; }
			| ROW '(' ')'							{ $$ = NIL; }
			| '(' expr_list ',' a_expr ')'			{ $$ = lappend($2, $4); }
		;

sub_type:	ANY										{ $$ = ANY_SUBLINK; }
			| SOME									{ $$ = ANY_SUBLINK; }
			| ALL									{ $$ = ALL_SUBLINK; }
		;

all_Op:		Op										{ $$ = $1; }
			| MathOp								{ $$ = $1; }
		;

MathOp:		 '+'									{ $$ = "+"; }
			| '-'									{ $$ = "-"; }
			| '*'									{ $$ = "*"; }
			| '/'									{ $$ = "/"; }
			| '%'									{ $$ = "%"; }
			| '^'									{ $$ = "^"; }
			| '<'									{ $$ = "<"; }
			| '>'									{ $$ = ">"; }
			| '='									{ $$ = "="; }
		;

qual_Op:	Op
					{ $$ = list_make1(makeString($1)); }
			| OPERATOR '(' any_operator ')'
					{ $$ = $3; }
		;

qual_all_Op:
			all_Op
					{ $$ = list_make1(makeString($1)); }
			| OPERATOR '(' any_operator ')'
					{ $$ = $3; }
		;

subquery_Op:
			all_Op
					{ $$ = list_make1(makeString($1)); }
			| OPERATOR '(' any_operator ')'
					{ $$ = $3; }
			| LIKE
					{ $$ = list_make1(makeString("~~")); }
			| NOT LIKE
					{ $$ = list_make1(makeString("!~~")); }
			| ILIKE
					{ $$ = list_make1(makeString("~~*")); }
			| NOT ILIKE
					{ $$ = list_make1(makeString("!~~*")); }
/* cannot put SIMILAR TO here, because SIMILAR TO is a hack.
 * the regular expression is preprocessed by a function (similar_escape),
 * and the ~ operator for posix regular expressions is used.
 *        x SIMILAR TO y     ->    x ~ similar_escape(y)
 * this transformation is made on the fly by the parser upwards.
 * however the SubLink structure which handles any/some/all stuff
 * is not ready for such a thing.
 */
			;

expr_list:	a_expr
				{
					$$ = list_make1($1);
				}
			| expr_list ',' a_expr
				{
					$$ = lappend($1, $3);
				}
		;

extract_list:
			extract_arg FROM a_expr
				{
					A_Const *n = makeNode(A_Const);
					n->val.type = T_String;
					n->val.val.str = $1;
					$$ = list_make2((Node *) n, $3);
				}
			| /*EMPTY*/								{ $$ = NIL; }
		;

type_list:  type_list ',' Typename
				{
					$$ = lappend($1, $3);
				}
			| Typename
				{
					$$ = list_make1($1);
				}
		;

array_expr_list: array_expr
				{	$$ = list_make1($1);		}
			| array_expr_list ',' array_expr
				{	$$ = lappend($1, $3);	}
		;

array_expr: '[' expr_list ']'
				{
					ArrayExpr *n = makeNode(ArrayExpr);
					n->elements = $2;
					$$ = (Node *)n;
				}
			| '[' array_expr_list ']'
				{
					ArrayExpr *n = makeNode(ArrayExpr);
					n->elements = $2;
					$$ = (Node *)n;
				}
		;

/* Allow delimited string SCONST in extract_arg as an SQL extension.
 * - thomas 2001-04-12
 */

extract_arg:
			IDENT									{ $$ = $1; }
			| YEAR_P								{ $$ = "year"; }
			| MONTH_P								{ $$ = "month"; }
			| DAY_P									{ $$ = "day"; }
			| HOUR_P								{ $$ = "hour"; }
			| MINUTE_P								{ $$ = "minute"; }
			| SECOND_P								{ $$ = "second"; }
			| SCONST								{ $$ = $1; }
		;

/* OVERLAY() arguments
 * SQL99 defines the OVERLAY() function:
 * o overlay(text placing text from int for int)
 * o overlay(text placing text from int)
 */
overlay_list:
			a_expr overlay_placing substr_from substr_for
				{
					$$ = list_make4($1, $2, $3, $4);
				}
			| a_expr overlay_placing substr_from
				{
					$$ = list_make3($1, $2, $3);
				}
		;

overlay_placing:
			PLACING a_expr
				{ $$ = $2; }
		;

/* position_list uses b_expr not a_expr to avoid conflict with general IN */

position_list:
			b_expr IN_P b_expr						{ $$ = list_make2($3, $1); }
			| /*EMPTY*/								{ $$ = NIL; }
		;

/* SUBSTRING() arguments
 * SQL9x defines a specific syntax for arguments to SUBSTRING():
 * o substring(text from int for int)
 * o substring(text from int) get entire string from starting point "int"
 * o substring(text for int) get first "int" characters of string
 * o substring(text from pattern) get entire string matching pattern
 * o substring(text from pattern for escape) same with specified escape char
 * We also want to support generic substring functions which accept
 * the usual generic list of arguments. So we will accept both styles
 * here, and convert the SQL9x style to the generic list for further
 * processing. - thomas 2000-11-28
 */
substr_list:
			a_expr substr_from substr_for
				{
					$$ = list_make3($1, $2, $3);
				}
			| a_expr substr_for substr_from
				{
					/* not legal per SQL99, but might as well allow it */
					$$ = list_make3($1, $3, $2);
				}
			| a_expr substr_from
				{
					$$ = list_make2($1, $2);
				}
			| a_expr substr_for
				{
					/*
					 * Since there are no cases where this syntax allows
					 * a textual FOR value, we forcibly cast the argument
					 * to int4.  The possible matches in pg_proc are
					 * substring(text,int4) and substring(text,text),
					 * and we don't want the parser to choose the latter,
					 * which it is likely to do if the second argument
					 * is unknown or doesn't have an implicit cast to int4.
					 */
					A_Const *n = makeNode(A_Const);
					n->val.type = T_Integer;
					n->val.val.ival = 1;
					$$ = list_make3($1, (Node *) n,
									makeTypeCast($2, SystemTypeName("int4"), -1));
				}
			| expr_list
				{
					$$ = $1;
				}
			| /*EMPTY*/
				{ $$ = NIL; }
		;

substr_from:
			FROM a_expr								{ $$ = $2; }
		;

substr_for: FOR a_expr								{ $$ = $2; }
		;

trim_list:	a_expr FROM expr_list					{ $$ = lappend($3, $1); }
			| FROM expr_list						{ $$ = $2; }
			| expr_list								{ $$ = $1; }
		;

in_expr:	select_with_parens
				{
					SubLink *n = makeNode(SubLink);
					n->subselect = $1;
					/* other fields will be filled later */
					$$ = (Node *)n;
				}
			| '(' expr_list ')'						{ $$ = (Node *)$2; }
		;

/*
 * Define SQL92-style case clause.
 * - Full specification
 *	CASE WHEN a = b THEN c ... ELSE d END
 * - Implicit argument
 *	CASE a WHEN b THEN c ... ELSE d END
 */
case_expr:	CASE case_arg when_clause_list case_default END_P
				{
					CaseExpr *c = makeNode(CaseExpr);
					c->casetype = InvalidOid; /* not analyzed yet */
					c->arg = (Expr *) $2;
					c->args = $3;
					c->defresult = (Expr *) $4;
					$$ = (Node *)c;
				}
		;

when_clause_list:
			/* There must be at least one */
			when_clause								{ $$ = list_make1($1); }
			| when_clause_list when_clause			{ $$ = lappend($1, $2); }
		;

when_clause:
			WHEN when_operand THEN a_expr
				{
					CaseWhen *w = makeNode(CaseWhen);
					w->expr = (Expr *) $2;
					w->result = (Expr *) $4;
					$$ = (Node *)w;
				}
			;

when_operand:
			a_expr							{ $$ = $1; }
			| IS NOT DISTINCT FROM a_expr	{ $$ = makeIsNotDistinctFromNode($5,@2); }
		;

case_default:
			ELSE a_expr								{ $$ = $2; }
			| /*EMPTY*/								{ $$ = NULL; }
		;

case_arg:	a_expr									{ $$ = $1; }
			| /*EMPTY*/								{ $$ = NULL; }
		;


/*
 * Oracle-compatible DECODE function:
 * DECODE(lhs, rhs, res [, rhs2, res2 ]... [, def_res]): 
 * 		returns resX if lhs = rhsX, or def_res if no match found
 * It is transformed into: 
 *		CASE lhs WHEN IS NOT DISTINCT FROM rhs THEN res
 *				[WHEN IS NOT DISTINCT FROM rhs2 THEN res2] ... 
 *			ELSE def_res END
 */
decode_expr:	
			DECODE '(' a_expr search_result_list decode_default ')'
				{
					CaseExpr *c = makeNode(CaseExpr);
					c->casetype = InvalidOid; /* not analyzed yet */
					c->arg = (Expr *) $3;
					c->args = $4;
					c->defresult = (Expr *) $5;
					$$ = (Node *) c;
				}
		;
			
search_result_list: 
			search_result							{ $$ = list_make1($1); }
			| search_result_list search_result		{ $$ = lappend($1, $2); }
		;

search_result:
			',' a_expr ',' a_expr
				{
					Node *n = makeIsNotDistinctFromNode($2,@2);
					CaseWhen *w = makeNode(CaseWhen);
					w->expr = (Expr *) n;
					w->result = (Expr *) $4;
					$$ = (Node *) w;
				}
		;
				
decode_default: 	
			',' a_expr	 					{ $$ = $2; }
			| /*EMPTY*/						{ $$ = NULL; }
		;


/*
 * columnref starts with relation_name not ColId, so that OLD and NEW
 * references can be accepted.	Note that when there are more than two
 * dotted names, the first name is not actually a relation name...
 */
columnref:	relation_name
				{
					$$ = makeColumnRef($1, NIL, @1);
				}
			| relation_name indirection
				{
					$$ = makeColumnRef($1, $2, @1);
				}
		;

indirection_el:
			'.' attr_name
				{
					$$ = (Node *) makeString($2);
				}
			| '.' '*'
				{
					$$ = (Node *) makeString("*");
				}
			| '[' a_expr ']'
				{
					A_Indices *ai = makeNode(A_Indices);
					ai->lidx = NULL;
					ai->uidx = $2;
					$$ = (Node *) ai;
				}
			| '[' a_expr ':' a_expr ']'
				{
					A_Indices *ai = makeNode(A_Indices);
					ai->lidx = $2;
					ai->uidx = $4;
					$$ = (Node *) ai;
				}
		;

indirection:
			indirection_el							{ $$ = list_make1($1); }
			| indirection indirection_el			{ $$ = lappend($1, $2); }
		;

opt_indirection:
			/*EMPTY*/								{ $$ = NIL; }
			| opt_indirection indirection_el		{ $$ = lappend($1, $2); }
		;

opt_asymmetric: ASYMMETRIC
			| /*EMPTY*/
		;

/*
 * The SQL spec defines "contextually typed value expressions" and
 * "contextually typed row value constructors", which for our purposes
 * are the same as "a_expr" and "row" except that DEFAULT can appear at
 * the top level.
 */

ctext_expr:
			a_expr					{ $$ = (Node *) $1; }
			| DEFAULT				{ $$ = (Node *) makeNode(SetToDefault); }
		;

ctext_expr_list:
			ctext_expr								{ $$ = list_make1($1); }
			| ctext_expr_list ',' ctext_expr		{ $$ = lappend($1, $3); }
		;

/*
 * We should allow ROW '(' ctext_expr_list ')' too, but that seems to require
 * making VALUES a fully reserved word, which will probably break more apps
 * than allowing the noise-word is worth.
 */
ctext_row: '(' ctext_expr_list ')'					{ $$ = $2; }
		;


/*****************************************************************************
 *
 *	target list for SELECT
 *
 *****************************************************************************/

target_list:
			target_el								{ $$ = list_make1($1); }
			| target_list ',' target_el				{ $$ = lappend($1, $3); }
		;

target_el:	a_expr AS ColLabel
				{
					$$ = makeNode(ResTarget);
					$$->name = $3;
					$$->indirection = NIL;
					$$->val = (Node *)$1;
					$$->location = @1;
				}
			/*
			 * Postgres supports omitting AS only for column labels that aren't
			 * any known keyword.  There is an ambiguity against postfix
			 * operators: is "a ! b" an infix expression, or a postfix
			 * expression and a column label?  We prefer to resolve this
			 * as an infix expression, which we accomplish by assigning
			 * IDENT a precedence higher than POSTFIXOP.
			 *
			 * In GPDB, we extent this to allow most
			 * unreserved_keywords by also assigning them a
			 * precedence.  There are certain keywords that can't work
			 * without the as: reserved_keywords, the date modifier
			 * suffixes (DAY, MONTH, YEAR, etc) and a few other
			 * obscure cases.
			 */
			| a_expr IDENT
				{
					$$ = makeNode(ResTarget);
					$$->name = $2;
					$$->indirection = NIL;
					$$->val = (Node *)$1;
					$$->location = @1;
				}
			| a_expr ColLabelNoAs
				{
					$$ = makeNode(ResTarget);
					$$->name = $2;
					$$->indirection = NIL;
					$$->val = (Node *)$1;
					$$->location = @1;
				}
			| a_expr
				{
					$$ = makeNode(ResTarget);
					$$->name = NULL;
					$$->indirection = NIL;
					$$->val = (Node *)$1;
					$$->location = @1;
				}
			| '*'
				{
					ColumnRef *n = makeNode(ColumnRef);
					n->fields = list_make1(makeString("*"));
					n->location = @1;

					$$ = makeNode(ResTarget);
					$$->name = NULL;
					$$->indirection = NIL;
					$$->val = (Node *)n;
					$$->location = @1;
				}
		;


/*****************************************************************************
 *
 *	Names and constants
 *
 *****************************************************************************/

relation_name:
			SpecialRuleRelation						{ $$ = $1; }
			| ColId									{ $$ = $1; }
		;

qualified_name_list:
			qualified_name							{ $$ = list_make1($1); }
			| qualified_name_list ',' qualified_name { $$ = lappend($1, $3); }
		;

/*
 * The production for a qualified relation name has to exactly match the
 * production for a qualified func_name, because in a FROM clause we cannot
 * tell which we are parsing until we see what comes after it ('(' for a
 * func_name, something else for a relation). Therefore we allow 'indirection'
 * which may contain subscripts, and reject that case in the C code.
 */
qualified_name:
			relation_name
				{
					$$ = makeNode(RangeVar);
					$$->catalogname = NULL;
					$$->schemaname = NULL;
					$$->relname = $1;
					$$->location = @1;
				}
			| relation_name indirection
				{
					check_qualified_name($2);
					$$ = makeNode(RangeVar);
					switch (list_length($2))
					{
						case 1:
							$$->catalogname = NULL;
							$$->schemaname = $1;
							$$->relname = strVal(linitial($2));
							break;
						case 2:
							$$->catalogname = $1;
							$$->schemaname = strVal(linitial($2));
							$$->relname = strVal(lsecond($2));
							break;
						default:
							ereport(ERROR,
									(errcode(ERRCODE_SYNTAX_ERROR),
									 errmsg("improper qualified name (too many dotted names): %s",
											NameListToString(lcons(makeString($1), $2)))));
							break;
					}
					$$->location = @1;
				}
		;

name_list:	name
					{ $$ = list_make1(makeString($1)); }
			| name_list ',' name
					{ $$ = lappend($1, makeString($3)); }
		;


name:		ColId									{ $$ = $1; };

database_name:
			ColId									{ $$ = $1; };

access_method:
			ColId									{ $$ = $1; };

attr_name:	ColLabel								{ $$ = $1; };

index_name: ColId									{ $$ = $1; };

file_name:	Sconst									{ $$ = $1; };

/*
 * The production for a qualified func_name has to exactly match the
 * production for a qualified columnref, because we cannot tell which we
 * are parsing until we see what comes after it ('(' or Sconst for a func_name,
 * anything else for a columnref).  Therefore we allow 'indirection' which
 * may contain subscripts, and reject that case in the C code.  (If we
 * ever implement SQL99-like methods, such syntax may actually become legal!)
 */
func_name:	type_function_name
					{ $$ = list_make1(makeString($1)); }
			| relation_name indirection
					{ $$ = check_func_name(lcons(makeString($1), $2)); }
		;


/*
 * Constants
 */
AexprConst: Iconst
				{
					A_Const *n = makeNode(A_Const);
					n->val.type = T_Integer;
					n->val.val.ival = $1;
					n->location = @1;                   /*CDB*/
					$$ = (Node *)n;
				}
			| FCONST
				{
					A_Const *n = makeNode(A_Const);
					n->val.type = T_Float;
					n->val.val.str = $1;
					n->location = @1;                   /*CDB*/
					$$ = (Node *)n;
				}
			| Sconst
				{
					A_Const *n = makeNode(A_Const);
					n->val.type = T_String;
					n->val.val.str = $1;
					n->location = @1;                   /*CDB*/
					$$ = (Node *)n;
				}
			| BCONST
				{
					A_Const *n = makeNode(A_Const);
					n->val.type = T_BitString;
					n->val.val.str = $1;
					n->location = @1;                   /*CDB*/
					$$ = (Node *)n;
				}
			| XCONST
				{
					/* This is a bit constant per SQL99:
					 * Without Feature F511, "BIT data type",
					 * a <general literal> shall not be a
					 * <bit string literal> or a <hex string literal>.
					 */
					A_Const *n = makeNode(A_Const);
					n->val.type = T_BitString;
					n->val.val.str = $1;
					n->location = @1;                   /*CDB*/
					$$ = (Node *)n;
				}
			| func_name Sconst
				{
					/* generic type 'literal' syntax */
					A_Const *n = makeNode(A_Const);
					n->typname = makeTypeNameFromNameList($1);
					n->typname->location = @1;
					n->val.type = T_String;
					n->val.val.str = $2;
					n->location = @1;                   /*CDB*/
					$$ = (Node *)n;
				}
			| func_name '(' expr_list ')' Sconst
				{
					/* generic syntax with a type modifier */
					A_Const *n = makeNode(A_Const);
					n->typname = makeTypeNameFromNameList($1);
					n->typname->typmods = $3;
					n->typname->location = @1;
					n->val.type = T_String;
					n->val.val.str = $5;
					n->location = @1;                   /*CDB*/
					$$ = (Node *)n;
				}
			| ConstTypename Sconst
				{
					A_Const *n = makeNode(A_Const);
					n->typname = $1;
					n->val.type = T_String;
					n->val.val.str = $2;
					n->location = @2;                   /*CDB*/
					$$ = (Node *)n;
				}
			| ConstInterval Sconst opt_interval
				{
					A_Const *n = makeNode(A_Const);
					n->typname = $1;
					n->val.type = T_String;
					n->val.val.str = $2;
					n->location = @2;                   /*CDB*/
					/* precision is not specified, but fields may be... */
					if ($3 != INTERVAL_FULL_RANGE)
						n->typname->typmods = list_make1(makeIntConst($3, @3));
					$$ = (Node *)n;
				}
			| ConstInterval '(' Iconst ')' Sconst opt_interval
				{
					A_Const *n = makeNode(A_Const);
					n->typname = $1;
					n->val.type = T_String;
					n->val.val.str = $5;
					n->location = @1;                   /*CDB*/
					n->typname->typmods = list_make2(makeIntConst($6, @6),
													 makeIntConst($3, @3));
					$$ = (Node *)n;
				}
			| TRUE_P
				{
					$$ = (Node *)makeBoolAConst(TRUE, @1);
				}
			| FALSE_P
				{
					$$ = (Node *)makeBoolAConst(FALSE, @1);
				}
			| NULL_P
				{
					A_Const *n = makeNode(A_Const);
					n->val.type = T_Null;
					n->location = @1;                   /*CDB*/
					$$ = (Node *)n;
				}
		;

Iconst:		ICONST									{ $$ = $1; };
Sconst:		SCONST									{ $$ = $1; };
RoleId:		ColId									{ $$ = $1; };
QueueId:	ColId									{ $$ = $1; };

SignedIconst: ICONST								{ $$ = $1; }
			| '+' ICONST							{ $$ = + $2; }
			| '-' ICONST							{ $$ = - $2; }
		;

/*
 * Name classification hierarchy.
 *
 * IDENT is the lexeme returned by the lexer for identifiers that match
 * no known keyword.  In most cases, we can accept certain keywords as
 * names, not only IDENTs.	We prefer to accept as many such keywords
 * as possible to minimize the impact of "reserved words" on programmers.
 * So, we divide names into several possible classes.  The classification
 * is chosen in part to make keywords acceptable as names wherever possible.
 */

/* Column identifier --- names that can be column, table, etc names.
 */
ColId:		IDENT									{ $$ = $1; }
			| unreserved_keyword					{ $$ = pstrdup($1); }
			| col_name_keyword						{ $$ = pstrdup($1); }
		;

/* Type/function identifier --- names that can be type or function names.
 */
type_function_name:	IDENT							{ $$ = $1; }
			| unreserved_keyword					{ $$ = pstrdup($1); }
			| type_func_name_keyword				{ $$ = pstrdup($1); }
		;

/* Column label --- allowed labels in "AS" clauses.
 * This presently includes *all* Postgres keywords.
 */
ColLabel:	IDENT									{ $$ = $1; }
			| unreserved_keyword					{ $$ = pstrdup($1); }
			| col_name_keyword						{ $$ = pstrdup($1); }
			| type_func_name_keyword				{ $$ = pstrdup($1); }
			| reserved_keyword						{ $$ = pstrdup($1); }
		;

/*
 * Keyword category lists.  Generally, every keyword present in
 * the Postgres grammar should appear in exactly one of these lists.
 *
 * Put a new keyword into the first list that it can go into without causing
 * shift or reduce conflicts.  The earlier lists define "less reserved"
 * categories of keywords.
 *
 * Make sure that each keyword's category in parser/kwlist.h matches where
 * it is listed here.  (Someday we may be able to generate these lists and
 * kwlist.h's table from a common master list.)
 */

/* "Unreserved" keywords --- available for use as any kind of name.
 */
unreserved_keyword:
			  ABORT_P
			| ABSOLUTE_P
			| ACCESS
			| ACTION
			| ACTIVE
			| ADD_P
			| ADMIN
			| AFTER
			| AGGREGATE
			| ALSO
			| ALTER
			| ASSERTION
			| ASSIGNMENT
			| AT
			| BACKWARD
			| BEFORE
			| BEGIN_P
			| BY
			| CACHE
			| CALLED
			| CASCADE
			| CASCADED
			| CHAIN
			| CHARACTERISTICS
			| CHECKPOINT
			| CLASS
			| CLOSE
			| CLUSTER
			| COMMENT
			| COMMIT
			| COMMITTED
			| CONCURRENTLY
			| CONNECTION
			| CONSTRAINTS
			| CONTAINS
			| CONTENT_P
			| CONTINUE_P
			| CONVERSION_P
			| COPY
			| COST
			| CREATEDB
			| CREATEEXTTABLE
			| CREATEROLE
			| CREATEUSER
			| CSV
			| CURRENT
			| CURSOR
			| CYCLE
			| DATA_P
			| DATABASE
			| DAY_P
			| DEALLOCATE
			| DECLARE
			| DEFAULTS
			| DEFERRED
			| DEFINER
			| DELETE_P
			| DELIMITER
			| DELIMITERS
			| DENY
			| DISABLE_P
			| DOCUMENT_P
			| DOMAIN_P
			| DOUBLE_P
			| DROP
			| DXL
			| EACH
			| ENABLE_P
			| ENCODING
			| ENCRYPTED
			| ENUM_P
			| ERRORS
			| ESCAPE
			| EVERY
			| EXCHANGE
			| EXCLUDING
			| EXCLUSIVE
			| EXECUTE
			| EXPLAIN
			| EXTERNAL
			| FIELDS
			| FILESPACE
			| FILL
			| FIRST_P
			| FORCE
			| FORMAT
			| FORMATTER
			| FORWARD
			| FUNCTION
			| GLOBAL
			| GRANTED
			| HANDLER
			| HASH
			| HEADER_P
			| HOLD
			| HOST
			| HOUR_P
			| IDENTITY_P
			| IF_P
			| IGNORE_P
			| IMMEDIATE
			| IMMUTABLE
			| IMPLICIT_P
			| INCLUDING
			| INCLUSIVE
			| INCREMENT
			| INDEX
			| INDEXES
			| INHERIT
			| INHERITS
			| INPUT_P
			| INSENSITIVE
			| INSERT
			| INSTEAD
			| INVOKER
			| ISOLATION
			| KEEP /* gp */
			| KEY
			| LANCOMPILER
			| LANGUAGE
			| LARGE_P
			| LAST_P
			| LEVEL
			| LIST
			| LISTEN
			| LOAD
			| LOCAL
			| LOCATION
			| LOCK_P
			| LOGIN_P
			| MASTER
			| MATCH
			| MAXVALUE
			| MERGE
			| MINUTE_P
			| MINVALUE
			| MIRROR
			| MISSING
			| MODE
			| MODIFIES
			| MODIFY
			| MONTH_P
			| MOVE
			| NAME_P
			| NAMES
			| NEWLINE
			| NEXT
			| NO
			| NOCREATEDB
			| NOCREATEEXTTABLE
			| NOCREATEROLE
			| NOCREATEUSER
			| NOINHERIT
			| NOLOGIN_P
			| NOOVERCOMMIT
			| NOSUPERUSER
			| NOTHING
			| NOTIFY
			| NOWAIT
			| NULLS_P
			| OBJECT_P
			| OF
			| OIDS
			| OPERATOR
			| OPTION
			| OPTIONS
			| ORDERED
			| OTHERS
			| OVER
			| OVERCOMMIT
			| OWNED
			| OWNER
			| PARTIAL
			| PARTITIONS
			| PASSING
			| PASSWORD
			| PERCENT
			| PREPARE
			| PREPARED
			| PRESERVE
			| PRIOR
			| PRIVILEGES
			| PROCEDURAL
			| PROCEDURE
			| PROTOCOL
			| QUEUE
			| QUOTE
			| RANDOMLY /* gp */
			| READ
			| READABLE
			| READS
			| REASSIGN
			| RECHECK
			| RECURSIVE
			| REF
			| REINDEX
			| REJECT_P /* gp */
			| RELATIVE_P
			| RELEASE
			| RENAME
			| REPEATABLE
			| REPLACE
			| RESET
			| RESOURCE
			| RESTART
			| RESTRICT
			| RETURNS
			| REVOKE
			| ROLE
			| ROLLBACK
			| ROOTPARTITION
			| RULE
			| SAVEPOINT
			| SCHEMA
			| SCROLL
			| SEARCH
			| SECOND_P
			| SECURITY
			| SEGMENT
			| SEQUENCE
			| SERIALIZABLE
			| SERVER
			| SESSION
			| SET
			| SHARE
			| SHOW
			| SIMPLE
			| SPLIT
			| SQL
			| STABLE
			| STANDALONE_P
			| START
			| STATEMENT
			| STATISTICS
			| STDIN
			| STDOUT
			| STORAGE
			| STRICT_P
			| SUBPARTITION
			| SUBPARTITIONS
			| SUPERUSER_P
			| SYSID
			| SYSTEM_P
			| TABLESPACE
			| TEMP
			| TEMPLATE
			| TEMPORARY
			| THRESHOLD
			| TIES
			| TRANSACTION
			| TRIGGER
			| TRUNCATE
			| TRUSTED
			| TYPE_P
			| UNCOMMITTED
			| UNENCRYPTED
			| UNKNOWN
			| UNLISTEN
			| UNTIL
			| UPDATE
			| VACUUM
			| VALID
			| VALIDATION /* gp */
			| VALIDATOR
			| VALUE_P
			| VARYING
			| VERSION_P
			| VIEW
			| VOLATILE
			| WEB /* gp */
			| WITHIN
			| WITHOUT
			| WORK
			| WRAPPER
			| WRITABLE
			| WRITE
			| XML_P
			| YEAR_P
			| YES_P
			| ZONE
		;

/*
 * ColLabelNoAs is used for SELECT element aliases that don't have the
 * AS keyword.  We always allow IDENT, so anything in double-quotes is
 * also OK.  Beyond that, any keywords listed here can be a column
 * alias even when you omit the AS keyword.
 *
 * We could add some of the reserved_keywords to this list, but I'm
 * reluctant to do so because it might restrict future enhancements to
 * the grammar.
 */

ColLabelNoAs:   keywords_ok_in_alias_no_as   { $$=pstrdup($1); }
				;

keywords_ok_in_alias_no_as: PartitionIdentKeyword
			| TABLESPACE
			| ADD_P
			| ALTER
			| AT
			;

PartitionColId: PartitionIdentKeyword { $$ = pstrdup($1); }
			| IDENT { $$ = pstrdup($1); }
			;

PartitionIdentKeyword: ABORT_P
			| ABSOLUTE_P
			| ACCESS
			| ACTION
			| ACTIVE
			| ADMIN
			| AFTER
			| AGGREGATE
			| ALSO
			| ASSERTION
			| ASSIGNMENT
			| BACKWARD
			| BEFORE
			| BEGIN_P
			| BY
			| CACHE
			| CALLED
			| CASCADE
			| CASCADED
			| CHAIN
			| CHARACTERISTICS
			| CHECKPOINT
			| CLASS
			| CLOSE
			| CLUSTER
			| COMMENT
			| COMMIT
			| COMMITTED
			| CONCURRENTLY
			| CONNECTION
			| CONSTRAINTS
			| CONTAINS
			| CONTENT_P
			| CONVERSION_P
			| COPY
			| COST
			| CREATEDB
			| CREATEEXTTABLE
			| CREATEROLE
			| CREATEUSER
			| CSV
			| CURRENT
			| CURSOR
			| CYCLE
			| DATABASE
			| DEALLOCATE
			| DECLARE
			| DEFAULTS
			| DEFERRED
			| DEFINER
			| DELETE_P
			| DELIMITER
			| DELIMITERS
			| DISABLE_P
			| DOMAIN_P
			| DOUBLE_P
			| DROP
			| EACH
			| ENABLE_P
			| ENCODING
			| ENCRYPTED
			| ERRORS
			| ESCAPE
			| EVERY
			| EXCHANGE
			| EXCLUDING
			| EXCLUSIVE
			| EXECUTE
			| EXPLAIN
			| EXTERNAL
			| FIELDS
			| FILL
			| FIRST_P
			| FORCE
			| FORMAT
			| FORMATTER
			| FORWARD
			| FUNCTION
			| GLOBAL
			| GRANTED
			| HANDLER
			| HASH
			| HEADER_P
			| HOLD
			| HOST
			| IF_P
			| IMMEDIATE
			| IMMUTABLE
			| IMPLICIT_P
			| INCLUDING
			| INCLUSIVE
			| INCREMENT
			| INDEX
			| INDEXES
			| INHERIT
			| INHERITS
			| INPUT_P
			| INSENSITIVE
			| INSERT
			| INSTEAD
			| INVOKER
			| ISOLATION
			| KEY
			| LANCOMPILER
			| LANGUAGE
			| LARGE_P
			| LAST_P
			| LEVEL
			| LIST
			| LISTEN
			| LOAD
			| LOCAL
			| LOCATION
			| LOCK_P
			| LOGIN_P
			| MASTER
			| MATCH
			| MAXVALUE
			| MERGE
			| MINVALUE
			| MIRROR
			| MISSING
			| MODE
			| MODIFIES
			| MODIFY
			| MOVE
			| NAME_P
			| NAMES
			| NEWLINE
			| NEXT
			| NO
			| NOCREATEDB
			| NOCREATEROLE
			| NOCREATEUSER
			| NOINHERIT
			| NOLOGIN_P
			| NOOVERCOMMIT
			| NOSUPERUSER
			| NOTHING
			| NOTIFY
			| NOWAIT
			| NULLS_P
			| OBJECT_P
			| OF
			| OIDS
			| OPERATOR
			| OPTION
			| OTHERS
			| OVERCOMMIT
			| OWNED
			| OWNER
			| PARTIAL
			| PARTITIONS
			| PASSWORD
			| PERCENT
			| PREPARE
			| PREPARED
			| PRESERVE
			| PRIOR
			| PRIVILEGES
			| PROCEDURAL
			| PROCEDURE
			| PROTOCOL
			| QUEUE
			| QUOTE
			| READ
			| REASSIGN
			| RECHECK
			| REINDEX
			| RELATIVE_P
			| RELEASE
			| RENAME
			| REPEATABLE
			| REPLACE
			| RESET
			| RESOURCE
			| RESTART
			| RESTRICT
			| RETURNS
			| REVOKE
			| ROLE
			| ROLLBACK
			| RULE
			| SAVEPOINT
			| SCHEMA
			| SCROLL
			| SECURITY
			| SEGMENT
			| SEQUENCE
			| SERIALIZABLE
			| SESSION
			| SET
			| SHARE
			| SHOW
			| SIMPLE
			| SPLIT
			| SQL
			| STABLE
			| START
			| STATEMENT
			| STATISTICS
			| STDIN
			| STDOUT
			| STORAGE
			| STRICT_P
			| STRIP_P
			| SUBPARTITION
			| SUBPARTITIONS
			| SUPERUSER_P
			| SYSID
			| SYSTEM_P
			| TEMP
			| TEMPLATE
			| TEMPORARY
			| THRESHOLD
			| TIES
			| TRANSACTION
			| TRIGGER
			| TRUNCATE
			| TRUSTED
			| TYPE_P
			| UNCOMMITTED
			| UNENCRYPTED
			| UNKNOWN
			| UNLISTEN
			| UNTIL
			| UPDATE
			| VACUUM
			| VALID
			| VALIDATOR
			| VERSION_P
			| VIEW
			| VALUE_P
			| VOLATILE
			| WHITESPACE_P
			| WORK
			| WRITE
			| ZONE
			| BIGINT
			| BIT
			| BOOLEAN_P
			| COALESCE
			| CONVERT
			| CUBE
			| DEC
			| DECIMAL_P
			| EXISTS
			| EXTRACT
			| FLOAT_P
			| GREATEST
			| GROUP_ID
			| GROUPING
			| INOUT
			| INT_P
			| INTEGER
			| INTERVAL
			| LEAST
			| NATIONAL
			| NCHAR
			| NONE
			| NULLIF
			| NUMERIC
			| OUT_P
			| OVERLAY
			| POSITION
			| PRECISION
			| REAL
			| ROLLUP
			| ROW
			| SETOF
			| SETS
			| SMALLINT
			| SUBSTRING
			| TIME
			| TIMESTAMP
			| TREAT
			| TRIM
			| VALUES
			| VARCHAR
			| AUTHORIZATION
			| BINARY
			| FREEZE
			| LOG_P
			| OUTER_P
			| VERBOSE
			;

/* Column identifier --- keywords that can be column, table, etc names.
 *
 * Many of these keywords will in fact be recognized as type or function
 * names too; but they have special productions for the purpose, and so
 * can't be treated as "generic" type or function names.
 *
 * The type names appearing here are not usable as function names
 * because they can be followed by '(' in typename productions, which
 * looks too much like a function call for an LR(1) parser.
 */
col_name_keyword:
			  BIGINT
			| BIT
			| BOOLEAN_P
			| CHAR_P
			| CHARACTER
			| COALESCE
			| CONVERT
			| CUBE
			| DEC
			| DECIMAL_P
			| EXISTS
			| EXTRACT
			| FLOAT_P
			| GREATEST
			| GROUPING
			| GROUP_ID
			| INOUT
			| INT_P
			| INTEGER
			| INTERVAL
			| LEAST
			| MEDIAN
			| NATIONAL
			| NCHAR
			| NONE
			| NULLIF
			| NUMERIC
			| OUT_P
			| OVERLAY
			| PERCENTILE_CONT
			| PERCENTILE_DISC
			| POSITION
			| PRECISION
			| REAL
			| ROLLUP
			| ROW
			| SETOF
			| SETS
			| SMALLINT
			| SUBSTRING
			| TIME
			| TIMESTAMP
			| TREAT
			| TRIM
			| VALUES
			| VARCHAR
			| XMLATTRIBUTES
			| XMLCONCAT
			| XMLELEMENT
			| XMLEXISTS
			| XMLFOREST
			| XMLPARSE
			| XMLPI
			| XMLROOT
			| XMLSERIALIZE
		;

/* Type/function identifier --- keywords that can be type or function names.
 *
 * Most of these are keywords that are used as operators in expressions;
 * in general such keywords can't be column names because they would be
 * ambiguous with variables, but they are unambiguous as function identifiers.
 *
 * Do not include POSITION, SUBSTRING, etc here since they have explicit
 * productions in a_expr to support the goofy SQL9x argument syntax.
 * - thomas 2000-11-28
 */
type_func_name_keyword:
			  AUTHORIZATION
			| BINARY
			| CROSS
			| CURRENT_SCHEMA
			| FREEZE
			| FULL
			| ILIKE
			| INNER_P
			| IS
			| ISNULL
			| JOIN
			| LEFT
			| LIKE
			| LOG_P
			| NATURAL
			| NOTNULL
			| OUTER_P
			| OVERLAPS
			| RIGHT
			| SIMILAR
			| VERBOSE
		;

/* Reserved keyword --- these keywords are usable only as a ColLabel.
 *
 * Keywords appear here if they could not be distinguished from variable,
 * type, or function names in some contexts.  Don't put things here unless
 * forced to.
 */
reserved_keyword:
			  ALL
			| ANALYSE
			| ANALYZE
			| AND
			| ANY
			| ARRAY
			| AS
			| ASC
			| ASYMMETRIC
			| BETWEEN
			| BOTH
			| CASE
			| CAST
			| CHECK
			| COLLATE
			| COLUMN
			| CONSTRAINT
			| CREATE
			| CURRENT_CATALOG
			| CURRENT_DATE
			| CURRENT_ROLE
			| CURRENT_TIME
			| CURRENT_TIMESTAMP
			| CURRENT_USER
			| DECODE
			| DEFAULT
			| DEFERRABLE
			| DESC
			| DISTINCT
			| DISTRIBUTED /* gp */
			| DO
			| ELSE
			| END_P
			| EXCEPT
			| EXCLUDE 
			| FALSE_P
			| FETCH
			| FILTER
			| FOLLOWING
			| FOR
			| FOREIGN
			| FROM
			| GRANT
			| GROUP_P
			| HAVING
			| IN_P
			| INITIALLY
			| INTERSECT
			| INTO
			| LEADING
			| LIMIT
			| LOCALTIME
			| LOCALTIMESTAMP
			| NEW
			| NOT
			| NULL_P
			| OFF
			| OFFSET
			| OLD
			| ON
			| ONLY
			| OR
			| ORDER
			| PARTITION
			| PLACING
			| PRECEDING
			| PRIMARY
			| RANGE
			| REFERENCES
			| RETURNING
			| ROWS
			| SCATTER  /* gp */
			| SELECT
			| SESSION_USER
			| SOME
			| SYMMETRIC
			| TABLE
			| THEN
			| TO
			| TRAILING
			| TRUE_P
			| UNBOUNDED
			| UNION
			| UNIQUE
			| USER
			| USING
			| WHEN
			| WHERE
			| WINDOW
			| WITH
		;


SpecialRuleRelation:
			OLD
				{
					if (QueryIsRule)
						$$ = "*OLD*";
					else
						ereport(ERROR,
								(errcode(ERRCODE_SYNTAX_ERROR),
								 errmsg("OLD used in query that is not in a rule")));
				}
			| NEW
				{
					if (QueryIsRule)
						$$ = "*NEW*";
					else
						ereport(ERROR,
								(errcode(ERRCODE_SYNTAX_ERROR),
								 errmsg("NEW used in query that is not in a rule")));
				}
		;

%%

static Node *
makeAddPartitionCreateStmt(Node *n, Node *subSpec)
{
    AlterPartitionCmd *pc_StAttr = (AlterPartitionCmd *)n;
	CreateStmt        *ct        = makeNode(CreateStmt);
    PartitionBy       *pBy       = NULL;

    ct->relation = makeRangeVar(NULL, "fake_partition_name", -1);

    /* in analyze.c, fill in tableelts with a list of inhrelation of
       the partition parent table, and fill in inhrelations with copy
       of rangevar for parent table */

    ct->tableElts    = NIL; /* fill in later */
    ct->inhRelations = NIL; /* fill in later */

    ct->constraints = NIL;

    if (pc_StAttr)
        ct->options = (List *)pc_StAttr->arg1;
    else
        ct->options = NIL;

    ct->oncommit = ONCOMMIT_NOOP;
        
    if (pc_StAttr && pc_StAttr->arg2)
        ct->tablespacename = strVal(pc_StAttr->arg2);
    else
        ct->tablespacename = NULL;

    if (subSpec) /* treat subspec as partition by... */
	{
        pBy = makeNode(PartitionBy); 

        pBy->partSpec = subSpec;
        pBy->partDepth = 0;
		pBy->partQuiet = PART_VERBO_NODISTRO;
        pBy->location  = -1;
        pBy->partDefault = NULL;
        pBy->parentRel = copyObject(ct->relation);
    }

    ct->distributedBy = NULL;
    ct->partitionBy = (Node *)pBy;
    ct->oidInfo.relOid = 0;
    ct->oidInfo.comptypeOid = 0;
    ct->oidInfo.toastOid = 0;
    ct->oidInfo.toastIndexOid = 0;
    ct->oidInfo.toastComptypeOid = 0;
    ct->relKind = RELKIND_RELATION;
    ct->policy = 0;
    ct->postCreate = NULL;
	ct->is_error_table = false;

    return (Node *)ct;
}

static Node *
makeColumnRef(char *colname, List *indirection, int location)
{
	/*
	 * Generate a ColumnRef node, with an A_Indirection node added if there
	 * is any subscripting in the specified indirection list.  However,
	 * any field selection at the start of the indirection list must be
	 * transposed into the "fields" part of the ColumnRef node.
	 */
	ColumnRef  *c = makeNode(ColumnRef);
	int		nfields = 0;
	ListCell *l;

	c->location = location;
	foreach(l, indirection)
	{
		if (IsA(lfirst(l), A_Indices))
		{
			A_Indirection *i = makeNode(A_Indirection);

			if (nfields == 0)
			{
				/* easy case - all indirection goes to A_Indirection */
				c->fields = list_make1(makeString(colname));
				i->indirection = indirection;
			}
			else
			{
				/* got to split the list in two */
				i->indirection = list_copy_tail(indirection, nfields);
				indirection = list_truncate(indirection, nfields);
				c->fields = lcons(makeString(colname), indirection);
			}
			i->arg = (Node *) c;
			return (Node *) i;
		}
		nfields++;
	}
	/* No subscripting, so all indirection gets added to field list */
	c->fields = lcons(makeString(colname), indirection);
	return (Node *) c;
}

static Node *
makeTypeCast(Node *arg, TypeName *typname, int location)
{
	/*
	 * Simply generate a TypeCast node.
	 *
	 * Earlier we would determine whether an A_Const would
	 * be acceptable, however Domains require coerce_type()
	 * to process them -- applying constraints as required.
	 */
	TypeCast *n = makeNode(TypeCast);
	n->arg = arg;
	n->typname = typname;
	n->location = location;
	return (Node *) n;
}

static Node *
makeStringConst(char *str, TypeName *typname, int location)
{
	A_Const *n = makeNode(A_Const);

	n->val.type = T_String;
	n->val.val.str = str;
	n->typname = typname;
	n->location = location;

	return (Node *)n;
}

static Node *
makeIntConst(int val, int location)
{
	A_Const *n = makeNode(A_Const);
	n->val.type = T_Integer;
	n->val.val.ival = val;
	n->location = location;
	n->typname = SystemTypeName("int4");

	return (Node *)n;
}

static Node *
makeFloatConst(char *str, int location)
{
	A_Const *n = makeNode(A_Const);

	n->val.type = T_Float;
	n->val.val.str = str;
	n->location = location;
	n->typname = SystemTypeName("float8");

	return (Node *)n;
}

static Node *
makeNullAConst(int location)
{
	A_Const *n = makeNode(A_Const);

	n->val.type = T_Null;
	n->location = location;

	return (Node *)n;
}

static Node *
makeAConst(Value *v, int location)
{
	Node *n;

	switch (v->type)
	{
		case T_Float:
			n = makeFloatConst(v->val.str, location);
			break;

		case T_Integer:
			n = makeIntConst(v->val.ival, location);
			break;

		case T_String:
		default:
			n = makeStringConst(v->val.str, NULL, location);
			break;
	}

	return n;
}

/* makeBoolAConst()
 * Create an A_Const node and initialize to a boolean constant.
 */
static A_Const *
makeBoolAConst(bool state, int location)
{
	A_Const *n = makeNode(A_Const);
	n->val.type = T_String;
	n->val.val.str = (state? "t": "f");
	n->typname = SystemTypeName("bool");
	n->location = location;
	return n;
}

/* makeOverlaps()
 * Create and populate a FuncCall node to support the OVERLAPS operator.
 */
static FuncCall *
makeOverlaps(List *largs, List *rargs, int location)
{
	FuncCall *n = makeNode(FuncCall);

	n->funcname = SystemFuncName("overlaps");
	if (list_length(largs) == 1)
		largs = lappend(largs, largs);
	else if (list_length(largs) != 2)
		ereport(ERROR,
				(errcode(ERRCODE_SYNTAX_ERROR),
				 errmsg("wrong number of parameters on left side of OVERLAPS expression"),
				 scanner_errposition(location)));
	if (list_length(rargs) == 1)
		rargs = lappend(rargs, rargs);
	else if (list_length(rargs) != 2)
		ereport(ERROR,
				(errcode(ERRCODE_SYNTAX_ERROR),
				 errmsg("wrong number of parameters on right side of OVERLAPS expression"),
				 scanner_errposition(location)));
	n->args = list_concat(largs, rargs);
    n->agg_order = NIL;
	n->agg_star = FALSE;
	n->agg_distinct = FALSE;
	n->over = NULL;
	n->location = location;
	return n;
}

/* check_qualified_name --- check the result of qualified_name production
 *
 * It's easiest to let the grammar production for qualified_name allow
 * subscripts and '*', which we then must reject here.
 */
static void
check_qualified_name(List *names)
{
	ListCell   *i;

	foreach(i, names)
	{
		if (!IsA(lfirst(i), String))
			yyerror("syntax error");
		else if (strcmp(strVal(lfirst(i)), "*") == 0)
			yyerror("syntax error");
	}
}

/* check_func_name --- check the result of func_name production
 *
 * It's easiest to let the grammar production for func_name allow subscripts
 * and '*', which we then must reject here.
 */
static List *
check_func_name(List *names)
{
	ListCell   *i;

	foreach(i, names)
	{
		if (!IsA(lfirst(i), String))
			yyerror("syntax error");
		else if (strcmp(strVal(lfirst(i)), "*") == 0)
			yyerror("syntax error");
	}
	return names;
}

/* extractArgTypes()
 * Given a list of FunctionParameter nodes, extract a list of just the
 * argument types (TypeNames) for input parameters only.  This is what
 * is needed to look up an existing function, which is what is wanted by
 * the productions that use this call.
 */
static List *
extractArgTypes(List *parameters)
{
	List	   *result = NIL;
	ListCell   *i;

	foreach(i, parameters)
	{
		FunctionParameter *p = (FunctionParameter *) lfirst(i);

		/* keep if IN or INOUT */
		if (p->mode != FUNC_PARAM_OUT && p->mode != FUNC_PARAM_TABLE)
			result = lappend(result, p->argType);
	}
	return result;
}

/* findLeftmostSelect()
 * Find the leftmost component SelectStmt in a set-operation parsetree.
 */
static SelectStmt *
findLeftmostSelect(SelectStmt *node)
{
	while (node && node->op != SETOP_NONE)
		node = node->larg;
	Assert(node && IsA(node, SelectStmt) && node->larg == NULL);
	return node;
}

/* insertSelectOptions()
 * Insert ORDER BY, etc into an already-constructed SelectStmt.
 *
 * This routine is just to avoid duplicating code in SelectStmt productions.
 */
static void
insertSelectOptions(SelectStmt *stmt,
					List *sortClause, List *lockingClause,
					Node *limitOffset, Node *limitCount,
					WithClause *withClause)
{
	Assert(IsA(stmt, SelectStmt));

	/*
	 * Tests here are to reject constructs like
	 *	(SELECT foo ORDER BY bar) ORDER BY baz
	 */
	if (sortClause)
	{
		if (stmt->sortClause)
			ereport(ERROR,
					(errcode(ERRCODE_SYNTAX_ERROR),
					 errmsg("syntax error at or near \"ORDER BY\""),
					 scanner_errposition(exprLocation((Node *) sortClause))));
		stmt->sortClause = sortClause;
	}
	/* We can handle multiple locking clauses, though */
	stmt->lockingClause = list_concat(stmt->lockingClause, lockingClause);
	if (limitOffset)
	{
		if (stmt->limitOffset)
			ereport(ERROR,
					(errcode(ERRCODE_SYNTAX_ERROR),
					 errmsg("syntax error at or near \"OFFSET\""),
					 scanner_errposition(exprLocation(limitOffset))));
		stmt->limitOffset = limitOffset;
	}
	if (limitCount)
	{
		if (stmt->limitCount)
			ereport(ERROR,
					(errcode(ERRCODE_SYNTAX_ERROR),
					 errmsg("syntax error at or near \"LIMIT\""),
					 scanner_errposition(exprLocation(limitCount))));
		stmt->limitCount = limitCount;
	}
	if (withClause)
	{
		if (stmt->withClause)
			ereport(ERROR,
					(errcode(ERRCODE_SYNTAX_ERROR),
					 errmsg("syntax error at or near \"WITH\""),
					 scanner_errposition(exprLocation((Node *)withClause))));
		stmt->withClause = (WithClause *)withClause;
	}

}

static Node *
makeSetOp(SetOperation op, bool all, Node *larg, Node *rarg)
{
	SelectStmt *n = makeNode(SelectStmt);

	n->op = op;
	n->all = all;
	n->larg = (SelectStmt *) larg;
	n->rarg = (SelectStmt *) rarg;
	return (Node *) n;
}

/* SystemFuncName()
 * Build a properly-qualified reference to a built-in function.
 */
List *
SystemFuncName(char *name)
{
	return list_make2(makeString("pg_catalog"), makeString(name));
}

/* SystemTypeName()
 * Build a properly-qualified reference to a built-in type.
 *
 * typmod is defaulted, but may be changed afterwards by caller.
 * Likewise for the location.
 */
TypeName *
SystemTypeName(char *name)
{
	return makeTypeNameFromNameList(list_make2(makeString("pg_catalog"),
											   makeString(name)));
}

/* parser_init()
 * Initialize to parse one query string
 */
void
parser_init(void)
{
	QueryIsRule = FALSE;
}

/* exprIsNullConstant()
 * Test whether an a_expr is a plain NULL constant or not.
 */
bool
exprIsNullConstant(Node *arg)
{
	if (arg && IsA(arg, A_Const))
	{
		A_Const *con = (A_Const *) arg;

		if (con->val.type == T_Null &&
			con->typname == NULL)
			return TRUE;
	}
	return FALSE;
}

/* doNegate()
 * Handle negation of a numeric constant.
 *
 * Formerly, we did this here because the optimizer couldn't cope with
 * indexquals that looked like "var = -4" --- it wants "var = const"
 * and a unary minus operator applied to a constant didn't qualify.
 * As of Postgres 7.0, that problem doesn't exist anymore because there
 * is a constant-subexpression simplifier in the optimizer.  However,
 * there's still a good reason for doing this here, which is that we can
 * postpone committing to a particular internal representation for simple
 * negative constants.	It's better to leave "-123.456" in string form
 * until we know what the desired type is.
 */
static Node *
doNegate(Node *n, int location)
{
	if (IsA(n, A_Const))
	{
		A_Const *con = (A_Const *)n;

		/* report the constant's location as that of the '-' sign */
		con->location = location;

		if (con->val.type == T_Integer)
		{
			con->val.val.ival = -con->val.val.ival;
			return n;
		}
		if (con->val.type == T_Float)
		{
			doNegateFloat(&con->val);
			return n;
		}
	}

	return (Node *) makeSimpleA_Expr(AEXPR_OP, "-", NULL, n, location);
}

static void
doNegateFloat(Value *v)
{
	char   *oldval = v->val.str;

	Assert(IsA(v, Float));
	if (*oldval == '+')
		oldval++;
	if (*oldval == '-')
		v->val.str = oldval+1;	/* just strip the '-' */
	else
	{
		char   *newval = (char *) palloc(strlen(oldval) + 2);

		*newval = '-';
		strcpy(newval+1, oldval);
		v->val.str = newval;
	}
}

static Node *
makeXmlExpr(XmlExprOp op, char *name, List *named_args, List *args,
			int location)
{
	XmlExpr    *x = makeNode(XmlExpr);

	x->op = op;
	x->name = name;
	/*
	 * named_args is a list of ResTarget; it'll be split apart into separate
	 * expression and name lists in transformXmlExpr().
	 */
	x->named_args = named_args;
	x->arg_names = NIL;
	x->args = args;
	/* xmloption, if relevant, must be filled in by caller */
	/* type and typmod will be filled in during parse analysis */
	x->type = InvalidOid;			/* marks the node as not analyzed */
	x->location = location;
	return (Node *) x;
}

/*
 * Merge the input and output parameters of a table function.
 */
static List *
mergeTableFuncParameters(List *func_args, List *columns)
{
	ListCell   *lc;

	/* Explicit OUT and INOUT parameters shouldn't be used in this syntax */
	foreach(lc, func_args)
	{
		FunctionParameter *p = (FunctionParameter *) lfirst(lc);

		switch (p->mode)
		{
			/* Input modes */
			case FUNC_PARAM_IN:
			case FUNC_PARAM_VARIADIC:
				break;  

			/* Output modes */
			case FUNC_PARAM_TABLE:
				Insist(false);  /* not feasible */
				break;
			case FUNC_PARAM_OUT:
				ereport(ERROR,
						(errcode(ERRCODE_SYNTAX_ERROR),
						 errmsg("OUT arguments aren't allowed in TABLE functions")));
				break;
			case FUNC_PARAM_INOUT:
				ereport(ERROR,
						(errcode(ERRCODE_SYNTAX_ERROR),
						 errmsg("INOUT arguments aren't allowed in TABLE functions")));
				break;
		}
	}

	return list_concat(func_args, columns);
}

/*
 * Determine return type of a TABLE function.  A single result column
 * returns setof that column's type; otherwise return setof record.
 */
static TypeName *
TableFuncTypeName(List *columns)
{
	TypeName *result;

	if (list_length(columns) == 1)
	{
		FunctionParameter *p = (FunctionParameter *) linitial(columns);

		result = (TypeName *) copyObject(p->argType);
	}
	else
		result = SystemTypeName("record");

	result->setof = true;

	return result;
}

static void 
setWindowExclude(WindowFrame *wframe, WindowExclusion exclude)
{
	switch (exclude)
	{
		case WINDOW_EXCLUSION_NULL:
			wframe->exclude = exclude;
			return;

		case WINDOW_EXCLUSION_CUR_ROW:	/* exclude current row */
		case WINDOW_EXCLUSION_GROUP:	/* exclude rows matching us */
		case WINDOW_EXCLUSION_TIES:		/* exclude rows matching us, and current row */
		case WINDOW_EXCLUSION_NO_OTHERS: /* don't exclude */

			/*
			 * because the syntax has historically existed without doing anything
			 * we have chosen to add a guc to allow simply ignoring the exclude clause
			 * rather than raising an error.
			 */
			if (gp_ignore_window_exclude)
			{
				wframe->exclude = WINDOW_EXCLUSION_NULL;
				return;
			}

			/* MPP-13628 */
			ereport(ERROR,
					(errcode(ERRCODE_FEATURE_NOT_SUPPORTED),
					 errmsg("window EXCLUDE clause not yet implemented")));
			break;

		default:
			ereport(ERROR,
					(errcode(ERRCODE_SYNTAX_ERROR),
					 errmsg("invalid window EXCLUDE clause")));
			break;
	}
}

/*
 * Create the IS_NOT_DISTINCT_FROM expression node
 *     used by CASE x WHEN IS NOT DISTINCT FROM and DECODE()
 */
static Node*
makeIsNotDistinctFromNode(Node *expr, int position)
{
	Node *n = (Node *) makeA_Expr(AEXPR_NOT, NIL, NULL,
								(Node *) makeSimpleA_Expr(AEXPR_DISTINCT, 
	 													"=", NULL, expr, position), position);
	return n;
}

/*
 * Must undefine base_yylex before including scan.c, since we want it
 * to create the function base_yylex not filtered_base_yylex.
 */
#undef base_yylex

#include "scan.c"<|MERGE_RESOLUTION|>--- conflicted
+++ resolved
@@ -518,28 +518,16 @@
 
 	KEEP KEY
 
-<<<<<<< HEAD
-	LANCOMPILER LANGUAGE LARGE_P  LAST_P LEADING LEAST LEFT LEVEL
+	LANCOMPILER LANGUAGE LARGE_P LAST_P LEADING LEAST LEFT LEVEL
 	LIKE LIMIT LIST LISTEN LOAD LOCAL LOCALTIME LOCALTIMESTAMP LOCATION
 	LOCK_P LOG_P LOGIN_P
-=======
-	LANCOMPILER LANGUAGE LARGE_P LAST_P LEADING LEAST LEFT LEVEL
-	LIKE LIMIT LISTEN LOAD LOCAL LOCALTIME LOCALTIMESTAMP LOCATION
-	LOCK_P LOGIN_P
->>>>>>> 1e0bf904
 
 	MASTER MATCH MAXVALUE MEDIAN MERGE MINUTE_P MINVALUE MIRROR
 	MISSING MODE MODIFIES MODIFY MONTH_P MOVE
 
-<<<<<<< HEAD
 	NAME_P NAMES NATIONAL NATURAL NCHAR NEW NEWLINE NEXT NO NOCREATEDB NOCREATEEXTTABLE
 	NOCREATEROLE NOCREATEUSER NOINHERIT NOLOGIN_P NONE NOOVERCOMMIT NOSUPERUSER
 	NOT NOTHING NOTIFY NOTNULL NOWAIT NULL_P NULLS_P NULLIF NUMERIC
-=======
-	NAME_P NAMES NATIONAL NATURAL NCHAR NEW NEXT NO NOCREATEDB
-	NOCREATEROLE NOCREATEUSER NOINHERIT NOLOGIN_P NONE NOSUPERUSER
-	NOT NOTHING NOTIFY NOTNULL NOWAIT NULL_P NULLIF NULLS_P NUMERIC
->>>>>>> 1e0bf904
 
 	OBJECT_P OF OFF OFFSET OIDS OLD ON ONLY OPERATOR OPTION OPTIONS OR
 	ORDER ORDERED OTHERS OUT_P OUTER_P OVER OVERCOMMIT OVERLAPS OVERLAY OWNED OWNER
@@ -589,11 +577,7 @@
  * list and so can never be entered directly.  The filter in parser.c
  * creates these tokens when required.
  */
-<<<<<<< HEAD
 %token			NULLS_FIRST NULLS_LAST WITH_CASCADED WITH_LOCAL WITH_CHECK WITH_TIME
-=======
-%token			NULLS_FIRST NULLS_LAST WITH_CASCADED WITH_LOCAL WITH_CHECK
->>>>>>> 1e0bf904
 
 /* Special token types, not actually keywords - see the "lex" file */
 %token <str>	IDENT FCONST SCONST BCONST XCONST Op
@@ -8727,36 +8711,39 @@
 			| sortby_list ',' sortby				{ $$ = lappend($1, $3); }
 		;
 
-sortby:		a_expr USING qual_all_Op
+sortby:		a_expr USING qual_all_Op opt_nulls_order
 				{
 					$$ = makeNode(SortBy);
 					$$->node = $1;
-					$$->sortby_kind = SORTBY_USING;
+					$$->sortby_dir = SORTBY_USING;
+					$$->sortby_nulls = $4;
 					$$->useOp = $3;
 				}
-			| a_expr ASC
+			| a_expr ASC opt_nulls_order
 				{
 					$$ = makeNode(SortBy);
 					$$->node = $1;
-					$$->sortby_kind = SORTBY_ASC;
+					$$->sortby_dir = SORTBY_ASC;
+					$$->sortby_nulls = $3;
 					$$->useOp = NIL;
 				}
-			| a_expr DESC
+			| a_expr DESC opt_nulls_order
 				{
 					$$ = makeNode(SortBy);
 					$$->node = $1;
-					$$->sortby_kind = SORTBY_DESC;
+					$$->sortby_dir = SORTBY_DESC;
+					$$->sortby_nulls = $3;
 					$$->useOp = NIL;
 				}
-			| a_expr
+			| a_expr opt_nulls_order
 				{
 					$$ = makeNode(SortBy);
 					$$->node = $1;
-					$$->sortby_kind = SORTBY_ASC;	/* default */
+					$$->sortby_dir = SORTBY_DEFAULT;
+					$$->sortby_nulls = $2;
 					$$->useOp = NIL;
 				}
 		;
-
 
 select_limit:
 			LIMIT select_limit_value OFFSET select_offset_value
@@ -8931,7 +8918,6 @@
 		| /*EMPTY*/ { $$ = NULL; }
 		;
 
-<<<<<<< HEAD
 window_frame_clause: window_frame_units window_frame_extent 
 			window_frame_exclusion
 				{
@@ -8988,39 +8974,6 @@
 					WindowFrameEdge *n = makeNode(WindowFrameEdge);
 					n->kind = WINDOW_CURRENT_ROW;
 					$$ = (Node *)n;
-=======
-sortby:		a_expr USING qual_all_Op opt_nulls_order
-				{
-					$$ = makeNode(SortBy);
-					$$->node = $1;
-					$$->sortby_dir = SORTBY_USING;
-					$$->sortby_nulls = $4;
-					$$->useOp = $3;
-				}
-			| a_expr ASC opt_nulls_order
-				{
-					$$ = makeNode(SortBy);
-					$$->node = $1;
-					$$->sortby_dir = SORTBY_ASC;
-					$$->sortby_nulls = $3;
-					$$->useOp = NIL;
-				}
-			| a_expr DESC opt_nulls_order
-				{
-					$$ = makeNode(SortBy);
-					$$->node = $1;
-					$$->sortby_dir = SORTBY_DESC;
-					$$->sortby_nulls = $3;
-					$$->useOp = NIL;
-				}
-			| a_expr opt_nulls_order
-				{
-					$$ = makeNode(SortBy);
-					$$->node = $1;
-					$$->sortby_dir = SORTBY_DEFAULT;
-					$$->sortby_nulls = $2;
-					$$->useOp = NIL;
->>>>>>> 1e0bf904
 				}
 		;
 
@@ -11128,7 +11081,8 @@
 					n->perckind = PERC_MEDIAN;
 					sortby = makeNode(SortBy);
 					sortby->node = $3;
-					sortby->sortby_kind = SORTBY_ASC;
+					sortby->sortby_dir = SORTBY_DEFAULT;
+					sortby->sortby_nulls = SORTBY_NULLS_DEFAULT;
 					sortby->useOp = NIL;
 					n->sortClause = list_make1(sortby);
 					n->location = @1;
