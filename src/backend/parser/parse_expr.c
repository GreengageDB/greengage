--- conflicted
+++ resolved
@@ -21,15 +21,10 @@
 #include "miscadmin.h"
 #include "nodes/makefuncs.h"
 #include "nodes/nodeFuncs.h"
-<<<<<<< HEAD
 #include "optimizer/clauses.h"
 #include "optimizer/var.h"
 #include "parser/analyze.h"
 #include "parser/parse_agg.h"
-=======
-#include "optimizer/var.h"
-#include "parser/analyze.h"
->>>>>>> 38e93482
 #include "parser/parse_coerce.h"
 #include "parser/parse_clause.h"
 #include "parser/parse_expr.h"
@@ -75,14 +70,9 @@
 					 char *relname, int location);
 static Node *transformIndirection(ParseState *pstate, Node *basenode,
 					 List *indirection);
-<<<<<<< HEAD
 static Node *transformGroupingFunc(ParseState *pstate, GroupingFunc *gf);
 static Node *transformPercentileExpr(ParseState *pstate, PercentileExpr *p);
-static Node *typecast_expression(ParseState *pstate, Node *expr,
-					TypeName *typename);
-=======
 static Node *transformTypeCast(ParseState *pstate, TypeCast *tc);
->>>>>>> 38e93482
 static Node *make_row_comparison_op(ParseState *pstate, List *opname,
 					   List *largs, List *rargs, int location);
 static Node *make_row_distinct_op(ParseState *pstate, List *opname,
@@ -206,12 +196,7 @@
 					}
 				}
 
-<<<<<<< HEAD
-				arg = transformExpr(pstate, tc->arg);
-				result = typecast_expression(pstate, arg, tc->typeName);
-=======
 				result = transformTypeCast(pstate, tc);
->>>>>>> 38e93482
 				break;
 			}
 
@@ -567,12 +552,8 @@
 					 * PostQUEL-inspired syntax.  The preferred form now is
 					 * "rel.*".
 					 */
-<<<<<<< HEAD
-					if (refnameRangeTblEntry(pstate, NULL, name, cref->location,
-=======
 					if (refnameRangeTblEntry(pstate, NULL, name1,
 											 cref->location,
->>>>>>> 38e93482
 											 &levels_up) != NULL)
 						node = transformWholeRowRef(pstate, NULL, name1,
 													cref->location);
@@ -1064,10 +1045,6 @@
 	List	   *rexprs;
 	List	   *rvars;
 	List	   *rnonvars;
-<<<<<<< HEAD
-	List	   *typeids;
-=======
->>>>>>> 38e93482
 	bool		useOr;
 	bool		haveRowExpr;
 	ListCell   *l;
@@ -1094,10 +1071,6 @@
 	 */
 	lexpr = transformExpr(pstate, a->lexpr);
 	haveRowExpr = (lexpr && IsA(lexpr, RowExpr));
-<<<<<<< HEAD
-	typeids = list_make1_oid(exprType(lexpr));
-=======
->>>>>>> 38e93482
 	rexprs = rvars = rnonvars = NIL;
 	foreach(l, (List *) a->rexpr)
 	{
@@ -1108,14 +1081,7 @@
 		if (contain_vars_of_level(rexpr, 0))
 			rvars = lappend(rvars, rexpr);
 		else
-<<<<<<< HEAD
-		{
 			rnonvars = lappend(rnonvars, rexpr);
-			typeids = lappend_oid(typeids, exprType(rexpr));
-		}
-=======
-			rnonvars = lappend(rnonvars, rexpr);
->>>>>>> 38e93482
 	}
 
 	/*
@@ -1132,16 +1098,11 @@
 		 * Try to select a common type for the array elements.  Note that
 		 * since the LHS' type is first in the list, it will be preferred when
 		 * there is doubt (eg, when all the RHS items are unknown literals).
-<<<<<<< HEAD
-		 */
-		scalar_type = select_common_type(typeids, NULL);
-=======
 		 *
 		 * Note: use list_concat here not lcons, to avoid damaging rnonvars.
 		 */
 		allexprs = list_concat(list_make1(lexpr), rnonvars);
 		scalar_type = select_common_type(pstate, allexprs, NULL, NULL);
->>>>>>> 38e93482
 
 		/* Do we have an array type to use? */
 		if (OidIsValid(scalar_type))
@@ -1173,7 +1134,6 @@
 			newa->elements = aexprs;
 			newa->multidims = false;
 			newa->location = -1;
-<<<<<<< HEAD
 
 			result = (Node *) make_scalar_array_op(pstate,
 												   a->name,
@@ -1182,16 +1142,6 @@
 												   (Node *) newa,
 												   a->location);
 
-=======
-
-			result = (Node *) make_scalar_array_op(pstate,
-												   a->name,
-												   useOr,
-												   lexpr,
-												   (Node *) newa,
-												   a->location);
-
->>>>>>> 38e93482
 			/* Consider only the Vars (if any) in the loop below */
 			rexprs = rvars;
 		}
@@ -1231,12 +1181,8 @@
 			result = cmp;
 		else
 			result = (Node *) makeBoolExpr(useOr ? OR_EXPR : AND_EXPR,
-<<<<<<< HEAD
-										   list_make2(result, cmp), a->location);
-=======
 										   list_make2(result, cmp),
 										   a->location);
->>>>>>> 38e93482
 	}
 
 	return result;
@@ -1348,7 +1294,6 @@
 		warg = (Node *) w->expr;
 		if (placeholder)
 		{
-<<<<<<< HEAD
 			/* 
 			 * CASE placeholder WHEN IS NOT DISTINCT FROM warg:
 			 * 		set: warg->rhs->lhs = placeholder
@@ -1369,7 +1314,7 @@
 				warg = (Node *) makeSimpleA_Expr(AEXPR_OP, "=",
 													(Node *) placeholder,
 													 warg,
-													 -1);
+													 w->location);
 		}
 		else
 		{
@@ -1379,13 +1324,6 @@
 						 errmsg("syntax error at or near \"NOT\""),
 						 errhint("Missing <operand> for \"CASE <operand> WHEN IS NOT DISTINCT FROM ...\""),
 						 parser_errposition(pstate, exprLocation((Node *) warg))));
-=======
-			/* shorthand form was specified, so expand... */
-			warg = (Node *) makeSimpleA_Expr(AEXPR_OP, "=",
-											 (Node *) placeholder,
-											 warg,
-											 w->location);
->>>>>>> 38e93482
 		}
 		neww->expr = (Expr *) transformExpr(pstate, warg);
 
@@ -1474,13 +1412,9 @@
 	if (qtree->intoClause)
 		ereport(ERROR,
 				(errcode(ERRCODE_SYNTAX_ERROR),
-<<<<<<< HEAD
-				 errmsg("subquery cannot have SELECT INTO")));
-=======
 				 errmsg("subquery cannot have SELECT INTO"),
 				 parser_errposition(pstate,
 									exprLocation((Node *) qtree->intoClause))));
->>>>>>> 38e93482
 
 	sublink->subselect = (Node *) qtree;
 
@@ -1514,11 +1448,7 @@
 				ereport(ERROR,
 						(errcode(ERRCODE_SYNTAX_ERROR),
 						 errmsg("subquery must return only one column"),
-<<<<<<< HEAD
-						 parser_errposition(pstate, exprLocation((Node *) sublink))));
-=======
 						 parser_errposition(pstate, sublink->location)));
->>>>>>> 38e93482
 		}
 
 		/*
@@ -1773,10 +1703,7 @@
 	/* Barring later casting, we consider the type RECORD */
 	newr->row_typeid = RECORDOID;
 	newr->row_format = COERCE_IMPLICIT_CAST;
-<<<<<<< HEAD
-=======
 	newr->colnames = NIL;		/* ROW() has anonymous columns */
->>>>>>> 38e93482
 	newr->location = r->location;
 
 	return (Node *) newr;
@@ -1924,11 +1851,8 @@
 	else
 		newx->name = NULL;
 	newx->xmloption = x->xmloption;
-<<<<<<< HEAD
 	newx->type = XMLOID;		/* this just marks the node as transformed */
 	newx->typmod = -1;
-=======
->>>>>>> 38e93482
 	newx->location = x->location;
 
 	/*
@@ -1958,13 +1882,8 @@
 			ereport(ERROR,
 					(errcode(ERRCODE_SYNTAX_ERROR),
 					 x->op == IS_XMLELEMENT
-<<<<<<< HEAD
-			? errmsg("unnamed XML attribute value must be a column reference")
-			: errmsg("unnamed XML element value must be a column reference"),
-=======
 					 ? errmsg("unnamed XML attribute value must be a column reference")
 					 : errmsg("unnamed XML element value must be a column reference"),
->>>>>>> 38e93482
 					 parser_errposition(pstate, r->location)));
 			argname = NULL;		/* keep compiler quiet */
 		}
@@ -1979,13 +1898,8 @@
 				if (strcmp(argname, strVal(lfirst(lc2))) == 0)
 					ereport(ERROR,
 							(errcode(ERRCODE_SYNTAX_ERROR),
-<<<<<<< HEAD
-					errmsg("XML attribute name \"%s\" appears more than once",
-						   argname),
-=======
 							 errmsg("XML attribute name \"%s\" appears more than once",
 									argname),
->>>>>>> 38e93482
 							 parser_errposition(pstate, r->location)));
 			}
 		}
@@ -2087,11 +2001,7 @@
 								   TEXTOID, targetType, targetTypmod,
 								   COERCION_IMPLICIT,
 								   COERCE_IMPLICIT_CAST,
-<<<<<<< HEAD
-								   xexpr->location);
-=======
 								   -1);
->>>>>>> 38e93482
 	if (result == NULL)
 		ereport(ERROR,
 				(errcode(ERRCODE_CANNOT_COERCE),
@@ -2289,7 +2199,9 @@
 	/* location is not filled in by makeVar */
 	result->location = location;
 
-<<<<<<< HEAD
+	return (Node *) result;
+}
+
 static Node *
 transformGroupingFunc(ParseState *pstate, GroupingFunc *gf)
 {
@@ -2638,9 +2550,6 @@
 	pstate->p_hasAggs = true;
 
 	return (Node *) p;
-=======
-	return (Node *) result;
->>>>>>> 38e93482
 }
 
 /*
@@ -2659,19 +2568,11 @@
 	int32		targetTypmod;
 	int			location;
 
-	targetType = typenameTypeId(pstate, tc->typename, &targetTypmod);
+	targetType = typenameTypeId(pstate, tc->typeName, &targetTypmod);
 
 	if (inputType == InvalidOid)
 		return expr;			/* do nothing if NULL input */
 
-<<<<<<< HEAD
-	expr = coerce_to_target_type(pstate, expr, inputType,
-								 targetType, targetTypmod,
-								 COERCION_EXPLICIT,
-								 COERCE_EXPLICIT_CAST,
-								 typename->location);
-	if (expr == NULL)
-=======
 	/*
 	 * Location of the coercion is preferentially the location of the :: or
 	 * CAST symbol, but if there is none then use the location of the type
@@ -2679,7 +2580,7 @@
 	 */
 	location = tc->location;
 	if (location < 0)
-		location = tc->typename->location;
+		location = tc->typeName->location;
 
 	result = coerce_to_target_type(pstate, expr, inputType,
 								   targetType, targetTypmod,
@@ -2687,7 +2588,6 @@
 								   COERCE_EXPLICIT_CAST,
 								   location);
 	if (result == NULL)
->>>>>>> 38e93482
 		ereport(ERROR,
 				(errcode(ERRCODE_CANNOT_COERCE),
 				 errmsg("cannot cast type %s to %s",
