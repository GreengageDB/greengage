--- conflicted
+++ resolved
@@ -18,13 +18,9 @@
  * "x" to be considered equal() to another reference to "x" in the query.
  *
  *
-<<<<<<< HEAD
  * Portions Copyright (c) 2005-2010, Greenplum inc
  * Portions Copyright (c) 2012-Present Pivotal Software, Inc.
- * Portions Copyright (c) 1996-2011, PostgreSQL Global Development Group
-=======
  * Portions Copyright (c) 1996-2012, PostgreSQL Global Development Group
->>>>>>> 80edfd76
  * Portions Copyright (c) 1994, Regents of the University of California
  *
  * IDENTIFICATION
@@ -147,6 +143,7 @@
 	COMPARE_SCALAR_FIELD(onCommit);
 	COMPARE_STRING_FIELD(tableSpaceName);
 	COMPARE_SCALAR_FIELD(skipData);
+	COMPARE_NODE_FIELD(distributedBy);
 
 	return true;
 }
@@ -822,7 +819,7 @@
 }
 
 static bool
-_equalFlow(Flow *a, Flow *b)
+_equalFlow(const Flow *a, const Flow *b)
 {
 	COMPARE_SCALAR_FIELD(flotype);
 	COMPARE_SCALAR_FIELD(req_move);
@@ -992,6 +989,8 @@
 	if (!GpPolicyEqual(a->intoPolicy, b->intoPolicy))
 		return false;
 
+	COMPARE_SCALAR_FIELD(isCTAS);
+
 	return true;
 }
 
@@ -1054,7 +1053,6 @@
 	COMPARE_SCALAR_FIELD(all);
 	COMPARE_NODE_FIELD(larg);
 	COMPARE_NODE_FIELD(rarg);
-	COMPARE_NODE_FIELD(distributedBy);
 
 	return true;
 }
@@ -1103,8 +1101,7 @@
 }
 
 static bool
-<<<<<<< HEAD
-_equalSetDistributionCmd(SetDistributionCmd *a, SetDistributionCmd *b)
+_equalSetDistributionCmd(const SetDistributionCmd *a, const SetDistributionCmd *b)
 {
 	COMPARE_SCALAR_FIELD(backendId);
 	COMPARE_NODE_FIELD(relids);
@@ -1115,39 +1112,7 @@
 }
 
 static bool
-_equalCreateExtensionStmt(const CreateExtensionStmt *a, const CreateExtensionStmt *b)
-{
-	COMPARE_STRING_FIELD(extname);
-	COMPARE_SCALAR_FIELD(if_not_exists);
-	COMPARE_NODE_FIELD(options);
-	COMPARE_SCALAR_FIELD(create_ext_state);
-
-	return true;
-}
-
-static bool
-_equalAlterExtensionStmt(AlterExtensionStmt *a, AlterExtensionStmt *b)
-{
-	COMPARE_STRING_FIELD(extname);
-	COMPARE_NODE_FIELD(options);
-
-	return true;
-}
-
-static bool
-_equalAlterExtensionContentsStmt(AlterExtensionContentsStmt *a, AlterExtensionContentsStmt *b)
-{
-	COMPARE_STRING_FIELD(extname);
-	COMPARE_SCALAR_FIELD(action);
-	COMPARE_SCALAR_FIELD(objtype);
-	COMPARE_NODE_FIELD(objname);
-	COMPARE_NODE_FIELD(objargs);
-
-	return true;
-}
-
-static bool
-_equalInheritPartitionCmd(InheritPartitionCmd *a, InheritPartitionCmd *b)
+_equalInheritPartitionCmd(const InheritPartitionCmd *a, const InheritPartitionCmd *b)
 {
 	COMPARE_NODE_FIELD(parent);
 
@@ -1155,7 +1120,7 @@
 }
 
 static bool
-_equalAlterPartitionCmd(AlterPartitionCmd *a, AlterPartitionCmd *b)
+_equalAlterPartitionCmd(const AlterPartitionCmd *a, const AlterPartitionCmd *b)
 {
 	COMPARE_NODE_FIELD(partid);
 	COMPARE_NODE_FIELD(arg1);
@@ -1165,7 +1130,7 @@
 }
 
 static bool
-_equalAlterPartitionId(AlterPartitionId *a, AlterPartitionId *b)
+_equalAlterPartitionId(const AlterPartitionId *a, const AlterPartitionId *b)
 {
 	COMPARE_SCALAR_FIELD(idtype);
 	COMPARE_NODE_FIELD(partiddef);
@@ -1174,10 +1139,7 @@
 }
 
 static bool
-_equalAlterDomainStmt(AlterDomainStmt *a, AlterDomainStmt *b)
-=======
 _equalAlterDomainStmt(const AlterDomainStmt *a, const AlterDomainStmt *b)
->>>>>>> 80edfd76
 {
 	COMPARE_SCALAR_FIELD(subtype);
 	COMPARE_NODE_FIELD(typeName);
@@ -1281,8 +1243,7 @@
 }
 
 static bool
-<<<<<<< HEAD
-_equalSingleRowErrorDesc(SingleRowErrorDesc *a, SingleRowErrorDesc *b)
+_equalSingleRowErrorDesc(const SingleRowErrorDesc *a, const SingleRowErrorDesc *b)
 {
 	COMPARE_SCALAR_FIELD(rejectlimit);
 	COMPARE_SCALAR_FIELD(is_limit_in_rows);
@@ -1292,10 +1253,7 @@
 }
 
 static bool
-_equalCopyStmt(CopyStmt *a, CopyStmt *b)
-=======
 _equalCopyStmt(const CopyStmt *a, const CopyStmt *b)
->>>>>>> 80edfd76
 {
 	COMPARE_NODE_FIELD(relation);
 	COMPARE_NODE_FIELD(query);
@@ -1342,8 +1300,8 @@
 }
 
 static bool
-_equalColumnReferenceStorageDirective(ColumnReferenceStorageDirective *a,
-									   ColumnReferenceStorageDirective *b)
+_equalColumnReferenceStorageDirective(const ColumnReferenceStorageDirective *a,
+									   const ColumnReferenceStorageDirective *b)
 {
 	COMPARE_STRING_FIELD(column);
 	COMPARE_SCALAR_FIELD(deflt);
@@ -1353,7 +1311,7 @@
 }
 
 static bool
-_equalPartitionRangeItem(PartitionRangeItem *a, PartitionRangeItem *b)
+_equalPartitionRangeItem(const PartitionRangeItem *a, const PartitionRangeItem *b)
 {
 	COMPARE_NODE_FIELD(partRangeVal);
 	COMPARE_SCALAR_FIELD(partedge);
@@ -1363,7 +1321,7 @@
 }
 
 static bool
-_equalExtTableTypeDesc(ExtTableTypeDesc *a, ExtTableTypeDesc *b)
+_equalExtTableTypeDesc(const ExtTableTypeDesc *a, const ExtTableTypeDesc *b)
 {
 	COMPARE_SCALAR_FIELD(exttabletype);
 	COMPARE_NODE_FIELD(location_list);
@@ -1374,7 +1332,7 @@
 }
 
 static bool
-_equalCreateExternalStmt(CreateExternalStmt *a, CreateExternalStmt *b)
+_equalCreateExternalStmt(const CreateExternalStmt *a, const CreateExternalStmt *b)
 {
 	COMPARE_NODE_FIELD(relation);
 	COMPARE_NODE_FIELD(tableElts);
@@ -1482,11 +1440,8 @@
 	COMPARE_NODE_FIELD(whereClause);
 	COMPARE_NODE_FIELD(excludeOpNames);
 	COMPARE_SCALAR_FIELD(indexOid);
-<<<<<<< HEAD
+	COMPARE_SCALAR_FIELD(oldNode);
 	COMPARE_SCALAR_FIELD(is_part_child);
-=======
-	COMPARE_SCALAR_FIELD(oldNode);
->>>>>>> 80edfd76
 	COMPARE_SCALAR_FIELD(unique);
 	COMPARE_SCALAR_FIELD(primary);
 	COMPARE_SCALAR_FIELD(isconstraint);
@@ -1896,14 +1851,12 @@
 }
 
 static bool
-<<<<<<< HEAD
-_equalCreateFdwStmt(CreateFdwStmt *a, CreateFdwStmt *b)
-=======
 _equalCreateExtensionStmt(const CreateExtensionStmt *a, const CreateExtensionStmt *b)
 {
 	COMPARE_STRING_FIELD(extname);
 	COMPARE_SCALAR_FIELD(if_not_exists);
 	COMPARE_NODE_FIELD(options);
+	COMPARE_SCALAR_FIELD(create_ext_state);
 
 	return true;
 }
@@ -1931,7 +1884,6 @@
 
 static bool
 _equalCreateFdwStmt(const CreateFdwStmt *a, const CreateFdwStmt *b)
->>>>>>> 80edfd76
 {
 	COMPARE_STRING_FIELD(fdwname);
 	COMPARE_NODE_FIELD(func_options);
@@ -2059,8 +2011,7 @@
 }
 
 static bool
-<<<<<<< HEAD
-_equalDenyLoginInterval(DenyLoginInterval *a, DenyLoginInterval *b)
+_equalDenyLoginInterval(const DenyLoginInterval *a, const DenyLoginInterval *b)
 {
 	COMPARE_NODE_FIELD(start);
 	COMPARE_NODE_FIELD(end);
@@ -2069,7 +2020,7 @@
 }
 
 static bool
-_equalDenyLoginPoint(DenyLoginPoint *a, DenyLoginPoint *b)
+_equalDenyLoginPoint(const DenyLoginPoint *a, const DenyLoginPoint *b)
 {
 	COMPARE_NODE_FIELD(day);
 	COMPARE_NODE_FIELD(time);
@@ -2078,10 +2029,7 @@
 }
 
 static bool
-_equalAlterRoleStmt(AlterRoleStmt *a, AlterRoleStmt *b)
-=======
 _equalAlterRoleStmt(const AlterRoleStmt *a, const AlterRoleStmt *b)
->>>>>>> 80edfd76
 {
 	COMPARE_STRING_FIELD(role);
 	COMPARE_NODE_FIELD(options);
@@ -2214,7 +2162,7 @@
 
 
 static bool
-_equalCreateQueueStmt(CreateQueueStmt *a, CreateQueueStmt *b)
+_equalCreateQueueStmt(const CreateQueueStmt *a, const CreateQueueStmt *b)
 {
 	COMPARE_STRING_FIELD(queue);
 	COMPARE_NODE_FIELD(options);
@@ -2222,7 +2170,7 @@
 }
 
 static bool
-_equalAlterQueueStmt(AlterQueueStmt *a, AlterQueueStmt *b)
+_equalAlterQueueStmt(const AlterQueueStmt *a, const AlterQueueStmt *b)
 {
 	COMPARE_STRING_FIELD(queue);
 	COMPARE_NODE_FIELD(options);
@@ -2230,14 +2178,14 @@
 }
 
 static bool
-_equalDropQueueStmt(DropQueueStmt *a, DropQueueStmt *b)
+_equalDropQueueStmt(const DropQueueStmt *a, const DropQueueStmt *b)
 {
 	COMPARE_STRING_FIELD(queue);
 	return true;
 }
 
 static bool
-_equalCreateResourceGroupStmt(CreateResourceGroupStmt *a, CreateResourceGroupStmt *b)
+_equalCreateResourceGroupStmt(const CreateResourceGroupStmt *a, const CreateResourceGroupStmt *b)
 {
 	COMPARE_STRING_FIELD(name);
 	COMPARE_NODE_FIELD(options);
@@ -2245,14 +2193,14 @@
 }
 
 static bool
-_equalDropResourceGroupStmt(DropResourceGroupStmt *a, DropResourceGroupStmt *b)
+_equalDropResourceGroupStmt(const DropResourceGroupStmt *a, const DropResourceGroupStmt *b)
 {
 	COMPARE_STRING_FIELD(name);
 	return true;
 }
 
 static bool
-_equalAlterResourceGroupStmt(AlterResourceGroupStmt *a, AlterResourceGroupStmt *b)
+_equalAlterResourceGroupStmt(const AlterResourceGroupStmt *a, const AlterResourceGroupStmt *b)
 {
 	COMPARE_STRING_FIELD(name);
 	COMPARE_NODE_FIELD(options);
@@ -2507,11 +2455,8 @@
 	COMPARE_NODE_FIELD(collClause);
 	COMPARE_SCALAR_FIELD(collOid);
 	COMPARE_NODE_FIELD(constraints);
-<<<<<<< HEAD
 	/* GPDB_90_MERGE_FIXME: should we be comparing encoding? */
-=======
 	COMPARE_NODE_FIELD(fdwoptions);
->>>>>>> 80edfd76
 
 	return true;
 }
@@ -2621,8 +2566,7 @@
 }
 
 static bool
-<<<<<<< HEAD
-_equalGroupingClause(GroupingClause *a, GroupingClause *b)
+_equalGroupingClause(const GroupingClause *a, const GroupingClause *b)
 {
 	COMPARE_SCALAR_FIELD(groupType);
 	COMPARE_NODE_FIELD(groupsets);
@@ -2631,7 +2575,7 @@
 }
 
 static bool
-_equalGroupingFunc(GroupingFunc *a, GroupingFunc *b)
+_equalGroupingFunc(const GroupingFunc *a, const GroupingFunc *b)
 {
 	COMPARE_NODE_FIELD(args);
 	COMPARE_SCALAR_FIELD(ngrpcols);
@@ -2640,23 +2584,20 @@
 }
 
 static bool
-_equalGrouping(Grouping *a __attribute__((unused)), Grouping *b __attribute__((unused)))
-
-{
-	return true;
-}
-
-static bool
-_equalGroupId(GroupId *a __attribute__((unused)), GroupId *b __attribute__((unused)))
-{
-	return true;
-}
-
-static bool
-_equalWindowClause(WindowClause *a, WindowClause *b)
-=======
+_equalGrouping(const Grouping *a __attribute__((unused)), const Grouping *b __attribute__((unused)))
+
+{
+	return true;
+}
+
+static bool
+_equalGroupId(const GroupId *a __attribute__((unused)), const GroupId *b __attribute__((unused)))
+{
+	return true;
+}
+
+static bool
 _equalWindowClause(const WindowClause *a, const WindowClause *b)
->>>>>>> 80edfd76
 {
 	COMPARE_STRING_FIELD(name);
 	COMPARE_STRING_FIELD(refname);
@@ -2710,8 +2651,7 @@
 }
 
 static bool
-<<<<<<< HEAD
-_equalTableValueExpr(TableValueExpr *a, TableValueExpr *b)
+_equalTableValueExpr(const TableValueExpr *a, const TableValueExpr *b)
 {
 	COMPARE_NODE_FIELD(subquery);
 
@@ -2719,7 +2659,7 @@
 }
 
 static bool
-_equalAlterTypeStmt(AlterTypeStmt *a, AlterTypeStmt *b)
+_equalAlterTypeStmt(const AlterTypeStmt *a, const AlterTypeStmt *b)
 {
 	COMPARE_NODE_FIELD(typeName);
 	COMPARE_NODE_FIELD(encoding);
@@ -2728,7 +2668,7 @@
 }
 
 static bool
-_equalDistributedBy(DistributedBy *a, DistributedBy *b)
+_equalDistributedBy(const DistributedBy *a, const DistributedBy *b)
 {
 	COMPARE_SCALAR_FIELD(ptype);
 	COMPARE_NODE_FIELD(keys);
@@ -2737,10 +2677,7 @@
 }
 
 static bool
-_equalXmlSerialize(XmlSerialize *a, XmlSerialize *b)
-=======
 _equalXmlSerialize(const XmlSerialize *a, const XmlSerialize *b)
->>>>>>> 80edfd76
 {
 	COMPARE_SCALAR_FIELD(xmloption);
 	COMPARE_NODE_FIELD(expr);
@@ -3112,7 +3049,6 @@
 		case T_CreateStmt:
 			retval = _equalCreateStmt(a, b);
 			break;
-<<<<<<< HEAD
 		case T_ColumnReferenceStorageDirective:
 			retval = _equalColumnReferenceStorageDirective(a, b);
 			break;
@@ -3125,12 +3061,8 @@
 		case T_CreateExternalStmt:
 			retval = _equalCreateExternalStmt(a, b);
 			break;
-		case T_InhRelation:
-			retval = _equalInhRelation(a, b);
-=======
 		case T_TableLikeClause:
 			retval = _equalTableLikeClause(a, b);
->>>>>>> 80edfd76
 			break;
 		case T_DefineStmt:
 			retval = _equalDefineStmt(a, b);
