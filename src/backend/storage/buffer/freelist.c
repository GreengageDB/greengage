/*-------------------------------------------------------------------------
 *
 * freelist.c
 *	  routines for managing the buffer pool's replacement strategy.
 *
 *
 * Portions Copyright (c) 1996-2016, PostgreSQL Global Development Group
 * Portions Copyright (c) 1994, Regents of the University of California
 *
 *
 * IDENTIFICATION
 *	  src/backend/storage/buffer/freelist.c
 *
 *-------------------------------------------------------------------------
 */
#include "postgres.h"

#include "port/atomics.h"
#include "storage/buf_internals.h"
#include "storage/bufmgr.h"
#include "storage/proc.h"

#define INT_ACCESS_ONCE(var)	((int)(*((volatile int *)&(var))))


/*
 * The shared freelist control information.
 */
typedef struct
{
	/* Spinlock: protects the values below */
	slock_t		buffer_strategy_lock;

	/*
	 * Clock sweep hand: index of next buffer to consider grabbing. Note that
	 * this isn't a concrete buffer - we only ever increase the value. So, to
	 * get an actual buffer, it needs to be used modulo NBuffers.
	 */
	pg_atomic_uint32 nextVictimBuffer;

	int			firstFreeBuffer;	/* Head of list of unused buffers */
	int			lastFreeBuffer; /* Tail of list of unused buffers */

	/*
	 * NOTE: lastFreeBuffer is undefined when firstFreeBuffer is -1 (that is,
	 * when the list is empty)
	 */

	/*
	 * Statistics.  These counters should be wide enough that they can't
	 * overflow during a single bgwriter cycle.
	 */
	uint32		completePasses; /* Complete cycles of the clock sweep */
	pg_atomic_uint32 numBufferAllocs;	/* Buffers allocated since last reset */

	/*
	 * Bgworker process to be notified upon activity or -1 if none. See
	 * StrategyNotifyBgWriter.
	 */
	int			bgwprocno;
} BufferStrategyControl;

/* Pointers to shared state */
static BufferStrategyControl *StrategyControl = NULL;

/*
 * Private (non-shared) state for managing a ring of shared buffers to re-use.
 * This is currently the only kind of BufferAccessStrategy object, but someday
 * we might have more kinds.
 */
typedef struct BufferAccessStrategyData
{
	/* Overall strategy type */
	BufferAccessStrategyType btype;
	/* Number of elements in buffers[] array */
	int			ring_size;

	/*
	 * Index of the "current" slot in the ring, ie, the one most recently
	 * returned by GetBufferFromRing.
	 */
	int			current;

	/*
	 * True if the buffer just returned by StrategyGetBuffer had been in the
	 * ring already.
	 */
	bool		current_was_in_ring;

	/*
	 * Array of buffer numbers.  InvalidBuffer (that is, zero) indicates we
	 * have not yet selected a buffer for this ring slot.  For allocation
	 * simplicity this is palloc'd together with the fixed fields of the
	 * struct.
	 */
	Buffer		buffers[FLEXIBLE_ARRAY_MEMBER];
}	BufferAccessStrategyData;


/* Prototypes for internal functions */
static BufferDesc *GetBufferFromRing(BufferAccessStrategy strategy,
				  uint32 *buf_state);
static void AddBufferToRing(BufferAccessStrategy strategy,
				BufferDesc *buf);

/*
 * ClockSweepTick - Helper routine for StrategyGetBuffer()
 *
 * Move the clock hand one buffer ahead of its current position and return the
 * id of the buffer now under the hand.
 */
static inline uint32
ClockSweepTick(void)
{
	uint32		victim;

	/*
	 * Atomically move hand ahead one buffer - if there's several processes
	 * doing this, this can lead to buffers being returned slightly out of
	 * apparent order.
	 */
	victim =
		pg_atomic_fetch_add_u32(&StrategyControl->nextVictimBuffer, 1);

	if (victim >= NBuffers)
	{
		uint32		originalVictim = victim;

		/* always wrap what we look up in BufferDescriptors */
		victim = victim % NBuffers;

		/*
		 * If we're the one that just caused a wraparound, force
		 * completePasses to be incremented while holding the spinlock. We
		 * need the spinlock so StrategySyncStart() can return a consistent
		 * value consisting of nextVictimBuffer and completePasses.
		 */
		if (victim == 0)
		{
			uint32		expected;
			uint32		wrapped;
			bool		success = false;

			expected = originalVictim + 1;

			while (!success)
			{
				/*
				 * Acquire the spinlock while increasing completePasses. That
				 * allows other readers to read nextVictimBuffer and
				 * completePasses in a consistent manner which is required for
				 * StrategySyncStart().  In theory delaying the increment
				 * could lead to an overflow of nextVictimBuffers, but that's
				 * highly unlikely and wouldn't be particularly harmful.
				 */
				SpinLockAcquire(&StrategyControl->buffer_strategy_lock);

				wrapped = expected % NBuffers;

				success = pg_atomic_compare_exchange_u32(&StrategyControl->nextVictimBuffer,
														 &expected, wrapped);
				if (success)
					StrategyControl->completePasses++;
				SpinLockRelease(&StrategyControl->buffer_strategy_lock);
			}
		}
	}
	return victim;
}

/*
 * StrategyGetBuffer
 *
 *	Called by the bufmgr to get the next candidate buffer to use in
 *	BufferAlloc(). The only hard requirement BufferAlloc() has is that
 *	the selected buffer must not currently be pinned by anyone.
 *
 *	strategy is a BufferAccessStrategy object, or NULL for default strategy.
 *
 *	To ensure that no one else can pin the buffer before we do, we must
 *	return the buffer with the buffer header spinlock still held.
 */
BufferDesc *
StrategyGetBuffer(BufferAccessStrategy strategy, uint32 *buf_state)
{
	BufferDesc *buf;
	int			bgwprocno;
	int			trycounter;
	uint32		local_buf_state;	/* to avoid repeated (de-)referencing */

	/*
	 * If given a strategy object, see whether it can select a buffer. We
	 * assume strategy objects don't need buffer_strategy_lock.
	 */
	if (strategy != NULL)
	{
		buf = GetBufferFromRing(strategy, buf_state);
		if (buf != NULL)
			return buf;
	}

	/*
	 * If asked, we need to waken the bgwriter. Since we don't want to rely on
	 * a spinlock for this we force a read from shared memory once, and then
	 * set the latch based on that value. We need to go through that length
	 * because otherwise bgprocno might be reset while/after we check because
	 * the compiler might just reread from memory.
	 *
	 * This can possibly set the latch of the wrong process if the bgwriter
	 * dies in the wrong moment. But since PGPROC->procLatch is never
	 * deallocated the worst consequence of that is that we set the latch of
	 * some arbitrary process.
	 */
	bgwprocno = INT_ACCESS_ONCE(StrategyControl->bgwprocno);
	if (bgwprocno != -1)
	{
		/* reset bgwprocno first, before setting the latch */
		StrategyControl->bgwprocno = -1;

		/*
		 * Not acquiring ProcArrayLock here which is slightly icky. It's
		 * actually fine because procLatch isn't ever freed, so we just can
		 * potentially set the wrong process' (or no process') latch.
		 */
		SetLatch(&ProcGlobal->allProcs[bgwprocno].procLatch);
	}

	/*
	 * We count buffer allocation requests so that the bgwriter can estimate
	 * the rate of buffer consumption.  Note that buffers recycled by a
	 * strategy object are intentionally not counted here.
	 */
	pg_atomic_fetch_add_u32(&StrategyControl->numBufferAllocs, 1);

	/*
	 * First check, without acquiring the lock, whether there's buffers in the
	 * freelist. Since we otherwise don't require the spinlock in every
	 * StrategyGetBuffer() invocation, it'd be sad to acquire it here -
	 * uselessly in most cases. That obviously leaves a race where a buffer is
	 * put on the freelist but we don't see the store yet - but that's pretty
	 * harmless, it'll just get used during the next buffer acquisition.
	 *
	 * If there's buffers on the freelist, acquire the spinlock to pop one
	 * buffer of the freelist. Then check whether that buffer is usable and
	 * repeat if not.
	 *
	 * Note that the freeNext fields are considered to be protected by the
	 * buffer_strategy_lock not the individual buffer spinlocks, so it's OK to
	 * manipulate them without holding the spinlock.
	 */
	if (StrategyControl->firstFreeBuffer >= 0)
	{
		while (true)
		{
			/* Acquire the spinlock to remove element from the freelist */
			SpinLockAcquire(&StrategyControl->buffer_strategy_lock);

			if (StrategyControl->firstFreeBuffer < 0)
			{
				SpinLockRelease(&StrategyControl->buffer_strategy_lock);
				break;
			}

			buf = GetBufferDescriptor(StrategyControl->firstFreeBuffer);
			Assert(buf->freeNext != FREENEXT_NOT_IN_LIST);

			/* Unconditionally remove buffer from freelist */
			StrategyControl->firstFreeBuffer = buf->freeNext;
			buf->freeNext = FREENEXT_NOT_IN_LIST;

			/*
			 * Release the lock so someone else can access the freelist while
			 * we check out this buffer.
			 */
			SpinLockRelease(&StrategyControl->buffer_strategy_lock);

			/*
			 * If the buffer is pinned or has a nonzero usage_count, we cannot
			 * use it; discard it and retry.  (This can only happen if VACUUM
			 * put a valid buffer in the freelist and then someone else used
			 * it before we got to it.  It's probably impossible altogether as
			 * of 8.3, but we'd better check anyway.)
			 */
			local_buf_state = LockBufHdr(buf);
			if (BUF_STATE_GET_REFCOUNT(local_buf_state) == 0
				&& BUF_STATE_GET_USAGECOUNT(local_buf_state) == 0)
			{
				if (strategy != NULL)
					AddBufferToRing(strategy, buf);
				*buf_state = local_buf_state;
				return buf;
			}
			UnlockBufHdr(buf, local_buf_state);

		}
	}

	/* Nothing on the freelist, so run the "clock sweep" algorithm */
	trycounter = NBuffers;
	for (;;)
	{
		buf = GetBufferDescriptor(ClockSweepTick());

		/*
		 * If the buffer is pinned or has a nonzero usage_count, we cannot use
		 * it; decrement the usage_count (unless pinned) and keep scanning.
		 */
		local_buf_state = LockBufHdr(buf);

		if (BUF_STATE_GET_REFCOUNT(local_buf_state) == 0)
		{
			if (BUF_STATE_GET_USAGECOUNT(local_buf_state) != 0)
			{
				local_buf_state -= BUF_USAGECOUNT_ONE;

				trycounter = NBuffers;
			}
			else
			{
				/* Found a usable buffer */
				if (strategy != NULL)
					AddBufferToRing(strategy, buf);
				*buf_state = local_buf_state;
				return buf;
			}
		}
		else if (--trycounter == 0)
		{
			/*
			 * We've scanned all the buffers without making any state changes,
			 * so all the buffers are pinned (or were when we looked at them).
			 * We could hope that someone will free one eventually, but it's
			 * probably better to fail than to risk getting stuck in an
			 * infinite loop.
			 */
<<<<<<< HEAD
			UnlockBufHdr(buf);
            ereport(ERROR, (errcode(ERRCODE_INSUFFICIENT_RESOURCES),
                            errmsg("Unable to allocate database I/O buffer; "
                                   "no unpinned buffers available.  "
                                   "(shared_buffers=%d)", NBuffers),
                            errhint("The shared_buffers setting may need to "
                                    "be increased.")
                            ));
=======
			UnlockBufHdr(buf, local_buf_state);
			elog(ERROR, "no unpinned buffers available");
>>>>>>> b5bce6c1
		}
		UnlockBufHdr(buf, local_buf_state);
	}
}

/*
 * StrategyFreeBuffer: put a buffer on the freelist
 */
void
StrategyFreeBuffer(BufferDesc *buf)
{
	SpinLockAcquire(&StrategyControl->buffer_strategy_lock);

	/*
	 * It is possible that we are told to put something in the freelist that
	 * is already in it; don't screw up the list if so.
	 */
	if (buf->freeNext == FREENEXT_NOT_IN_LIST)
	{
		buf->freeNext = StrategyControl->firstFreeBuffer;
		if (buf->freeNext < 0)
			StrategyControl->lastFreeBuffer = buf->buf_id;
		StrategyControl->firstFreeBuffer = buf->buf_id;
	}

	SpinLockRelease(&StrategyControl->buffer_strategy_lock);
}

/*
 * StrategySyncStart -- tell BufferSync where to start syncing
 *
 * The result is the buffer index of the best buffer to sync first.
 * BufferSync() will proceed circularly around the buffer array from there.
 *
 * In addition, we return the completed-pass count (which is effectively
 * the higher-order bits of nextVictimBuffer) and the count of recent buffer
 * allocs if non-NULL pointers are passed.  The alloc count is reset after
 * being read.
 */
int
StrategySyncStart(uint32 *complete_passes, uint32 *num_buf_alloc)
{
	uint32		nextVictimBuffer;
	int			result;

	SpinLockAcquire(&StrategyControl->buffer_strategy_lock);
	nextVictimBuffer = pg_atomic_read_u32(&StrategyControl->nextVictimBuffer);
	result = nextVictimBuffer % NBuffers;

	if (complete_passes)
	{
		*complete_passes = StrategyControl->completePasses;

		/*
		 * Additionally add the number of wraparounds that happened before
		 * completePasses could be incremented. C.f. ClockSweepTick().
		 */
		*complete_passes += nextVictimBuffer / NBuffers;
	}

	if (num_buf_alloc)
	{
		*num_buf_alloc = pg_atomic_exchange_u32(&StrategyControl->numBufferAllocs, 0);
	}
	SpinLockRelease(&StrategyControl->buffer_strategy_lock);
	return result;
}

/*
 * StrategyNotifyBgWriter -- set or clear allocation notification latch
 *
 * If bgwriterLatch isn't NULL, the next invocation of StrategyGetBuffer will
 * set that latch.  Pass NULL to clear the pending notification before it
 * happens.  This feature is used by the bgwriter process to wake itself up
 * from hibernation, and is not meant for anybody else to use.
 */
void
StrategyNotifyBgWriter(int bgwprocno)
{
	/*
	 * We acquire buffer_strategy_lock just to ensure that the store appears
	 * atomic to StrategyGetBuffer.  The bgwriter should call this rather
	 * infrequently, so there's no performance penalty from being safe.
	 */
	SpinLockAcquire(&StrategyControl->buffer_strategy_lock);
	StrategyControl->bgwprocno = bgwprocno;
	SpinLockRelease(&StrategyControl->buffer_strategy_lock);
}


/*
 * StrategyShmemSize
 *
 * estimate the size of shared memory used by the freelist-related structures.
 *
 * Note: for somewhat historical reasons, the buffer lookup hashtable size
 * is also determined here.
 */
Size
StrategyShmemSize(void)
{
	Size		size = 0;

	/* size of lookup hash table ... see comment in StrategyInitialize */
	size = add_size(size, BufTableShmemSize(NBuffers + NUM_BUFFER_PARTITIONS));

	/* size of the shared replacement strategy control block */
	size = add_size(size, MAXALIGN(sizeof(BufferStrategyControl)));

	return size;
}

/*
 * StrategyInitialize -- initialize the buffer cache replacement
 *		strategy.
 *
 * Assumes: All of the buffers are already built into a linked list.
 *		Only called by postmaster and only during initialization.
 */
void
StrategyInitialize(bool init)
{
	bool		found;

	/*
	 * Initialize the shared buffer lookup hashtable.
	 *
	 * Since we can't tolerate running out of lookup table entries, we must be
	 * sure to specify an adequate table size here.  The maximum steady-state
	 * usage is of course NBuffers entries, but BufferAlloc() tries to insert
	 * a new entry before deleting the old.  In principle this could be
	 * happening in each partition concurrently, so we could need as many as
	 * NBuffers + NUM_BUFFER_PARTITIONS entries.
	 */
	InitBufTable(NBuffers + NUM_BUFFER_PARTITIONS);

	/*
	 * Get or create the shared strategy control block
	 */
	StrategyControl = (BufferStrategyControl *)
		ShmemInitStruct("Buffer Strategy Status",
						sizeof(BufferStrategyControl),
						&found);

	if (!found)
	{
		/*
		 * Only done once, usually in postmaster
		 */
		Assert(init);

		SpinLockInit(&StrategyControl->buffer_strategy_lock);

		/*
		 * Grab the whole linked list of free buffers for our strategy. We
		 * assume it was previously set up by InitBufferPool().
		 */
		StrategyControl->firstFreeBuffer = 0;
		StrategyControl->lastFreeBuffer = NBuffers - 1;

		/* Initialize the clock sweep pointer */
		pg_atomic_init_u32(&StrategyControl->nextVictimBuffer, 0);

		/* Clear statistics */
		StrategyControl->completePasses = 0;
		pg_atomic_init_u32(&StrategyControl->numBufferAllocs, 0);

		/* No pending notification */
		StrategyControl->bgwprocno = -1;
	}
	else
		Assert(!init);
}


/* ----------------------------------------------------------------
 *				Backend-private buffer ring management
 * ----------------------------------------------------------------
 */


/*
 * GetAccessStrategy -- create a BufferAccessStrategy object
 *
 * The object is allocated in the current memory context.
 */
BufferAccessStrategy
GetAccessStrategy(BufferAccessStrategyType btype)
{
	BufferAccessStrategy strategy;
	int			ring_size;

	/*
	 * Select ring size to use.  See buffer/README for rationales.
	 *
	 * Note: if you change the ring size for BAS_BULKREAD, see also
	 * SYNC_SCAN_REPORT_INTERVAL in access/heap/syncscan.c.
	 */
	switch (btype)
	{
		case BAS_NORMAL:
			/* if someone asks for NORMAL, just give 'em a "default" object */
			return NULL;

		case BAS_BULKREAD:
			ring_size = 256 * 1024 / BLCKSZ;
			break;
		case BAS_BULKWRITE:
			ring_size = 16 * 1024 * 1024 / BLCKSZ;
			break;
		case BAS_VACUUM:
			ring_size = 256 * 1024 / BLCKSZ;
			break;

		default:
			elog(ERROR, "unrecognized buffer access strategy: %d",
				 (int) btype);
			return NULL;		/* keep compiler quiet */
	}

	/* Make sure ring isn't an undue fraction of shared buffers */
	ring_size = Min(NBuffers / 8, ring_size);

	/* Allocate the object and initialize all elements to zeroes */
	strategy = (BufferAccessStrategy)
		palloc0(offsetof(BufferAccessStrategyData, buffers) +
				ring_size * sizeof(Buffer));

	/* Set fields that don't start out zero */
	strategy->btype = btype;
	strategy->ring_size = ring_size;

	return strategy;
}

/*
 * FreeAccessStrategy -- release a BufferAccessStrategy object
 *
 * A simple pfree would do at the moment, but we would prefer that callers
 * don't assume that much about the representation of BufferAccessStrategy.
 */
void
FreeAccessStrategy(BufferAccessStrategy strategy)
{
	/* don't crash if called on a "default" strategy */
	if (strategy != NULL)
		pfree(strategy);
}

/*
 * GetBufferFromRing -- returns a buffer from the ring, or NULL if the
 *		ring is empty.
 *
 * The bufhdr spin lock is held on the returned buffer.
 */
static BufferDesc *
GetBufferFromRing(BufferAccessStrategy strategy, uint32 *buf_state)
{
	BufferDesc *buf;
	Buffer		bufnum;
	uint32		local_buf_state;	/* to avoid repeated (de-)referencing */


	/* Advance to next ring slot */
	if (++strategy->current >= strategy->ring_size)
		strategy->current = 0;

	/*
	 * If the slot hasn't been filled yet, tell the caller to allocate a new
	 * buffer with the normal allocation strategy.  He will then fill this
	 * slot by calling AddBufferToRing with the new buffer.
	 */
	bufnum = strategy->buffers[strategy->current];
	if (bufnum == InvalidBuffer)
	{
		strategy->current_was_in_ring = false;
		return NULL;
	}

	/*
	 * If the buffer is pinned we cannot use it under any circumstances.
	 *
	 * If usage_count is 0 or 1 then the buffer is fair game (we expect 1,
	 * since our own previous usage of the ring element would have left it
	 * there, but it might've been decremented by clock sweep since then). A
	 * higher usage_count indicates someone else has touched the buffer, so we
	 * shouldn't re-use it.
	 */
	buf = GetBufferDescriptor(bufnum - 1);
	local_buf_state = LockBufHdr(buf);
	if (BUF_STATE_GET_REFCOUNT(local_buf_state) == 0
		&& BUF_STATE_GET_USAGECOUNT(local_buf_state) <= 1)
	{
		strategy->current_was_in_ring = true;
		*buf_state = local_buf_state;
		return buf;
	}
	UnlockBufHdr(buf, local_buf_state);

	/*
	 * Tell caller to allocate a new buffer with the normal allocation
	 * strategy.  He'll then replace this ring element via AddBufferToRing.
	 */
	strategy->current_was_in_ring = false;
	return NULL;
}

/*
 * AddBufferToRing -- add a buffer to the buffer ring
 *
 * Caller must hold the buffer header spinlock on the buffer.  Since this
 * is called with the spinlock held, it had better be quite cheap.
 */
static void
AddBufferToRing(BufferAccessStrategy strategy, BufferDesc *buf)
{
	strategy->buffers[strategy->current] = BufferDescriptorGetBuffer(buf);
}

/*
 * StrategyRejectBuffer -- consider rejecting a dirty buffer
 *
 * When a nondefault strategy is used, the buffer manager calls this function
 * when it turns out that the buffer selected by StrategyGetBuffer needs to
 * be written out and doing so would require flushing WAL too.  This gives us
 * a chance to choose a different victim.
 *
 * Returns true if buffer manager should ask for a new victim, and false
 * if this buffer should be written and re-used.
 */
bool
StrategyRejectBuffer(BufferAccessStrategy strategy, BufferDesc *buf)
{
	/* We only do this in bulkread mode */
	if (strategy->btype != BAS_BULKREAD)
		return false;

	/* Don't muck with behavior of normal buffer-replacement strategy */
	if (!strategy->current_was_in_ring ||
	  strategy->buffers[strategy->current] != BufferDescriptorGetBuffer(buf))
		return false;

	/*
	 * Remove the dirty buffer from the ring; necessary to prevent infinite
	 * loop if all ring members are dirty.
	 */
	strategy->buffers[strategy->current] = InvalidBuffer;

	return true;
}<|MERGE_RESOLUTION|>--- conflicted
+++ resolved
@@ -333,8 +333,7 @@
 			 * probably better to fail than to risk getting stuck in an
 			 * infinite loop.
 			 */
-<<<<<<< HEAD
-			UnlockBufHdr(buf);
+			UnlockBufHdr(buf, local_buf_state);
             ereport(ERROR, (errcode(ERRCODE_INSUFFICIENT_RESOURCES),
                             errmsg("Unable to allocate database I/O buffer; "
                                    "no unpinned buffers available.  "
@@ -342,10 +341,6 @@
                             errhint("The shared_buffers setting may need to "
                                     "be increased.")
                             ));
-=======
-			UnlockBufHdr(buf, local_buf_state);
-			elog(ERROR, "no unpinned buffers available");
->>>>>>> b5bce6c1
 		}
 		UnlockBufHdr(buf, local_buf_state);
 	}
