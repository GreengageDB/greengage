/*-------------------------------------------------------------------------
 *
 * sinval.c
 *	  POSTGRES shared cache invalidation communication code.
 *
 * Portions Copyright (c) 1996-2012, PostgreSQL Global Development Group
 * Portions Copyright (c) 1994, Regents of the University of California
 *
 *
 * IDENTIFICATION
<<<<<<< HEAD
 *	  src/backend/storage/ipc/sinval.c
=======
 *	  $PostgreSQL: pgsql/src/backend/storage/ipc/sinval.c,v 1.86 2008/06/19 21:32:56 tgl Exp $
>>>>>>> 49f001d8
 *
 *-------------------------------------------------------------------------
 */
#include "postgres.h"

#include "access/xact.h"
#include "commands/async.h"
#include "miscadmin.h"
#include "storage/ipc.h"
#include "storage/sinvaladt.h"
#include "utils/inval.h"

#include "cdb/cdbtm.h"          /* DtxContext */

uint64		SharedInvalidMessageCounter;


/*
 * Because backends sitting idle will not be reading sinval events, we
 * need a way to give an idle backend a swift kick in the rear and make
 * it catch up before the sinval queue overflows and forces it to go
<<<<<<< HEAD
 * through a cache reset exercise.	This is done by sending
 * PROCSIG_CATCHUP_INTERRUPT to any backend that gets too far behind.
=======
 * through a cache reset exercise.	This is done by sending SIGUSR1
 * to any backend that gets too far behind.
>>>>>>> 49f001d8
 *
 * State for catchup events consists of two flags: one saying whether
 * the signal handler is currently allowed to call ProcessCatchupEvent
 * directly, and one saying whether the signal has occurred but the handler
 * was not allowed to call ProcessCatchupEvent at the time.
 *
 * NB: the "volatile" on these declarations is critical!  If your compiler
 * does not grok "volatile", you'd be best advised to compile this file
 * with all optimization turned off.
 */
static volatile int catchupInterruptEnabled = 0;
static volatile int catchupInterruptOccurred = 0;

/* Are we currently processing a catchup event? */
volatile int in_process_catchup_event = 0;

static void ProcessCatchupEvent(void);


/*
 * SendSharedInvalidMessages
 *	Add shared-cache-invalidation message(s) to the global SI message queue.
 */
void
SendSharedInvalidMessages(const SharedInvalidationMessage *msgs, int n)
{
	SIInsertDataEntries(msgs, n);
}

/*
 * ReceiveSharedInvalidMessages
 *		Process shared-cache-invalidation messages waiting for this backend
 *
 * We guarantee to process all messages that had been queued before the
 * routine was entered.  It is of course possible for more messages to get
 * queued right after our last SIGetDataEntries call.
 *
 * NOTE: it is entirely possible for this routine to be invoked recursively
 * as a consequence of processing inside the invalFunction or resetFunction.
 * Furthermore, such a recursive call must guarantee that all outstanding
<<<<<<< HEAD
 * inval messages have been processed before it exits.	This is the reason
=======
 * inval messages have been processed before it exits.  This is the reason
>>>>>>> 49f001d8
 * for the strange-looking choice to use a statically allocated buffer array
 * and counters; it's so that a recursive call can process messages already
 * sucked out of sinvaladt.c.
 */
void
ReceiveSharedInvalidMessages(
					  void (*invalFunction) (SharedInvalidationMessage *msg),
							 void (*resetFunction) (void))
{
#define MAXINVALMSGS 32
	static SharedInvalidationMessage messages[MAXINVALMSGS];
<<<<<<< HEAD

	/*
	 * We use volatile here to prevent bugs if a compiler doesn't realize that
	 * recursion is a possibility ...
	 */
	static volatile int nextmsg = 0;
	static volatile int nummsgs = 0;

=======
	/*
	 * We use volatile here to prevent bugs if a compiler doesn't realize
	 * that recursion is a possibility ...
	 */
	static volatile int nextmsg = 0;
	static volatile int nummsgs = 0;

>>>>>>> 49f001d8
	/* Deal with any messages still pending from an outer recursion */
	while (nextmsg < nummsgs)
	{
		SharedInvalidationMessage *msg = &messages[nextmsg++];

<<<<<<< HEAD
		SharedInvalidMessageCounter++;
=======
>>>>>>> 49f001d8
		invalFunction(msg);
	}

	do
	{
		int			getResult;

		nextmsg = nummsgs = 0;

		/* Try to get some more messages */
		getResult = SIGetDataEntries(messages, MAXINVALMSGS);

		if (getResult < 0)
		{
			/* got a reset message */
			elog(DEBUG4, "cache state reset");
			SharedInvalidMessageCounter++;
			resetFunction();
			break;				/* nothing more to do */
		}

		/* Process them, being wary that a recursive call might eat some */
		nextmsg = 0;
		nummsgs = getResult;

		while (nextmsg < nummsgs)
		{
			SharedInvalidationMessage *msg = &messages[nextmsg++];

<<<<<<< HEAD
			SharedInvalidMessageCounter++;
=======
>>>>>>> 49f001d8
			invalFunction(msg);
		}

		/*
<<<<<<< HEAD
		 * We only need to loop if the last SIGetDataEntries call (which might
		 * have been within a recursive call) returned a full buffer.
=======
		 * We only need to loop if the last SIGetDataEntries call (which
		 * might have been within a recursive call) returned a full buffer.
>>>>>>> 49f001d8
		 */
	} while (nummsgs == MAXINVALMSGS);

	/*
	 * We are now caught up.  If we received a catchup signal, reset that
<<<<<<< HEAD
	 * flag, and call SICleanupQueue().  This is not so much because we need
	 * to flush dead messages right now, as that we want to pass on the
	 * catchup signal to the next slowest backend.	"Daisy chaining" the
	 * catchup signal this way avoids creating spikes in system load for what
	 * should be just a background maintenance activity.
=======
	 * flag, and call SICleanupQueue().  This is not so much because we
	 * need to flush dead messages right now, as that we want to pass on
	 * the catchup signal to the next slowest backend.  "Daisy chaining" the
	 * catchup signal this way avoids creating spikes in system load for
	 * what should be just a background maintenance activity.
>>>>>>> 49f001d8
	 */
	if (catchupInterruptOccurred)
	{
		catchupInterruptOccurred = 0;
		elog(DEBUG4, "sinval catchup complete, cleaning queue");
		SICleanupQueue(false, 0);
	}
}


/*
 * HandleCatchupInterrupt
 *
 * This is called when PROCSIG_CATCHUP_INTERRUPT is received.
 *
 * If we are idle (catchupInterruptEnabled is set), we can safely
 * invoke ProcessCatchupEvent directly.  Otherwise, just set a flag
 * to do it later.	(Note that it's quite possible for normal processing
 * of the current transaction to cause ReceiveSharedInvalidMessages()
 * to be run later on; in that case the flag will get cleared again,
 * since there's no longer any reason to do anything.)
 */
void
HandleCatchupInterrupt(void)
{
	/*
	 * Note: this is called by a SIGNAL HANDLER. You must be very wary what
	 * you do here.
	 */

	/* Don't joggle the elbow of proc_exit */
	if (proc_exit_inprogress)
		return;

	if (catchupInterruptEnabled)
	{
		bool		save_ImmediateInterruptOK = ImmediateInterruptOK;

		/*
		 * We may be called while ImmediateInterruptOK is true; turn it off
		 * while messing with the catchup state.  (We would have to save and
		 * restore it anyway, because PGSemaphore operations inside
		 * ProcessCatchupEvent() might reset it.)
		 */
		ImmediateInterruptOK = false;

		/*
		 * I'm not sure whether some flavors of Unix might allow another
		 * SIGUSR1 occurrence to recursively interrupt this routine. To cope
		 * with the possibility, we do the same sort of dance that
		 * EnableCatchupInterrupt must do --- see that routine for comments.
		 */
		catchupInterruptEnabled = 0;	/* disable any recursive signal */
		catchupInterruptOccurred = 1;	/* do at least one iteration */
		for (;;)
		{
			catchupInterruptEnabled = 1;
			if (!catchupInterruptOccurred)
				break;
			catchupInterruptEnabled = 0;
			if (catchupInterruptOccurred)
			{
				/* Here, it is finally safe to do stuff. */
				ProcessCatchupEvent();
			}
		}

		/*
		 * Restore ImmediateInterruptOK, and check for interrupts if needed.
		 */
		ImmediateInterruptOK = save_ImmediateInterruptOK;
		if (save_ImmediateInterruptOK)
			CHECK_FOR_INTERRUPTS();
	}
	else
	{
		/*
		 * In this path it is NOT SAFE to do much of anything, except this:
		 */
		catchupInterruptOccurred = 1;
	}
}

/*
 * EnableCatchupInterrupt
 *
 * This is called by the PostgresMain main loop just before waiting
 * for a frontend command.	We process any pending catchup events,
 * and enable the signal handler to process future events directly.
 *
 * NOTE: the signal handler starts out disabled, and stays so until
 * PostgresMain calls this the first time.
 */
void
EnableCatchupInterrupt(void)
{
	/*
	 * This code is tricky because we are communicating with a signal handler
	 * that could interrupt us at any point.  If we just checked
	 * catchupInterruptOccurred and then set catchupInterruptEnabled, we could
	 * fail to respond promptly to a signal that happens in between those two
	 * steps.  (A very small time window, perhaps, but Murphy's Law says you
	 * can hit it...)  Instead, we first set the enable flag, then test the
	 * occurred flag.  If we see an unserviced interrupt has occurred, we
	 * re-clear the enable flag before going off to do the service work. (That
	 * prevents re-entrant invocation of ProcessCatchupEvent() if another
	 * interrupt occurs.) If an interrupt comes in between the setting and
	 * clearing of catchupInterruptEnabled, then it will have done the service
	 * work and left catchupInterruptOccurred zero, so we have to check again
	 * after clearing enable.  The whole thing has to be in a loop in case
	 * another interrupt occurs while we're servicing the first. Once we get
	 * out of the loop, enable is set and we know there is no unserviced
	 * interrupt.
	 *
	 * NB: an overenthusiastic optimizing compiler could easily break this
	 * code. Hopefully, they all understand what "volatile" means these days.
	 */
	for (;;)
	{
		catchupInterruptEnabled = 1;
		if (!catchupInterruptOccurred)
			break;
		catchupInterruptEnabled = 0;
		if (catchupInterruptOccurred)
			ProcessCatchupEvent();
	}
}

/*
 * DisableCatchupInterrupt
 *
 * This is called by the PostgresMain main loop just after receiving
 * a frontend command.	Signal handler execution of catchup events
 * is disabled until the next EnableCatchupInterrupt call.
 *
 * The PROCSIG_NOTIFY_INTERRUPT signal handler also needs to call this,
 * so as to prevent conflicts if one signal interrupts the other.  So we
 * must return the previous state of the flag.
 */
bool
DisableCatchupInterrupt(void)
{
	bool		result = (catchupInterruptEnabled != 0);

	catchupInterruptEnabled = 0;

	return result;
}

/*
 * ProcessCatchupEvent
 *
 * Respond to a catchup event (PROCSIG_CATCHUP_INTERRUPT) from another
 * backend.
 *
 * This is called either directly from the PROCSIG_CATCHUP_INTERRUPT
 * signal handler, or the next time control reaches the outer idle loop
 * (assuming there's still anything to do by then).
 */
static void
ProcessCatchupEvent(void)
{
	bool		notify_enabled;
	bool		client_wait_timeout_enabled;
	DtxContext  saveDistributedTransactionContext;

	/*
	 * Funny indentation to keep the code inside identical to upstream
	 * while at the same time supporting CMockery which has problems with
	 * multiple bracing on column 1.
	 */
	PG_TRY();
	{
	in_process_catchup_event = 1;

	/* Must prevent SIGUSR2 and SIGALRM(for IdleSessionGangTimeout) interrupt while I am running */
	notify_enabled = DisableNotifyInterrupt();
	client_wait_timeout_enabled = DisableClientWaitTimeoutInterrupt();

	/*
	 * What we need to do here is cause ReceiveSharedInvalidMessages() to run,
	 * which will do the necessary work and also reset the
	 * catchupInterruptOccurred flag.  If we are inside a transaction we can
	 * just call AcceptInvalidationMessages() to do this.  If we aren't, we
	 * start and immediately end a transaction; the call to
	 * AcceptInvalidationMessages() happens down inside transaction start.
	 *
	 * It is awfully tempting to just call AcceptInvalidationMessages()
	 * without the rest of the xact start/stop overhead, and I think that
	 * would actually work in the normal case; but I am not sure that things
	 * would clean up nicely if we got an error partway through.
	 */
	if (IsTransactionOrTransactionBlock())
	{
		elog(DEBUG1, "ProcessCatchupEvent inside transaction");
		AcceptInvalidationMessages();
	}
	else
	{
		elog(DEBUG1, "ProcessCatchupEvent outside transaction");

		/*
		 * Save distributed transaction context first.
		 */
		saveDistributedTransactionContext = DistributedTransactionContext;
		DistributedTransactionContext = DTX_CONTEXT_LOCAL_ONLY;

		StartTransactionCommand();
		CommitTransactionCommand();

		DistributedTransactionContext = saveDistributedTransactionContext;
	}

	if (notify_enabled)
		EnableNotifyInterrupt();

	if (client_wait_timeout_enabled)
		EnableClientWaitTimeoutInterrupt();

	in_process_catchup_event = 0;
	}
	PG_CATCH();
	{
		in_process_catchup_event = 0;
		PG_RE_THROW();
	}
	PG_END_TRY();
}<|MERGE_RESOLUTION|>--- conflicted
+++ resolved
@@ -8,11 +8,7 @@
  *
  *
  * IDENTIFICATION
-<<<<<<< HEAD
  *	  src/backend/storage/ipc/sinval.c
-=======
- *	  $PostgreSQL: pgsql/src/backend/storage/ipc/sinval.c,v 1.86 2008/06/19 21:32:56 tgl Exp $
->>>>>>> 49f001d8
  *
  *-------------------------------------------------------------------------
  */
@@ -22,6 +18,7 @@
 #include "commands/async.h"
 #include "miscadmin.h"
 #include "storage/ipc.h"
+#include "storage/proc.h"
 #include "storage/sinvaladt.h"
 #include "utils/inval.h"
 
@@ -34,13 +31,8 @@
  * Because backends sitting idle will not be reading sinval events, we
  * need a way to give an idle backend a swift kick in the rear and make
  * it catch up before the sinval queue overflows and forces it to go
-<<<<<<< HEAD
  * through a cache reset exercise.	This is done by sending
  * PROCSIG_CATCHUP_INTERRUPT to any backend that gets too far behind.
-=======
- * through a cache reset exercise.	This is done by sending SIGUSR1
- * to any backend that gets too far behind.
->>>>>>> 49f001d8
  *
  * State for catchup events consists of two flags: one saying whether
  * the signal handler is currently allowed to call ProcessCatchupEvent
@@ -81,11 +73,7 @@
  * NOTE: it is entirely possible for this routine to be invoked recursively
  * as a consequence of processing inside the invalFunction or resetFunction.
  * Furthermore, such a recursive call must guarantee that all outstanding
-<<<<<<< HEAD
- * inval messages have been processed before it exits.	This is the reason
-=======
  * inval messages have been processed before it exits.  This is the reason
->>>>>>> 49f001d8
  * for the strange-looking choice to use a statically allocated buffer array
  * and counters; it's so that a recursive call can process messages already
  * sucked out of sinvaladt.c.
@@ -97,33 +85,20 @@
 {
 #define MAXINVALMSGS 32
 	static SharedInvalidationMessage messages[MAXINVALMSGS];
-<<<<<<< HEAD
-
-	/*
-	 * We use volatile here to prevent bugs if a compiler doesn't realize that
-	 * recursion is a possibility ...
+
+	/*
+	 * We use volatile here to prevent bugs if a compiler doesn't realize
+	 * that recursion is a possibility ...
 	 */
 	static volatile int nextmsg = 0;
 	static volatile int nummsgs = 0;
 
-=======
-	/*
-	 * We use volatile here to prevent bugs if a compiler doesn't realize
-	 * that recursion is a possibility ...
-	 */
-	static volatile int nextmsg = 0;
-	static volatile int nummsgs = 0;
-
->>>>>>> 49f001d8
 	/* Deal with any messages still pending from an outer recursion */
 	while (nextmsg < nummsgs)
 	{
 		SharedInvalidationMessage *msg = &messages[nextmsg++];
 
-<<<<<<< HEAD
 		SharedInvalidMessageCounter++;
-=======
->>>>>>> 49f001d8
 		invalFunction(msg);
 	}
 
@@ -153,39 +128,23 @@
 		{
 			SharedInvalidationMessage *msg = &messages[nextmsg++];
 
-<<<<<<< HEAD
 			SharedInvalidMessageCounter++;
-=======
->>>>>>> 49f001d8
 			invalFunction(msg);
 		}
 
 		/*
-<<<<<<< HEAD
 		 * We only need to loop if the last SIGetDataEntries call (which might
 		 * have been within a recursive call) returned a full buffer.
-=======
-		 * We only need to loop if the last SIGetDataEntries call (which
-		 * might have been within a recursive call) returned a full buffer.
->>>>>>> 49f001d8
 		 */
 	} while (nummsgs == MAXINVALMSGS);
 
 	/*
 	 * We are now caught up.  If we received a catchup signal, reset that
-<<<<<<< HEAD
 	 * flag, and call SICleanupQueue().  This is not so much because we need
 	 * to flush dead messages right now, as that we want to pass on the
 	 * catchup signal to the next slowest backend.	"Daisy chaining" the
 	 * catchup signal this way avoids creating spikes in system load for what
 	 * should be just a background maintenance activity.
-=======
-	 * flag, and call SICleanupQueue().  This is not so much because we
-	 * need to flush dead messages right now, as that we want to pass on
-	 * the catchup signal to the next slowest backend.  "Daisy chaining" the
-	 * catchup signal this way avoids creating spikes in system load for
-	 * what should be just a background maintenance activity.
->>>>>>> 49f001d8
 	 */
 	if (catchupInterruptOccurred)
 	{
