/*-------------------------------------------------------------------------
 *
 * dsm_impl.c
 *	  manage dynamic shared memory segments
 *
 * This file provides low-level APIs for creating and destroying shared
 * memory segments using several different possible techniques.  We refer
 * to these segments as dynamic because they can be created, altered, and
 * destroyed at any point during the server life cycle.  This is unlike
 * the main shared memory segment, of which there is always exactly one
 * and which is always mapped at a fixed address in every PostgreSQL
 * background process.
 *
 * Because not all systems provide the same primitives in this area, nor
 * do all primitives behave the same way on all systems, we provide
 * several implementations of this facility.  Many systems implement
 * POSIX shared memory (shm_open etc.), which is well-suited to our needs
 * in this area, with the exception that shared memory identifiers live
 * in a flat system-wide namespace, raising the uncomfortable prospect of
 * name collisions with other processes (including other copies of
 * PostgreSQL) running on the same system.  Some systems only support
 * the older System V shared memory interface (shmget etc.) which is
 * also usable; however, the default allocation limits are often quite
 * small, and the namespace is even more restricted.
 *
 * We also provide an mmap-based shared memory implementation.  This may
 * be useful on systems that provide shared memory via a special-purpose
 * filesystem; by opting for this implementation, the user can even
 * control precisely where their shared memory segments are placed.  It
 * can also be used as a fallback for systems where shm_open and shmget
 * are not available or can't be used for some reason.  Of course,
 * mapping a file residing on an actual spinning disk is a fairly poor
 * approximation for shared memory because writeback may hurt performance
 * substantially, but there should be few systems where we must make do
 * with such poor tools.
 *
 * As ever, Windows requires its own implemetation.
 *
 * Portions Copyright (c) 1996-2015, PostgreSQL Global Development Group
 * Portions Copyright (c) 1994, Regents of the University of California
 *
 *
 * IDENTIFICATION
 *	  src/backend/storage/ipc/dsm_impl.c
 *
 *-------------------------------------------------------------------------
 */

#include "postgres.h"
#include "miscadmin.h"

#include <fcntl.h>
#include <string.h>
#include <unistd.h>
#ifndef WIN32
#include <sys/mman.h>
#endif
#include <sys/stat.h>
#ifdef HAVE_SYS_IPC_H
#include <sys/ipc.h>
#endif
#ifdef HAVE_SYS_SHM_H
#include <sys/shm.h>
#endif

#include "portability/mem.h"
#include "storage/dsm_impl.h"
#include "storage/fd.h"
#include "utils/guc.h"
#include "utils/memutils.h"
#include "postmaster/postmaster.h"

#ifdef USE_DSM_POSIX
static bool dsm_impl_posix(dsm_op op, dsm_handle handle, Size request_size,
			   void **impl_private, void **mapped_address,
			   Size *mapped_size, int elevel);
static int	dsm_impl_posix_resize(int fd, off_t size);
#endif
#ifdef USE_DSM_SYSV
static bool dsm_impl_sysv(dsm_op op, dsm_handle handle, Size request_size,
			  void **impl_private, void **mapped_address,
			  Size *mapped_size, int elevel);
#endif
#ifdef USE_DSM_WINDOWS
static bool dsm_impl_windows(dsm_op op, dsm_handle handle, Size request_size,
				 void **impl_private, void **mapped_address,
				 Size *mapped_size, int elevel);
#endif
#ifdef USE_DSM_MMAP
static bool dsm_impl_mmap(dsm_op op, dsm_handle handle, Size request_size,
			  void **impl_private, void **mapped_address,
			  Size *mapped_size, int elevel);
#endif
static int	errcode_for_dynamic_shared_memory(void);

const struct config_enum_entry dynamic_shared_memory_options[] = {
#ifdef USE_DSM_POSIX
	{"posix", DSM_IMPL_POSIX, false},
#endif
#ifdef USE_DSM_SYSV
	{"sysv", DSM_IMPL_SYSV, false},
#endif
#ifdef USE_DSM_WINDOWS
	{"windows", DSM_IMPL_WINDOWS, false},
#endif
#ifdef USE_DSM_MMAP
	{"mmap", DSM_IMPL_MMAP, false},
#endif
	{"none", DSM_IMPL_NONE, false},
	{NULL, 0, false}
};

/* Implementation selector. */
int			dynamic_shared_memory_type;

/* Size of buffer to be used for zero-filling. */
#define ZBUFFER_SIZE				8192

#define SEGMENT_NAME_PREFIX			"Global/PostgreSQL"

/*------
 * Perform a low-level shared memory operation in a platform-specific way,
 * as dictated by the selected implementation.  Each implementation is
 * required to implement the following primitives.
 *
 * DSM_OP_CREATE.  Create a segment whose size is the request_size and
 * map it.
 *
 * DSM_OP_ATTACH.  Map the segment, whose size must be the request_size.
 * The segment may already be mapped; any existing mapping should be removed
 * before creating a new one.
 *
 * DSM_OP_DETACH.  Unmap the segment.
 *
 * DSM_OP_RESIZE.  Resize the segment to the given request_size and
 * remap the segment at that new size.
 *
 * DSM_OP_DESTROY.  Unmap the segment, if it is mapped.  Destroy the
 * segment.
 *
 * Arguments:
 *	 op: The operation to be performed.
 *	 handle: The handle of an existing object, or for DSM_OP_CREATE, the
 *	   a new handle the caller wants created.
 *	 request_size: For DSM_OP_CREATE, the requested size.  For DSM_OP_RESIZE,
 *	   the new size.  Otherwise, 0.
 *	 impl_private: Private, implementation-specific data.  Will be a pointer
 *	   to NULL for the first operation on a shared memory segment within this
 *	   backend; thereafter, it will point to the value to which it was set
 *	   on the previous call.
 *	 mapped_address: Pointer to start of current mapping; pointer to NULL
 *	   if none.  Updated with new mapping address.
 *	 mapped_size: Pointer to size of current mapping; pointer to 0 if none.
 *	   Updated with new mapped size.
 *	 elevel: Level at which to log errors.
 *
 * Return value: true on success, false on failure.  When false is returned,
 * a message should first be logged at the specified elevel, except in the
 * case where DSM_OP_CREATE experiences a name collision, which should
 * silently return false.
 *-----
 */
bool
dsm_impl_op(dsm_op op, dsm_handle handle, Size request_size,
			void **impl_private, void **mapped_address, Size *mapped_size,
			int elevel)
{
	Assert(op == DSM_OP_CREATE || op == DSM_OP_RESIZE || request_size == 0);
	Assert((op != DSM_OP_CREATE && op != DSM_OP_ATTACH) ||
		   (*mapped_address == NULL && *mapped_size == 0));

	switch (dynamic_shared_memory_type)
	{
#ifdef USE_DSM_POSIX
		case DSM_IMPL_POSIX:
			return dsm_impl_posix(op, handle, request_size, impl_private,
								  mapped_address, mapped_size, elevel);
#endif
#ifdef USE_DSM_SYSV
		case DSM_IMPL_SYSV:
			return dsm_impl_sysv(op, handle, request_size, impl_private,
								 mapped_address, mapped_size, elevel);
#endif
#ifdef USE_DSM_WINDOWS
		case DSM_IMPL_WINDOWS:
			return dsm_impl_windows(op, handle, request_size, impl_private,
									mapped_address, mapped_size, elevel);
#endif
#ifdef USE_DSM_MMAP
		case DSM_IMPL_MMAP:
			return dsm_impl_mmap(op, handle, request_size, impl_private,
								 mapped_address, mapped_size, elevel);
#endif
		default:
			elog(ERROR, "unexpected dynamic shared memory type: %d",
				 dynamic_shared_memory_type);
			return false;
	}
}

/*
 * Does the current dynamic shared memory implementation support resizing
 * segments?  (The answer here could be platform-dependent in the future,
 * since AIX allows shmctl(shmid, SHM_RESIZE, &buffer), though you apparently
 * can't resize segments to anything larger than 256MB that way.  For now,
 * we keep it simple.)
 */
bool
dsm_impl_can_resize(void)
{
	switch (dynamic_shared_memory_type)
	{
		case DSM_IMPL_NONE:
			return false;
		case DSM_IMPL_POSIX:
			return true;
		case DSM_IMPL_SYSV:
			return false;
		case DSM_IMPL_WINDOWS:
			return false;
		case DSM_IMPL_MMAP:
			return true;
		default:
			return false;		/* should not happen */
	}
}

#ifdef USE_DSM_POSIX
/*
 * Operating system primitives to support POSIX shared memory.
 *
 * POSIX shared memory segments are created and attached using shm_open()
 * and shm_unlink(); other operations, such as sizing or mapping the
 * segment, are performed as if the shared memory segments were files.
 *
 * Indeed, on some platforms, they may be implemented that way.  While
 * POSIX shared memory segments seem intended to exist in a flat namespace,
 * some operating systems may implement them as files, even going so far
 * to treat a request for /xyz as a request to create a file by that name
 * in the root directory.  Users of such broken platforms should select
 * a different shared memory implementation.
 */
static bool
dsm_impl_posix(dsm_op op, dsm_handle handle, Size request_size,
			   void **impl_private, void **mapped_address, Size *mapped_size,
			   int elevel)
{
	char		name[64];
	int			flags;
	int			fd;
	char	   *address;

	snprintf(name, 64, "/PostgreSQL.%u", handle);

	/* Handle teardown cases. */
	if (op == DSM_OP_DETACH || op == DSM_OP_DESTROY)
	{
		if (*mapped_address != NULL
			&& munmap(*mapped_address, *mapped_size) != 0)
		{
			ereport(elevel,
					(errcode_for_dynamic_shared_memory(),
				   errmsg("could not unmap shared memory segment \"%s\": %m",
						  name)));
			return false;
		}
		*mapped_address = NULL;
		*mapped_size = 0;
		if (op == DSM_OP_DESTROY && shm_unlink(name) != 0)
		{
			ereport(elevel,
					(errcode_for_dynamic_shared_memory(),
				  errmsg("could not remove shared memory segment \"%s\": %m",
						 name)));
			return false;
		}
		return true;
	}

	/*
	 * Create new segment or open an existing one for attach or resize.
	 *
	 * Even though we're not going through fd.c, we should be safe against
	 * running out of file descriptors, because of NUM_RESERVED_FDS.  We're
	 * only opening one extra descriptor here, and we'll close it before
	 * returning.
	 */
	flags = O_RDWR | (op == DSM_OP_CREATE ? O_CREAT | O_EXCL : 0);
	if ((fd = shm_open(name, flags, 0600)) == -1)
	{
		if (errno != EEXIST)
			ereport(elevel,
					(errcode_for_dynamic_shared_memory(),
					 errmsg("could not open shared memory segment \"%s\": %m",
							name)));
		return false;
	}

	/*
	 * If we're attaching the segment, determine the current size; if we are
	 * creating or resizing the segment, set the size to the requested value.
	 */
	if (op == DSM_OP_ATTACH)
	{
		struct stat st;

		if (fstat(fd, &st) != 0)
		{
			int			save_errno;

			/* Back out what's already been done. */
			save_errno = errno;
			close(fd);
			errno = save_errno;

			ereport(elevel,
					(errcode_for_dynamic_shared_memory(),
					 errmsg("could not stat shared memory segment \"%s\": %m",
							name)));
			return false;
		}
		request_size = st.st_size;
	}
	else if (*mapped_size != request_size &&
			 dsm_impl_posix_resize(fd, request_size) != 0)
	{
		int			save_errno;

		/* Back out what's already been done. */
		save_errno = errno;
		close(fd);
		if (op == DSM_OP_CREATE)
			shm_unlink(name);
		errno = save_errno;

		/*
		 * If we received a query cancel or termination signal, we will have
		 * EINTR set here.  If the caller said that errors are OK here, check
		 * for interrupts immediately.
		 */
		if (errno == EINTR && elevel >= ERROR)
			CHECK_FOR_INTERRUPTS();

		ereport(elevel,
				(errcode_for_dynamic_shared_memory(),
<<<<<<< HEAD
		 errmsg("could not resize shared memory segment \"%s\" to %zu bytes: %m",
				name, request_size)));
=======
				 errmsg("could not resize shared memory segment \"%s\" to %zu bytes: %m",
						name, request_size)));
>>>>>>> ab93f90c
		return false;
	}

	/*
	 * If we're reattaching or resizing, we must remove any existing mapping,
	 * unless we've already got the right thing mapped.
	 */
	if (*mapped_address != NULL)
	{
		if (*mapped_size == request_size)
			return true;
		if (munmap(*mapped_address, *mapped_size) != 0)
		{
			int			save_errno;

			/* Back out what's already been done. */
			save_errno = errno;
			close(fd);
			if (op == DSM_OP_CREATE)
				shm_unlink(name);
			errno = save_errno;

			ereport(elevel,
					(errcode_for_dynamic_shared_memory(),
				   errmsg("could not unmap shared memory segment \"%s\": %m",
						  name)));
			return false;
		}
		*mapped_address = NULL;
		*mapped_size = 0;
	}

	/* Map it. */
	address = mmap(NULL, request_size, PROT_READ | PROT_WRITE,
				   MAP_SHARED | MAP_HASSEMAPHORE | MAP_NOSYNC, fd, 0);
	if (address == MAP_FAILED)
	{
		int			save_errno;

		/* Back out what's already been done. */
		save_errno = errno;
		close(fd);
		if (op == DSM_OP_CREATE)
			shm_unlink(name);
		errno = save_errno;

		ereport(elevel,
				(errcode_for_dynamic_shared_memory(),
				 errmsg("could not map shared memory segment \"%s\": %m",
						name)));
		return false;
	}
	*mapped_address = address;
	*mapped_size = request_size;
	close(fd);

	return true;
}

/*
 * Set the size of a virtual memory region associated with a file descriptor.
 * If necessary, also ensure that virtual memory is actually allocated by the
 * operating system, to avoid nasty surprises later.
 *
 * Returns non-zero if either truncation or allocation fails, and sets errno.
 */
static int
dsm_impl_posix_resize(int fd, off_t size)
{
	int			rc;

	/* Truncate (or extend) the file to the requested size. */
	rc = ftruncate(fd, size);

	/*
	 * On Linux, a shm_open fd is backed by a tmpfs file.  After resizing with
	 * ftruncate, the file may contain a hole.  Accessing memory backed by a
	 * hole causes tmpfs to allocate pages, which fails with SIGBUS if there
	 * is no more tmpfs space available.  So we ask tmpfs to allocate pages
	 * here, so we can fail gracefully with ENOSPC now rather than risking
	 * SIGBUS later.
	 */
#if defined(HAVE_POSIX_FALLOCATE) && defined(__linux__)
	if (rc == 0)
	{
		/*
		 * We may get interrupted.  If so, just retry unless there is an
		 * interrupt pending.  This avoids the possibility of looping forever
		 * if another backend is repeatedly trying to interrupt us.
		 */
		do
		{
			rc = posix_fallocate(fd, 0, size);
		} while (rc == EINTR && !(ProcDiePending || QueryCancelPending));

		/*
		 * The caller expects errno to be set, but posix_fallocate() doesn't
		 * set it.  Instead it returns error numbers directly.  So set errno,
		 * even though we'll also return rc to indicate success or failure.
		 */
		errno = rc;
	}
#endif							/* HAVE_POSIX_FALLOCATE && __linux__ */

	return rc;
}

#endif							/* USE_DSM_POSIX */

#ifdef USE_DSM_SYSV
/*
 * Operating system primitives to support System V shared memory.
 *
 * System V shared memory segments are manipulated using shmget(), shmat(),
 * shmdt(), and shmctl().  There's no portable way to resize such
 * segments.  As the default allocation limits for System V shared memory
 * are usually quite low, the POSIX facilities may be preferable; but
 * those are not supported everywhere.
 */
static bool
dsm_impl_sysv(dsm_op op, dsm_handle handle, Size request_size,
			  void **impl_private, void **mapped_address, Size *mapped_size,
			  int elevel)
{
	key_t		key;
	int			ident;
	char	   *address;
	char		name[64];
	int		   *ident_cache;

	/* Resize is not supported for System V shared memory. */
	if (op == DSM_OP_RESIZE)
	{
		elog(elevel, "System V shared memory segments cannot be resized");
		return false;
	}

	/* Since resize isn't supported, reattach is a no-op. */
	if (op == DSM_OP_ATTACH && *mapped_address != NULL)
		return true;

	/*
	 * POSIX shared memory and mmap-based shared memory identify segments with
	 * names.  To avoid needless error message variation, we use the handle as
	 * the name.
	 */
	snprintf(name, 64, "%u", handle);

	/*
	 * The System V shared memory namespace is very restricted; names are of
	 * type key_t, which is expected to be some sort of integer data type, but
	 * not necessarily the same one as dsm_handle.  Since we use dsm_handle to
	 * identify shared memory segments across processes, this might seem like
	 * a problem, but it's really not.  If dsm_handle is bigger than key_t,
	 * the cast below might truncate away some bits from the handle the
	 * user-provided, but it'll truncate exactly the same bits away in exactly
	 * the same fashion every time we use that handle, which is all that
	 * really matters.  Conversely, if dsm_handle is smaller than key_t, we
	 * won't use the full range of available key space, but that's no big deal
	 * either.
	 *
	 * We do make sure that the key isn't negative, because that might not be
	 * portable.
	 */
	key = (key_t) handle;
	if (key < 1)				/* avoid compiler warning if type is unsigned */
		key = -key;

	/*
	 * There's one special key, IPC_PRIVATE, which can't be used.  If we end
	 * up with that value by chance during a create operation, just pretend it
	 * already exists, so that caller will retry.  If we run into it anywhere
	 * else, the caller has passed a handle that doesn't correspond to
	 * anything we ever created, which should not happen.
	 */
	if (key == IPC_PRIVATE)
	{
		if (op != DSM_OP_CREATE)
			elog(DEBUG4, "System V shared memory key may not be IPC_PRIVATE");
		errno = EEXIST;
		return false;
	}

	/*
	 * Before we can do anything with a shared memory segment, we have to map
	 * the shared memory key to a shared memory identifier using shmget(). To
	 * avoid repeated lookups, we store the key using impl_private.
	 */
	if (*impl_private != NULL)
	{
		ident_cache = *impl_private;
		ident = *ident_cache;
	}
	else
	{
		int			flags = IPCProtection;
		size_t		segsize;

		/*
		 * Allocate the memory BEFORE acquiring the resource, so that we don't
		 * leak the resource if memory allocation fails.
		 */
		ident_cache = MemoryContextAlloc(TopMemoryContext, sizeof(int));

		/*
		 * When using shmget to find an existing segment, we must pass the
		 * size as 0.  Passing a non-zero size which is greater than the
		 * actual size will result in EINVAL.
		 */
		segsize = 0;

		if (op == DSM_OP_CREATE)
		{
			flags |= IPC_CREAT | IPC_EXCL;
			segsize = request_size;
		}

		if ((ident = shmget(key, segsize, flags)) == -1)
		{
			if (errno != EEXIST)
			{
				int			save_errno = errno;

				pfree(ident_cache);
				errno = save_errno;
				ereport(elevel,
						(errcode_for_dynamic_shared_memory(),
						 errmsg("could not get shared memory segment: %m")));
			}
			return false;
		}

		*ident_cache = ident;
		*impl_private = ident_cache;
	}

	/* Handle teardown cases. */
	if (op == DSM_OP_DETACH || op == DSM_OP_DESTROY)
	{
		pfree(ident_cache);
		*impl_private = NULL;
		if (*mapped_address != NULL && shmdt(*mapped_address) != 0)
		{
			ereport(elevel,
					(errcode_for_dynamic_shared_memory(),
				   errmsg("could not unmap shared memory segment \"%s\": %m",
						  name)));
			return false;
		}
		*mapped_address = NULL;
		*mapped_size = 0;
		if (op == DSM_OP_DESTROY && shmctl(ident, IPC_RMID, NULL) < 0)
		{
			ereport(elevel,
					(errcode_for_dynamic_shared_memory(),
				  errmsg("could not remove shared memory segment \"%s\": %m",
						 name)));
			return false;
		}
		return true;
	}

	/* If we're attaching it, we must use IPC_STAT to determine the size. */
	if (op == DSM_OP_ATTACH)
	{
		struct shmid_ds shm;

		if (shmctl(ident, IPC_STAT, &shm) != 0)
		{
			ereport(elevel,
					(errcode_for_dynamic_shared_memory(),
					 errmsg("could not stat shared memory segment \"%s\": %m",
							name)));
			return false;
		}
		request_size = shm.shm_segsz;
	}

	/* Map it. */
	address = shmat(ident, NULL, PG_SHMAT_FLAGS);
	if (address == (void *) -1)
	{
		int			save_errno;

		/* Back out what's already been done. */
		save_errno = errno;
		if (op == DSM_OP_CREATE)
			shmctl(ident, IPC_RMID, NULL);
		errno = save_errno;

		ereport(elevel,
				(errcode_for_dynamic_shared_memory(),
				 errmsg("could not map shared memory segment \"%s\": %m",
						name)));
		return false;
	}
	*mapped_address = address;
	*mapped_size = request_size;

	return true;
}
#endif

#ifdef USE_DSM_WINDOWS
/*
 * Operating system primitives to support Windows shared memory.
 *
 * Windows shared memory implementation is done using file mapping
 * which can be backed by either physical file or system paging file.
 * Current implementation uses system paging file as other effects
 * like performance are not clear for physical file and it is used in similar
 * way for main shared memory in windows.
 *
 * A memory mapping object is a kernel object - they always get deleted when
 * the last reference to them goes away, either explicitly via a CloseHandle or
 * when the process containing the reference exits.
 */
static bool
dsm_impl_windows(dsm_op op, dsm_handle handle, Size request_size,
				 void **impl_private, void **mapped_address,
				 Size *mapped_size, int elevel)
{
	char	   *address;
	HANDLE		hmap;
	char		name[64];
	MEMORY_BASIC_INFORMATION info;

	/* Resize is not supported for Windows shared memory. */
	if (op == DSM_OP_RESIZE)
	{
		elog(elevel, "Windows shared memory segments cannot be resized");
		return false;
	}

	/* Since resize isn't supported, reattach is a no-op. */
	if (op == DSM_OP_ATTACH && *mapped_address != NULL)
		return true;

	/*
	 * Storing the shared memory segment in the Global\ namespace, can allow
	 * any process running in any session to access that file mapping object
	 * provided that the caller has the required access rights. But to avoid
	 * issues faced in main shared memory, we are using the naming convention
	 * similar to main shared memory. We can change here once issue mentioned
	 * in GetSharedMemName is resolved.
	 */
	snprintf(name, 64, "%s.%u", SEGMENT_NAME_PREFIX, handle);

	/*
	 * Handle teardown cases.  Since Windows automatically destroys the object
	 * when no references reamin, we can treat it the same as detach.
	 */
	if (op == DSM_OP_DETACH || op == DSM_OP_DESTROY)
	{
		if (*mapped_address != NULL
			&& UnmapViewOfFile(*mapped_address) == 0)
		{
			_dosmaperr(GetLastError());
			ereport(elevel,
					(errcode_for_dynamic_shared_memory(),
				   errmsg("could not unmap shared memory segment \"%s\": %m",
						  name)));
			return false;
		}
		if (*impl_private != NULL
			&& CloseHandle(*impl_private) == 0)
		{
			_dosmaperr(GetLastError());
			ereport(elevel,
					(errcode_for_dynamic_shared_memory(),
				  errmsg("could not remove shared memory segment \"%s\": %m",
						 name)));
			return false;
		}

		*impl_private = NULL;
		*mapped_address = NULL;
		*mapped_size = 0;
		return true;
	}

	/* Create new segment or open an existing one for attach. */
	if (op == DSM_OP_CREATE)
	{
		DWORD		size_high;
		DWORD		size_low;
		DWORD		errcode;

		/* Shifts >= the width of the type are undefined. */
#ifdef _WIN64
		size_high = request_size >> 32;
#else
		size_high = 0;
#endif
		size_low = (DWORD) request_size;

		/* CreateFileMapping might not clear the error code on success */
		SetLastError(0);

		hmap = CreateFileMapping(INVALID_HANDLE_VALUE,	/* Use the pagefile */
								 NULL,	/* Default security attrs */
								 PAGE_READWRITE,		/* Memory is read/write */
								 size_high,		/* Upper 32 bits of size */
								 size_low,		/* Lower 32 bits of size */
								 name);

		errcode = GetLastError();
		if (errcode == ERROR_ALREADY_EXISTS || errcode == ERROR_ACCESS_DENIED)
		{
			/*
			 * On Windows, when the segment already exists, a handle for the
			 * existing segment is returned.  We must close it before
			 * returning.  However, if the existing segment is created by a
			 * service, then it returns ERROR_ACCESS_DENIED. We don't do
			 * _dosmaperr here, so errno won't be modified.
			 */
			if (hmap)
				CloseHandle(hmap);
			return false;
		}

		if (!hmap)
		{
			_dosmaperr(errcode);
			ereport(elevel,
					(errcode_for_dynamic_shared_memory(),
				  errmsg("could not create shared memory segment \"%s\": %m",
						 name)));
			return false;
		}
	}
	else
	{
		hmap = OpenFileMapping(FILE_MAP_WRITE | FILE_MAP_READ,
							   FALSE,	/* do not inherit the name */
							   name);	/* name of mapping object */
		if (!hmap)
		{
			_dosmaperr(GetLastError());
			ereport(elevel,
					(errcode_for_dynamic_shared_memory(),
					 errmsg("could not open shared memory segment \"%s\": %m",
							name)));
			return false;
		}
	}

	/* Map it. */
	address = MapViewOfFile(hmap, FILE_MAP_WRITE | FILE_MAP_READ,
							0, 0, 0);
	if (!address)
	{
		int			save_errno;

		_dosmaperr(GetLastError());
		/* Back out what's already been done. */
		save_errno = errno;
		CloseHandle(hmap);
		errno = save_errno;

		ereport(elevel,
				(errcode_for_dynamic_shared_memory(),
				 errmsg("could not map shared memory segment \"%s\": %m",
						name)));
		return false;
	}

	/*
	 * VirtualQuery gives size in page_size units, which is 4K for Windows. We
	 * need size only when we are attaching, but it's better to get the size
	 * when creating new segment to keep size consistent both for
	 * DSM_OP_CREATE and DSM_OP_ATTACH.
	 */
	if (VirtualQuery(address, &info, sizeof(info)) == 0)
	{
		int			save_errno;

		_dosmaperr(GetLastError());
		/* Back out what's already been done. */
		save_errno = errno;
		UnmapViewOfFile(address);
		CloseHandle(hmap);
		errno = save_errno;

		ereport(elevel,
				(errcode_for_dynamic_shared_memory(),
				 errmsg("could not stat shared memory segment \"%s\": %m",
						name)));
		return false;
	}

	*mapped_address = address;
	*mapped_size = info.RegionSize;
	*impl_private = hmap;

	return true;
}
#endif

#ifdef USE_DSM_MMAP
/*
 * Operating system primitives to support mmap-based shared memory.
 *
 * Calling this "shared memory" is somewhat of a misnomer, because what
 * we're really doing is creating a bunch of files and mapping them into
 * our address space.  The operating system may feel obliged to
 * synchronize the contents to disk even if nothing is being paged out,
 * which will not serve us well.  The user can relocate the pg_dynshmem
 * directory to a ramdisk to avoid this problem, if available.
 */
static bool
dsm_impl_mmap(dsm_op op, dsm_handle handle, Size request_size,
			  void **impl_private, void **mapped_address, Size *mapped_size,
			  int elevel)
{
	char		name[64];
	int			flags;
	int			fd;
	char	   *address;

	snprintf(name, 64, PG_DYNSHMEM_DIR "/" PG_DYNSHMEM_MMAP_FILE_PREFIX "%u",
			 handle);

	/* Handle teardown cases. */
	if (op == DSM_OP_DETACH || op == DSM_OP_DESTROY)
	{
		if (*mapped_address != NULL
			&& munmap(*mapped_address, *mapped_size) != 0)
		{
			ereport(elevel,
					(errcode_for_dynamic_shared_memory(),
				   errmsg("could not unmap shared memory segment \"%s\": %m",
						  name)));
			return false;
		}
		*mapped_address = NULL;
		*mapped_size = 0;
		if (op == DSM_OP_DESTROY && unlink(name) != 0)
		{
			ereport(elevel,
					(errcode_for_dynamic_shared_memory(),
				  errmsg("could not remove shared memory segment \"%s\": %m",
						 name)));
			return false;
		}
		return true;
	}

	/* Create new segment or open an existing one for attach or resize. */
	flags = O_RDWR | (op == DSM_OP_CREATE ? O_CREAT | O_EXCL : 0);
	if ((fd = OpenTransientFile(name, flags, 0600)) == -1)
	{
		if (errno != EEXIST)
			ereport(elevel,
					(errcode_for_dynamic_shared_memory(),
					 errmsg("could not open shared memory segment \"%s\": %m",
							name)));
		return false;
	}

	/*
	 * If we're attaching the segment, determine the current size; if we are
	 * creating or resizing the segment, set the size to the requested value.
	 */
	if (op == DSM_OP_ATTACH)
	{
		struct stat st;

		if (fstat(fd, &st) != 0)
		{
			int			save_errno;

			/* Back out what's already been done. */
			save_errno = errno;
			CloseTransientFile(fd);
			errno = save_errno;

			ereport(elevel,
					(errcode_for_dynamic_shared_memory(),
					 errmsg("could not stat shared memory segment \"%s\": %m",
							name)));
			return false;
		}
		request_size = st.st_size;
	}
	else if (*mapped_size > request_size && ftruncate(fd, request_size))
	{
		int			save_errno;

		/* Back out what's already been done. */
		save_errno = errno;
		CloseTransientFile(fd);
		if (op == DSM_OP_CREATE)
			unlink(name);
		errno = save_errno;

		ereport(elevel,
				(errcode_for_dynamic_shared_memory(),
<<<<<<< HEAD
		 errmsg("could not resize shared memory segment \"%s\" to %zu bytes: %m",
				name, request_size)));
=======
				 errmsg("could not resize shared memory segment \"%s\" to %zu bytes: %m",
						name, request_size)));
>>>>>>> ab93f90c
		return false;
	}
	else if (*mapped_size < request_size)
	{
		/*
		 * Allocate a buffer full of zeros.
		 *
		 * Note: palloc zbuffer, instead of just using a local char array, to
		 * ensure it is reasonably well-aligned; this may save a few cycles
		 * transferring data to the kernel.
		 */
		char	   *zbuffer = (char *) palloc0(ZBUFFER_SIZE);
		uint32		remaining = request_size;
		bool		success = true;

		/*
		 * Zero-fill the file. We have to do this the hard way to ensure that
		 * all the file space has really been allocated, so that we don't
		 * later seg fault when accessing the memory mapping.  This is pretty
		 * pessimal.
		 */
		while (success && remaining > 0)
		{
			Size		goal = remaining;

			if (goal > ZBUFFER_SIZE)
				goal = ZBUFFER_SIZE;
			if (write(fd, zbuffer, goal) == goal)
				remaining -= goal;
			else
				success = false;
		}

		if (!success)
		{
			int			save_errno;

			/* Back out what's already been done. */
			save_errno = errno;
			CloseTransientFile(fd);
			if (op == DSM_OP_CREATE)
				unlink(name);
			errno = save_errno ? save_errno : ENOSPC;

			ereport(elevel,
					(errcode_for_dynamic_shared_memory(),
					 errmsg("could not resize shared memory segment \"%s\" to %zu bytes: %m",
							name, request_size)));
			return false;
		}
	}

	/*
	 * If we're reattaching or resizing, we must remove any existing mapping,
	 * unless we've already got the right thing mapped.
	 */
	if (*mapped_address != NULL)
	{
		if (*mapped_size == request_size)
			return true;
		if (munmap(*mapped_address, *mapped_size) != 0)
		{
			int			save_errno;

			/* Back out what's already been done. */
			save_errno = errno;
			CloseTransientFile(fd);
			if (op == DSM_OP_CREATE)
				unlink(name);
			errno = save_errno;

			ereport(elevel,
					(errcode_for_dynamic_shared_memory(),
				   errmsg("could not unmap shared memory segment \"%s\": %m",
						  name)));
			return false;
		}
		*mapped_address = NULL;
		*mapped_size = 0;
	}

	/* Map it. */
	address = mmap(NULL, request_size, PROT_READ | PROT_WRITE,
				   MAP_SHARED | MAP_HASSEMAPHORE | MAP_NOSYNC, fd, 0);
	if (address == MAP_FAILED)
	{
		int			save_errno;

		/* Back out what's already been done. */
		save_errno = errno;
		CloseTransientFile(fd);
		if (op == DSM_OP_CREATE)
			unlink(name);
		errno = save_errno;

		ereport(elevel,
				(errcode_for_dynamic_shared_memory(),
				 errmsg("could not map shared memory segment \"%s\": %m",
						name)));
		return false;
	}
	*mapped_address = address;
	*mapped_size = request_size;
	CloseTransientFile(fd);

	return true;
}
#endif

/*
 * Implementation-specific actions that must be performed when a segment
 * is to be preserved until postmaster shutdown.
 *
 * Except on Windows, we don't need to do anything at all.  But since Windows
 * cleans up segments automatically when no references remain, we duplicate
 * the segment handle into the postmaster process.  The postmaster needn't
 * do anything to receive the handle; Windows transfers it automatically.
 */
void
dsm_impl_pin_segment(dsm_handle handle, void *impl_private)
{
	switch (dynamic_shared_memory_type)
	{
#ifdef USE_DSM_WINDOWS
		case DSM_IMPL_WINDOWS:
			{
				HANDLE		hmap;

				if (!DuplicateHandle(GetCurrentProcess(), impl_private,
									 PostmasterHandle, &hmap, 0, FALSE,
									 DUPLICATE_SAME_ACCESS))
				{
					char		name[64];

					snprintf(name, 64, "%s.%u", SEGMENT_NAME_PREFIX, handle);
					_dosmaperr(GetLastError());
					ereport(ERROR,
							(errcode_for_dynamic_shared_memory(),
						  errmsg("could not duplicate handle for \"%s\": %m",
								 name)));
				}
				break;
			}
#endif
		default:
			break;
	}
}

static int
errcode_for_dynamic_shared_memory()
{
	if (errno == EFBIG || errno == ENOMEM)
		return errcode(ERRCODE_OUT_OF_MEMORY);
	else
		return errcode_for_file_access();
}<|MERGE_RESOLUTION|>--- conflicted
+++ resolved
@@ -343,13 +343,8 @@
 
 		ereport(elevel,
 				(errcode_for_dynamic_shared_memory(),
-<<<<<<< HEAD
-		 errmsg("could not resize shared memory segment \"%s\" to %zu bytes: %m",
-				name, request_size)));
-=======
 				 errmsg("could not resize shared memory segment \"%s\" to %zu bytes: %m",
 						name, request_size)));
->>>>>>> ab93f90c
 		return false;
 	}
 
@@ -948,13 +943,8 @@
 
 		ereport(elevel,
 				(errcode_for_dynamic_shared_memory(),
-<<<<<<< HEAD
-		 errmsg("could not resize shared memory segment \"%s\" to %zu bytes: %m",
-				name, request_size)));
-=======
 				 errmsg("could not resize shared memory segment \"%s\" to %zu bytes: %m",
 						name, request_size)));
->>>>>>> ab93f90c
 		return false;
 	}
 	else if (*mapped_size < request_size)
