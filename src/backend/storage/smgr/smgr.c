/*-------------------------------------------------------------------------
 *
 * smgr.c
 *	  public interface routines to storage manager switch.
 *
 *	  All file system operations in POSTGRES dispatch through these
 *	  routines.
 *
 * Portions Copyright (c) 2006-2008, Greenplum inc
 * Portions Copyright (c) 2012-Present Pivotal Software, Inc.
 * Portions Copyright (c) 1996-2009, PostgreSQL Global Development Group
 * Portions Copyright (c) 1994, Regents of the University of California
 *
 *
 * IDENTIFICATION
 *	  $PostgreSQL: pgsql/src/backend/storage/smgr/smgr.c,v 1.110 2008/06/12 09:12:31 heikki Exp $
 *
 *-------------------------------------------------------------------------
 */
#include "postgres.h"

#include "access/persistentfilesysobjname.h"
#include "access/xact.h"
#include "access/xlogmm.h"
#include "access/xlogutils.h"
#include "catalog/catalog.h"
#include "catalog/indexing.h"
#include "catalog/pg_filespace.h"
#include "catalog/pg_resqueue.h"
#include "catalog/pg_tablespace.h"
#include "cdb/cdbfilerepprimary.h"
#include "cdb/cdbpersistentfilespace.h"
#include "cdb/cdbpersistenttablespace.h"
#include "cdb/cdbpersistentdatabase.h"
#include "cdb/cdbpersistentrelation.h"
#include "cdb/cdbmirroredfilesysobj.h"
#include "cdb/cdbpersistentfilesysobj.h"
#include "cdb/cdbpersistentrecovery.h"
#include "cdb/cdbmirroredappendonly.h"
#include "cdb/cdbutil.h"
#include "cdb/cdbvars.h"
#include "commands/filespace.h"
#include "commands/tablespace.h"
#include "postmaster/postmaster.h"
#include "storage/bufmgr.h"
#include "storage/freespace.h"
#include "storage/ipc.h"
#include "storage/smgr.h"
#include "utils/builtins.h"
#include "utils/faultinjector.h"
#include "utils/guc.h"
#include "utils/hsearch.h"
#include "utils/memutils.h"
#include "cdb/cdbtm.h"
#include "access/twophase.h"

#include <unistd.h>
#include <fcntl.h>
#include <sys/file.h>
#include <glob.h>
#include <dirent.h>
#include <sys/types.h>
#include <sys/stat.h>

/*
 * Each backend has a hashtable that stores all extant SMgrRelation objects.
 */
static HTAB *SMgrRelationHash = NULL;

/*
 * We keep a list of all relations (represented as RelFileNode values)
 * that have been created or deleted in the current transaction.  When
 * a relation is created, we create the physical file immediately, but
 * remember it so that we can delete the file again if the current
 * transaction is aborted.	Conversely, a deletion request is NOT
 * executed immediately, but is just entered in the list.  When and if
 * the transaction commits, we can delete the physical file.
 *
 * To handle subtransactions, every entry is marked with its transaction
 * nesting level.  At subtransaction commit, we reassign the subtransaction's
 * entries to the parent nesting level.  At subtransaction abort, we can
 * immediately execute the abort-time actions for all entries of the current
 * nesting level.
 *
 * NOTE: the list is kept in TopMemoryContext to be sure it won't disappear
 * unbetimes.  It'd probably be OK to keep it in TopTransactionContext,
 * but I'm being paranoid.
 */
typedef struct PendingDelete
{
	PersistentFileSysObjName fsObjName;
							/* File-system object that may need to be deleted */

	PersistentFileSysRelStorageMgr relStorageMgr;

	char		*relationName;

	bool		isLocalBuf;	    /* CDB: true => uses local buffer mgr */
	bool		bufferPoolBulkLoad;
	bool		dropForCommit;		/* T=delete at commit; F=delete at abort */
	bool		sameTransCreateDrop; /* Collapsed create-delete? */
	ItemPointerData persistentTid;
	int64		persistentSerialNum;
	int			nestLevel;		/* xact nesting level of request */
	struct PendingDelete *next;		/* linked-list link */
} PendingDelete;

static PendingDelete *pendingDeletes = NULL; /* head of linked list */
static int pendingDeletesCount = 0;
static bool pendingDeletesSorted = false;
static bool pendingDeletesPerformed = true;
static int pendingAppendOnlyMirrorResyncIntentCount = 0;

typedef PendingDelete *PendingDeletePtr;

static PendingDelete *PendingDelete_AddEntry(
	PersistentFileSysObjName *fsObjName,

	ItemPointer 			persistentTid,

	int64					persistentSerialNum,

	bool					dropForCommit)
{
	PendingDelete *pending;

	if (!ItemPointerIsValid(persistentTid))
		elog(ERROR, "tried to delete a relation with invalid persistent TID");

	/* Add the filespace to the list of stuff to delete at abort */
	pending = (PendingDelete *)
		MemoryContextAllocZero(TopMemoryContext, sizeof(PendingDelete));

	pending->fsObjName = *fsObjName;
	pending->isLocalBuf = false;
	pending->relationName = NULL;
	pending->relStorageMgr = PersistentFileSysRelStorageMgr_None;
	pending->dropForCommit = dropForCommit;
	pending->sameTransCreateDrop = false;
	pending->nestLevel = GetCurrentTransactionNestLevel();
	pending->persistentTid = *persistentTid;
	pending->persistentSerialNum = persistentSerialNum;
	pending->next = pendingDeletes;
	pendingDeletes = pending;
	pendingDeletesCount++;
	pendingDeletesSorted = false;
	pendingDeletesPerformed = false;

	return pending;
}

static PendingDelete *PendingDelete_AddCreatePendingEntry(
	PersistentFileSysObjName *fsObjName,

	ItemPointer 			persistentTid,

	int64					persistentSerialNum)
{
	return PendingDelete_AddEntry(
							fsObjName,
							persistentTid,
							persistentSerialNum,
							/* dropForCommit */ false);
}

void PendingDelete_AddCreatePendingRelationEntry(
	PersistentFileSysObjName *fsObjName,

	ItemPointer 			persistentTid,

	int64					*persistentSerialNum,

	PersistentFileSysRelStorageMgr relStorageMgr,

	char				*relationName,

	bool				isLocalBuf,

	bool				bufferPoolBulkLoad)
{

	PendingDelete *pending = NULL;

	pending = PendingDelete_AddCreatePendingEntry(
						fsObjName,
						persistentTid,
						*persistentSerialNum);

	pending->relStorageMgr = relStorageMgr;
	pending->relationName = MemoryContextStrdup(TopMemoryContext, relationName);
	pending->isLocalBuf = isLocalBuf;	/*CDB*/
	pending->bufferPoolBulkLoad = bufferPoolBulkLoad;

}

/*
 * MPP-18228
 * Wrapper to call above function from cdb files
 */
void PendingDelete_AddCreatePendingEntryWrapper(
	PersistentFileSysObjName *fsObjName,

	ItemPointer 			persistentTid,

	int64					persistentSerialNum)
{
	PendingDelete_AddCreatePendingEntry(
									fsObjName,
									persistentTid,
									persistentSerialNum);
}

static PendingDelete *PendingDelete_AddDropEntry(
	PersistentFileSysObjName *fsObjName,

	ItemPointer 			persistentTid,

	int64					persistentSerialNum)
{
	return PendingDelete_AddEntry(
							fsObjName,
							persistentTid,
							persistentSerialNum,
							/* dropForCommit */ true);
}

static inline PersistentEndXactFileSysAction PendingDelete_Action(
	PendingDelete *pendingDelete)
{
	if (pendingDelete->dropForCommit)
	{
		return (pendingDelete->sameTransCreateDrop ?
						PersistentEndXactFileSysAction_AbortingCreateNeeded :
						PersistentEndXactFileSysAction_Drop);
	}
	else
		return PersistentEndXactFileSysAction_Create;
}

typedef struct AppendOnlyMirrorResyncEofsKey
{
	RelFileNode	relFileNode;

	int32		segmentFileNum;

	int			nestLevel;		/* Transaction nesting level. */
} AppendOnlyMirrorResyncEofsKey;

typedef struct AppendOnlyMirrorResyncEofs
{
	AppendOnlyMirrorResyncEofsKey key;

	char		*relationName;

	ItemPointerData persistentTid;
	int64			persistentSerialNum;

	bool			didIncrementCommitCount;
	bool			isDistributedTransaction;
	char 			gid[TMGIDSIZE];

	bool						mirrorCatchupRequired;

	MirrorDataLossTrackingState mirrorDataLossTrackingState;

	int64						mirrorDataLossTrackingSessionNum;

	int64		mirrorNewEof;

} AppendOnlyMirrorResyncEofs;

static HTAB* AppendOnlyMirrorResyncEofsTable = NULL;

/*
 * Declarations for smgr-related XLOG records
 *
 * Note: we log file creation and truncation here, but logging of deletion
 * actions is handled by xact.c, because it is part of transaction commit.
 */

/*
 * XLOG gives us high 4 bits. Unlike in the xlog code, we need not
 * make the flags OR-able, we we have 16 bits to play with here.
 */
#define XLOG_SMGR_CREATE	0x10
#define XLOG_SMGR_TRUNCATE	0x20
#define XLOG_SMGR_CREATE_DIR 0x30

typedef struct xl_smgr_create
{
	RelFileNode rnode;
} xl_smgr_create;

typedef struct xl_smgr_truncate
{
	BlockNumber blkno;
	RelFileNode rnode;
	ItemPointerData persistentTid;
	int64 persistentSerialNum;
} xl_smgr_truncate;

/* local function prototypes */
static void smgrshutdown(int code, Datum arg);
static void smgr_internal_unlink(
	RelFileNode 				rnode,

	bool 						isLocalBuf,

	char						*relationName,
					/* For tracing only.  Can be NULL in some execution paths. */

	bool  						primaryOnly,

	bool						isRedo,

	bool 						ignoreNonExistence,

	bool						*mirrorDataLossOccurred);

static void
AppendOnlyMirrorResyncEofs_HashTableInit(void);

static void
AppendOnlyMirrorResyncEofs_InitKey(
	AppendOnlyMirrorResyncEofsKey *key,

	RelFileNode		*relFileNode,

	int32			segmentFileNum,

	int				nestLevel);		/* Transaction nesting level. */

static void
AppendOnlyMirrorResyncEofs_Merge(
	RelFileNode		*relFileNode,

	int32			segmentFileNum,

	int				nestLevel,		/* Transaction nesting level. */

	char			*relationName,

	ItemPointer 	persistentTid,
	int64			persistentSerialNum,

	bool						mirrorCatchupRequired,

	MirrorDataLossTrackingState mirrorDataLossTrackingState,

	int64						mirrorDataLossTrackingSessionNum,

	int64			mirrorNewEof);

static void
AppendOnlyMirrorResyncEofs_RemoveForDrop(
	RelFileNode		*relFileNode,

	int32			segmentFileNum,

	int				nestLevel);		/* Transaction nesting level. */

char *StorageManagerMirrorMode_Name(
	StorageManagerMirrorMode		mirrorMode)
{
	switch (mirrorMode)
	{
	case StorageManagerMirrorMode_None: 		return "None";
	case StorageManagerMirrorMode_PrimaryOnly: 	return "Primary Only";
	case StorageManagerMirrorMode_MirrorOnly: 	return "Mirror Only";
	case StorageManagerMirrorMode_Both: 		return "Both";

	default:
		return "Unknown";
	}
}

/*
 *	smgrinit(), smgrshutdown() -- Initialize or shut down storage
 *								  managers.
 *
 * Note: smgrinit is called during backend startup (normal or standalone
 * case), *not* during postmaster start.  Therefore, any resources created
 * here or destroyed in smgrshutdown are backend-local.
 */
void
smgrinit(void)
{
	mdinit();

	/* register the shutdown proc */
	on_proc_exit(smgrshutdown, 0);
}

/*
 * on_proc_exit hook for smgr cleanup during backend shutdown
 */
static void
smgrshutdown(int code, Datum arg)
{
}

/*
 *	smgropen() -- Return an SMgrRelation object, creating it if need be.
 *
 *		This does not attempt to actually open the object.
 */
SMgrRelation
smgropen(RelFileNode rnode)
{
	SMgrRelation reln;
	bool		found;

	if (SMgrRelationHash == NULL)
	{
		/* First time through: initialize the hash table */
		HASHCTL		ctl;

		MemSet(&ctl, 0, sizeof(ctl));
		ctl.keysize = sizeof(RelFileNode);
		ctl.entrysize = sizeof(SMgrRelationData);
		ctl.hash = tag_hash;
		SMgrRelationHash = hash_create("smgr relation table", 400,
									   &ctl, HASH_ELEM | HASH_FUNCTION);
	}

	/* Look up or create an entry */
	reln = (SMgrRelation) hash_search(SMgrRelationHash,
									  (void *) &rnode,
									  HASH_ENTER, &found);

	/* Initialize it if not present before */
	if (!found)
	{
		/* hash_search already filled in the lookup key */
		reln->smgr_owner = NULL;
		reln->smgr_which = 0;	/* we only have md.c at present */
		reln->md_mirvec = NULL;		/* mark it not open */
	}

	return reln;
}

/*
 * smgrsetowner() -- Establish a long-lived reference to an SMgrRelation object
 *
 * There can be only one owner at a time; this is sufficient since currently
 * the only such owners exist in the relcache.
 */
void
smgrsetowner(SMgrRelation *owner, SMgrRelation reln)
{
	/*
	 * First, unhook any old owner.  (Normally there shouldn't be any, but it
	 * seems possible that this can happen during swap_relation_files()
	 * depending on the order of processing.  It's ok to close the old
	 * relcache entry early in that case.)
	 */
	if (reln->smgr_owner)
		*(reln->smgr_owner) = NULL;

	/* Now establish the ownership relationship. */
	reln->smgr_owner = owner;
	*owner = reln;
}

/*
 *	smgrclose() -- Close and delete an SMgrRelation object.
 */
void
smgrclose(SMgrRelation reln)
{
	SMgrRelation *owner;

	mdclose(reln);

	owner = reln->smgr_owner;

	if (hash_search(SMgrRelationHash,
					(void *) &(reln->smgr_rnode),
					HASH_REMOVE, NULL) == NULL)
		elog(ERROR, "SMgrRelation hashtable corrupted");

	/*
	 * Unhook the owner pointer, if any.  We do this last since in the remote
	 * possibility of failure above, the SMgrRelation object will still exist.
	 */
	if (owner)
		*owner = NULL;
}

/*
 *	smgrcloseall() -- Close all existing SMgrRelation objects.
 */
void
smgrcloseall(void)
{
	HASH_SEQ_STATUS status;
	SMgrRelation reln;

	/* Nothing to do if hashtable not set up */
	if (SMgrRelationHash == NULL)
		return;

	hash_seq_init(&status, SMgrRelationHash);

	while ((reln = (SMgrRelation) hash_seq_search(&status)) != NULL)
		smgrclose(reln);
}

/*
 *	smgrclosenode() -- Close SMgrRelation object for given RelFileNode,
 *					   if one exists.
 *
 * This has the same effects as smgrclose(smgropen(rnode)), but it avoids
 * uselessly creating a hashtable entry only to drop it again when no
 * such entry exists already.
 */
void
smgrclosenode(RelFileNode rnode)
{
	SMgrRelation reln;

	/* Nothing to do if hashtable not set up */
	if (SMgrRelationHash == NULL)
		return;

	reln = (SMgrRelation) hash_search(SMgrRelationHash,
									  (void *) &rnode,
									  HASH_FIND, NULL);
	if (reln != NULL)
		smgrclose(reln);
}

/*
 *	smgrcreatefilespacedirpending() -- Create a new filespace directory.
 *
 */
void
smgrcreatefilespacedirpending(
	Oid 							filespaceOid,

<<<<<<< HEAD
	int16 							primaryDbId,
=======
	/*
	 * Exit quickly in WAL replay mode if we've already opened the file. 
	 * If it's open, it surely must exist.
	 */ 
	if (isRedo && reln->md_fd != NULL)
		return;

	/*
	 * We may be using the target table space for the first time in this
	 * database, so create a per-database subdirectory if needed.
	 *
	 * XXX this is a fairly ugly violation of module layering, but this seems
	 * to be the best place to put the check.  Maybe TablespaceCreateDbspace
	 * should be here and not in commands/tablespace.c?  But that would imply
	 * importing a lot of stuff that smgr.c oughtn't know, either.
	 */
	TablespaceCreateDbspace(reln->smgr_rnode.spcNode,
							reln->smgr_rnode.dbNode,
							isRedo);
>>>>>>> 49f001d8

	char 							*primaryFilespaceLocation,

	int16 							mirrorDbId,

	char 							*mirrorFilespaceLocation,

	MirroredObjectExistenceState 	mirrorExistenceState,

	ItemPointer						persistentTid,

	int64							*persistentSerialNum,

	bool							flushToXLog)
{
	PersistentFilespace_MarkCreatePending(
								filespaceOid,
								primaryDbId,
								primaryFilespaceLocation,
								mirrorDbId,
								mirrorFilespaceLocation,
								mirrorExistenceState,
								persistentTid,
								persistentSerialNum,
								flushToXLog);
}

/*
 *	smgrcreatefilespacedir() -- Create a new filespace directory.
 *
 */
void
smgrcreatefilespacedir(
	Oid 						filespaceOid,

	char						*primaryFilespaceLocation,
								/*
								 * The primary filespace directory path.  NOT Blank padded.
								 * Just a NULL terminated string.
								 */

	char						*mirrorFilespaceLocation,

	StorageManagerMirrorMode	mirrorMode,

	bool						ignoreAlreadyExists,

	int 						*primaryError,

	bool						*mirrorDataLossOccurred)
{
	mdcreatefilespacedir(
					filespaceOid,
					primaryFilespaceLocation,
					mirrorFilespaceLocation,
					mirrorMode,
					ignoreAlreadyExists,
					primaryError,
					mirrorDataLossOccurred);
}

/*
 *	smgrcreatetablespacedirpending() -- Create a new tablespace directory.
 *
 */
void
smgrcreatetablespacedirpending(
	TablespaceDirNode 				*tablespaceDirNode,

	MirroredObjectExistenceState 	mirrorExistenceState,

	ItemPointer						persistentTid,

	int64							*persistentSerialNum,

	bool							flushToXLog)
{
	PersistentTablespace_MarkCreatePending(
								tablespaceDirNode->filespace,
								tablespaceDirNode->tablespace,
								mirrorExistenceState,
								persistentTid,
								persistentSerialNum,
								flushToXLog);

}

/*
 *	smgrcreatetablespacedir() -- Create a new tablespace directory.
 *
 */
void
smgrcreatetablespacedir(
	Oid							tablespaceOid,

	StorageManagerMirrorMode 	mirrorMode,

	bool						ignoreAlreadyExists,

	int							*primaryError,

	bool						*mirrorDataLossOccurred)
{
	mdcreatetablespacedir(
					tablespaceOid,
					mirrorMode,
					ignoreAlreadyExists,
					primaryError,
					mirrorDataLossOccurred);
}

/*
 *	smgrcreatedbdirpending() -- Create a new database directory.
 *
 */
void
smgrcreatedbdirpending(
	DbDirNode 						*dbDirNode,

	MirroredObjectExistenceState 	mirrorExistenceState,

	ItemPointer						persistentTid,

	int64							*persistentSerialNum,

	bool							flushToXLog)
{
	PersistentDatabase_MarkCreatePending(
								dbDirNode,
								mirrorExistenceState,
								persistentTid,
								persistentSerialNum,
								flushToXLog);
}

/*
 *	smgrcreatedbdir() -- Create a new database directory.
 *
 */
void
smgrcreatedbdir(
	DbDirNode					*dbDirNode,

	StorageManagerMirrorMode 	mirrorMode,

	bool						ignoreAlreadyExists,

	int							*primaryError,

	bool						*mirrorDataLossOccurred)
{
	mdcreatedbdir(
			dbDirNode,
			mirrorMode,
			ignoreAlreadyExists,
			primaryError,
			mirrorDataLossOccurred);
}

void
smgrcreatedbdirjustintime(
	DbDirNode 					*justInTimeDbDirNode,

	MirroredObjectExistenceState 	mirrorExistenceState,

	StorageManagerMirrorMode 	mirrorMode,

	ItemPointer 				persistentTid,

	int64 						*persistentSerialNum,

	int 						*primaryError,

	bool 						*mirrorDataLossOccurred)
{

	PersistentDatabase_MarkJustInTimeCreatePending(
											justInTimeDbDirNode,
											mirrorExistenceState,
											persistentTid,
											persistentSerialNum);

	mdcreatedbdir(
				justInTimeDbDirNode,
				mirrorMode,
				/* ignoreAlreadyExists */ true,
				primaryError,
				mirrorDataLossOccurred);
	if (*primaryError != 0)
	{
		PersistentDatabase_AbandonJustInTimeCreatePending(
													justInTimeDbDirNode,
													persistentTid,
													*persistentSerialNum);
		return;
	}

	PersistentDatabase_JustInTimeCreated(
									justInTimeDbDirNode,
									persistentTid,
									*persistentSerialNum);

	/* be sure to set PG_VERSION file for just in time dirs too */
	set_short_version(NULL, justInTimeDbDirNode, true);
}


void smgrcreatepending(
	RelFileNode						*relFileNode,

	int32							segmentFileNum,

	PersistentFileSysRelStorageMgr relStorageMgr,

	PersistentFileSysRelBufpoolKind relBufpoolKind,

	MirroredObjectExistenceState 	mirrorExistenceState,

	MirroredRelDataSynchronizationState relDataSynchronizationState,

	char							*relationName,

	ItemPointer						persistentTid,

	int64							*persistentSerialNum,

	bool							isLocalBuf,

	bool							bufferPoolBulkLoad,

	bool							flushToXLog)
{
	PersistentRelation_AddCreatePending(
								relFileNode,
								segmentFileNum,
								relStorageMgr,
								relBufpoolKind,
								bufferPoolBulkLoad,
								mirrorExistenceState,
								relDataSynchronizationState,
								relationName,
								persistentTid,
								persistentSerialNum,
								flushToXLog,
								isLocalBuf);
}

/*
 *	smgrcreate() -- Create a new relation.
 *
 *		Given an already-created (but presumably unused) SMgrRelation,
 *		cause the underlying disk file or other storage to be created.
 *
 *		We assume the persistent 'Create Pending' work has already been done.
 *
 *		And, we assume the Just-In-Time database directory in the tablespace has already
 *		been created.
 */
void
smgrcreate(
	SMgrRelation 				reln,

	bool 						isLocalBuf,

	char						*relationName,
					/* For tracing only.  Can be NULL in some execution paths. */

	MirrorDataLossTrackingState mirrorDataLossTrackingState,

	int64						mirrorDataLossTrackingSessionNum,

	bool						ignoreAlreadyExists,

	bool						*mirrorDataLossOccurred) /* FIXME: is this arg still needed? */
{
	mdcreate(
			reln,
			isLocalBuf,
			relationName,
			mirrorDataLossTrackingState,
			mirrorDataLossTrackingSessionNum,
			ignoreAlreadyExists,
			mirrorDataLossOccurred);
}

/*
 *	smgrscheduleunlink() -- Schedule unlinking a relation at xact commit.
 *
 *		The relation is marked to be removed from the store if we
 *		successfully commit the current transaction.
 *
 * This also implies smgrclose() on the SMgrRelation object.
 */
void
smgrscheduleunlink(
	RelFileNode 	*relFileNode,

	int32			segmentFileNum,

	PersistentFileSysRelStorageMgr relStorageMgr,

	bool 			isLocalBuf,

	char			*relationName,

	ItemPointer 	persistentTid,

	int64 			persistentSerialNum)
{
	SUPPRESS_ERRCONTEXT_DECLARE;

	PersistentFileSysObjName fsObjName;

	PendingDelete *pending;


	/* IMPORANT:
	 * ----> Relcache invalidation can close an open smgr <------
	 *
	 * This routine can be called in the context of a relation and rd_smgr being used,
	 * so do not issue elog here without suppressing errcontext.  Otherwise, the heap_open
	 * inside errcontext processing may cause the smgr open to be closed...
	 */

	SUPPRESS_ERRCONTEXT_PUSH();

	PersistentFileSysObjName_SetRelationFile(
										&fsObjName,
										relFileNode,
										segmentFileNum);

	pending = PendingDelete_AddDropEntry(
								&fsObjName,
								persistentTid,
								persistentSerialNum);

	pending->relStorageMgr = relStorageMgr;
	pending->relationName = MemoryContextStrdup(TopMemoryContext, relationName);
	pending->isLocalBuf = isLocalBuf;	/*CDB*/

	if (relStorageMgr == PersistentFileSysRelStorageMgr_AppendOnly)
	{
		/*
		 * Remove pending updates for Append-Only mirror resync EOFs, too.
		 *
		 * But only at this transaction level !!!
		 */
		AppendOnlyMirrorResyncEofs_RemoveForDrop(
											relFileNode,
											segmentFileNum,
											GetCurrentTransactionNestLevel());
	}

	SUPPRESS_ERRCONTEXT_POP();

	/* IMPORANT:
	 * ----> Relcache invalidation can close an open smgr <------
	 *
	 * See above.
	 */
}

/*
 *	smgrdounlink() -- Immediately unlink a relation.
 *
 *		The relation is removed from the store.  This should not be used
 *		during transactional operations, since it can't be undone.
 *
 *		If isRedo is true, it is okay for the underlying file to be gone
 *		already.
 *
 * This also implies smgrclose() on the SMgrRelation object.
 */
void
smgrdounlink(
	RelFileNode 				*relFileNode,

	bool 						isLocalBuf,

	char						*relationName,
					/* For tracing only.  Can be NULL in some execution paths. */

	bool  						primaryOnly,

	bool						isRedo,

	bool 						ignoreNonExistence,

	bool						*mirrorDataLossOccurred)
{
	smgr_internal_unlink(
				*relFileNode,
				isLocalBuf,
				relationName,
				primaryOnly,
				isRedo,
				ignoreNonExistence,
				mirrorDataLossOccurred);
}

/*
 * Shared subroutine that actually does the unlink ...
 */
static void
smgr_internal_unlink(
	RelFileNode 				rnode,

	bool 						isLocalBuf,

	char						*relationName,
					/* For tracing only.  Can be NULL in some execution paths. */

	bool  						primaryOnly,

	bool						isRedo,

	bool 						ignoreNonExistence,

	bool						*mirrorDataLossOccurred)
{
	/*
	 * Get rid of any remaining buffers for the relation.  bufmgr will just
	 * drop them without bothering to write the contents.
	 */
	DropRelFileNodeBuffers(rnode, isLocalBuf, 0);   /*CDB*/

	/*
	 * Tell the free space map to forget this relation.  It won't be accessed
	 * any more anyway, but we may as well recycle the map space quickly.
	 */
	FreeSpaceMapForgetRel(&rnode);

	/*
	 * It'd be nice to tell the stats collector to forget it immediately, too.
	 * But we can't because we don't know the OID (and in cases involving
	 * relfilenode swaps, it's not always clear which table OID to forget,
	 * anyway).
	 */

	/*
	 * And delete the physical files.
	 *
	 * Note: smgr_unlink must treat deletion failure as a WARNING, not an
	 * ERROR, because we've already decided to commit or abort the current
	 * xact.
	 */
	mdunlink(rnode, relationName, primaryOnly, isRedo, ignoreNonExistence, mirrorDataLossOccurred);
}

/*
 *	smgrschedulermfilespacedir() -- Schedule removing a filespace directory at xact commit.
 *
 *		The filespace directory is marked to be removed from the store if we
 *		successfully commit the current transaction.
 */
void
smgrschedulermfilespacedir(
	Oid 				filespaceOid,

	ItemPointer 		persistentTid,

	int64				persistentSerialNum)
{
	PersistentFileSysObjName fsObjName;

	PersistentFileSysObjName_SetFilespaceDir(
									&fsObjName,
									filespaceOid);

	PendingDelete_AddDropEntry(
						&fsObjName,
						persistentTid,
						persistentSerialNum);
}

void
smgrdormfilespacedir(
	Oid							filespaceOid,

	char						*primaryFilespaceLocation,
								/*
								 * The primary filespace directory path.  NOT Blank padded.
								 * Just a NULL terminated string.
								 */

	char						*mirrorFilespaceLocation,

	bool						primaryOnly,

	bool					 	mirrorOnly,

	bool 						ignoreNonExistence,

	bool						*mirrorDataLossOccurred)
{
	/*
	 * And remove the physical filespace directory.
	 *
	 * Note: we treat deletion failure as a WARNING, not an error, because
	 * we've already decided to commit or abort the current xact.
	 */
	if (!mdrmfilespacedir(
						filespaceOid,
						primaryFilespaceLocation,
						mirrorFilespaceLocation,
						primaryOnly,
						mirrorOnly,
						ignoreNonExistence,
						mirrorDataLossOccurred))
		ereport(WARNING,
				(errcode_for_file_access(),
				 errmsg("could not remove filespace directory %u: %m",
						filespaceOid)));
}


/*
 *	smgrschedulermtablespacedir() -- Schedule removing a tablespace directory at xact commit.
 *
 *		The tablespace directory is marked to be removed from the store if we
 *		successfully commit the current transaction.
 */
void
smgrschedulermtablespacedir(
	Oid 				tablespaceOid,

	ItemPointer 		persistentTid,

	int64				persistentSerialNum)
{
	PersistentFileSysObjName fsObjName;

	PersistentFileSysObjName_SetTablespaceDir(
									&fsObjName,
									tablespaceOid);

	PendingDelete_AddDropEntry(
						&fsObjName,
						persistentTid,
						persistentSerialNum);
}

/*
 *	smgrschedulermdbdir() -- Schedule removing a DB directory at xact commit.
 *
 *		The database directory is marked to be removed from the store if we
 *		successfully commit the current transaction.
 */
void
smgrschedulermdbdir(
	DbDirNode			*dbDirNode,

	ItemPointer			persistentTid,

	int64 				persistentSerialNum)
{
	PersistentFileSysObjName fsObjName;

	Oid tablespace;
	Oid database;

	tablespace = dbDirNode->tablespace;
	database = dbDirNode->database;

	PersistentFileSysObjName_SetDatabaseDir(
									&fsObjName,
									tablespace,
									database);

	PendingDelete_AddDropEntry(
						&fsObjName,
						persistentTid,
						persistentSerialNum);
}

void
smgrdormtablespacedir(
	Oid							tablespaceOid,

	bool						primaryOnly,

	bool					 	mirrorOnly,

	bool 						ignoreNonExistence,

	bool						*mirrorDataLossOccurred)
{
	/*
	 * And remove the physical tablespace directory.
	 *
	 * Note: we treat deletion failure as a WARNING, not an error, because
	 * we've already decided to commit or abort the current xact.
	 */
	if (!mdrmtablespacedir(tablespaceOid, primaryOnly, mirrorOnly, ignoreNonExistence, mirrorDataLossOccurred))
		ereport(WARNING,
				(errcode_for_file_access(),
				 errmsg("could not remove tablespace directory %u: %m",
						tablespaceOid)));
}

/*
 * Shared subroutine that actually does the rmdir of a database directory ...
 */
static void
smgr_internal_rmdbdir(
	DbDirNode					*dbDirNode,

	bool						primaryOnly,

	bool					 	mirrorOnly,

	bool 						ignoreNonExistence,

	bool						*mirrorDataLossOccurred)
{
	/*
	 * And remove the physical database directory.
	 *
	 * Note: we treat deletion failure as a WARNING, not an error, because
	 * we've already decided to commit or abort the current xact.
	 */
	if (!mdrmdbdir(dbDirNode, primaryOnly, mirrorOnly, ignoreNonExistence, mirrorDataLossOccurred))
		ereport(WARNING,
				(errcode_for_file_access(),
				 errmsg("could not remove database directory %u/%u: %m",
						dbDirNode->tablespace,
						dbDirNode->database)));
}

void
smgrdormdbdir(
	DbDirNode					*dbDirNode,

	bool						primaryOnly,

	bool					 	mirrorOnly,

	bool 						ignoreNonExistence,

	bool						*mirrorDataLossOccurred)
{
	smgr_internal_rmdbdir(
					dbDirNode,
					primaryOnly,
					mirrorOnly,
					ignoreNonExistence,
					mirrorDataLossOccurred);
}

void smgrappendonlymirrorresynceofs(
	RelFileNode						*relFileNode,

	int32							segmentFileNum,

	char							*relationName,

	ItemPointer						persistentTid,

	int64							persistentSerialNum,

	bool							mirrorCatchupRequired,

	MirrorDataLossTrackingState 	mirrorDataLossTrackingState,

	int64							mirrorDataLossTrackingSessionNum,

	int64							mirrorNewEof)
{
	Assert(mirrorNewEof > 0);

	AppendOnlyMirrorResyncEofs_Merge(
								relFileNode,
								segmentFileNum,
								GetCurrentTransactionNestLevel(),
								relationName,
								persistentTid,
								persistentSerialNum,
								mirrorCatchupRequired,
								mirrorDataLossTrackingState,
								mirrorDataLossTrackingSessionNum,
								mirrorNewEof);

	/*
	 * Indicate we have work to do in AtEOXact_smgr.
	 */
	pendingDeletesPerformed = false;
}

bool
smgrgetappendonlyinfo(
	RelFileNode						*relFileNode,

	int32							segmentFileNum,

	char							*relationName,

	bool							*mirrorCatchupRequired,

	MirrorDataLossTrackingState 	*mirrorDataLossTrackingState,

	int64							*mirrorDataLossTrackingSessionNum)
{
	int nestLevel;

	*mirrorCatchupRequired = false;
	*mirrorDataLossTrackingState = (MirrorDataLossTrackingState)-1;
	*mirrorDataLossTrackingSessionNum = 0;

	if (AppendOnlyMirrorResyncEofsTable == NULL)
		AppendOnlyMirrorResyncEofs_HashTableInit();

	/*
	 * The hash table is keyed by RelFileNode, segmentFileNum, AND transaction nesting level...
	 *
	 * So, we need to search more indirectly by walking down the transaction nesting levels.
	 */
	nestLevel = GetCurrentTransactionNestLevel();
	while (true)
	{
		AppendOnlyMirrorResyncEofsKey key;
		AppendOnlyMirrorResyncEofs *entry;
		bool found;

		AppendOnlyMirrorResyncEofs_InitKey(
										&key,
										relFileNode,
										segmentFileNum,
										nestLevel);

		entry =
			(AppendOnlyMirrorResyncEofs*)
							hash_search(AppendOnlyMirrorResyncEofsTable,
										(void *) &key,
										HASH_FIND,
										&found);

		if (found)
		{
			Assert(entry != NULL);
			*mirrorCatchupRequired = entry->mirrorCatchupRequired;
			*mirrorDataLossTrackingState = entry->mirrorDataLossTrackingState;
			*mirrorDataLossTrackingSessionNum = entry->mirrorDataLossTrackingSessionNum;
			return true;
		}

		if (nestLevel == 0)
			break;
		nestLevel--;
	}

	return false;
}

/*
 *	smgrextend() -- Add a new block to a file.
 *
 *		The semantics are nearly the same as smgrwrite(): write at the
 *		specified position.  However, this is to be used for the case of
 *		extending a relation (i.e., blocknum is at or beyond the current
 *		EOF).  Note that we assume writing a block beyond current EOF
 *		causes intervening file space to become filled with zeroes.
 *		failure we clean up by truncating.
 */
void
smgrextend(SMgrRelation reln, BlockNumber blocknum, char *buffer, bool isTemp)
{
	mdextend(reln, blocknum, buffer, isTemp);
}

/*
 *	smgrread() -- read a particular block from a relation into the supplied
 *				  buffer.
 *
 *		This routine is called from the buffer manager in order to
 *		instantiate pages in the shared buffer cache.  All storage managers
 *		return pages in the format that POSTGRES expects.
 */
void
smgrread(SMgrRelation reln, BlockNumber blocknum, char *buffer)
{
	mdread(reln, blocknum, buffer);
}

/*
 *	smgrwrite() -- Write the supplied buffer out.
 *
 *		This is to be used only for updating already-existing blocks of a
 *		relation (ie, those before the current EOF).  To extend a relation,
 *		use smgrextend().
 *
 *		This is not a synchronous write -- the block is not necessarily
 *		on disk at return, only dumped out to the kernel.  However,
 *		provisions will be made to fsync the write before the next checkpoint.
 *
 *		isTemp indicates that the relation is a temp table (ie, is managed
 *		by the local-buffer manager).  In this case no provisions need be
 *		made to fsync the write before checkpointing.
 */
void
smgrwrite(SMgrRelation reln, BlockNumber blocknum, char *buffer, bool isTemp)
{
	mdwrite(reln, blocknum, buffer, isTemp);
}

/*
 *	smgrnblocks() -- Calculate the number of blocks in the
 *					 supplied relation.
 */
BlockNumber
smgrnblocks(SMgrRelation reln)
{
	return mdnblocks(reln);
}

/*
 *	smgrtruncate() -- Truncate supplied relation to the specified number
 *					  of blocks
 */
void
smgrtruncate(SMgrRelation reln, BlockNumber nblocks, bool isTemp, bool isLocalBuf, ItemPointer persistentTid, int64 persistentSerialNum)
{
	/*
	 * Get rid of any buffers for the about-to-be-deleted blocks. bufmgr will
	 * just drop them without bothering to write the contents.
	 */
	DropRelFileNodeBuffers(reln->smgr_rnode, isLocalBuf, nblocks);

	/*
	 * Tell the free space map to forget anything it may have stored for the
	 * about-to-be-deleted blocks.	We want to be sure it won't return bogus
	 * block numbers later on.
	 */
	FreeSpaceMapTruncateRel(&reln->smgr_rnode, nblocks);

	/* Do the truncation */
	mdtruncate(reln, nblocks, isTemp, false);

	if (!isTemp)
	{
		/*
		 * Make an XLOG entry showing the file truncation.
		 */
		XLogRecPtr	lsn;
		XLogRecData rdata;
		xl_smgr_truncate xlrec;

		xlrec.blkno = nblocks;
		xlrec.rnode = reln->smgr_rnode;
		xlrec.persistentTid = *persistentTid;
		xlrec.persistentSerialNum = persistentSerialNum;

		rdata.data = (char *) &xlrec;
		rdata.len = sizeof(xlrec);
		rdata.buffer = InvalidBuffer;
		rdata.next = NULL;

		lsn = XLogInsert(RM_SMGR_ID, XLOG_SMGR_TRUNCATE, &rdata);
	}
}

bool smgrgetpersistentinfo(
	XLogRecord		*record,

	RelFileNode	*relFileNode,

	ItemPointer	persistentTid,

	int64		*persistentSerialNum)
{
	uint8 info;

	Assert (record->xl_rmid == RM_SMGR_ID);

	info = record->xl_info & ~XLR_INFO_MASK;

	if (info == XLOG_SMGR_TRUNCATE)
	{
		xl_smgr_truncate *xlrec = (xl_smgr_truncate *) XLogRecGetData(record);

		*relFileNode = xlrec->rnode;
		*persistentTid = xlrec->persistentTid;
		*persistentSerialNum = xlrec->persistentSerialNum;
		return true;
	}

	return false;
}

/*
 *	smgrimmedsync() -- Force the specified relation to stable storage.
 *
 *		Synchronously force all previous writes to the specified relation
 *		down to disk.
 *
 *		This is useful for building completely new relations (eg, new
 *		indexes).  Instead of incrementally WAL-logging the index build
 *		steps, we can just write completed index pages to disk with smgrwrite
 *		or smgrextend, and then fsync the completed index file before
 *		committing the transaction.  (This is sufficient for purposes of
 *		crash recovery, since it effectively duplicates forcing a checkpoint
 *		for the completed index.  But it is *not* sufficient if one wishes
 *		to use the WAL log for PITR or replication purposes: in that case
 *		we have to make WAL entries as well.)
 *
 *		The preceding writes should specify isTemp = true to avoid
 *		duplicative fsyncs.
 *
 *		Note that you need to do FlushRelationBuffers() first if there is
 *		any possibility that there are dirty buffers for the relation;
 *		otherwise the sync is not very meaningful.
 */
void
smgrimmedsync(SMgrRelation reln)
{
	mdimmedsync(reln);
}

static void
PendingDelete_Free(
	PendingDelete **ele)
{
	if ((*ele)->relationName != NULL)
		pfree((*ele)->relationName);

	pfree(*ele);

	*ele = NULL;
}

static void
AppendOnlyMirrorResyncEofs_HashTableInit(void)
{
	HASHCTL			info;
	int				hash_flags;

	/* Set key and entry sizes. */
	MemSet(&info, 0, sizeof(info));
	info.keysize = sizeof(AppendOnlyMirrorResyncEofsKey);
	info.entrysize = sizeof(AppendOnlyMirrorResyncEofs);
	info.hash = tag_hash;
	info.hcxt = TopMemoryContext;

	hash_flags = (HASH_ELEM | HASH_FUNCTION | HASH_CONTEXT);

	AppendOnlyMirrorResyncEofsTable = hash_create("AO Mirror Resync EOFs", 10, &info, hash_flags);

	if (Debug_persistent_print ||
		Debug_persistent_appendonly_commit_count_print)
		elog(Persistent_DebugPrintLevel(),
			 "Storage Manager: Append-Only mirror resync eofs hash-table created");
}

static void
AppendOnlyMirrorResyncEofs_HashTableRemove(
	char *procName)
{
	if (AppendOnlyMirrorResyncEofsTable == NULL)
		return;

	hash_destroy(AppendOnlyMirrorResyncEofsTable);
	AppendOnlyMirrorResyncEofsTable = NULL;

	if (Debug_persistent_print ||
		Debug_persistent_appendonly_commit_count_print)
		elog(Persistent_DebugPrintLevel(),
			 "Storage Manager (%s): Append-Only mirror resync eofs hash-table removed",
			 procName);
}

static void
AppendOnlyMirrorResyncEofs_InitKey(
	AppendOnlyMirrorResyncEofsKey *key,

	RelFileNode		*relFileNode,

	int32			segmentFileNum,

	int				nestLevel)		/* Transaction nesting level. */
{
	MemSet(key, 0, sizeof(AppendOnlyMirrorResyncEofsKey));
	key->relFileNode = *relFileNode;
	key->segmentFileNum = segmentFileNum;
	key->nestLevel = nestLevel;
}

static void
AppendOnlyMirrorResyncEofs_Merge(
	RelFileNode		*relFileNode,

	int32			segmentFileNum,

	int				nestLevel,		/* Transaction nesting level. */

	char			*relationName,

	ItemPointer		persistentTid,
	int64			persistentSerialNum,

	bool						mirrorCatchupRequired,

	MirrorDataLossTrackingState mirrorDataLossTrackingState,

	int64						mirrorDataLossTrackingSessionNum,

	int64			mirrorNewEof)
{
	int64			previousMirrorNewEof = 0;

	AppendOnlyMirrorResyncEofsKey key;
	AppendOnlyMirrorResyncEofs *entry;
	bool found;

	if (AppendOnlyMirrorResyncEofsTable == NULL)
		AppendOnlyMirrorResyncEofs_HashTableInit();

	AppendOnlyMirrorResyncEofs_InitKey(
									&key,
									relFileNode,
									segmentFileNum,
									nestLevel);

	entry =
		(AppendOnlyMirrorResyncEofs*)
						hash_search(AppendOnlyMirrorResyncEofsTable,
									(void *) &key,
									HASH_ENTER,
									&found);

	if (!found)
	{
		entry->relationName = MemoryContextStrdup(TopMemoryContext, relationName);
		entry->persistentSerialNum = persistentSerialNum;
		entry->persistentTid = *persistentTid;
		entry->didIncrementCommitCount = false;
		entry->isDistributedTransaction = false;
		entry->gid[0] = '\0';
		entry->mirrorCatchupRequired = mirrorCatchupRequired;
		entry->mirrorDataLossTrackingState = mirrorDataLossTrackingState;
		entry->mirrorDataLossTrackingSessionNum = mirrorDataLossTrackingSessionNum;
		entry->mirrorNewEof = mirrorNewEof;
	}
	else
	{
		previousMirrorNewEof = entry->mirrorNewEof;

		// UNDONE: What is the purpose of this IF stmt?  Shouldn't we always set the new EOF?
		if (mirrorNewEof > entry->mirrorNewEof)
			entry->mirrorNewEof = mirrorNewEof;

		/*
		 * We adopt the newer FileRep state because we accurately track the state of mirror
		 * data.  For example, the first write session might have had loss because the mirror
		 * was down.  But then the second write session discovered we were in sync and
		 * copied both the first and second write session to the mirror and flushed it.
		 */
		entry->mirrorCatchupRequired = mirrorCatchupRequired;
		entry->mirrorDataLossTrackingState = mirrorDataLossTrackingState;
		entry->mirrorDataLossTrackingSessionNum = mirrorDataLossTrackingSessionNum;
	}

	if (Debug_persistent_print ||
		Debug_persistent_appendonly_commit_count_print)
		elog(Persistent_DebugPrintLevel(),
			 "Storage Manager: %s Append-Only mirror resync eofs entry: %u/%u/%u, segment file #%d, relation name '%s' (transaction nest level %d, persistent TID %s, persistent serial number " INT64_FORMAT ", "
			 "mirror data loss tracking (state '%s', session num " INT64_FORMAT "), "
			 "previous mirror new EOF " INT64_FORMAT ", input mirror new EOF " INT64_FORMAT ", saved mirror new EOF " INT64_FORMAT ")",
			 (found ? "Merge" : "New"),
			 entry->key.relFileNode.spcNode,
			 entry->key.relFileNode.dbNode,
			 entry->key.relFileNode.relNode,
			 entry->key.segmentFileNum,
			 (entry->relationName == NULL ? "<null>" : entry->relationName),
			 entry->key.nestLevel,
			 ItemPointerToString(&entry->persistentTid),
			 entry->persistentSerialNum,
			 MirrorDataLossTrackingState_Name(mirrorDataLossTrackingState),
			 mirrorDataLossTrackingSessionNum,
			 previousMirrorNewEof,
			 mirrorNewEof,
			 entry->mirrorNewEof);
}

static void
AppendOnlyMirrorResyncEofs_Remove(
	char						*procName,

	AppendOnlyMirrorResyncEofs 	*entry)
{
	Assert(AppendOnlyMirrorResyncEofsTable != NULL);

	if (Debug_persistent_print ||
		Debug_persistent_appendonly_commit_count_print)
		elog(Persistent_DebugPrintLevel(),
			 "Storage Manager (%s): Remove Append-Only mirror resync eofs entry: "
			 "%u/%u/%u, segment file #%d, relation name '%s' (transaction nest level %d, persistent TID %s, persistent serial number " INT64_FORMAT ", mirror catchup required %s, saved mirror new EOF " INT64_FORMAT ")",
			 procName,
			 entry->key.relFileNode.spcNode,
			 entry->key.relFileNode.dbNode,
			 entry->key.relFileNode.relNode,
			 entry->key.segmentFileNum,
			 (entry->relationName == NULL ? "<null>" : entry->relationName),
			 entry->key.nestLevel,
			 ItemPointerToString(&entry->persistentTid),
			 entry->persistentSerialNum,
			 (entry->mirrorCatchupRequired ? "true" : "false"),
			 entry->mirrorNewEof);

	if (entry->relationName != NULL)
		pfree(entry->relationName);

	hash_search(
			AppendOnlyMirrorResyncEofsTable,
			(void *) &entry->key,
			HASH_REMOVE,
			NULL);
}

static void
AppendOnlyMirrorResyncEofs_Promote(
	AppendOnlyMirrorResyncEofs *entry,

	int							newNestLevel)
{
	Assert(AppendOnlyMirrorResyncEofsTable != NULL);

	AppendOnlyMirrorResyncEofs_Merge(
								&entry->key.relFileNode,
								entry->key.segmentFileNum,
								newNestLevel,
								entry->relationName,
								&entry->persistentTid,
								entry->persistentSerialNum,
								entry->mirrorCatchupRequired,
								entry->mirrorDataLossTrackingState,
								entry->mirrorDataLossTrackingSessionNum,
								entry->mirrorNewEof);

	AppendOnlyMirrorResyncEofs_Remove(
								"AppendOnlyMirrorResyncEofs_Promote",
								entry);
}

static void
AppendOnlyMirrorResyncEofs_RemoveForDrop(
	RelFileNode		*relFileNode,

	int32			segmentFileNum,

	int				nestLevel)		/* Transaction nesting level. */
{
	AppendOnlyMirrorResyncEofsKey key;
	AppendOnlyMirrorResyncEofs *entry;
	bool found;

	if (AppendOnlyMirrorResyncEofsTable == NULL)
		return;

	AppendOnlyMirrorResyncEofs_InitKey(
									&key,
									relFileNode,
									segmentFileNum,
									nestLevel);

	entry =
		(AppendOnlyMirrorResyncEofs*)
						hash_search(AppendOnlyMirrorResyncEofsTable,
									(void *) &key,
									HASH_FIND,
									&found);
	if (found)
		AppendOnlyMirrorResyncEofs_Remove(
								"AppendOnlyMirrorResyncEofs_RemoveForDrop",
								entry);
}

/*
 *	PostPrepare_smgr -- Clean up after a successful PREPARE
 *
 * What we have to do here is throw away the in-memory state about pending
 * relation deletes.  It's all been recorded in the 2PC state file and
 * it's no longer smgr's job to worry about it.
 */
void
PostPrepare_smgr(void)
{
	PendingDelete *pending;
	PendingDelete *next;

	for (pending = pendingDeletes; pending != NULL; pending = next)
	{
		next = pending->next;
		pendingDeletes = next;

		pendingDeletesCount--;

		/* must explicitly free the list entry */
		PendingDelete_Free(&pending);
	}

	Assert(pendingDeletesCount == 0);
	pendingDeletesSorted = false;
	pendingDeletesPerformed = true;

	/*
	 * Free the Append-Only mirror resync EOFs hash table.
	 */
	AppendOnlyMirrorResyncEofs_HashTableRemove("PostPrepare_smgr");

	// UNDONE: We are passing the responsibility on to PersistentFileSysObj_PreparedEndXactAction...
	pendingAppendOnlyMirrorResyncIntentCount = 0;


}


static void
smgrDoDeleteActions(
	PendingDelete 	**list,
	int					*listCount,
	bool				forCommit)
{
	MIRRORED_LOCK_DECLARE;

	PendingDelete *current;
	int entryIndex;

	PersistentEndXactFileSysAction action;

	bool dropPending;
	bool abortingCreate;

	PersistentFileSysObjStateChangeResult *stateChangeResults;

	if (*listCount == 0)
		stateChangeResults = NULL;
	else
		stateChangeResults =
				(PersistentFileSysObjStateChangeResult*)
						palloc0((*listCount) * sizeof(PersistentFileSysObjStateChangeResult));

	/*
	 * There are two situations where we get here. CommitTransaction()/AbortTransaction() or via
	 * AbortSubTransaction(). In the first case, we have already obtained the MirroredLock and
	 * CheckPointStartLock. In the second case, we have not obtained the locks, so we attempt
	 * to get them to make sure proper lock order is maintained.
	 *
	 * Normally, if a relation lock is needed, it is obtained before the MirroredLock and CheckPointStartLock,
	 * but we have not yet obtained an EXCLUSIVE LockRelationForResynchronize. This lock will be obtained in
	 * PersistentFileSysObj_EndXactDrop(). This is an exception to the normal lock ordering, which is done
	 * to reduce the time that the lock is held, thus allowing a larger window of time for filerep
	 * resynchronization to obtain the lock.
	 */

	/*
	 * We need to do the transition to 'Aborting Create' or 'Drop Pending' and perform
	 * the file-system drop while under one acquistion of the MirroredLock.  Otherwise,
	 * we could race with resynchronize's ReDrop.
	 */
	MIRRORED_LOCK;

	/*
	 * First pass does the initial State-Changes.
	 */
	entryIndex = 0;
	current = *list;
	while (true)
	{
		/*
		 * Keep adjusting the list to maintain its integrity.
		 */
		if (current == NULL)
			break;

		action = PendingDelete_Action(current);

		if (Debug_persistent_print)
		{
			if (current->relationName == NULL)
				elog(Persistent_DebugPrintLevel(),
					 "Storage Manager: Do 1st delete state-change action for list entry #%d: '%s' (persistent end transaction action '%s', transaction nest level %d, persistent TID %s, persistent serial number " INT64_FORMAT ")",
					 entryIndex,
					 PersistentFileSysObjName_TypeAndObjectName(&current->fsObjName),
					 PersistentEndXactFileSysAction_Name(action),
					 current->nestLevel,
					 ItemPointerToString(&current->persistentTid),
					 current->persistentSerialNum);
			else
				elog(Persistent_DebugPrintLevel(),
					 "Storage Manager: Do 1st delete state-change action for list entry #%d: '%s', relation name '%s' (persistent end transaction action '%s', transaction nest level %d, persistent TID %s, persistent serial number " INT64_FORMAT ")",
					 entryIndex,
					 PersistentFileSysObjName_TypeAndObjectName(&current->fsObjName),
					 current->relationName,
					 PersistentEndXactFileSysAction_Name(action),
					 current->nestLevel,
					 ItemPointerToString(&current->persistentTid),
					 current->persistentSerialNum);
		}

		switch (action)
		{
		case PersistentEndXactFileSysAction_Create:
			if (forCommit)
			{
				PersistentFileSysObj_Created(
								&current->fsObjName,
								&current->persistentTid,
								current->persistentSerialNum,
								/* retryPossible */ false);
			}
			else
			{
				stateChangeResults[entryIndex] =
					PersistentFileSysObj_MarkAbortingCreate(
								&current->fsObjName,
								&current->persistentTid,
								current->persistentSerialNum,
								/* retryPossible */ false);
			}
			break;

		case PersistentEndXactFileSysAction_Drop:
			if (forCommit)
			{
				stateChangeResults[entryIndex] =
					PersistentFileSysObj_MarkDropPending(
								&current->fsObjName,
								&current->persistentTid,
								current->persistentSerialNum,
								/* retryPossible */ false);
			}
			break;

		case PersistentEndXactFileSysAction_AbortingCreateNeeded:
			/*
			 * Always whether transaction commits or aborts.
			 */
			stateChangeResults[entryIndex] =
				PersistentFileSysObj_MarkAbortingCreate(
							&current->fsObjName,
							&current->persistentTid,
							current->persistentSerialNum,
							/* retryPossible */ false);
			break;

		default:
			elog(ERROR, "Unexpected persistent end transaction file-system action: %d",
				 action);
		}

		current = current->next;
		entryIndex++;

	}

	/*
	 * Make the above State-Changes permanent.
	 */
	PersistentFileSysObj_FlushXLog();

	/*
	 * Second pass does physical drops and final State-Changes.
	 */
	entryIndex = 0;
	while (true)
	{
		/*
		 * Keep adjusting the list to maintain its integrity.
		 */
		current = *list;
		if (current == NULL)
			break;

 		Assert(*listCount > 0);
		(*listCount)--;

		*list = current->next;

		action = PendingDelete_Action(current);

		dropPending = false;		// Assume.
		abortingCreate = false;		// Assume.

		switch (action)
		{
		case PersistentEndXactFileSysAction_Create:
			if (!forCommit)
			{
				abortingCreate = true;
			}
#ifdef FAULT_INJECTOR
				FaultInjector_InjectFaultIfSet(
											   forCommit ?
											   TransactionCommitPass1FromCreatePendingToCreated :
											   TransactionAbortPass1FromCreatePendingToAbortingCreate,
											   DDLNotSpecified,
											   "",	// databaseName
											   ""); // tableName
#endif
			break;

		case PersistentEndXactFileSysAction_Drop:
			if (forCommit)
			{
				dropPending = true;

				SIMPLE_FAULT_INJECTOR(TransactionCommitPass1FromDropInMemoryToDropPending);
			}
			break;

		case PersistentEndXactFileSysAction_AbortingCreateNeeded:
			/*
			 * Always whether transaction commits or aborts.
			 */
			abortingCreate = true;

#ifdef FAULT_INJECTOR
				FaultInjector_InjectFaultIfSet(
											   forCommit ?
											   TransactionCommitPass1FromAbortingCreateNeededToAbortingCreate:
											   TransactionAbortPass1FromAbortingCreateNeededToAbortingCreate,
											   DDLNotSpecified,
											   "",	// databaseName
											   ""); // tableName
#endif
			break;

		default:
			elog(ERROR, "Unexpected persistent end transaction file-system action: %d",
				 action);
		}

		if (abortingCreate || dropPending)
		{
			if (stateChangeResults[entryIndex] == PersistentFileSysObjStateChangeResult_StateChangeOk)
			{
				PersistentFileSysObj_EndXactDrop(
								&current->fsObjName,
								current->relStorageMgr,
								current->relationName,
								&current->persistentTid,
								current->persistentSerialNum,
								/* ignoreNonExistence */ abortingCreate);
			}
		}

#ifdef FAULT_INJECTOR
		if (abortingCreate && !forCommit)
		{
			FaultInjector_InjectFaultIfSet(
										   TransactionAbortPass2FromCreatePendingToAbortingCreate,
										   DDLNotSpecified,
										   "",	// databaseName
										   ""); // tableName
		}

		if (dropPending && forCommit)
		{
			FaultInjector_InjectFaultIfSet(
										   TransactionCommitPass2FromDropInMemoryToDropPending,
										   DDLNotSpecified,
										   "",	// databaseName
										   ""); // tableName
		}

		switch (action)
		{
			case PersistentEndXactFileSysAction_Create:
				if (!forCommit)
				{
					FaultInjector_InjectFaultIfSet(
												   TransactionAbortPass2FromCreatePendingToAbortingCreate,
												   DDLNotSpecified,
												   "",	// databaseName
												   ""); // tableName
				}
				break;

			case PersistentEndXactFileSysAction_Drop:
				if (forCommit)
				{
					FaultInjector_InjectFaultIfSet(
												   TransactionCommitPass2FromDropInMemoryToDropPending,
												   DDLNotSpecified,
												   "",	// databaseName
												   ""); // tableName
				}
				break;

			case PersistentEndXactFileSysAction_AbortingCreateNeeded:
				FaultInjector_InjectFaultIfSet(
											   forCommit ?
											   TransactionCommitPass2FromAbortingCreateNeededToAbortingCreate :
											   TransactionAbortPass2FromAbortingCreateNeededToAbortingCreate,
											   DDLNotSpecified,
											   "",	// databaseName
											   ""); // tableName
				break;

			default:
				break;
		}

#endif

		/* must explicitly free the list entry */
		PendingDelete_Free(&current);

		entryIndex++;

	}
	Assert(*listCount == 0);
	Assert(*list == NULL);

	PersistentFileSysObj_FlushXLog();

	MIRRORED_UNLOCK;

	if (stateChangeResults != NULL)
		pfree(stateChangeResults);

}

static void
smgrDoAppendOnlyResyncEofs(bool forCommit)
{
	HASH_SEQ_STATUS iterateStatus;
	AppendOnlyMirrorResyncEofs *entry;

	AppendOnlyMirrorResyncEofs *entryExample = NULL;

	int appendOnlyMirrorResyncEofsCount;

	if (AppendOnlyMirrorResyncEofsTable == NULL)
		return;

	if (Debug_persistent_print ||
		Debug_persistent_appendonly_commit_count_print)
		elog(Persistent_DebugPrintLevel(),
			 "Storage Manager: Enter Append-Only mirror resync eofs list entries (Append-Only commit work count %d)",
			 FileRepPrimary_GetAppendOnlyCommitWorkCount());

	hash_seq_init(
			&iterateStatus,
			AppendOnlyMirrorResyncEofsTable);

	appendOnlyMirrorResyncEofsCount = 0;
	while ((entry = hash_seq_search(&iterateStatus)) != NULL)
	{
		if (entryExample == NULL)
		{
			entryExample = entry;
		}

		if (forCommit)
		{
			PersistentFileSysObj_UpdateAppendOnlyMirrorResyncEofs(
															&entry->key.relFileNode,
															entry->key.segmentFileNum,
															&entry->persistentTid,
															entry->persistentSerialNum,
															entry->mirrorCatchupRequired,
															entry->mirrorNewEof,
															/* recovery */ false,
															/* flushToXLog */ false);
		}
		else
		{
			/*
			 * Abort case.
			 */
			if (entry->didIncrementCommitCount)
			{
				int systemAppendOnlyCommitWorkCount;

				LWLockAcquire(FileRepAppendOnlyCommitCountLock , LW_EXCLUSIVE);

				systemAppendOnlyCommitWorkCount =
						FileRepPrimary_FinishedAppendOnlyCommitWork(1);

				if (entry->isDistributedTransaction)
				{
					PrepareDecrAppendOnlyCommitWork(entry->gid);
				}

				if (Debug_persistent_print ||
					Debug_persistent_appendonly_commit_count_print)
					elog(Persistent_DebugPrintLevel(),
						 "Storage Manager: Append-Only Mirror Resync EOFs decrementing commit work for aborted transaction "
						 "(system count %d). "
						 "Relation %u/%u/%u, segment file #%d (persistent serial num " INT64_FORMAT ", TID %s)	",
						 systemAppendOnlyCommitWorkCount,
						 entry->key.relFileNode.spcNode,
						 entry->key.relFileNode.dbNode,
						 entry->key.relFileNode.relNode,
						 entry->key.segmentFileNum,
						 entry->persistentSerialNum,
						 ItemPointerToString(&entry->persistentTid));

				pendingAppendOnlyMirrorResyncIntentCount--;

				LWLockRelease(FileRepAppendOnlyCommitCountLock);
			}
		}

		if (Debug_persistent_print ||
			Debug_persistent_appendonly_commit_count_print)
			elog(Persistent_DebugPrintLevel(),
				 "Storage Manager: Append-Only mirror resync eofs list entry #%d: %u/%u/%u, segment file #%d, relation name '%s' "
				 "(forCommit %s, persistent TID %s, persistent serial number " INT64_FORMAT ", mirror catchup required %s,  mirror new EOF " INT64_FORMAT ")",
				 appendOnlyMirrorResyncEofsCount,
				 entry->key.relFileNode.spcNode,
				 entry->key.relFileNode.dbNode,
				 entry->key.relFileNode.relNode,
				 entry->key.segmentFileNum,
				 (entry->relationName == NULL ? "<null>" : entry->relationName),
				 (forCommit ? "true" : "false"),
				 ItemPointerToString(&entry->persistentTid),
				 entry->persistentSerialNum,
				 (entry->mirrorCatchupRequired ? "true" : "false"),
				 entry->mirrorNewEof);

		appendOnlyMirrorResyncEofsCount++;
	}

	/*
	 * If we collected Append-Only mirror resync EOFs and bumped the intent count, we
	 * need to decrement the counts as part of our end transaction work here.
	 */
	if (pendingAppendOnlyMirrorResyncIntentCount > 0)
	{
		MIRRORED_LOCK_DECLARE;

		int oldSystemAppendOnlyCommitWorkCount;
		int newSystemAppendOnlyCommitWorkCount;
		int resultSystemAppendOnlyCommitWorkCount;

		if (appendOnlyMirrorResyncEofsCount != pendingAppendOnlyMirrorResyncIntentCount)
			elog(ERROR, "Pending Append-Only Mirror Resync EOFs intent count mismatch (pending %d, table count %d)",
				 pendingAppendOnlyMirrorResyncIntentCount,
				 appendOnlyMirrorResyncEofsCount);

		if (entryExample == NULL)
			elog(ERROR, "Not expecting an empty Append-Only Mirror Resync hash table when the local intent count is non-zero (%d)",
				 pendingAppendOnlyMirrorResyncIntentCount);

		MIRRORED_LOCK;	// NOTE: When we use the MirroredLock for the whole routine, this can go.

		LWLockAcquire(FileRepAppendOnlyCommitCountLock , LW_EXCLUSIVE);

		oldSystemAppendOnlyCommitWorkCount = FileRepPrimary_GetAppendOnlyCommitWorkCount();

		newSystemAppendOnlyCommitWorkCount =
						oldSystemAppendOnlyCommitWorkCount -
						pendingAppendOnlyMirrorResyncIntentCount;

		if (newSystemAppendOnlyCommitWorkCount < 0)
			elog(ERROR,
				 "Append-Only Mirror Resync EOFs intent count would go negative "
				 "(system count %d, entry count %d).  "
				 "Example relation %u/%u/%u, segment file #%d (persistent serial num " INT64_FORMAT ", TID %s)",
				 oldSystemAppendOnlyCommitWorkCount,
				 pendingAppendOnlyMirrorResyncIntentCount,
				 entryExample->key.relFileNode.spcNode,
				 entryExample->key.relFileNode.dbNode,
				 entryExample->key.relFileNode.relNode,
				 entryExample->key.segmentFileNum,
				 entryExample->persistentSerialNum,
				 ItemPointerToString(&entryExample->persistentTid));

		resultSystemAppendOnlyCommitWorkCount =
					FileRepPrimary_FinishedAppendOnlyCommitWork(
									pendingAppendOnlyMirrorResyncIntentCount);

		// Should match since we are under FileRepAppendOnlyCommitCountLock EXCLUSIVE.
		Assert(newSystemAppendOnlyCommitWorkCount == resultSystemAppendOnlyCommitWorkCount);

		pendingAppendOnlyMirrorResyncIntentCount = 0;

		if (Debug_persistent_print ||
			Debug_persistent_appendonly_commit_count_print)
			elog(Persistent_DebugPrintLevel(),
				 "Storage Manager: Append-Only Mirror Resync EOFs intent count finishing %s work with system count %d remaining "
				 "(enter system count %d, entry count %d, result system count %d).  "
				 "Example relation %u/%u/%u, segment file #%d (persistent serial num " INT64_FORMAT ", TID %s)",
				 (forCommit ? "commit" : "abort"),
				 newSystemAppendOnlyCommitWorkCount,
				 oldSystemAppendOnlyCommitWorkCount,
				 pendingAppendOnlyMirrorResyncIntentCount,
				 resultSystemAppendOnlyCommitWorkCount,
				 entryExample->key.relFileNode.spcNode,
				 entryExample->key.relFileNode.dbNode,
				 entryExample->key.relFileNode.relNode,
				 entryExample->key.segmentFileNum,
				 entryExample->persistentSerialNum,
				 ItemPointerToString(&entryExample->persistentTid));

		LWLockRelease(FileRepAppendOnlyCommitCountLock);

		MIRRORED_UNLOCK;
	}

}

/*
 * A compare function for 2 PendingDelete.
 */
static int
PendingDelete_Compare(const PendingDelete *entry1, const PendingDelete *entry2)
{
	int cmp;

	cmp = PersistentFileSysObjName_Compare(
								&entry1->fsObjName,
								&entry2->fsObjName);
	if (cmp == 0)
	{
		/*
		 * Sort CREATE before DROP for detecting same transaction create-drops.
		 */
		if (entry1->dropForCommit == entry2->dropForCommit)
			return 0;
		else if (entry1->dropForCommit)
			return 1;
		else
			return -1;
	}
	else
		return cmp;
}

/*
 * A compare function for array of PendingDeletePtr for use with qsort.
 */
static int
PendingDeletePtr_Compare(const void *p1, const void *p2)
{
	const PendingDeletePtr *entry1Ptr = (PendingDeletePtr *) p1;
	const PendingDeletePtr *entry2Ptr = (PendingDeletePtr *) p2;
	const PendingDelete *entry1 = *entry1Ptr;
	const PendingDelete *entry2 = *entry2Ptr;

	return PendingDelete_Compare(entry1, entry2);
}

static void
smgrSortDeletesList(
	PendingDelete 	**list,
	int 			*listCount,
	int				nestLevel)
{
	PendingDeletePtr *ptrArray;
	PendingDelete *current;
	int i;
	PendingDelete *prev;
	int collapseCount;

	if (*listCount == 0)
		return;

	ptrArray =
			(PendingDeletePtr*)
						palloc(*listCount * sizeof(PendingDeletePtr));


	i = 0;
	for (current = *list; current != NULL; current = current->next)
	{
		ptrArray[i++] = current;
	}
	Assert(i == *listCount);

	/*
	 * Sort the list.
	 *
	 * Supports the collapsing of same transaction create-deletes and to be able
	 * to process relations before database directories, etc.
	 */
	qsort(
		ptrArray,
		*listCount,
		sizeof(PendingDeletePtr),
		PendingDeletePtr_Compare);

	/*
	 * Collapse same transaction create-drops and re-link list.
	 */
	*list = ptrArray[0];
	prev = ptrArray[0];
	collapseCount = 0;

	// Start processing elements after the first one.
	for (i = 1; i < *listCount; i++)
	{
		bool		collapse = false;

		current = ptrArray[i];

		/*
		 * Only do CREATE-DROP collapsing when both are at or below the requested
		 * transaction nest level.
		 */
		if (current->nestLevel >= nestLevel &&
			prev->nestLevel >= nestLevel &&
			(PersistentFileSysObjName_Compare(
								&prev->fsObjName,
								&current->fsObjName) == 0))
		{
			/*
			 * If there are two sequential entries for the same object, it should
			 * be a CREATE-DROP pair (XXX: why?). Sanity check that it really is.
			 * NOTE: We cannot elog(ERROR) here, because that would leave the list in
			 * an inconsistent state.
			 */
			if (prev->dropForCommit)
			{
				collapse = false;
				elog(WARNING, "Expected a CREATE for file-system object name '%s'",
					PersistentFileSysObjName_ObjectName(&prev->fsObjName));
			}
			else if (!current->dropForCommit)
			{
				collapse = false;
				elog(WARNING, "Expected a DROP for file-system object name '%s'",
					PersistentFileSysObjName_ObjectName(&current->fsObjName));
			}
			else
				collapse = true;
		}

		if (collapse)
		{
			prev->dropForCommit = true;				// Make the CREATE a DROP.
			prev->sameTransCreateDrop = true;	// Don't ignore DROP on abort.
			collapseCount++;

			if (Debug_persistent_print)
				elog(Persistent_DebugPrintLevel(),
					 "Storage Manager: CREATE (transaction level %d) - DROP (transaction level %d) collapse for %s, filter transaction level %d, TID %s, serial " INT64_FORMAT,
					 current->nestLevel,
					 prev->nestLevel,
					 PersistentFileSysObjName_TypeAndObjectName(&current->fsObjName),
					 nestLevel,
					 ItemPointerToString(&current->persistentTid),
					 current->persistentSerialNum);

			PendingDelete_Free(&current);

			// Don't advance prev pointer.
		}
		else
		{
			// Re-link.
			prev->next = current;

			prev = current;
		}
	}
	prev->next = NULL;

	pfree(ptrArray);

	/*
	 * Adjust count.
	 */
	(*listCount) -= collapseCount;

#ifdef suppress
	{
		PendingDelete	*check;
		PendingDelete	*checkPrev;
		int checkCount;

		checkPrev = NULL;
		checkCount = 0;
		for (check = *list; check != NULL; check = check->next)
		{
			checkCount++;
			if (checkPrev != NULL)
			{
				int cmp;

				cmp = PendingDelete_Compare(
										checkPrev,
										check);
				if (cmp >= 0)
					elog(ERROR, "Not sorted correctly ('%s' >= '%s')",
						 PersistentFileSysObjName_ObjectName(&checkPrev->fsObjName),
						 PersistentFileSysObjName_ObjectName(&check->fsObjName));

			}

			checkPrev = check;
		}

		if (checkCount != *listCount)
			elog(ERROR, "List count does not match (expected %d, found %d)",
			     *listCount, checkCount);
	}
#endif
}

/*
 *	smgrSubTransAbort() -- Take care of relation deletes on sub-transaction abort.
 *
 * We want to clean up a failed subxact immediately.
 */
static void
smgrSubTransAbort(void)
{
	int			nestLevel = GetCurrentTransactionNestLevel();
	PendingDelete *pending;
	PendingDelete *prev;
	PendingDelete *next;
	PendingDelete *subTransList;
	int			subTransCount;

	HASH_SEQ_STATUS iterateStatus;
	AppendOnlyMirrorResyncEofs *entry;

	/*
	 * We need to complete this work, or let Crash Recovery complete it.
	 * Unlike AtEOXact_smgr, we need to start critical section here
	 * because after reorganizing the list we end up forgetting the
	 * subTransList if the code errors out.
	 */
	START_CRIT_SECTION();

	subTransList = NULL;
	subTransCount = 0;
	prev = NULL;
	for (pending = pendingDeletes; pending != NULL; pending = next)
	{
		next = pending->next;
		if (pending->nestLevel < nestLevel)
		{
			/* outer-level entries should not be processed yet */
			prev = pending;
		}
		else
		{
			if (prev)
				prev->next = next;
			else
				pendingDeletes = next;

			pendingDeletesCount--;

			// Move to sub-transaction list.
			pending->next = subTransList;
			subTransList = pending;

			subTransCount++;

			/* prev does not change */
		}
	}

	/*
	 * Sort the list in relation, database directory, tablespace, etc order.
	 * And, collapse same transaction create-deletes.
	 */
	smgrSortDeletesList(
					&subTransList,
					&subTransCount,
					nestLevel);

	pendingDeletesSorted = (nestLevel <= 1);

	/*
	 * Do abort actions for the sub-transaction's creates and deletes.
	 */
	smgrDoDeleteActions(
					&subTransList,
					&subTransCount,
					/* forCommit */ false);

	Assert(subTransList == NULL);
	Assert(subTransCount == 0);

	/*
	 * Throw away sub-transaction Append-Only mirror resync EOFs.
	 */
	hash_seq_init(
			&iterateStatus,
			AppendOnlyMirrorResyncEofsTable);

	while ((entry = hash_seq_search(&iterateStatus)) != NULL)
	{
		if (entry->key.nestLevel >= nestLevel)
		{
			AppendOnlyMirrorResyncEofs_Remove(
										"smgrSubTransAbort",
										entry);
		}
	}

	END_CRIT_SECTION();
}

/*
 * smgrGetPendingFileSysWork() -- Get a list of relations that have post-commit or post-abort
 * work.
 *
 * The return value is the number of relations scheduled for termination.
 * *ptr is set to point to a freshly-palloc'd array of RelFileNodes.
 * If there are no relations to be deleted, *ptr is set to NULL.
 *
 * Note that the list does not include anything scheduled for termination
 * by upper-level transactions.
 */
int
smgrGetPendingFileSysWork(EndXactRecKind endXactRecKind,
						  PersistentEndXactFileSysActionInfo **ptr)
{
	int			nestLevel = GetCurrentTransactionNestLevel();
	int			nrels;

	PersistentEndXactFileSysActionInfo *rptr;

	PendingDelete *pending;
	int			entryIndex;

	PersistentEndXactFileSysAction action;

	Assert(endXactRecKind == EndXactRecKind_Commit ||
		   endXactRecKind == EndXactRecKind_Abort ||
		   endXactRecKind == EndXactRecKind_Prepare);

	if (!pendingDeletesSorted)
	{
		/*
		 * Sort the list in relation, database directory, tablespace, etc order.
		 * And, collapse same transaction create-deletes.
		 */
		smgrSortDeletesList(
						&pendingDeletes,
						&pendingDeletesCount,
						nestLevel);

		pendingDeletesSorted = (nestLevel <= 1);
	}

	nrels = 0;

	for (pending = pendingDeletes; pending != NULL; pending = pending->next)
	{
		action = PendingDelete_Action(pending);

		if (pending->nestLevel >= nestLevel &&
			EndXactRecKind_NeedsAction(endXactRecKind, action))
		{
			nrels++;
		}
	}
	if (nrels == 0)
	{
		*ptr = NULL;
		return 0;
	}

	if (Debug_persistent_print)
		elog(Persistent_DebugPrintLevel(),
			 "Storage Manager: Get list entries (transaction kind '%s', current transaction nest level %d)",
			 EndXactRecKind_Name(endXactRecKind),
			 nestLevel);

	rptr = (PersistentEndXactFileSysActionInfo *)
							palloc(nrels * sizeof(PersistentEndXactFileSysActionInfo));
	*ptr = rptr;
	entryIndex = 0;
	for (pending = pendingDeletes; pending != NULL; pending = pending->next)
	{
		bool returned;

		action = PendingDelete_Action(pending);
		returned = false;

		if (pending->nestLevel >= nestLevel &&
			EndXactRecKind_NeedsAction(endXactRecKind, action))
		{
			rptr->action = action;
			rptr->fsObjName = pending->fsObjName;
			rptr->relStorageMgr = pending->relStorageMgr;
			rptr->persistentTid = pending->persistentTid;
			rptr->persistentSerialNum = pending->persistentSerialNum;

			rptr++;
			returned = true;
		}

		if (Debug_persistent_print)
		{
			if (pending->relationName == NULL)
				elog(Persistent_DebugPrintLevel(),
					 "Storage Manager: Get list entry #%d: '%s' (transaction kind '%s', returned %s, transaction nest level %d, relation storage manager '%s', persistent TID %s, persistent serial number " INT64_FORMAT ")",
					 entryIndex,
					 PersistentFileSysObjName_TypeAndObjectName(&pending->fsObjName),
					 EndXactRecKind_Name(endXactRecKind),
					 (returned ? "true" : "false"),
					 pending->nestLevel,
					 PersistentFileSysRelStorageMgr_Name(pending->relStorageMgr),
					 ItemPointerToString(&pending->persistentTid),
					 pending->persistentSerialNum);
			else
				elog(Persistent_DebugPrintLevel(),
					 "Storage Manager: Get list entry #%d: '%s', relation name '%s' (transaction kind '%s', returned %s, transaction nest level %d, relation storage manager '%s', persistent TID %s, persistent serial number " INT64_FORMAT ")",
					 entryIndex,
					 PersistentFileSysObjName_TypeAndObjectName(&pending->fsObjName),
					 pending->relationName,
					 EndXactRecKind_Name(endXactRecKind),
					 (returned ? "true" : "false"),
					 pending->nestLevel,
					 PersistentFileSysRelStorageMgr_Name(pending->relStorageMgr),
					 ItemPointerToString(&pending->persistentTid),
					 pending->persistentSerialNum);
		}
		entryIndex++;
	}
	return nrels;
}

int
smgrGetAppendOnlyMirrorResyncEofs(
	EndXactRecKind									endXactRecKind,

	PersistentEndXactAppendOnlyMirrorResyncEofs 	**ptr)
{
	int			nestLevel = GetCurrentTransactionNestLevel();
	int			nentries;
	PersistentEndXactAppendOnlyMirrorResyncEofs *rptr;
	HASH_SEQ_STATUS iterateStatus;
	AppendOnlyMirrorResyncEofs *entry;
	int			entryIndex;

	if (endXactRecKind == EndXactRecKind_Abort)
	{
		/*
		 * No Append-Only Mirror Resync EOF information needed on abort.
		 */
		*ptr = NULL;
		return 0;
	}

	nentries = 0;

	if (AppendOnlyMirrorResyncEofsTable !=  NULL)
	{
		hash_seq_init(
				&iterateStatus,
				AppendOnlyMirrorResyncEofsTable);

		while ((entry = hash_seq_search(&iterateStatus)) != NULL)
		{
			if (entry->key.nestLevel >= nestLevel)
				nentries++;
		}
	}
	if (nentries == 0)
	{
		*ptr = NULL;
		return 0;
	}

	if (Debug_persistent_print ||
		Debug_persistent_appendonly_commit_count_print)
		elog(Persistent_DebugPrintLevel(),
			 "Storage Manager: Get Append-Only mirror resync eofs list entries (current transaction nest level %d, Append-Only commit work system count %d)",
			 nestLevel,
			 FileRepPrimary_GetAppendOnlyCommitWorkCount());

	rptr = (PersistentEndXactAppendOnlyMirrorResyncEofs *)
							palloc(nentries * sizeof(PersistentEndXactAppendOnlyMirrorResyncEofs));
	*ptr = rptr;
	entryIndex = 0;
	hash_seq_init(
			&iterateStatus,
			AppendOnlyMirrorResyncEofsTable);

	while ((entry = hash_seq_search(&iterateStatus)) != NULL)
	{
		MIRRORED_LOCK_DECLARE;

		bool returned;
		int resultSystemAppendOnlyCommitCount;

		returned = false;
		if (entry->key.nestLevel >= nestLevel)
		{
			MIRRORED_LOCK;

			MirroredAppendOnly_EndXactCatchup(
				entryIndex,
				&entry->key.relFileNode,
				entry->key.segmentFileNum,
				entry->key.nestLevel,
				entry->relationName,
				&entry->persistentTid,
				entry->persistentSerialNum,
				&mirroredLockLocalVars,
				entry->mirrorCatchupRequired,
				entry->mirrorDataLossTrackingState,
				entry->mirrorDataLossTrackingSessionNum,
				entry->mirrorNewEof);

			/*
			 * See if the mirror situation for this Append-Only segment file has changed
			 * since we flushed it to disk.
			 */
			rptr->relFileNode = entry->key.relFileNode;
			rptr->segmentFileNum = entry->key.segmentFileNum;

			rptr->persistentTid = entry->persistentTid;
			rptr->persistentSerialNum = entry->persistentSerialNum;

			if (entry->mirrorCatchupRequired)
			{
				rptr->mirrorLossEof = INT64CONST(-1);
			}
			else
			{
				rptr->mirrorLossEof = entry->mirrorNewEof;
			}
			rptr->mirrorNewEof = entry->mirrorNewEof;

			rptr++;
			returned = true;

			START_CRIT_SECTION();

			LWLockAcquire(FileRepAppendOnlyCommitCountLock , LW_EXCLUSIVE);

			resultSystemAppendOnlyCommitCount =
							FileRepPrimary_IntentAppendOnlyCommitWork();

			// Set this inside the Critical Section.
			entry->didIncrementCommitCount = true;

			if (endXactRecKind == EndXactRecKind_Prepare)
			{
				char gid[TMGIDSIZE];

				if (!getDistributedTransactionIdentifier(gid))
					elog(ERROR, "Unable to obtain gid during prepare");

				PrepareIntentAppendOnlyCommitWork(gid);

				entry->isDistributedTransaction = true;
				memcpy(entry->gid, gid, TMGIDSIZE);
			}

			pendingAppendOnlyMirrorResyncIntentCount++;

		}
		else
		{
			MIRRORED_LOCK;

			START_CRIT_SECTION();

			LWLockAcquire(FileRepAppendOnlyCommitCountLock , LW_EXCLUSIVE);

			resultSystemAppendOnlyCommitCount =
							FileRepPrimary_GetAppendOnlyCommitWorkCount();
		}

		if (Debug_persistent_print ||
			Debug_persistent_appendonly_commit_count_print)
		{
			if (entry->relationName == NULL)
				elog(Persistent_DebugPrintLevel(),
					 "Storage Manager: Get Append-Only mirror resync eofs list entry #%d: %u/%u/%u, segment file #%d "
					 "(returned %s, result system Append-Only commit count %d, transaction nest level %d, persistent TID %s, persistent serial number " INT64_FORMAT ", mirror catchup required %s, mirror new EOF " INT64_FORMAT ")",
					 entryIndex,
					 entry->key.relFileNode.spcNode,
					 entry->key.relFileNode.dbNode,
					 entry->key.relFileNode.relNode,
					 entry->key.segmentFileNum,
					 (returned ? "true" : "false"),
					 resultSystemAppendOnlyCommitCount,
					 entry->key.nestLevel,
					 ItemPointerToString(&entry->persistentTid),
					 entry->persistentSerialNum,
					 (entry->mirrorCatchupRequired ? "true" : "false"),
					 entry->mirrorNewEof);
			else
				elog(Persistent_DebugPrintLevel(),
					 "Storage Manager: Get Append-Only mirror resync eofs list entry #%d: %u/%u/%u, segment file #%d, relation name '%s' "
					 "(returned %s, result system Append-Only commit count %d, transaction nest level %d, persistent TID %s, persistent serial number " INT64_FORMAT ", mirror catchup required %s, mirror new EOF " INT64_FORMAT ")",
					 entryIndex,
					 entry->key.relFileNode.spcNode,
					 entry->key.relFileNode.dbNode,
					 entry->key.relFileNode.relNode,
					 entry->key.segmentFileNum,
					 entry->relationName,
					 (returned ? "true" : "false"),
					 resultSystemAppendOnlyCommitCount,
					 entry->key.nestLevel,
					 ItemPointerToString(&entry->persistentTid),
					 entry->persistentSerialNum,
					 (entry->mirrorCatchupRequired ? "true" : "false"),
					 entry->mirrorNewEof);
		}

		LWLockRelease(FileRepAppendOnlyCommitCountLock);

		END_CRIT_SECTION();

		MIRRORED_UNLOCK;

		entryIndex++;
	}
	return nentries;
}

/*
 * smgrIsPendingFileSysWork() -- Returns true if there are relations that need post-commit or
 * post-abort work.
 *
 * Note that the list does not include anything scheduled for termination
 * by upper-level transactions.
 */
bool
smgrIsPendingFileSysWork(
	EndXactRecKind						endXactRecKind)
{
	int			nestLevel = GetCurrentTransactionNestLevel();

	PendingDelete *pending;

	PersistentEndXactFileSysAction action;

	Assert(endXactRecKind == EndXactRecKind_Commit ||
		   endXactRecKind == EndXactRecKind_Abort ||
		   endXactRecKind == EndXactRecKind_Prepare);

	for (pending = pendingDeletes; pending != NULL; pending = pending->next)
	{
		action = PendingDelete_Action(pending);

		if (pending->nestLevel >= nestLevel &&
			EndXactRecKind_NeedsAction(endXactRecKind, action))
		{
			return true;
		}
	}

	return false;
}

/*
 * smgrIsAppendOnlyMirrorResyncEofs() -- Returns true if there Append-Only Mirror Resync
 * EOF work that needs to be done post-commit or post-abort work.
 *
 * Note that the list does not include anything scheduled for termination
 * by upper-level transactions.
 */
bool
smgrIsAppendOnlyMirrorResyncEofs(
	EndXactRecKind						endXactRecKind)
{
	int			nestLevel = GetCurrentTransactionNestLevel();
	HASH_SEQ_STATUS iterateStatus;
	AppendOnlyMirrorResyncEofs *entry;

	if (AppendOnlyMirrorResyncEofsTable ==  NULL)
	{
		return false;
	}

	hash_seq_init(
			&iterateStatus,
			AppendOnlyMirrorResyncEofsTable);

	while ((entry = hash_seq_search(&iterateStatus)) != NULL)
	{
		if (entry->key.nestLevel >= nestLevel)
		{
			/* Deregister seq scan and exit early. */
			hash_seq_term(&iterateStatus);
			return true;
		}
	}

	return false;
}


/*
 * AtSubCommit_smgr() --- Take care of subtransaction commit.
 *
 * Reassign all items in the pending-deletes list to the parent transaction.
 */
void
AtSubCommit_smgr(void)
{
	int			nestLevel = GetCurrentTransactionNestLevel();
	PendingDelete *pending;
	HASH_SEQ_STATUS iterateStatus;
	AppendOnlyMirrorResyncEofs *entry;

	for (pending = pendingDeletes; pending != NULL; pending = pending->next)
	{
		if (pending->nestLevel >= nestLevel)
		{
			pending->nestLevel = nestLevel - 1;

			if (pending->fsObjName.type == PersistentFsObjType_RelationFile &&
				pending->relStorageMgr == PersistentFileSysRelStorageMgr_AppendOnly)
			{
				/*
				 * If we are promoting a DROP of an Append-Only table, be sure to remove any
				 * pending Append-Only mirror resync EOFs updates for the NEW TRANSACTION
				 * LEVEL, too.
				 */
				AppendOnlyMirrorResyncEofs_RemoveForDrop(
													PersistentFileSysObjName_GetRelFileNodePtr(&pending->fsObjName),
													PersistentFileSysObjName_GetSegmentFileNum(&pending->fsObjName),
													pending->nestLevel);
			}
		}
	}

	hash_seq_init(
			&iterateStatus,
			AppendOnlyMirrorResyncEofsTable);

	while ((entry = hash_seq_search(&iterateStatus)) != NULL)
	{
		if (entry->key.nestLevel >= nestLevel)
			AppendOnlyMirrorResyncEofs_Promote(
											entry,
											nestLevel - 1);
	}
}

/*
 * AtSubAbort_smgr() --- Take care of subtransaction abort.
 *
 * Delete created relations and forget about deleted relations.
 * We can execute these operations immediately because we know this
 * subtransaction will not commit.
 */
void
AtSubAbort_smgr(void)
{
	smgrSubTransAbort();
}

/*
 * AtEOXact_smgr() --- Take care of transaction end.
 *
 * For commit:
 *   1) Physically unlink any relations that were dropped.
 *   2) Change CreatePending relations to Created.
 *
 * ELSE for abort:
 *   1) Change CreatePending relations to DropPending
 *   2) Physicaly unlink the aborted creates.
 */
void
AtEOXact_smgr(bool forCommit)
{
	/*
	 * Sort the list in relation, database directory, tablespace, etc order.
	 * And, collapse same transaction create-deletes.
	 */
	if (!pendingDeletesSorted)
	{
		smgrSortDeletesList(
						&pendingDeletes,
						&pendingDeletesCount,
						/* nestLevel */ 0);

		pendingDeletesSorted = true;
	}

	if (!pendingDeletesPerformed)
	{
		/*
		 * We need to complete this work, or let Crash Recovery complete it.
		 */
		START_CRIT_SECTION();

		/*
		 * Do abort actions for the sub-transaction's creates and deletes.
		 */
		smgrDoDeleteActions(
						&pendingDeletes,
						&pendingDeletesCount,
						forCommit);


		Assert(pendingDeletes == NULL);
		Assert(pendingDeletesCount == 0);
		pendingDeletesSorted = false;

		/*
		 * Update the Append-Only mirror resync EOFs.
		 */
		smgrDoAppendOnlyResyncEofs(forCommit);

		pendingAppendOnlyMirrorResyncIntentCount = 0;

		/*
		 * Free the Append-Only mirror resync EOFs hash table.
		 */
		AppendOnlyMirrorResyncEofs_HashTableRemove("AtEOXact_smgr");

		pendingDeletesPerformed = true;

		END_CRIT_SECTION();
	}
}

/*
 *	smgrcommit() -- Prepare to commit changes made during the current
 *					transaction.
 *
 *		This is called before we actually commit.
 */
void
smgrcommit(void)
{
}

/*
 *	smgrabort() -- Clean up after transaction abort.
 */
void
smgrabort(void)
{
}

/*
 *     smgrpreckpt() -- Prepare for checkpoint.
 */
void
smgrpreckpt(void)
{
	mdpreckpt();
}

/*
 *     smgrsync() -- Sync files to disk during checkpoint.
 */
void
smgrsync(void)
{
	mdsync();
}

/*
 *	smgrpostckpt() -- Post-checkpoint cleanup.
 */
void
smgrpostckpt(void)
{
	mdpostckpt();
}


void
smgr_redo(XLogRecPtr beginLoc, XLogRecPtr lsn, XLogRecord *record)
{
	uint8		info = record->xl_info & ~XLR_INFO_MASK;
	bool mirrorDataLossOccurred = false;

	if (info == XLOG_SMGR_CREATE)
	{
		MirrorDataLossTrackingState mirrorDataLossTrackingState;
		int64 mirrorDataLossTrackingSessionNum;

		xl_smgr_create *xlrec = (xl_smgr_create *) XLogRecGetData(record);
		SMgrRelation reln;

		reln = smgropen(xlrec->rnode);

		mirrorDataLossTrackingState =
					FileRepPrimary_GetMirrorDataLossTrackingSessionNum(
													&mirrorDataLossTrackingSessionNum);
		smgrcreate(
				reln,
				/* isLocalBuf */ false,
				/* relationName */ NULL,		// Ok to be NULL -- we don't know the name here.
				mirrorDataLossTrackingState,
				mirrorDataLossTrackingSessionNum,
				/* ignoreAlreadyExists */ true,
				&mirrorDataLossOccurred);
	}
	else if (info == XLOG_SMGR_TRUNCATE)
	{
		MirrorDataLossTrackingState mirrorDataLossTrackingState;
		int64 mirrorDataLossTrackingSessionNum;

		xl_smgr_truncate *xlrec = (xl_smgr_truncate *) XLogRecGetData(record);
		SMgrRelation reln;

		reln = smgropen(xlrec->rnode);

		/*
		 * Forcibly create relation if it doesn't exist (which suggests that
		 * it was dropped somewhere later in the WAL sequence).  As in
		 * XLogOpenRelation, we prefer to recreate the rel and replay the log
		 * as best we can until the drop is seen.
		 */
		mirrorDataLossTrackingState =
					FileRepPrimary_GetMirrorDataLossTrackingSessionNum(
													&mirrorDataLossTrackingSessionNum);
		smgrcreate(
				reln,
				/* isLocalBuf */ false,
				/* relationName */ NULL,		// Ok to be NULL -- we don't know the name here.
				mirrorDataLossTrackingState,
				mirrorDataLossTrackingSessionNum,
				/* ignoreAlreadyExists */ true,
				&mirrorDataLossOccurred);

		/* Can't use smgrtruncate because it would try to xlog */

		/*
		 * First, force bufmgr to drop any buffers it has for the to-be-
		 * truncated blocks.  We must do this, else subsequent XLogReadBuffer
		 * operations will not re-extend the file properly.
		 */
		DropRelFileNodeBuffers(xlrec->rnode, false, xlrec->blkno);

		/*
		 * Tell the free space map to forget anything it may have stored for
		 * the about-to-be-deleted blocks.	We want to be sure it won't return
		 * bogus block numbers later on.
		 */
		FreeSpaceMapTruncateRel(&reln->smgr_rnode, xlrec->blkno);

		/*
		 * Do the truncation
		 * Pass true for allowedNotFound below to mdtruncate to cope for the case
		 * when replay of truncate redo log happen multiple times it acts as NOP, 
		 * which makes redo truncate behavior is idempotent.
		 */
		mdtruncate(reln,
				   xlrec->blkno,
				   false,
				   true);

		/* Also tell xlogutils.c about it */
		XLogTruncateRelation(xlrec->rnode, xlrec->blkno);
	}
	else
		elog(PANIC, "smgr_redo: unknown op code %u", info);
}

void
smgr_desc(StringInfo buf, XLogRecPtr beginLoc, XLogRecord *record)
{
	uint8		info = record->xl_info & ~XLR_INFO_MASK;
	char		*rec = XLogRecGetData(record);

	if (info == XLOG_SMGR_CREATE)
	{
		xl_smgr_create *xlrec = (xl_smgr_create *) rec;

		appendStringInfo(buf, "file create: %u/%u/%u",
						 xlrec->rnode.spcNode, xlrec->rnode.dbNode,
						 xlrec->rnode.relNode);
	}
	else if (info == XLOG_SMGR_TRUNCATE)
	{
		xl_smgr_truncate *xlrec = (xl_smgr_truncate *) rec;

		appendStringInfo(buf, "file truncate: %u/%u/%u to %u blocks",
						 xlrec->rnode.spcNode, xlrec->rnode.dbNode,
						 xlrec->rnode.relNode, xlrec->blkno);
	}
	else
		appendStringInfo(buf, "UNKNOWN");
}<|MERGE_RESOLUTION|>--- conflicted
+++ resolved
@@ -539,29 +539,7 @@
 smgrcreatefilespacedirpending(
 	Oid 							filespaceOid,
 
-<<<<<<< HEAD
 	int16 							primaryDbId,
-=======
-	/*
-	 * Exit quickly in WAL replay mode if we've already opened the file. 
-	 * If it's open, it surely must exist.
-	 */ 
-	if (isRedo && reln->md_fd != NULL)
-		return;
-
-	/*
-	 * We may be using the target table space for the first time in this
-	 * database, so create a per-database subdirectory if needed.
-	 *
-	 * XXX this is a fairly ugly violation of module layering, but this seems
-	 * to be the best place to put the check.  Maybe TablespaceCreateDbspace
-	 * should be here and not in commands/tablespace.c?  But that would imply
-	 * importing a lot of stuff that smgr.c oughtn't know, either.
-	 */
-	TablespaceCreateDbspace(reln->smgr_rnode.spcNode,
-							reln->smgr_rnode.dbNode,
-							isRedo);
->>>>>>> 49f001d8
 
 	char 							*primaryFilespaceLocation,
 
@@ -824,8 +802,6 @@
 smgrcreate(
 	SMgrRelation 				reln,
 
-	bool 						isLocalBuf,
-
 	char						*relationName,
 					/* For tracing only.  Can be NULL in some execution paths. */
 
@@ -837,9 +813,19 @@
 
 	bool						*mirrorDataLossOccurred) /* FIXME: is this arg still needed? */
 {
+	/* GPDB_84_MERGE_FIXME: the following performance tweak came in from 8.4; is
+	 * it still applicable to our system here? */
+#if 0
+	/*
+	 * Exit quickly in WAL replay mode if we've already opened the file. 
+	 * If it's open, it surely must exist.
+	 */ 
+	if (isRedo && reln->md_fd != NULL)
+		return;
+#endif
+
 	mdcreate(
 			reln,
-			isLocalBuf,
 			relationName,
 			mirrorDataLossTrackingState,
 			mirrorDataLossTrackingSessionNum,
@@ -3144,7 +3130,6 @@
 													&mirrorDataLossTrackingSessionNum);
 		smgrcreate(
 				reln,
-				/* isLocalBuf */ false,
 				/* relationName */ NULL,		// Ok to be NULL -- we don't know the name here.
 				mirrorDataLossTrackingState,
 				mirrorDataLossTrackingSessionNum,
@@ -3172,7 +3157,6 @@
 													&mirrorDataLossTrackingSessionNum);
 		smgrcreate(
 				reln,
-				/* isLocalBuf */ false,
 				/* relationName */ NULL,		// Ok to be NULL -- we don't know the name here.
 				mirrorDataLossTrackingState,
 				mirrorDataLossTrackingSessionNum,
