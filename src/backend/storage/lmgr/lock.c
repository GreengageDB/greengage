/*-------------------------------------------------------------------------
 *
 * lock.c
 *	  POSTGRES primary lock mechanism
 *
 * Portions Copyright (c) 1996-2016, PostgreSQL Global Development Group
 * Portions Copyright (c) 1994, Regents of the University of California
 *
 *
 * IDENTIFICATION
 *	  src/backend/storage/lmgr/lock.c
 *
 * NOTES
 *	  A lock table is a shared memory hash table.  When
 *	  a process tries to acquire a lock of a type that conflicts
 *	  with existing locks, it is put to sleep using the routines
 *	  in storage/lmgr/proc.c.
 *
 *	  For the most part, this code should be invoked via lmgr.c
 *	  or another lock-management module, not directly.
 *
 *	Interface:
 *
 *	InitLocks(), GetLocksMethodTable(), GetLockTagsMethodTable(),
 *	LockAcquire(), LockRelease(), LockReleaseAll(),
 *	LockCheckConflicts(), GrantLock()
 *
 *-------------------------------------------------------------------------
 */
#include "postgres.h"

#include <signal.h>
#include <unistd.h>

#include "access/transam.h"
#include "access/twophase.h"
#include "access/twophase_rmgr.h"
#include "access/xact.h"
#include "access/xlog.h"
#include "miscadmin.h"
#include "pg_trace.h"
#include "pgstat.h"
#include "storage/lmgr.h"
#include "storage/proc.h"
#include "storage/procarray.h"
#include "storage/sinvaladt.h"
#include "storage/spin.h"
#include "storage/standby.h"
#include "utils/memutils.h"
#include "utils/ps_status.h"
#include "utils/resscheduler.h"
#include "utils/resource_manager.h"
#include "utils/resowner_private.h"

#include "cdb/cdbvars.h"


/* This configuration variable is used to set the lock table size */
int			max_locks_per_xact; /* set by guc.c */

#define NLOCKENTS() \
	mul_size(max_locks_per_xact, add_size(MaxBackends, max_prepared_xacts))

#define NRESLOCKENTS() \
	MaxResourceQueues

#define NRESPROCLOCKENTS() \
	mul_size(MaxResourceQueues, MaxBackends)
	
/*
 * Data structures defining the semantics of the standard lock methods.
 *
 * The conflict table defines the semantics of the various lock modes.
 */
static const LOCKMASK LockConflicts[] = {
	0,

	/* AccessShareLock */
	LOCKBIT_ON(AccessExclusiveLock),

	/* RowShareLock */
	LOCKBIT_ON(ExclusiveLock) | LOCKBIT_ON(AccessExclusiveLock),

	/* RowExclusiveLock */
	LOCKBIT_ON(ShareLock) | LOCKBIT_ON(ShareRowExclusiveLock) |
	LOCKBIT_ON(ExclusiveLock) | LOCKBIT_ON(AccessExclusiveLock),

	/* ShareUpdateExclusiveLock */
	LOCKBIT_ON(ShareUpdateExclusiveLock) |
	LOCKBIT_ON(ShareLock) | LOCKBIT_ON(ShareRowExclusiveLock) |
	LOCKBIT_ON(ExclusiveLock) | LOCKBIT_ON(AccessExclusiveLock),

	/* ShareLock */
	LOCKBIT_ON(RowExclusiveLock) | LOCKBIT_ON(ShareUpdateExclusiveLock) |
	LOCKBIT_ON(ShareRowExclusiveLock) |
	LOCKBIT_ON(ExclusiveLock) | LOCKBIT_ON(AccessExclusiveLock),

	/* ShareRowExclusiveLock */
	LOCKBIT_ON(RowExclusiveLock) | LOCKBIT_ON(ShareUpdateExclusiveLock) |
	LOCKBIT_ON(ShareLock) | LOCKBIT_ON(ShareRowExclusiveLock) |
	LOCKBIT_ON(ExclusiveLock) | LOCKBIT_ON(AccessExclusiveLock),

	/* ExclusiveLock */
	LOCKBIT_ON(RowShareLock) |
	LOCKBIT_ON(RowExclusiveLock) | LOCKBIT_ON(ShareUpdateExclusiveLock) |
	LOCKBIT_ON(ShareLock) | LOCKBIT_ON(ShareRowExclusiveLock) |
	LOCKBIT_ON(ExclusiveLock) | LOCKBIT_ON(AccessExclusiveLock),

	/* AccessExclusiveLock */
	LOCKBIT_ON(AccessShareLock) | LOCKBIT_ON(RowShareLock) |
	LOCKBIT_ON(RowExclusiveLock) | LOCKBIT_ON(ShareUpdateExclusiveLock) |
	LOCKBIT_ON(ShareLock) | LOCKBIT_ON(ShareRowExclusiveLock) |
	LOCKBIT_ON(ExclusiveLock) | LOCKBIT_ON(AccessExclusiveLock)

};

/* Names of lock modes, for debug printouts */
static const char *const lock_mode_names[] =
{
	"INVALID",
	"AccessShareLock",
	"RowShareLock",
	"RowExclusiveLock",
	"ShareUpdateExclusiveLock",
	"ShareLock",
	"ShareRowExclusiveLock",
	"ExclusiveLock",
	"AccessExclusiveLock"
};

#ifndef LOCK_DEBUG
static bool Dummy_trace = false;
#endif

const LockMethodData default_lockmethod = {
	AccessExclusiveLock,		/* highest valid lock mode number */
	LockConflicts,
	lock_mode_names,
#ifdef LOCK_DEBUG
	&Trace_locks
#else
	&Dummy_trace
#endif
};

const LockMethodData user_lockmethod = {
	AccessExclusiveLock,		/* highest valid lock mode number */
	LockConflicts,
	lock_mode_names,
#ifdef LOCK_DEBUG
	&Trace_userlocks
#else
	&Dummy_trace
#endif
};

const LockMethodData resource_lockmethod = {
	AccessExclusiveLock,        /* highest valid lock mode number */
	LockConflicts,
	lock_mode_names,
#ifdef LOCK_DEBUG
	&Trace_locks
#else
	&Dummy_trace
#endif
};


/*
 * map from lock method id to the lock table data structures
 */
const LockMethod LockMethods[] = {
	NULL,
	&default_lockmethod,
	&user_lockmethod,
	&resource_lockmethod
};


/* Record that's written to 2PC state file when a lock is persisted */
typedef struct TwoPhaseLockRecord
{
	LOCKTAG		locktag;
	LOCKMODE	lockmode;
} TwoPhaseLockRecord;


/*
 * Count of the number of fast path lock slots we believe to be used.  This
 * might be higher than the real number if another backend has transferred
 * our locks to the primary lock table, but it can never be lower than the
 * real value, since only we can acquire locks on our own behalf.
 */
static int	FastPathLocalUseCount = 0;

/* Macros for manipulating proc->fpLockBits */
#define FAST_PATH_BITS_PER_SLOT			3
#define FAST_PATH_LOCKNUMBER_OFFSET		1
#define FAST_PATH_MASK					((1 << FAST_PATH_BITS_PER_SLOT) - 1)
#define FAST_PATH_GET_BITS(proc, n) \
	(((proc)->fpLockBits >> (FAST_PATH_BITS_PER_SLOT * n)) & FAST_PATH_MASK)
#define FAST_PATH_BIT_POSITION(n, l) \
	(AssertMacro((l) >= FAST_PATH_LOCKNUMBER_OFFSET), \
	 AssertMacro((l) < FAST_PATH_BITS_PER_SLOT+FAST_PATH_LOCKNUMBER_OFFSET), \
	 AssertMacro((n) < FP_LOCK_SLOTS_PER_BACKEND), \
	 ((l) - FAST_PATH_LOCKNUMBER_OFFSET + FAST_PATH_BITS_PER_SLOT * (n)))
#define FAST_PATH_SET_LOCKMODE(proc, n, l) \
	 (proc)->fpLockBits |= UINT64CONST(1) << FAST_PATH_BIT_POSITION(n, l)
#define FAST_PATH_CLEAR_LOCKMODE(proc, n, l) \
	 (proc)->fpLockBits &= ~(UINT64CONST(1) << FAST_PATH_BIT_POSITION(n, l))
#define FAST_PATH_CHECK_LOCKMODE(proc, n, l) \
	 ((proc)->fpLockBits & (UINT64CONST(1) << FAST_PATH_BIT_POSITION(n, l)))
/*
 * fpHoldTillEndXactBits is used for GDD
 * bits is the result of FAST_PATH_GET_BITS(proc, n)
 * we simply set the whole bits to the corresponding bits
 * as fpLockBits.
 */
#define FAST_PATH_SET_HOLD_TILL_END_XACT(proc, n, bits) \
	 (proc)->fpHoldTillEndXactBits |= (((uint64) (bits)) & FAST_PATH_MASK) << (FAST_PATH_BITS_PER_SLOT * (n))
#define FAST_PATH_GET_HOLD_TILL_END_XACT_BITS(proc, n) \
	(((proc)->fpHoldTillEndXactBits >> (FAST_PATH_BITS_PER_SLOT * (n))) & FAST_PATH_MASK)
/*
 * The fast-path lock mechanism is concerned only with relation locks on
 * unshared relations by backends bound to a database.  The fast-path
 * mechanism exists mostly to accelerate acquisition and release of locks
 * that rarely conflict.  Because ShareUpdateExclusiveLock is
 * self-conflicting, it can't use the fast-path mechanism; but it also does
 * not conflict with any of the locks that do, so we can ignore it completely.
 */
#define EligibleForRelationFastPath(locktag, mode) \
	((locktag)->locktag_lockmethodid == DEFAULT_LOCKMETHOD && \
	(locktag)->locktag_type == LOCKTAG_RELATION && \
	(locktag)->locktag_field1 == MyDatabaseId && \
	MyDatabaseId != InvalidOid && \
	(mode) < ShareUpdateExclusiveLock)
#define ConflictsWithRelationFastPath(locktag, mode) \
	((locktag)->locktag_lockmethodid == DEFAULT_LOCKMETHOD && \
	(locktag)->locktag_type == LOCKTAG_RELATION && \
	(locktag)->locktag_field1 != InvalidOid && \
	(mode) > ShareUpdateExclusiveLock)

static bool FastPathGrantRelationLock(Oid relid, LOCKMODE lockmode);
static bool FastPathUnGrantRelationLock(Oid relid, LOCKMODE lockmode);
static bool FastPathTransferRelationLocks(LockMethod lockMethodTable,
							  const LOCKTAG *locktag, uint32 hashcode);
static PROCLOCK *FastPathGetRelationLockEntry(LOCALLOCK *locallock);

/*
 * To make the fast-path lock mechanism work, we must have some way of
 * preventing the use of the fast-path when a conflicting lock might be
 * present.  We partition* the locktag space into FAST_PATH_HASH_BUCKETS
 * partitions, and maintain an integer count of the number of "strong" lockers
 * in each partition.  When any "strong" lockers are present (which is
 * hopefully not very often), the fast-path mechanism can't be used, and we
 * must fall back to the slower method of pushing matching locks directly
 * into the main lock tables.
 *
 * The deadlock detector does not know anything about the fast path mechanism,
 * so any locks that might be involved in a deadlock must be transferred from
 * the fast-path queues to the main lock table.
 */

#define FAST_PATH_STRONG_LOCK_HASH_BITS			10
#define FAST_PATH_STRONG_LOCK_HASH_PARTITIONS \
	(1 << FAST_PATH_STRONG_LOCK_HASH_BITS)
#define FastPathStrongLockHashPartition(hashcode) \
	((hashcode) % FAST_PATH_STRONG_LOCK_HASH_PARTITIONS)

typedef struct
{
	slock_t		mutex;
	uint32		count[FAST_PATH_STRONG_LOCK_HASH_PARTITIONS];
} FastPathStrongRelationLockData;

static volatile FastPathStrongRelationLockData *FastPathStrongRelationLocks;


/*
 * Pointers to hash tables containing lock state
 *
 * The LockMethodLockHash and LockMethodProcLockHash hash tables are in
 * shared memory; LockMethodLocalHash is local to each backend.
 */
HTAB *LockMethodLockHash;
HTAB *LockMethodProcLockHash;
HTAB *LockMethodLocalHash;


/* private state for error cleanup */
static LOCALLOCK *StrongLockInProgress;
LOCALLOCK *awaitedLock;
ResourceOwner awaitedOwner;


#ifdef LOCK_DEBUG

/*------
 * The following configuration options are available for lock debugging:
 *
 *	   TRACE_LOCKS		-- give a bunch of output what's going on in this file
 *	   TRACE_USERLOCKS	-- same but for user locks
 *	   TRACE_LOCK_OIDMIN-- do not trace locks for tables below this oid
 *						   (use to avoid output on system tables)
 *	   TRACE_LOCK_TABLE -- trace locks on this table (oid) unconditionally
 *	   DEBUG_DEADLOCKS	-- currently dumps locks at untimely occasions ;)
 *
 * Furthermore, but in storage/lmgr/lwlock.c:
 *	   TRACE_LWLOCKS	-- trace lightweight locks (pretty useless)
 *
 * Define LOCK_DEBUG at compile time to get all these enabled.
 * --------
 */

int			Trace_lock_oidmin = FirstNormalObjectId;
bool		Trace_locks = false;
bool		Trace_userlocks = false;
int			Trace_lock_table = 0;
bool		Debug_deadlocks = false;


inline static bool
LOCK_DEBUG_ENABLED(const LOCKTAG *tag)
{
	return
		(*(LockMethods[tag->locktag_lockmethodid]->trace_flag) &&
		 ((Oid) tag->locktag_field2 >= (Oid) Trace_lock_oidmin))
		|| (Trace_lock_table &&
			(tag->locktag_field2 == Trace_lock_table));
}


inline static void
LOCK_PRINT(const char *where, const LOCK *lock, LOCKMODE type)
{
	if (LOCK_DEBUG_ENABLED(&lock->tag))
		elog(LOG,
			 "%s: lock(%p) id(%u,%u,%u,%u,%u,%u) grantMask(%x) "
			 "req(%d,%d,%d,%d,%d,%d,%d)=%d "
			 "grant(%d,%d,%d,%d,%d,%d,%d)=%d wait(%d) type(%s)",
			 where, lock,
			 lock->tag.locktag_field1, lock->tag.locktag_field2,
			 lock->tag.locktag_field3, lock->tag.locktag_field4,
			 lock->tag.locktag_type, lock->tag.locktag_lockmethodid,
			 lock->grantMask,
			 lock->requested[1], lock->requested[2], lock->requested[3],
			 lock->requested[4], lock->requested[5], lock->requested[6],
			 lock->requested[7], lock->nRequested,
			 lock->granted[1], lock->granted[2], lock->granted[3],
			 lock->granted[4], lock->granted[5], lock->granted[6],
			 lock->granted[7], lock->nGranted,
			 lock->waitProcs.size,
			 LockMethods[LOCK_LOCKMETHOD(*lock)]->lockModeNames[type]);
}


inline static void
PROCLOCK_PRINT(const char *where, const PROCLOCK *proclockP)
{
	if (LOCK_DEBUG_ENABLED(&proclockP->tag.myLock->tag))
		elog(LOG,
			 "%s: proclock(%p) lock(%p) method(%u) proc(%p) hold(%x)",
			 where, proclockP, proclockP->tag.myLock,
			 PROCLOCK_LOCKMETHOD(*(proclockP)),
			 proclockP->tag.myProc, (int) proclockP->holdMask);
}
#else							/* not LOCK_DEBUG */

#define LOCK_PRINT(where, lock, type)  ((void) 0)
#define PROCLOCK_PRINT(where, proclockP)  ((void) 0)
#endif   /* not LOCK_DEBUG */


static uint32 proclock_hash(const void *key, Size keysize);
void RemoveLocalLock(LOCALLOCK *locallock);
static PROCLOCK *SetupLockInTable(LockMethod lockMethodTable, PGPROC *proc,
				 const LOCKTAG *locktag, uint32 hashcode, LOCKMODE lockmode);
static void GrantLockLocal(LOCALLOCK *locallock, ResourceOwner owner);
static void BeginStrongLockAcquire(LOCALLOCK *locallock, uint32 fasthashcode);
static void FinishStrongLockAcquire(void);
static void WaitOnLock(LOCALLOCK *locallock, ResourceOwner owner);
static void ReleaseLockIfHeld(LOCALLOCK *locallock, bool sessionLock);
static void LockReassignOwner(LOCALLOCK *locallock, ResourceOwner parent);
static bool UnGrantLock(LOCK *lock, LOCKMODE lockmode,
			PROCLOCK *proclock, LockMethod lockMethodTable);
static void CleanUpLock(LOCK *lock, PROCLOCK *proclock,
			LockMethod lockMethodTable, uint32 hashcode,
			bool wakeupNeeded);
static void LockRefindAndRelease(LockMethod lockMethodTable, PGPROC *proc,
					 LOCKTAG *locktag, LOCKMODE lockmode,
					 bool decrement_strong_lock_count);
<<<<<<< HEAD
static bool setFPHoldTillEndXact(Oid relid);
=======
static void GetSingleProcBlockerStatusData(PGPROC *blocked_proc,
							   BlockedProcsData *data);
>>>>>>> b5bce6c1


/*
 * InitLocks -- Initialize the lock manager's data structures.
 *
 * This is called from CreateSharedMemoryAndSemaphores(), which see for
 * more comments.  In the normal postmaster case, the shared hash tables
 * are created here, as well as a locallock hash table that will remain
 * unused and empty in the postmaster itself.  Backends inherit the pointers
 * to the shared tables via fork(), and also inherit an image of the locallock
 * hash table, which they proceed to use.  In the EXEC_BACKEND case, each
 * backend re-executes this code to obtain pointers to the already existing
 * shared hash tables and to create its locallock hash table.
 */
void
InitLocks(void)
{
	HASHCTL		info;
	long		init_table_size,
				max_table_size;
	bool		found;

	/*
	 * Compute init/max size to request for lock hashtables.  Note these
	 * calculations must agree with LockShmemSize!
	 */
	max_table_size = NLOCKENTS();

	/* Allow for extra entries if resource locking is enabled. */
	if (Gp_role == GP_ROLE_DISPATCH && IsResQueueEnabled())
	{
		add_size(max_table_size, NRESLOCKENTS() );
		//add_size(max_plock_table_size, NRESPROCLOCKENTS() );
	}

	init_table_size = max_table_size / 2;

	/*
	 * Allocate hash table for LOCK structs.  This stores per-locked-object
	 * information.
	 */
	MemSet(&info, 0, sizeof(info));
	info.keysize = sizeof(LOCKTAG);
	info.entrysize = sizeof(LOCK);
	info.num_partitions = NUM_LOCK_PARTITIONS;

	LockMethodLockHash = ShmemInitHash("LOCK hash",
									   init_table_size,
									   max_table_size,
									   &info,
									HASH_ELEM | HASH_BLOBS | HASH_PARTITION);

	/* Assume an average of 2 holders per lock */
	max_table_size *= 2;
	init_table_size *= 2;

	/*
	 * Allocate hash table for PROCLOCK structs.  This stores
	 * per-lock-per-holder information.
	 */
	info.keysize = sizeof(PROCLOCKTAG);
	info.entrysize = sizeof(PROCLOCK);
	info.hash = proclock_hash;
	info.num_partitions = NUM_LOCK_PARTITIONS;

	LockMethodProcLockHash = ShmemInitHash("PROCLOCK hash",
										   init_table_size,
										   max_table_size,
										   &info,
								 HASH_ELEM | HASH_FUNCTION | HASH_PARTITION);

	/*
	 * Allocate fast-path structures.
	 */
	FastPathStrongRelationLocks =
		ShmemInitStruct("Fast Path Strong Relation Lock Data",
						sizeof(FastPathStrongRelationLockData), &found);
	if (!found)
		SpinLockInit(&FastPathStrongRelationLocks->mutex);

	/*
	 * Allocate non-shared hash table for LOCALLOCK structs.  This stores lock
	 * counts and resource owner information.
	 *
	 * The non-shared table could already exist in this process (this occurs
	 * when the postmaster is recreating shared memory after a backend crash).
	 * If so, delete and recreate it.  (We could simply leave it, since it
	 * ought to be empty in the postmaster, but for safety let's zap it.)
	 */
	if (LockMethodLocalHash)
		hash_destroy(LockMethodLocalHash);

	info.keysize = sizeof(LOCALLOCKTAG);
	info.entrysize = sizeof(LOCALLOCK);

	LockMethodLocalHash = hash_create("LOCALLOCK hash",
									  16,
									  &info,
									  HASH_ELEM | HASH_BLOBS);
}


/*
 * Fetch the lock method table associated with a given lock
 */
LockMethod
GetLocksMethodTable(const LOCK *lock)
{
	LOCKMETHODID lockmethodid = LOCK_LOCKMETHOD(*lock);

	Assert(0 < lockmethodid && lockmethodid < lengthof(LockMethods));
	return LockMethods[lockmethodid];
}

/*
 * Fetch the lock method table associated with a given locktag
 */
LockMethod
GetLockTagsMethodTable(const LOCKTAG *locktag)
{
	LOCKMETHODID lockmethodid = (LOCKMETHODID) locktag->locktag_lockmethodid;

	Assert(0 < lockmethodid && lockmethodid < lengthof(LockMethods));
	return LockMethods[lockmethodid];
}


/*
 * Compute the hash code associated with a LOCKTAG.
 *
 * To avoid unnecessary recomputations of the hash code, we try to do this
 * just once per function, and then pass it around as needed.  Aside from
 * passing the hashcode to hash_search_with_hash_value(), we can extract
 * the lock partition number from the hashcode.
 */
uint32
LockTagHashCode(const LOCKTAG *locktag)
{
	return get_hash_value(LockMethodLockHash, (const void *) locktag);
}

/*
 * Compute the hash code associated with a PROCLOCKTAG.
 *
 * Because we want to use just one set of partition locks for both the
 * LOCK and PROCLOCK hash tables, we have to make sure that PROCLOCKs
 * fall into the same partition number as their associated LOCKs.
 * dynahash.c expects the partition number to be the low-order bits of
 * the hash code, and therefore a PROCLOCKTAG's hash code must have the
 * same low-order bits as the associated LOCKTAG's hash code.  We achieve
 * this with this specialized hash function.
 */
static uint32
proclock_hash(const void *key, Size keysize)
{
	const PROCLOCKTAG *proclocktag = (const PROCLOCKTAG *) key;
	uint32		lockhash;
	Datum		procptr;

	Assert(keysize == sizeof(PROCLOCKTAG));

	/* Look into the associated LOCK object, and compute its hash code */
	lockhash = LockTagHashCode(&proclocktag->myLock->tag);

	/*
	 * To make the hash code also depend on the PGPROC, we xor the proc
	 * struct's address into the hash code, left-shifted so that the
	 * partition-number bits don't change.  Since this is only a hash, we
	 * don't care if we lose high-order bits of the address; use an
	 * intermediate variable to suppress cast-pointer-to-int warnings.
	 */
	procptr = PointerGetDatum(proclocktag->myProc);
	lockhash ^= ((uint32) procptr) << LOG2_NUM_LOCK_PARTITIONS;

	return lockhash;
}



/*
 * Given two lock modes, return whether they would conflict.
 */
bool
DoLockModesConflict(LOCKMODE mode1, LOCKMODE mode2)
{
	LockMethod	lockMethodTable = LockMethods[DEFAULT_LOCKMETHOD];

	if (lockMethodTable->conflictTab[mode1] & LOCKBIT_ON(mode2))
		return true;

	return false;
}

/*
 * LockHasWaiters -- look up 'locktag' and check if releasing this
 *		lock would wake up other processes waiting for it.
 */
bool
LockHasWaiters(const LOCKTAG *locktag, LOCKMODE lockmode, bool sessionLock)
{
	LOCKMETHODID lockmethodid = locktag->locktag_lockmethodid;
	LockMethod	lockMethodTable;
	LOCALLOCKTAG localtag;
	LOCALLOCK  *locallock;
	LOCK	   *lock;
	PROCLOCK   *proclock;
	LWLock	   *partitionLock;
	bool		hasWaiters = false;

	if (lockmethodid <= 0 || lockmethodid >= lengthof(LockMethods))
		elog(ERROR, "unrecognized lock method: %d", lockmethodid);
	lockMethodTable = LockMethods[lockmethodid];
	if (lockmode <= 0 || lockmode > lockMethodTable->numLockModes)
		elog(ERROR, "unrecognized lock mode: %d", lockmode);

#ifdef LOCK_DEBUG
	if (LOCK_DEBUG_ENABLED(locktag))
		elog(LOG, "LockHasWaiters: lock [%u,%u] %s",
			 locktag->locktag_field1, locktag->locktag_field2,
			 lockMethodTable->lockModeNames[lockmode]);
#endif

	/*
	 * Find the LOCALLOCK entry for this lock and lockmode
	 */
	MemSet(&localtag, 0, sizeof(localtag));		/* must clear padding */
	localtag.lock = *locktag;
	localtag.mode = lockmode;

	locallock = (LOCALLOCK *) hash_search(LockMethodLocalHash,
										  (void *) &localtag,
										  HASH_FIND, NULL);

	/*
	 * let the caller print its own error message, too. Do not ereport(ERROR).
	 */
	if (!locallock || locallock->nLocks <= 0)
	{
		elog(WARNING, "you don't own a lock of type %s",
			 lockMethodTable->lockModeNames[lockmode]);
		return false;
	}

	/*
	 * Check the shared lock table.
	 */
	partitionLock = LockHashPartitionLock(locallock->hashcode);

	LWLockAcquire(partitionLock, LW_SHARED);

	/*
	 * We don't need to re-find the lock or proclock, since we kept their
	 * addresses in the locallock table, and they couldn't have been removed
	 * while we were holding a lock on them.
	 */
	lock = locallock->lock;
	LOCK_PRINT("LockHasWaiters: found", lock, lockmode);
	proclock = locallock->proclock;
	PROCLOCK_PRINT("LockHasWaiters: found", proclock);

	/*
	 * Double-check that we are actually holding a lock of the type we want to
	 * release.
	 */
	if (!(proclock->holdMask & LOCKBIT_ON(lockmode)))
	{
		PROCLOCK_PRINT("LockHasWaiters: WRONGTYPE", proclock);
		LWLockRelease(partitionLock);
		elog(WARNING, "you don't own a lock of type %s",
			 lockMethodTable->lockModeNames[lockmode]);
		RemoveLocalLock(locallock);
		return false;
	}

	/*
	 * Do the checking.
	 */
	if ((lockMethodTable->conflictTab[lockmode] & lock->waitMask) != 0)
		hasWaiters = true;

	LWLockRelease(partitionLock);

	return hasWaiters;
}

/*
 * LockAcquire -- Check for lock conflicts, sleep if conflict found,
 *		set lock if/when no conflicts.
 *
 * Inputs:
 *	locktag: unique identifier for the lockable object
 *	lockmode: lock mode to acquire
 *	sessionLock: if true, acquire lock for session not current transaction
 *	dontWait: if true, don't wait to acquire lock
 *
 * Returns one of:
 *		LOCKACQUIRE_NOT_AVAIL		lock not available, and dontWait=true
 *		LOCKACQUIRE_OK				lock successfully acquired
 *		LOCKACQUIRE_ALREADY_HELD	incremented count for lock already held
 *		LOCKACQUIRE_ALREADY_CLEAR	incremented count for lock already clear
 *
 * In the normal case where dontWait=false and the caller doesn't need to
 * distinguish a freshly acquired lock from one already taken earlier in
 * this same transaction, there is no need to examine the return value.
 *
 * Side Effects: The lock is acquired and recorded in lock tables.
 *
 * NOTE: if we wait for the lock, there is no way to abort the wait
 * short of aborting the transaction.
 */
LockAcquireResult
LockAcquire(const LOCKTAG *locktag,
			LOCKMODE lockmode,
			bool sessionLock,
			bool dontWait)
{
	return LockAcquireExtended(locktag, lockmode, sessionLock, dontWait,
							   true, NULL);
}

/*
 * LockAcquireExtended - allows us to specify additional options
 *
 * reportMemoryError specifies whether a lock request that fills the
 * lock table should generate an ERROR or not. This allows a priority
 * caller to note that the lock table is full and then begin taking
 * extreme action to reduce the number of other lock holders before
 * retrying the action.
 *
 * If locallockp isn't NULL, *locallockp receives a pointer to the LOCALLOCK
 * table entry if a lock is successfully acquired, or NULL if not.
 */
LockAcquireResult
LockAcquireExtended(const LOCKTAG *locktag,
					LOCKMODE lockmode,
					bool sessionLock,
					bool dontWait,
					bool reportMemoryError,
					LOCALLOCK **locallockp)
{
	LOCKMETHODID lockmethodid = locktag->locktag_lockmethodid;
	LockMethod	lockMethodTable;
	LOCALLOCKTAG localtag;
	LOCALLOCK  *locallock;
	LOCK	   *lock;
	PROCLOCK   *proclock;
	bool		found;
	ResourceOwner owner;
	uint32		hashcode;
	LWLock	   *partitionLock;
	int			status;
	bool		log_lock = false;

	if (lockmethodid <= 0 || lockmethodid >= lengthof(LockMethods))
		elog(ERROR, "unrecognized lock method: %d", lockmethodid);
	lockMethodTable = LockMethods[lockmethodid];
	if (lockmode <= 0 || lockmode > lockMethodTable->numLockModes)
		elog(ERROR, "unrecognized lock mode: %d", lockmode);

	if (RecoveryInProgress() && !InRecovery &&
		(locktag->locktag_type == LOCKTAG_OBJECT ||
		 locktag->locktag_type == LOCKTAG_RELATION) &&
		lockmode > RowExclusiveLock)
		ereport(ERROR,
				(errcode(ERRCODE_OBJECT_NOT_IN_PREREQUISITE_STATE),
				 errmsg("cannot acquire lock mode %s on database objects while recovery is in progress",
						lockMethodTable->lockModeNames[lockmode]),
				 errhint("Only RowExclusiveLock or less can be acquired on database objects during recovery.")));

#ifdef LOCK_DEBUG
	if (LOCK_DEBUG_ENABLED(locktag))
		elog(LOG, "LockAcquire: lock [%u,%u] %s",
			 locktag->locktag_field1, locktag->locktag_field2,
			 lockMethodTable->lockModeNames[lockmode]);
#endif

	/* Identify owner for lock */
	if (sessionLock)
		owner = NULL;
	else
		owner = CurrentResourceOwner;

	/*
	 * Find or create a LOCALLOCK entry for this lock and lockmode
	 */
	MemSet(&localtag, 0, sizeof(localtag));		/* must clear padding */
	localtag.lock = *locktag;
	localtag.mode = lockmode;

	locallock = (LOCALLOCK *) hash_search(LockMethodLocalHash,
										  (void *) &localtag,
										  HASH_ENTER, &found);

	/*
	 * if it's a new locallock object, initialize it
	 */
	if (!found)
	{
		locallock->lock = NULL;
		locallock->proclock = NULL;
		locallock->hashcode = LockTagHashCode(&(localtag.lock));
		locallock->istemptable = false; /* will be used later, at prepare */
		locallock->nLocks = 0;
		locallock->numLockOwners = 0;
		locallock->maxLockOwners = 8;
		locallock->holdsStrongLockCount = FALSE;
<<<<<<< HEAD
		locallock->lockCleared = false;
=======
>>>>>>> b5bce6c1
		locallock->lockOwners = NULL;	/* in case next line fails */
		locallock->lockOwners = (LOCALLOCKOWNER *)
			MemoryContextAlloc(TopMemoryContext,
						  locallock->maxLockOwners * sizeof(LOCALLOCKOWNER));
	}
	else
	{
		/* Make sure there will be room to remember the lock */
		if (locallock->numLockOwners >= locallock->maxLockOwners)
		{
			int			newsize = locallock->maxLockOwners * 2;

			locallock->lockOwners = (LOCALLOCKOWNER *)
				repalloc(locallock->lockOwners,
						 newsize * sizeof(LOCALLOCKOWNER));
			locallock->maxLockOwners = newsize;
		}
	}
	hashcode = locallock->hashcode;

	if (locallockp)
		*locallockp = locallock;

	/*
	 * If we already hold the lock, we can just increase the count locally.
	 *
	 * If lockCleared is already set, caller need not worry about absorbing
	 * sinval messages related to the lock's object.
	 */
	if (locallock->nLocks > 0)
	{
		GrantLockLocal(locallock, owner);
		if (locallock->lockCleared)
			return LOCKACQUIRE_ALREADY_CLEAR;
		else
			return LOCKACQUIRE_ALREADY_HELD;
	}
	
	/*
	 * lockHolder is the gang member that should hold and manage locks for this
	 * transaction.  In Utility mode, or on the QD, it's allways myself.
	 * 
	 * On the QEs, it should normally be the Writer gang member.
	 */
	if (lockHolderProcPtr == NULL)
		lockHolderProcPtr = MyProc;
	
	if (lockmethodid == DEFAULT_LOCKMETHOD && locktag->locktag_type != LOCKTAG_TRANSACTION)
	{
		if (Gp_role == GP_ROLE_EXECUTE && !Gp_is_writer)
		{	
			if (lockHolderProcPtr == NULL || lockHolderProcPtr == MyProc)
			{
				/* Find the guy who should manage our locks */
				PGPROC * proc = FindProcByGpSessionId(gp_session_id);
				int count = 0;
				while(proc==NULL && count < 5)
				{
					pg_usleep( /* microseconds */ 2000);
					count++;
					CHECK_FOR_INTERRUPTS();
					proc = FindProcByGpSessionId(gp_session_id);
				}
				if (proc != NULL)
				{
					elog(DEBUG1,"Found writer proc entry.  My Pid %d, his pid %d", MyProc-> pid, proc->pid);
					lockHolderProcPtr = proc;
				}
				else
					elog(ERROR, "reader could not find writer proc entry, "
						 "lock [%u,%u] %s %d", locktag->locktag_field1,
						 locktag->locktag_field2, lock_mode_names[lockmode],
						 (int)locktag->locktag_type);
			}
		}
	}

	/*
	 * Prepare to emit a WAL record if acquisition of this lock needs to be
	 * replayed in a standby server.
	 *
	 * Here we prepare to log; after lock is acquired we'll issue log record.
	 * This arrangement simplifies error recovery in case the preparation step
	 * fails.
	 *
	 * Only AccessExclusiveLocks can conflict with lock types that read-only
	 * transactions can acquire in a standby server. Make sure this definition
	 * matches the one in GetRunningTransactionLocks().
	 */
	if (lockmode >= AccessExclusiveLock &&
		locktag->locktag_type == LOCKTAG_RELATION &&
		!RecoveryInProgress() &&
		XLogStandbyInfoActive())
	{
		LogAccessExclusiveLockPrepare();
		log_lock = true;
	}

	/*
	 * Attempt to take lock via fast path, if eligible.  But if we remember
	 * having filled up the fast path array, we don't attempt to make any
	 * further use of it until we release some locks.  It's possible that some
	 * other backend has transferred some of those locks to the shared hash
	 * table, leaving space free, but it's not worth acquiring the LWLock just
	 * to check.  It's also possible that we're acquiring a second or third
	 * lock type on a relation we have already locked using the fast-path, but
	 * for now we don't worry about that case either.
	 */
	if (EligibleForRelationFastPath(locktag, lockmode) &&
		FastPathLocalUseCount < FP_LOCK_SLOTS_PER_BACKEND)
	{
		uint32		fasthashcode = FastPathStrongLockHashPartition(hashcode);
		bool		acquired;

		/*
		 * LWLockAcquire acts as a memory sequencing point, so it's safe to
		 * assume that any strong locker whose increment to
		 * FastPathStrongRelationLocks->counts becomes visible after we test
		 * it has yet to begin to transfer fast-path locks.
		 */
		LWLockAcquire(&MyProc->backendLock, LW_EXCLUSIVE);
		if (FastPathStrongRelationLocks->count[fasthashcode] != 0)
			acquired = false;
		else
			acquired = FastPathGrantRelationLock(locktag->locktag_field2,
												 lockmode);
		LWLockRelease(&MyProc->backendLock);
		if (acquired)
		{
			/*
			 * The locallock might contain stale pointers to some old shared
			 * objects; we MUST reset these to null before considering the
			 * lock to be acquired via fast-path.
			 */
			locallock->lock = NULL;
			locallock->proclock = NULL;
			GrantLockLocal(locallock, owner);
			return LOCKACQUIRE_OK;
		}
	}

	/*
	 * If this lock could potentially have been taken via the fast-path by
	 * some other backend, we must (temporarily) disable further use of the
	 * fast-path for this lock tag, and migrate any locks already taken via
	 * this method to the main lock table.
	 */
	if (ConflictsWithRelationFastPath(locktag, lockmode))
	{
		uint32		fasthashcode = FastPathStrongLockHashPartition(hashcode);

		BeginStrongLockAcquire(locallock, fasthashcode);
		if (!FastPathTransferRelationLocks(lockMethodTable, locktag,
										   hashcode))
		{
			AbortStrongLockAcquire();
			if (locallock->nLocks == 0)
				RemoveLocalLock(locallock);
			if (locallockp)
				*locallockp = NULL;
			if (reportMemoryError)
				ereport(ERROR,
						(errcode(ERRCODE_OUT_OF_MEMORY),
						 errmsg("out of shared memory"),
						 errhint("You might need to increase max_locks_per_transaction.")));
			else
				return LOCKACQUIRE_NOT_AVAIL;
		}
	}

	/*
	 * We didn't find the lock in our LOCALLOCK table, and we didn't manage to
	 * take it via the fast-path, either, so we've got to mess with the shared
	 * lock table.
	 */
	partitionLock = LockHashPartitionLock(hashcode);

	LWLockAcquire(partitionLock, LW_EXCLUSIVE);

	/*
	 * Find or create lock and proclock entries with this tag
	 *
	 * Note: if the locallock object already existed, it might have a pointer
	 * to the lock already ... but we should not assume that that pointer is
	 * valid, since a lock object with zero hold and request counts can go
	 * away anytime.  So we have to use SetupLockInTable() to recompute the
	 * lock and proclock pointers, even if they're already set.
	 */
	proclock = SetupLockInTable(lockMethodTable, MyProc, locktag,
								hashcode, lockmode);
	if (!proclock)
	{
		AbortStrongLockAcquire();
		LWLockRelease(partitionLock);
		if (locallock->nLocks == 0)
			RemoveLocalLock(locallock);
		if (locallockp)
			*locallockp = NULL;
		if (reportMemoryError)
			ereport(ERROR,
					(errcode(ERRCODE_OUT_OF_MEMORY),
					 errmsg("out of shared memory"),
					 errhint("You might need to increase max_locks_per_transaction.")));
		else
			return LOCKACQUIRE_NOT_AVAIL;
	}
	locallock->proclock = proclock;
	lock = proclock->tag.myLock;
	locallock->lock = lock;

	if (MyProc == lockHolderProcPtr)
	{
		/*
		 * We are a writer or utility mode connection.  The following logic is
		 * identical to upstream PostgreSQL.
		 */

		/*
		 * If lock requested conflicts with locks requested by waiters, must join
		 * wait queue.	Otherwise, check for conflict with already-held locks.
		 * (That's last because most complex check.)
		 */
		if (lockMethodTable->conflictTab[lockmode] & lock->waitMask)
			status = STATUS_FOUND;
		else
			status = LockCheckConflicts(lockMethodTable, lockmode,
										lock, proclock);
	}
	else
	{
		/*
		 * We are a reader, check waitMask conflict only if the writer doesn't
		 * hold this lock.  We don't want a reader waiting for a lock that the
		 * writer is holding.  This could lead to a deadlock.  If writer
		 * doesn't hold the lock, waitMask conflict must be checked to avoid
		 * starvation of backends already waiting on the same lock.
		 */
		Assert(!Gp_is_writer);

		PROCLOCKTAG writerProcLockTag;
		uint32 writerProcLockHashCode;

		writerProcLockTag.myLock = lock;
		writerProcLockTag.myProc = lockHolderProcPtr;
		writerProcLockHashCode = ProcLockHashCode(&writerProcLockTag, hashcode);
		/*
		 * It is safe to access LockMethodProcLock hash table because
		 * partitionLock is already held at this point.
		 */
		Assert(LWLockHeldByMe(partitionLock));
		PROCLOCK *writerProcLock = (PROCLOCK *)
			hash_search_with_hash_value(LockMethodProcLockHash,
										(void *) &writerProcLockTag,
										writerProcLockHashCode,
										HASH_FIND,
										&found);
		if (found && writerProcLock->holdMask)
		{
			/* Writer holds the same lock, bypass waitMask check. */
			status = LockCheckConflicts(lockMethodTable, lockmode,
										lock, proclock);
		}
		else
		{
			/*
			 * Writer either hasn't requested this lock or is waiting on this
			 * lock.  Checking for waitMask conflict is necessary to avoid
			 * starvation of existing waiters.  Special case is conflict with
			 * awaiting writer's lockmode.  Should the reader move ahead or
			 * continue to wait?  It seems best to keep parity with behavior
			 * prior to this change, which is to let the reader wait.
			 */
			if (lockMethodTable->conflictTab[lockmode] & lock->waitMask)
				status = STATUS_FOUND;
			else
				status = LockCheckConflicts(lockMethodTable, lockmode,
											lock, proclock);
		}
	}

	if (status == STATUS_OK)
	{
		if (MyProc != lockHolderProcPtr)
					elog(DEBUG1, "Reader found lock %s on object %u/%u/%u doesn't conflict ",
						 lock_mode_names[lockmode],
						 lock->tag.locktag_field1, lock->tag.locktag_field2,
						 lock->tag.locktag_field3);
		/* No conflict with held or previously requested locks */
		GrantLock(lock, proclock, lockmode);
		GrantLockLocal(locallock, owner);
	}
	else
	{
		Assert(status == STATUS_FOUND);

		/*
		 * We can't acquire the lock immediately.  If caller specified no
		 * blocking, remove useless table entries and return NOT_AVAIL without
		 * waiting.
		 */
		if (dontWait)
		{
			AbortStrongLockAcquire();
			if (proclock->holdMask == 0)
			{
				uint32		proclock_hashcode;

				proclock_hashcode = ProcLockHashCode(&proclock->tag, hashcode);
				SHMQueueDelete(&proclock->lockLink);
				SHMQueueDelete(&proclock->procLink);
				if (!hash_search_with_hash_value(LockMethodProcLockHash,
												 (void *) &(proclock->tag),
												 proclock_hashcode,
												 HASH_REMOVE,
												 NULL))
					elog(PANIC, "proclock table corrupted");
			}
			else
				PROCLOCK_PRINT("LockAcquire: NOWAIT", proclock);
			lock->nRequested--;
			lock->requested[lockmode]--;
			LOCK_PRINT("LockAcquire: conditional lock failed", lock, lockmode);
			Assert((lock->nRequested > 0) && (lock->requested[lockmode] >= 0));
			Assert(lock->nGranted <= lock->nRequested);
			LWLockRelease(partitionLock);
			if (locallock->nLocks == 0)
				RemoveLocalLock(locallock);
			if (locallockp)
				*locallockp = NULL;
			return LOCKACQUIRE_NOT_AVAIL;
		}

		if (Gp_role == GP_ROLE_EXECUTE)
		{
			if (!Gp_is_writer)
				elog(LOG,"Reader gang member waiting on a lock [%u,%u] %s",
					 locktag->locktag_field1, locktag->locktag_field2,
					 lock_mode_names[lockmode]);
			 else
				 elog(DEBUG1,"Writer gang member waiting on a lock [%u,%u] %s",
					 locktag->locktag_field1, locktag->locktag_field2,
					 lock_mode_names[lockmode]);
		}

		/*
		 * Set bitmask of locks this process already holds on this object.
		 */
		MyProc->heldLocks = proclock->holdMask;

		/*
		 * Sleep till someone wakes me up.
		 */

		TRACE_POSTGRESQL_LOCK_WAIT_START(locktag->locktag_field1,
										 locktag->locktag_field2,
										 locktag->locktag_field3,
										 locktag->locktag_field4,
										 locktag->locktag_type,
										 lockmode);

		WaitOnLock(locallock, owner);

		TRACE_POSTGRESQL_LOCK_WAIT_DONE(locktag->locktag_field1,
										locktag->locktag_field2,
										locktag->locktag_field3,
										locktag->locktag_field4,
										locktag->locktag_type,
										lockmode);

		/*
		 * NOTE: do not do any material change of state between here and
		 * return.  All required changes in locktable state must have been
		 * done when the lock was granted to us --- see notes in WaitOnLock.
		 */

		/*
		 * Check the proclock entry status, in case something in the ipc
		 * communication doesn't work correctly.
		 */
		if (!(proclock->holdMask & LOCKBIT_ON(lockmode)))
		{
			AbortStrongLockAcquire();
			PROCLOCK_PRINT("LockAcquire: INCONSISTENT", proclock);
			LOCK_PRINT("LockAcquire: INCONSISTENT", lock, lockmode);
			/* Should we retry ? */
			LWLockRelease(partitionLock);
			elog(ERROR, "LockAcquire failed");
		}
		PROCLOCK_PRINT("LockAcquire: granted", proclock);
		LOCK_PRINT("LockAcquire: granted", lock, lockmode);
	}

	/*
	 * Lock state is fully up-to-date now; if we error out after this, no
	 * special error cleanup is required.
	 */
	FinishStrongLockAcquire();

	LWLockRelease(partitionLock);

	/*
	 * Emit a WAL record if acquisition of this lock needs to be replayed in a
	 * standby server.
	 */
	if (log_lock)
	{
		/*
		 * Decode the locktag back to the original values, to avoid sending
		 * lots of empty bytes with every message.  See lock.h to check how a
		 * locktag is defined for LOCKTAG_RELATION
		 */
		LogAccessExclusiveLock(locktag->locktag_field1,
							   locktag->locktag_field2);
	}

	return LOCKACQUIRE_OK;
}

/*
 * Find or create LOCK and PROCLOCK objects as needed for a new lock
 * request.
 *
 * Returns the PROCLOCK object, or NULL if we failed to create the objects
 * for lack of shared memory.
 *
 * The appropriate partition lock must be held at entry, and will be
 * held at exit.
 */
static PROCLOCK *
SetupLockInTable(LockMethod lockMethodTable, PGPROC *proc,
				 const LOCKTAG *locktag, uint32 hashcode, LOCKMODE lockmode)
{
	LOCK	   *lock;
	PROCLOCK   *proclock;
	PROCLOCKTAG proclocktag;
	uint32		proclock_hashcode;
	bool		found;

	/*
	 * Find or create a lock with this tag.
	 */
	lock = (LOCK *) hash_search_with_hash_value(LockMethodLockHash,
												(const void *) locktag,
												hashcode,
												HASH_ENTER_NULL,
												&found);
	if (!lock)
		return NULL;

	/*
	 * if it's a new lock object, initialize it
	 */
	if (!found)
	{
		lock->grantMask = 0;
		lock->waitMask = 0;
		SHMQueueInit(&(lock->procLocks));
		ProcQueueInit(&(lock->waitProcs));
		lock->nRequested = 0;
		lock->nGranted = 0;
		MemSet(lock->requested, 0, sizeof(int) * MAX_LOCKMODES);
		MemSet(lock->granted, 0, sizeof(int) * MAX_LOCKMODES);
		LOCK_PRINT("LockAcquire: new", lock, lockmode);
	}
	else
	{
		LOCK_PRINT("LockAcquire: found", lock, lockmode);
		Assert((lock->nRequested >= 0) && (lock->requested[lockmode] >= 0));
		Assert((lock->nGranted >= 0) && (lock->granted[lockmode] >= 0));
		Assert(lock->nGranted <= lock->nRequested);
	}

	/*
	 * Create the hash key for the proclock table.
	 */
	proclocktag.myLock = lock;
	proclocktag.myProc = proc;

	proclock_hashcode = ProcLockHashCode(&proclocktag, hashcode);

	/*
	 * Find or create a proclock entry with this tag
	 */
	proclock = (PROCLOCK *) hash_search_with_hash_value(LockMethodProcLockHash,
														(void *) &proclocktag,
														proclock_hashcode,
														HASH_ENTER_NULL,
														&found);
	if (!proclock)
	{
		/* Ooops, not enough shmem for the proclock */
		if (lock->nRequested == 0)
		{
			/*
			 * There are no other requestors of this lock, so garbage-collect
			 * the lock object.  We *must* do this to avoid a permanent leak
			 * of shared memory, because there won't be anything to cause
			 * anyone to release the lock object later.
			 */
			Assert(SHMQueueEmpty(&(lock->procLocks)));
			if (!hash_search_with_hash_value(LockMethodLockHash,
											 (void *) &(lock->tag),
											 hashcode,
											 HASH_REMOVE,
											 NULL))
				elog(PANIC, "lock table corrupted");
		}
		return NULL;
	}

	/*
	 * If new, initialize the new entry
	 */
	if (!found)
	{
		uint32		partition = LockHashPartition(hashcode);

		/*
		 * It might seem unsafe to access proclock->groupLeader without a
		 * lock, but it's not really.  Either we are initializing a proclock
		 * on our own behalf, in which case our group leader isn't changing
		 * because the group leader for a process can only ever be changed by
		 * the process itself; or else we are transferring a fast-path lock to
		 * the main lock table, in which case that process can't change it's
		 * lock group leader without first releasing all of its locks (and in
		 * particular the one we are currently transferring).
		 */
		proclock->groupLeader = proc->lockGroupLeader != NULL ?
			proc->lockGroupLeader : proc;
		proclock->holdMask = 0;
		proclock->releaseMask = 0;
		/* Add proclock to appropriate lists */
		SHMQueueInsertBefore(&lock->procLocks, &proclock->lockLink);
		SHMQueueInsertBefore(&(proc->myProcLocks[partition]),
							 &proclock->procLink);
		PROCLOCK_PRINT("LockAcquire: new", proclock);
	}
	else
	{
		PROCLOCK_PRINT("LockAcquire: found", proclock);
		Assert((proclock->holdMask & ~lock->grantMask) == 0);

#ifdef CHECK_DEADLOCK_RISK

		/*
		 * Issue warning if we already hold a lower-level lock on this object
		 * and do not hold a lock of the requested level or higher. This
		 * indicates a deadlock-prone coding practice (eg, we'd have a
		 * deadlock if another backend were following the same code path at
		 * about the same time).
		 *
		 * This is not enabled by default, because it may generate log entries
		 * about user-level coding practices that are in fact safe in context.
		 * It can be enabled to help find system-level problems.
		 *
		 * XXX Doing numeric comparison on the lockmodes is a hack; it'd be
		 * better to use a table.  For now, though, this works.
		 */
		{
			int			i;

			for (i = lockMethodTable->numLockModes; i > 0; i--)
			{
				if (proclock->holdMask & LOCKBIT_ON(i))
				{
					if (i >= (int) lockmode)
						break;	/* safe: we have a lock >= req level */
					elog(LOG, "deadlock risk: raising lock level"
						 " from %s to %s on object %u/%u/%u",
						 lockMethodTable->lockModeNames[i],
						 lockMethodTable->lockModeNames[lockmode],
						 lock->tag.locktag_field1, lock->tag.locktag_field2,
						 lock->tag.locktag_field3);
					break;
				}
			}
		}
#endif   /* CHECK_DEADLOCK_RISK */
	}

	/*
	 * lock->nRequested and lock->requested[] count the total number of
	 * requests, whether granted or waiting, so increment those immediately.
	 * The other counts don't increment till we get the lock.
	 */
	lock->nRequested++;
	lock->requested[lockmode]++;
	Assert((lock->nRequested > 0) && (lock->requested[lockmode] > 0));

	/*
	 * We shouldn't already hold the desired lock; else locallock table is
	 * broken.
	 */
	if (proclock->holdMask & LOCKBIT_ON(lockmode))
		elog(ERROR, "lock %s on object %u/%u/%u is already held",
				lockMethodTable->lockModeNames[lockmode],
				lock->tag.locktag_field1, lock->tag.locktag_field2,
				lock->tag.locktag_field3);
	return proclock;
}

/*
 * Subroutine to free a locallock entry
 */
void
RemoveLocalLock(LOCALLOCK *locallock)
{
	int			i;

	for (i = locallock->numLockOwners - 1; i >= 0; i--)
	{
		if (locallock->lockOwners[i].owner != NULL)
			ResourceOwnerForgetLock(locallock->lockOwners[i].owner, locallock);
	}
	locallock->numLockOwners = 0;
	if (locallock->lockOwners != NULL)
		pfree(locallock->lockOwners);
	locallock->lockOwners = NULL;

	if (locallock->holdsStrongLockCount)
	{
		uint32		fasthashcode;

		fasthashcode = FastPathStrongLockHashPartition(locallock->hashcode);

		SpinLockAcquire(&FastPathStrongRelationLocks->mutex);
		Assert(FastPathStrongRelationLocks->count[fasthashcode] > 0);
		FastPathStrongRelationLocks->count[fasthashcode]--;
		locallock->holdsStrongLockCount = FALSE;
		SpinLockRelease(&FastPathStrongRelationLocks->mutex);
	}

	if (!hash_search(LockMethodLocalHash,
					 (void *) &(locallock->tag),
					 HASH_REMOVE, NULL))
		elog(WARNING, "locallock table corrupted");
}

/*
 * LockCheckConflicts -- test whether requested lock conflicts
 *		with those already granted
 *
 * Returns STATUS_FOUND if conflict, STATUS_OK if no conflict.
 *
 * NOTES:
 *		Here's what makes this complicated: one process's locks don't
 * conflict with one another, no matter what purpose they are held for
<<<<<<< HEAD
 * (eg, session and transaction locks do not conflict).
 * So, we must subtract off our own locks when determining whether the
 * requested new lock conflicts with those already held.
 *
 * In Greenplum Database, the conflict is more complicated;  not only the
 * process itself but also other processes within the same MPP session may
 * have held conflicting locks.  We must take account  into consideration
 * those MPP session member processes to subtract off the lock mask.
=======
 * (eg, session and transaction locks do not conflict).  Nor do the locks
 * of one process in a lock group conflict with those of another process in
 * the same group.  So, we must subtract off these locks when determining
 * whether the requested new lock conflicts with those already held.
>>>>>>> b5bce6c1
 */
int
LockCheckConflicts(LockMethod lockMethodTable,
				   LOCKMODE lockmode,
				   LOCK *lock,
				   PROCLOCK *proclock)
{
	int			numLockModes = lockMethodTable->numLockModes;
<<<<<<< HEAD
	LOCKMASK	otherLocks;
	int			i;
	int			mppSessionId;
=======
	LOCKMASK	myLocks;
	int			conflictMask = lockMethodTable->conflictTab[lockmode];
	int			conflictsRemaining[MAX_LOCKMODES];
	int			totalConflictsRemaining = 0;
	int			i;
	SHM_QUEUE  *procLocks;
	PROCLOCK   *otherproclock;
>>>>>>> b5bce6c1

	/*
	 * first check for global conflicts: If no locks conflict with my request,
	 * then I get the lock.
	 *
	 * Checking for conflict: lock->grantMask represents the types of
	 * currently held locks.  conflictTable[lockmode] has a bit set for each
	 * type of lock that conflicts with request.   Bitwise compare tells if
	 * there is a conflict.
	 */
	if (!(conflictMask & lock->grantMask))
	{
		PROCLOCK_PRINT("LockCheckConflicts: no conflict", proclock);
		return STATUS_OK;
	}

	/*
<<<<<<< HEAD
	 * Rats.  Something conflicts.  But it could still be my own lock. We have
	 * to construct a conflict mask that does not reflect our own locks, but
	 * only lock types held by other sessions.
	 */
	otherLocks = 0;
	mppSessionId = proclock->tag.myProc->mppSessionId;
	for (i = 1; i <= numLockModes; i++)
	{
		int				ourHolding = 0;

		/*
		 * If I'm not part of MPP session, consider I am only one process
		 * in a session.
		 */
		if (mppSessionId == InvalidGpSessionId)
		{
			LOCKMASK	myLocks = proclock->holdMask;
			if (myLocks & LOCKBIT_ON(i))
				ourHolding = 1;
		}
		else
		{
			SHM_QUEUE	   *procLocks = &(lock->procLocks);
			PROCLOCK	   *otherProclock =
					(PROCLOCK *) SHMQueueNext(procLocks, procLocks,
											  offsetof(PROCLOCK, lockLink));
			/*
			 * Go through the proclock queue in the lock.  otherProclock
			 * may be this process itself.
			 */
			while (otherProclock)
			{
				PGPROC	   *otherProc = otherProclock->tag.myProc;

				/*
				 * If processes in my session are holding the lock, mask
				 * it out so that we won't be blocked by them.
				 */
				if (otherProc->mppSessionId == mppSessionId &&
					otherProclock->holdMask & LOCKBIT_ON(i))
					ourHolding++;

				otherProclock =
					(PROCLOCK *) SHMQueueNext(procLocks,
											  &otherProclock->lockLink,
											  offsetof(PROCLOCK, lockLink));
			}
		}

		/*
		 * I'll be blocked only if processes outside of the session are
		 * holding conflicting locks.
		 */
		if (lock->granted[i] > ourHolding)
			otherLocks |= LOCKBIT_ON(i);
	}

	/*
	 * now check again for conflicts.  'otherLocks' describes the types of
	 * locks held by other sessions.  If one of these conflicts with the kind
	 * of lock that I want, there is a conflict and I have to sleep.
=======
	 * Rats.  Something conflicts.  But it could still be my own lock, or a
	 * lock held by another member of my locking group.  First, figure out how
	 * many conflicts remain after subtracting out any locks I hold myself.
	 */
	myLocks = proclock->holdMask;
	for (i = 1; i <= numLockModes; i++)
	{
		if ((conflictMask & LOCKBIT_ON(i)) == 0)
		{
			conflictsRemaining[i] = 0;
			continue;
		}
		conflictsRemaining[i] = lock->granted[i];
		if (myLocks & LOCKBIT_ON(i))
			--conflictsRemaining[i];
		totalConflictsRemaining += conflictsRemaining[i];
	}

	/* If no conflicts remain, we get the lock. */
	if (totalConflictsRemaining == 0)
	{
		PROCLOCK_PRINT("LockCheckConflicts: resolved (simple)", proclock);
		return STATUS_OK;
	}

	/* If no group locking, it's definitely a conflict. */
	if (proclock->groupLeader == MyProc && MyProc->lockGroupLeader == NULL)
	{
		Assert(proclock->tag.myProc == MyProc);
		PROCLOCK_PRINT("LockCheckConflicts: conflicting (simple)",
					   proclock);
		return STATUS_FOUND;
	}

	/*
	 * Locks held in conflicting modes by members of our own lock group are
	 * not real conflicts; we can subtract those out and see if we still have
	 * a conflict.  This is O(N) in the number of processes holding or
	 * awaiting locks on this object.  We could improve that by making the
	 * shared memory state more complex (and larger) but it doesn't seem worth
	 * it.
>>>>>>> b5bce6c1
	 */
	procLocks = &(lock->procLocks);
	otherproclock = (PROCLOCK *)
		SHMQueueNext(procLocks, procLocks, offsetof(PROCLOCK, lockLink));
	while (otherproclock != NULL)
	{
		if (proclock != otherproclock &&
			proclock->groupLeader == otherproclock->groupLeader &&
			(otherproclock->holdMask & conflictMask) != 0)
		{
			int			intersectMask = otherproclock->holdMask & conflictMask;

			for (i = 1; i <= numLockModes; i++)
			{
				if ((intersectMask & LOCKBIT_ON(i)) != 0)
				{
					if (conflictsRemaining[i] <= 0)
						elog(PANIC, "proclocks held do not match lock");
					conflictsRemaining[i]--;
					totalConflictsRemaining--;
				}
			}

			if (totalConflictsRemaining == 0)
			{
				PROCLOCK_PRINT("LockCheckConflicts: resolved (group)",
							   proclock);
				return STATUS_OK;
			}
		}
		otherproclock = (PROCLOCK *)
			SHMQueueNext(procLocks, &otherproclock->lockLink,
						 offsetof(PROCLOCK, lockLink));
	}

	/* Nope, it's a real conflict. */
	PROCLOCK_PRINT("LockCheckConflicts: conflicting (group)", proclock);
	return STATUS_FOUND;
}

/*
 * GrantLock -- update the lock and proclock data structures to show
 *		the lock request has been granted.
 *
 * NOTE: if proc was blocked, it also needs to be removed from the wait list
 * and have its waitLock/waitProcLock fields cleared.  That's not done here.
 *
 * NOTE: the lock grant also has to be recorded in the associated LOCALLOCK
 * table entry; but since we may be awaking some other process, we can't do
 * that here; it's done by GrantLockLocal, instead.
 */
void
GrantLock(LOCK *lock, PROCLOCK *proclock, LOCKMODE lockmode)
{
	lock->nGranted++;
	lock->granted[lockmode]++;
	lock->grantMask |= LOCKBIT_ON(lockmode);
	if (lock->granted[lockmode] == lock->requested[lockmode])
		lock->waitMask &= LOCKBIT_OFF(lockmode);
	proclock->holdMask |= LOCKBIT_ON(lockmode);
	LOCK_PRINT("GrantLock", lock, lockmode);
	Assert((lock->nGranted > 0) && (lock->granted[lockmode] > 0));
	Assert(lock->nGranted <= lock->nRequested);
}

/*
 * UnGrantLock -- opposite of GrantLock.
 *
 * Updates the lock and proclock data structures to show that the lock
 * is no longer held nor requested by the current holder.
 *
 * Returns true if there were any waiters waiting on the lock that
 * should now be woken up with ProcLockWakeup.
 */
static bool
UnGrantLock(LOCK *lock, LOCKMODE lockmode,
			PROCLOCK *proclock, LockMethod lockMethodTable)
{
	bool		wakeupNeeded = false;

	Assert((lock->nRequested > 0) && (lock->requested[lockmode] > 0));
	Assert((lock->nGranted > 0) && (lock->granted[lockmode] > 0));
	Assert(lock->nGranted <= lock->nRequested);

	/*
	 * fix the general lock stats
	 */
	lock->nRequested--;
	lock->requested[lockmode]--;
	lock->nGranted--;
	lock->granted[lockmode]--;

	if (lock->granted[lockmode] == 0)
	{
		/* change the conflict mask.  No more of this lock type. */
		lock->grantMask &= LOCKBIT_OFF(lockmode);
	}

	LOCK_PRINT("UnGrantLock: updated", lock, lockmode);

	/*
	 * We need only run ProcLockWakeup if the released lock conflicts with at
	 * least one of the lock types requested by waiter(s).  Otherwise whatever
	 * conflict made them wait must still exist.  NOTE: before MVCC, we could
	 * skip wakeup if lock->granted[lockmode] was still positive. But that's
	 * not true anymore, because the remaining granted locks might belong to
	 * some waiter, who could now be awakened because he doesn't conflict with
	 * his own locks.
	 */
	if (lockMethodTable->conflictTab[lockmode] & lock->waitMask)
		wakeupNeeded = true;

	/*
	 * Now fix the per-proclock state.
	 */
	proclock->holdMask &= LOCKBIT_OFF(lockmode);
	PROCLOCK_PRINT("UnGrantLock: updated", proclock);

	return wakeupNeeded;
}

/*
 * CleanUpLock -- clean up after releasing a lock.  We garbage-collect the
 * proclock and lock objects if possible, and call ProcLockWakeup if there
 * are remaining requests and the caller says it's OK.  (Normally, this
 * should be called after UnGrantLock, and wakeupNeeded is the result from
 * UnGrantLock.)
 *
 * The appropriate partition lock must be held at entry, and will be
 * held at exit.
 */
static void
CleanUpLock(LOCK *lock, PROCLOCK *proclock,
			LockMethod lockMethodTable, uint32 hashcode,
			bool wakeupNeeded)
{
	/*
	 * If this was my last hold on this lock, delete my entry in the proclock
	 * table.
	 */
	if (proclock->holdMask == 0)
	{
		uint32		proclock_hashcode;

		PROCLOCK_PRINT("CleanUpLock: deleting", proclock);
		SHMQueueDelete(&proclock->lockLink);
		SHMQueueDelete(&proclock->procLink);
		proclock_hashcode = ProcLockHashCode(&proclock->tag, hashcode);
		if (!hash_search_with_hash_value(LockMethodProcLockHash,
										 (void *) &(proclock->tag),
										 proclock_hashcode,
										 HASH_REMOVE,
										 NULL))
			elog(PANIC, "proclock table corrupted");
	}

	if (lock->nRequested == 0)
	{
		/*
		 * The caller just released the last lock, so garbage-collect the lock
		 * object.
		 */
		LOCK_PRINT("CleanUpLock: deleting", lock, 0);
		Assert(SHMQueueEmpty(&(lock->procLocks)));
		if (!hash_search_with_hash_value(LockMethodLockHash,
										 (void *) &(lock->tag),
										 hashcode,
										 HASH_REMOVE,
										 NULL))
			elog(PANIC, "lock table corrupted");
	}
	else if (wakeupNeeded)
	{
		/* There are waiters on this lock, so wake them up. */
		ProcLockWakeup(lockMethodTable, lock);
	}
}

/*
 * GrantLockLocal -- update the locallock data structures to show
 *		the lock request has been granted.
 *
 * We expect that LockAcquire made sure there is room to add a new
 * ResourceOwner entry.
 */
static void
GrantLockLocal(LOCALLOCK *locallock, ResourceOwner owner)
{
	LOCALLOCKOWNER *lockOwners = locallock->lockOwners;
	int			i;

	Assert(locallock->numLockOwners < locallock->maxLockOwners);
	/* Count the total */
	locallock->nLocks++;
	/* Count the per-owner lock */
	for (i = 0; i < locallock->numLockOwners; i++)
	{
		if (lockOwners[i].owner == owner)
		{
			lockOwners[i].nLocks++;
			return;
		}
	}
	lockOwners[i].owner = owner;
	lockOwners[i].nLocks = 1;
	locallock->numLockOwners++;
	if (owner != NULL)
		ResourceOwnerRememberLock(owner, locallock);
}

/*
 * BeginStrongLockAcquire - inhibit use of fastpath for a given LOCALLOCK,
 * and arrange for error cleanup if it fails
 */
static void
BeginStrongLockAcquire(LOCALLOCK *locallock, uint32 fasthashcode)
{
	Assert(StrongLockInProgress == NULL);
	Assert(locallock->holdsStrongLockCount == FALSE);

	/*
	 * Adding to a memory location is not atomic, so we take a spinlock to
	 * ensure we don't collide with someone else trying to bump the count at
	 * the same time.
	 *
	 * XXX: It might be worth considering using an atomic fetch-and-add
	 * instruction here, on architectures where that is supported.
	 */

	SpinLockAcquire(&FastPathStrongRelationLocks->mutex);
	FastPathStrongRelationLocks->count[fasthashcode]++;
	locallock->holdsStrongLockCount = TRUE;
	StrongLockInProgress = locallock;
	SpinLockRelease(&FastPathStrongRelationLocks->mutex);
}

/*
 * FinishStrongLockAcquire - cancel pending cleanup for a strong lock
 * acquisition once it's no longer needed
 */
static void
FinishStrongLockAcquire(void)
{
	StrongLockInProgress = NULL;
}

/*
 * AbortStrongLockAcquire - undo strong lock state changes performed by
 * BeginStrongLockAcquire.
 */
void
AbortStrongLockAcquire(void)
{
	uint32		fasthashcode;
	LOCALLOCK  *locallock = StrongLockInProgress;

	if (locallock == NULL)
		return;

	fasthashcode = FastPathStrongLockHashPartition(locallock->hashcode);
	Assert(locallock->holdsStrongLockCount == TRUE);
	SpinLockAcquire(&FastPathStrongRelationLocks->mutex);
	Assert(FastPathStrongRelationLocks->count[fasthashcode] > 0);
	FastPathStrongRelationLocks->count[fasthashcode]--;
	locallock->holdsStrongLockCount = FALSE;
	StrongLockInProgress = NULL;
	SpinLockRelease(&FastPathStrongRelationLocks->mutex);
}

/*
 * GrantAwaitedLock -- call GrantLockLocal for the lock we are doing
 *		WaitOnLock on.
 *
 * proc.c needs this for the case where we are booted off the lock by
 * timeout, but discover that someone granted us the lock anyway.
 *
 * We could just export GrantLockLocal, but that would require including
 * resowner.h in lock.h, which creates circularity.
 */
void
GrantAwaitedLock(void)
{
	GrantLockLocal(awaitedLock, awaitedOwner);
}

/*
 * MarkLockClear -- mark an acquired lock as "clear"
 *
 * This means that we know we have absorbed all sinval messages that other
 * sessions generated before we acquired this lock, and so we can confidently
 * assume we know about any catalog changes protected by this lock.
 */
void
MarkLockClear(LOCALLOCK *locallock)
{
	Assert(locallock->nLocks > 0);
	locallock->lockCleared = true;
}

/*
 * WaitOnLock -- wait to acquire a lock
 *
 * Caller must have set MyProc->heldLocks to reflect locks already held
 * on the lockable object by this process.
 *
 * The appropriate partition lock must be held at entry.
 */
static void
WaitOnLock(LOCALLOCK *locallock, ResourceOwner owner)
{
	LOCKMETHODID lockmethodid = LOCALLOCK_LOCKMETHOD(*locallock);
	LockMethod	lockMethodTable = LockMethods[lockmethodid];
	char	   *volatile new_status = NULL;

	LOCK_PRINT("WaitOnLock: sleeping on lock",
			   locallock->lock, locallock->tag.mode);

	/* Report change to waiting status */
	if (update_process_title)
	{
		const char *old_status;
		int			len;

		old_status = get_real_act_ps_display(&len);
		new_status = (char *) palloc(len + 8 + 1);
		memcpy(new_status, old_status, len);
		strcpy(new_status + len, " waiting");
		set_ps_display(new_status, false);
		new_status[len] = '\0'; /* truncate off " waiting" */
	}
<<<<<<< HEAD
	gpstat_report_waiting(PGBE_WAITING_LOCK);
=======
	pgstat_report_wait_start(WAIT_LOCK, locallock->tag.lock.locktag_type);
>>>>>>> b5bce6c1

	awaitedLock = locallock;
	awaitedOwner = owner;

	/*
	 * NOTE: Think not to put any shared-state cleanup after the call to
	 * ProcSleep, in either the normal or failure path.  The lock state must
	 * be fully set by the lock grantor, or by CheckDeadLock if we give up
	 * waiting for the lock.  This is necessary because of the possibility
	 * that a cancel/die interrupt will interrupt ProcSleep after someone else
	 * grants us the lock, but before we've noticed it. Hence, after granting,
	 * the locktable state must fully reflect the fact that we own the lock;
	 * we can't do additional work on return.
	 *
	 * We can and do use a PG_TRY block to try to clean up after failure, but
	 * this still has a major limitation: elog(FATAL) can occur while waiting
	 * (eg, a "die" interrupt), and then control won't come back here. So all
	 * cleanup of essential state should happen in LockErrorCleanup, not here.
	 * We can use PG_TRY to clear the "waiting" status flags, since doing that
	 * is unimportant if the process exits.
	 */
	PG_TRY();
	{
		if (ProcSleep(locallock, lockMethodTable) != STATUS_OK)
		{
			/*
			 * We failed as a result of a deadlock, see CheckDeadLock(). Quit
			 * now.
			 */
			awaitedLock = NULL;
			LOCK_PRINT("WaitOnLock: aborting on lock",
					   locallock->lock, locallock->tag.mode);
			LWLockRelease(LockHashPartitionLock(locallock->hashcode));

			/*
			 * Now that we aren't holding the partition lock, we can give an
			 * error report including details about the detected deadlock.
			 */
			DeadLockReport();
			/* not reached */
		}
	}
	PG_CATCH();
	{
		/* In this path, awaitedLock remains set until LockErrorCleanup */

		/* Report change to non-waiting status */
<<<<<<< HEAD
		gpstat_report_waiting(PGBE_WAITING_NONE);
=======
		pgstat_report_wait_end();
>>>>>>> b5bce6c1
		if (update_process_title)
		{
			set_ps_display(new_status, false);
			pfree(new_status);
		}

		/* and propagate the error */
		PG_RE_THROW();
	}
	PG_END_TRY();

	awaitedLock = NULL;

	/* Report change to non-waiting status */
<<<<<<< HEAD
	gpstat_report_waiting(PGBE_WAITING_NONE);
=======
	pgstat_report_wait_end();
>>>>>>> b5bce6c1
	if (update_process_title)
	{
		set_ps_display(new_status, false);
		pfree(new_status);
	}

	LOCK_PRINT("WaitOnLock: wakeup on lock",
			   locallock->lock, locallock->tag.mode);
}

/*
 * Remove a proc from the wait-queue it is on (caller must know it is on one).
 * This is only used when the proc has failed to get the lock, so we set its
 * waitStatus to STATUS_ERROR.
 *
 * Appropriate partition lock must be held by caller.  Also, caller is
 * responsible for signaling the proc if needed.
 *
 * NB: this does not clean up any locallock object that may exist for the lock.
 */
void
RemoveFromWaitQueue(PGPROC *proc, uint32 hashcode)
{
	LOCK	   *waitLock = proc->waitLock;
	PROCLOCK   *proclock = proc->waitProcLock;
	LOCKMODE	lockmode = proc->waitLockMode;
	LOCKMETHODID lockmethodid = LOCK_LOCKMETHOD(*waitLock);

	/* Make lockmethod is appropriate. */
	Assert(lockmethodid != RESOURCE_LOCKMETHOD);
	/* Make sure proc is waiting */
	Assert(proc->waitStatus == STATUS_WAITING);
	Assert(proc->links.next != NULL);
	Assert(waitLock);
	Assert(waitLock->waitProcs.size > 0);
	Assert(0 < lockmethodid && lockmethodid < lengthof(LockMethods));

	/* Remove proc from lock's wait queue */
	SHMQueueDelete(&(proc->links));
	waitLock->waitProcs.size--;

	/* Undo increments of request counts by waiting process */
	Assert(waitLock->nRequested > 0);
	Assert(waitLock->nRequested > proc->waitLock->nGranted);
	waitLock->nRequested--;
	Assert(waitLock->requested[lockmode] > 0);
	waitLock->requested[lockmode]--;
	/* don't forget to clear waitMask bit if appropriate */
	if (waitLock->granted[lockmode] == waitLock->requested[lockmode])
		waitLock->waitMask &= LOCKBIT_OFF(lockmode);

	/* Clean up the proc's own state, and pass it the ok/fail signal */
	proc->waitLock = NULL;
	proc->waitProcLock = NULL;
	proc->waitStatus = STATUS_ERROR;

	/*
	 * Delete the proclock immediately if it represents no already-held locks.
	 * (This must happen now because if the owner of the lock decides to
	 * release it, and the requested/granted counts then go to zero,
	 * LockRelease expects there to be no remaining proclocks.) Then see if
	 * any other waiters for the lock can be woken up now.
	 */
	CleanUpLock(waitLock, proclock,
				LockMethods[lockmethodid], hashcode,
				true);
}

/*
 * LockRelease -- look up 'locktag' and release one 'lockmode' lock on it.
 *		Release a session lock if 'sessionLock' is true, else release a
 *		regular transaction lock.
 *
 * Side Effects: find any waiting processes that are now wakable,
 *		grant them their requested locks and awaken them.
 *		(We have to grant the lock here to avoid a race between
 *		the waking process and any new process to
 *		come along and request the lock.)
 */
bool
LockRelease(const LOCKTAG *locktag, LOCKMODE lockmode, bool sessionLock)
{
	LOCKMETHODID lockmethodid = locktag->locktag_lockmethodid;
	LockMethod	lockMethodTable;
	LOCALLOCKTAG localtag;
	LOCALLOCK  *locallock;
	LOCK	   *lock;
	PROCLOCK   *proclock;
	LWLock	   *partitionLock;
	bool		wakeupNeeded;

	if (lockmethodid <= 0 || lockmethodid >= lengthof(LockMethods))
		elog(ERROR, "unrecognized lock method: %d", lockmethodid);
	lockMethodTable = LockMethods[lockmethodid];
	if (lockmode <= 0 || lockmode > lockMethodTable->numLockModes)
		elog(ERROR, "unrecognized lock mode: %d", lockmode);

#ifdef LOCK_DEBUG
	if (LOCK_DEBUG_ENABLED(locktag))
		elog(LOG, "LockRelease: lock [%u,%u] %s",
			 locktag->locktag_field1, locktag->locktag_field2,
			 lockMethodTable->lockModeNames[lockmode]);
#endif

	/*
	 * Find the LOCALLOCK entry for this lock and lockmode
	 */
	MemSet(&localtag, 0, sizeof(localtag));		/* must clear padding */
	localtag.lock = *locktag;
	localtag.mode = lockmode;

	locallock = (LOCALLOCK *) hash_search(LockMethodLocalHash,
										  (void *) &localtag,
										  HASH_FIND, NULL);

	/*
	 * let the caller print its own error message, too. Do not ereport(ERROR).
	 */
	if (!locallock || locallock->nLocks <= 0)
	{
		elog(WARNING, "you don't own a lock of type %s",
			 lockMethodTable->lockModeNames[lockmode]);
		return FALSE;
	}

	/*
	 * Decrease the count for the resource owner.
	 */
	{
		LOCALLOCKOWNER *lockOwners = locallock->lockOwners;
		ResourceOwner owner;
		int			i;

		/* Identify owner for lock */
		if (sessionLock)
			owner = NULL;
		else
			owner = CurrentResourceOwner;

		for (i = locallock->numLockOwners - 1; i >= 0; i--)
		{
			if (lockOwners[i].owner == owner)
			{
				Assert(lockOwners[i].nLocks > 0);
				if (--lockOwners[i].nLocks == 0)
				{
					if (owner != NULL)
						ResourceOwnerForgetLock(owner, locallock);
					/* compact out unused slot */
					locallock->numLockOwners--;
					if (i < locallock->numLockOwners)
						lockOwners[i] = lockOwners[locallock->numLockOwners];
				}
				break;
			}
		}
		if (i < 0)
		{
			/* don't release a lock belonging to another owner */
			elog(WARNING, "you don't own a lock of type %s",
				 lockMethodTable->lockModeNames[lockmode]);
			return FALSE;
		}
	}

	/*
	 * Decrease the total local count.  If we're still holding the lock, we're
	 * done.
	 */
	locallock->nLocks--;

	if (locallock->nLocks > 0)
		return TRUE;

	/*
	 * At this point we can no longer suppose we are clear of invalidation
	 * messages related to this lock.  Although we'll delete the LOCALLOCK
	 * object before any intentional return from this routine, it seems worth
	 * the trouble to explicitly reset lockCleared right now, just in case
	 * some error prevents us from deleting the LOCALLOCK.
	 */
	locallock->lockCleared = false;

	/* Attempt fast release of any lock eligible for the fast path. */
	if (EligibleForRelationFastPath(locktag, lockmode) &&
		FastPathLocalUseCount > 0)
	{
		bool		released;

		/*
		 * We might not find the lock here, even if we originally entered it
		 * here.  Another backend may have moved it to the main table.
		 */
		LWLockAcquire(&MyProc->backendLock, LW_EXCLUSIVE);
		released = FastPathUnGrantRelationLock(locktag->locktag_field2,
											   lockmode);
		LWLockRelease(&MyProc->backendLock);
		if (released)
		{
			RemoveLocalLock(locallock);
			return TRUE;
		}
	}

	/*
	 * Otherwise we've got to mess with the shared lock table.
	 */
	partitionLock = LockHashPartitionLock(locallock->hashcode);

	LWLockAcquire(partitionLock, LW_EXCLUSIVE);

	/*
	 * Normally, we don't need to re-find the lock or proclock, since we kept
	 * their addresses in the locallock table, and they couldn't have been
	 * removed while we were holding a lock on them.  But it's possible that
	 * the lock was taken fast-path and has since been moved to the main hash
	 * table by another backend, in which case we will need to look up the
	 * objects here.  We assume the lock field is NULL if so.
	 */
	lock = locallock->lock;
	if (!lock)
	{
		PROCLOCKTAG proclocktag;

		Assert(EligibleForRelationFastPath(locktag, lockmode));
		lock = (LOCK *) hash_search_with_hash_value(LockMethodLockHash,
													(const void *) locktag,
													locallock->hashcode,
													HASH_FIND,
													NULL);
		if (!lock)
			elog(ERROR, "failed to re-find shared lock object");
		locallock->lock = lock;

		proclocktag.myLock = lock;
		proclocktag.myProc = MyProc;
		locallock->proclock = (PROCLOCK *) hash_search(LockMethodProcLockHash,
													   (void *) &proclocktag,
													   HASH_FIND,
													   NULL);
		if (!locallock->proclock)
			elog(ERROR, "failed to re-find shared proclock object");
	}
	LOCK_PRINT("LockRelease: found", lock, lockmode);
	proclock = locallock->proclock;
	PROCLOCK_PRINT("LockRelease: found", proclock);

	/*
	 * Double-check that we are actually holding a lock of the type we want to
	 * release.
	 */
	if (!(proclock->holdMask & LOCKBIT_ON(lockmode)))
	{
		PROCLOCK_PRINT("LockRelease: WRONGTYPE", proclock);
		LWLockRelease(partitionLock);
		elog(WARNING, "you don't own a lock of type %s",
			 lockMethodTable->lockModeNames[lockmode]);
		RemoveLocalLock(locallock);
		return FALSE;
	}

	/*
	 * Do the releasing.  CleanUpLock will waken any now-wakable waiters.
	 */
	wakeupNeeded = UnGrantLock(lock, lockmode, proclock, lockMethodTable);

	CleanUpLock(lock, proclock,
				lockMethodTable, locallock->hashcode,
				wakeupNeeded);

	LWLockRelease(partitionLock);

	RemoveLocalLock(locallock);
	return TRUE;
}

void
LockSetHoldTillEndXact(const LOCKTAG *locktag)
{
	LOCKMETHODID lockmethodid = locktag->locktag_lockmethodid;
	LockMethod	lockMethodTable;
	LOCALLOCKTAG localtag;
	LOCALLOCK  *locallock;
	LOCKMODE    lm;
	Oid         relid;

	/*
	 * A relation lock would exist either in fast-pach or in shared lock
	 * table. So we could return immediately if we have found it in fast-path.
	 */
	relid = locktag->locktag_field2;
	if (setFPHoldTillEndXact(relid))
		return;

	if (lockmethodid <= 0 || lockmethodid >= lengthof(LockMethods))
		elog(ERROR, "unrecognized lock method: %d", lockmethodid);
	lockMethodTable = LockMethods[lockmethodid];

	for (lm = 1; lm <= lockMethodTable->numLockModes; lm++)
	{
#ifdef LOCK_DEBUG
		if (LOCK_DEBUG_ENABLED(locktag))
			elog(LOG, "LockRelease: lock [%u,%u] %s",
				 locktag->locktag_field1, locktag->locktag_field2,
				 lockMethodTable->lockModeNames[lm]);
#endif
		/*
		 * Find the LOCALLOCK entry for this lock and lockmode
		 */
		MemSet(&localtag, 0, sizeof(localtag));		/* must clear padding */
		localtag.lock = *locktag;
		localtag.mode = lm;

		locallock = (LOCALLOCK *) hash_search(LockMethodLocalHash,
											  (void *) &localtag,
											  HASH_FIND, NULL);

		if (!locallock || locallock->nLocks <= 0)
			continue;

		if (locallock->lock)
			locallock->lock->holdTillEndXact = true;
	}
}

/*
 * LockReleaseAll -- Release all locks of the specified lock method that
 *		are held by the current process.
 *
 * Well, not necessarily *all* locks.  The available behaviors are:
 *		allLocks == true: release all locks including session locks.
 *		allLocks == false: release all non-session locks.
 */
void
LockReleaseAll(LOCKMETHODID lockmethodid, bool allLocks)
{
	HASH_SEQ_STATUS status;
	LockMethod	lockMethodTable;
	int			i,
				numLockModes;
	LOCALLOCK  *locallock;
	LOCK	   *lock;
	PROCLOCK   *proclock;
	int			partition;
	bool		have_fast_path_lwlock = false;

	if (lockmethodid <= 0 || lockmethodid >= lengthof(LockMethods))
		elog(ERROR, "unrecognized lock method: %d", lockmethodid);
	lockMethodTable = LockMethods[lockmethodid];

#ifdef LOCK_DEBUG
	if (*(lockMethodTable->trace_flag))
		elog(LOG, "LockReleaseAll: lockmethod=%d", lockmethodid);
#endif

	/*
	 * Get rid of our fast-path VXID lock, if appropriate.  Note that this is
	 * the only way that the lock we hold on our own VXID can ever get
	 * released: it is always and only released when a toplevel transaction
	 * ends.
	 */
	if (lockmethodid == DEFAULT_LOCKMETHOD)
		VirtualXactLockTableCleanup();

	numLockModes = lockMethodTable->numLockModes;

	/*
	 * First we run through the locallock table and get rid of unwanted
	 * entries, then we scan the process's proclocks and get rid of those. We
	 * do this separately because we may have multiple locallock entries
	 * pointing to the same proclock, and we daren't end up with any dangling
	 * pointers.  Fast-path locks are cleaned up during the locallock table
	 * scan, though.
	 */
	hash_seq_init(&status, LockMethodLocalHash);

	while ((locallock = (LOCALLOCK *) hash_seq_search(&status)) != NULL)
	{
		/*
		 * If the LOCALLOCK entry is unused, we must've run out of shared
		 * memory while trying to set up this lock.  Just forget the local
		 * entry.
		 */
		if (locallock->nLocks == 0)
		{
			RemoveLocalLock(locallock);
			continue;
		}

		/* Ignore items that are not of the lockmethod to be removed */
		if (LOCALLOCK_LOCKMETHOD(*locallock) != lockmethodid)
			continue;

		/*
		 * If we are asked to release all locks, we can just zap the entry.
		 * Otherwise, must scan to see if there are session locks. We assume
		 * there is at most one lockOwners entry for session locks.
		 */
		if (!allLocks)
		{
			LOCALLOCKOWNER *lockOwners = locallock->lockOwners;

			/* If session lock is above array position 0, move it down to 0 */
			for (i = 0; i < locallock->numLockOwners; i++)
			{
				if (lockOwners[i].owner == NULL)
					lockOwners[0] = lockOwners[i];
				else
					ResourceOwnerForgetLock(lockOwners[i].owner, locallock);
			}

			if (locallock->numLockOwners > 0 &&
				lockOwners[0].owner == NULL &&
				lockOwners[0].nLocks > 0)
			{
				/* Fix the locallock to show just the session locks */
				locallock->nLocks = lockOwners[0].nLocks;
				locallock->numLockOwners = 1;
				/* We aren't deleting this locallock, so done */
				continue;
			}
			else
				locallock->numLockOwners = 0;
		}

		/*
		 * If the lock or proclock pointers are NULL, this lock was taken via
		 * the relation fast-path (and is not known to have been transferred).
		 */
		if (locallock->proclock == NULL || locallock->lock == NULL)
		{
			LOCKMODE	lockmode = locallock->tag.mode;
			Oid			relid;

			/* Verify that a fast-path lock is what we've got. */
			if (!EligibleForRelationFastPath(&locallock->tag.lock, lockmode))
				elog(PANIC, "locallock table corrupted");

			/*
			 * If we don't currently hold the LWLock that protects our
			 * fast-path data structures, we must acquire it before attempting
			 * to release the lock via the fast-path.  We will continue to
			 * hold the LWLock until we're done scanning the locallock table,
			 * unless we hit a transferred fast-path lock.  (XXX is this
			 * really such a good idea?  There could be a lot of entries ...)
			 */
			if (!have_fast_path_lwlock)
			{
				LWLockAcquire(&MyProc->backendLock, LW_EXCLUSIVE);
				have_fast_path_lwlock = true;
			}

			/* Attempt fast-path release. */
			relid = locallock->tag.lock.locktag_field2;
			if (FastPathUnGrantRelationLock(relid, lockmode))
			{
				RemoveLocalLock(locallock);
				continue;
			}

			/*
			 * Our lock, originally taken via the fast path, has been
			 * transferred to the main lock table.  That's going to require
			 * some extra work, so release our fast-path lock before starting.
			 */
			LWLockRelease(&MyProc->backendLock);
			have_fast_path_lwlock = false;

			/*
			 * Now dump the lock.  We haven't got a pointer to the LOCK or
			 * PROCLOCK in this case, so we have to handle this a bit
			 * differently than a normal lock release.  Unfortunately, this
			 * requires an extra LWLock acquire-and-release cycle on the
			 * partitionLock, but hopefully it shouldn't happen often.
			 */
			LockRefindAndRelease(lockMethodTable, MyProc,
								 &locallock->tag.lock, lockmode, false);
			RemoveLocalLock(locallock);
			continue;
		}

		/* Mark the proclock to show we need to release this lockmode */
		if (locallock->nLocks > 0)
			locallock->proclock->releaseMask |= LOCKBIT_ON(locallock->tag.mode);

		/* And remove the locallock hashtable entry */
		RemoveLocalLock(locallock);
	}

	/* Done with the fast-path data structures */
	if (have_fast_path_lwlock)
		LWLockRelease(&MyProc->backendLock);

	/*
	 * Now, scan each lock partition separately.
	 */
	for (partition = 0; partition < NUM_LOCK_PARTITIONS; partition++)
	{
		LWLock	   *partitionLock;
		SHM_QUEUE  *procLocks = &(MyProc->myProcLocks[partition]);
		PROCLOCK   *nextplock;

		partitionLock = LockHashPartitionLockByIndex(partition);

		/*
		 * If the proclock list for this partition is empty, we can skip
		 * acquiring the partition lock.  This optimization is trickier than
		 * it looks, because another backend could be in process of adding
		 * something to our proclock list due to promoting one of our
		 * fast-path locks.  However, any such lock must be one that we
		 * decided not to delete above, so it's okay to skip it again now;
		 * we'd just decide not to delete it again.  We must, however, be
		 * careful to re-fetch the list header once we've acquired the
		 * partition lock, to be sure we have a valid, up-to-date pointer.
		 * (There is probably no significant risk if pointer fetch/store is
		 * atomic, but we don't wish to assume that.)
		 *
		 * XXX This argument assumes that the locallock table correctly
		 * represents all of our fast-path locks.  While allLocks mode
		 * guarantees to clean up all of our normal locks regardless of the
		 * locallock situation, we lose that guarantee for fast-path locks.
		 * This is not ideal.
		 */
		if (SHMQueueNext(procLocks, procLocks,
						 offsetof(PROCLOCK, procLink)) == NULL)
			continue;			/* needn't examine this partition */

		LWLockAcquire(partitionLock, LW_EXCLUSIVE);

		for (proclock = (PROCLOCK *) SHMQueueNext(procLocks, procLocks,
											   offsetof(PROCLOCK, procLink));
			 proclock;
			 proclock = nextplock)
		{
			bool		wakeupNeeded = false;

			/* Get link first, since we may unlink/delete this proclock */
			nextplock = (PROCLOCK *)
				SHMQueueNext(procLocks, &proclock->procLink,
							 offsetof(PROCLOCK, procLink));

			Assert(proclock->tag.myProc == MyProc);

			lock = proclock->tag.myLock;

			/* Ignore items that are not of the lockmethod to be removed */
			if (LOCK_LOCKMETHOD(*lock) != lockmethodid)
				continue;

			/*
			 * In allLocks mode, force release of all locks even if locallock
			 * table had problems
			 */
			if (allLocks)
				proclock->releaseMask = proclock->holdMask;
			else
				Assert((proclock->releaseMask & ~proclock->holdMask) == 0);

			/*
			 * Ignore items that have nothing to be released, unless they have
			 * holdMask == 0 and are therefore recyclable
			 */
			if (proclock->releaseMask == 0 && proclock->holdMask != 0)
				continue;

			PROCLOCK_PRINT("LockReleaseAll", proclock);
			LOCK_PRINT("LockReleaseAll", lock, 0);
			Assert(lock->nRequested >= 0);
			Assert(lock->nGranted >= 0);
			Assert(lock->nGranted <= lock->nRequested);
			Assert((proclock->holdMask & ~lock->grantMask) == 0);

			/*
			 * Release the previously-marked lock modes
			 */
			for (i = 1; i <= numLockModes; i++)
			{
				if (proclock->releaseMask & LOCKBIT_ON(i))
					wakeupNeeded |= UnGrantLock(lock, i, proclock,
												lockMethodTable);
			}
			Assert((lock->nRequested >= 0) && (lock->nGranted >= 0));
			Assert(lock->nGranted <= lock->nRequested);
			LOCK_PRINT("LockReleaseAll: updated", lock, 0);

			proclock->releaseMask = 0;

			/* CleanUpLock will wake up waiters if needed. */
			CleanUpLock(lock, proclock,
						lockMethodTable,
						LockTagHashCode(&lock->tag),
						wakeupNeeded);
		}						/* loop over PROCLOCKs within this partition */

		LWLockRelease(partitionLock);
	}							/* loop over partitions */

#ifdef LOCK_DEBUG
	if (*(lockMethodTable->trace_flag))
		elog(LOG, "LockReleaseAll done");
#endif
}

/*
 * LockReleaseSession -- Release all session locks of the specified lock method
 *		that are held by the current process.
 */
void
LockReleaseSession(LOCKMETHODID lockmethodid)
{
	HASH_SEQ_STATUS status;
	LOCALLOCK  *locallock;

	if (lockmethodid <= 0 || lockmethodid >= lengthof(LockMethods))
		elog(ERROR, "unrecognized lock method: %d", lockmethodid);

	hash_seq_init(&status, LockMethodLocalHash);

	while ((locallock = (LOCALLOCK *) hash_seq_search(&status)) != NULL)
	{
		/* Ignore items that are not of the specified lock method */
		if (LOCALLOCK_LOCKMETHOD(*locallock) != lockmethodid)
			continue;

		ReleaseLockIfHeld(locallock, true);
	}
}

/*
 * LockReleaseCurrentOwner
 *		Release all locks belonging to CurrentResourceOwner
 *
 * If the caller knows what those locks are, it can pass them as an array.
 * That speeds up the call significantly, when a lot of locks are held.
 * Otherwise, pass NULL for locallocks, and we'll traverse through our hash
 * table to find them.
 */
void
LockReleaseCurrentOwner(LOCALLOCK **locallocks, int nlocks)
{
	if (locallocks == NULL)
	{
		HASH_SEQ_STATUS status;
		LOCALLOCK  *locallock;

		hash_seq_init(&status, LockMethodLocalHash);

		while ((locallock = (LOCALLOCK *) hash_seq_search(&status)) != NULL)
			ReleaseLockIfHeld(locallock, false);
	}
	else
	{
		int			i;

		for (i = nlocks - 1; i >= 0; i--)
			ReleaseLockIfHeld(locallocks[i], false);
	}
}

/*
 * ReleaseLockIfHeld
 *		Release any session-level locks on this lockable object if sessionLock
 *		is true; else, release any locks held by CurrentResourceOwner.
 *
 * It is tempting to pass this a ResourceOwner pointer (or NULL for session
 * locks), but without refactoring LockRelease() we cannot support releasing
 * locks belonging to resource owners other than CurrentResourceOwner.
 * If we were to refactor, it'd be a good idea to fix it so we don't have to
 * do a hashtable lookup of the locallock, too.  However, currently this
 * function isn't used heavily enough to justify refactoring for its
 * convenience.
 */
static void
ReleaseLockIfHeld(LOCALLOCK *locallock, bool sessionLock)
{
	ResourceOwner owner;
	LOCALLOCKOWNER *lockOwners;
	int			i;

	/* Identify owner for lock (must match LockRelease!) */
	if (sessionLock)
		owner = NULL;
	else
		owner = CurrentResourceOwner;

	/* Scan to see if there are any locks belonging to the target owner */
	lockOwners = locallock->lockOwners;
	for (i = locallock->numLockOwners - 1; i >= 0; i--)
	{
		if (lockOwners[i].owner == owner)
		{
			Assert(lockOwners[i].nLocks > 0);
			if (lockOwners[i].nLocks < locallock->nLocks)
			{
				/*
				 * We will still hold this lock after forgetting this
				 * ResourceOwner.
				 */
				locallock->nLocks -= lockOwners[i].nLocks;
				/* compact out unused slot */
				locallock->numLockOwners--;
				if (owner != NULL)
					ResourceOwnerForgetLock(owner, locallock);
				if (i < locallock->numLockOwners)
					lockOwners[i] = lockOwners[locallock->numLockOwners];
			}
			else
			{
				Assert(lockOwners[i].nLocks == locallock->nLocks);
				/* We want to call LockRelease just once */
				lockOwners[i].nLocks = 1;
				locallock->nLocks = 1;
				if (!LockRelease(&locallock->tag.lock,
								 locallock->tag.mode,
								 sessionLock))
					elog(WARNING, "ReleaseLockIfHeld: failed??");
			}
			break;
		}
	}
}

/*
 * LockReassignCurrentOwner
 *		Reassign all locks belonging to CurrentResourceOwner to belong
 *		to its parent resource owner.
 *
 * If the caller knows what those locks are, it can pass them as an array.
 * That speeds up the call significantly, when a lot of locks are held
 * (e.g pg_dump with a large schema).  Otherwise, pass NULL for locallocks,
 * and we'll traverse through our hash table to find them.
 */
void
LockReassignCurrentOwner(LOCALLOCK **locallocks, int nlocks)
{
	ResourceOwner parent = ResourceOwnerGetParent(CurrentResourceOwner);

	Assert(parent != NULL);

	if (locallocks == NULL)
	{
		HASH_SEQ_STATUS status;
		LOCALLOCK  *locallock;

		hash_seq_init(&status, LockMethodLocalHash);

		while ((locallock = (LOCALLOCK *) hash_seq_search(&status)) != NULL)
			LockReassignOwner(locallock, parent);
	}
	else
	{
		int			i;

		for (i = nlocks - 1; i >= 0; i--)
			LockReassignOwner(locallocks[i], parent);
	}
}

/*
 * Subroutine of LockReassignCurrentOwner. Reassigns a given lock belonging to
 * CurrentResourceOwner to its parent.
 */
static void
LockReassignOwner(LOCALLOCK *locallock, ResourceOwner parent)
{
	LOCALLOCKOWNER *lockOwners;
	int			i;
	int			ic = -1;
	int			ip = -1;

	/*
	 * Scan to see if there are any locks belonging to current owner or its
	 * parent
	 */
	lockOwners = locallock->lockOwners;
	for (i = locallock->numLockOwners - 1; i >= 0; i--)
	{
		if (lockOwners[i].owner == CurrentResourceOwner)
			ic = i;
		else if (lockOwners[i].owner == parent)
			ip = i;
	}

	if (ic < 0)
		return;					/* no current locks */

	if (ip < 0)
	{
		/* Parent has no slot, so just give it the child's slot */
		lockOwners[ic].owner = parent;
		ResourceOwnerRememberLock(parent, locallock);
	}
	else
	{
		/* Merge child's count with parent's */
		lockOwners[ip].nLocks += lockOwners[ic].nLocks;
		/* compact out unused slot */
		locallock->numLockOwners--;
		if (ic < locallock->numLockOwners)
			lockOwners[ic] = lockOwners[locallock->numLockOwners];
	}
	ResourceOwnerForgetLock(CurrentResourceOwner, locallock);
}

/*
 * FastPathGrantRelationLock
 *		Grant lock using per-backend fast-path array, if there is space.
 */
static bool
FastPathGrantRelationLock(Oid relid, LOCKMODE lockmode)
{
	uint32		f;
	uint32		unused_slot = FP_LOCK_SLOTS_PER_BACKEND;

	/* Scan for existing entry for this relid, remembering empty slot. */
	for (f = 0; f < FP_LOCK_SLOTS_PER_BACKEND; f++)
	{
		if (FAST_PATH_GET_BITS(MyProc, f) == 0)
			unused_slot = f;
		else if (MyProc->fpRelId[f] == relid)
		{
			Assert(!FAST_PATH_CHECK_LOCKMODE(MyProc, f, lockmode));
			FAST_PATH_SET_LOCKMODE(MyProc, f, lockmode);
			return true;
		}
	}

	/* If no existing entry, use any empty slot. */
	if (unused_slot < FP_LOCK_SLOTS_PER_BACKEND)
	{
		MyProc->fpRelId[unused_slot] = relid;
		FAST_PATH_SET_HOLD_TILL_END_XACT(MyProc, unused_slot, 0);
		FAST_PATH_SET_LOCKMODE(MyProc, unused_slot, lockmode);
		++FastPathLocalUseCount;
		return true;
	}

	/* No existing entry, and no empty slot. */
	return false;
}

/*
 * FastPathUnGrantRelationLock
 *		Release fast-path lock, if present.  Update backend-private local
 *		use count, while we're at it.
 */
static bool
FastPathUnGrantRelationLock(Oid relid, LOCKMODE lockmode)
{
	uint32		f;
	bool		result = false;

	FastPathLocalUseCount = 0;
	for (f = 0; f < FP_LOCK_SLOTS_PER_BACKEND; f++)
	{
		if (MyProc->fpRelId[f] == relid
			&& FAST_PATH_CHECK_LOCKMODE(MyProc, f, lockmode))
		{
			Assert(!result);
			FAST_PATH_CLEAR_LOCKMODE(MyProc, f, lockmode);
			result = true;
			/* we continue iterating so as to update FastPathLocalUseCount */
		}
		if (FAST_PATH_GET_BITS(MyProc, f) != 0)
			++FastPathLocalUseCount;
	}
	return result;
}

/*
 * FastPathTransferRelationLocks
 *		Transfer locks matching the given lock tag from per-backend fast-path
 *		arrays to the shared hash table.
 *
 * Returns true if successful, false if ran out of shared memory.
 */
static bool
FastPathTransferRelationLocks(LockMethod lockMethodTable, const LOCKTAG *locktag,
							  uint32 hashcode)
{
	LWLock	   *partitionLock = LockHashPartitionLock(hashcode);
	Oid			relid = locktag->locktag_field2;
	uint32		i;

	/*
	 * Every PGPROC that can potentially hold a fast-path lock is present in
	 * ProcGlobal->allProcs.  Prepared transactions are not, but any
	 * outstanding fast-path locks held by prepared transactions are
	 * transferred to the main lock table.
	 */
	for (i = 0; i < ProcGlobal->allProcCount; i++)
	{
		PGPROC	   *proc = &ProcGlobal->allProcs[i];
		uint32		f;

		LWLockAcquire(&proc->backendLock, LW_EXCLUSIVE);

		/*
		 * If the target backend isn't referencing the same database as the
		 * lock, then we needn't examine the individual relation IDs at all;
		 * none of them can be relevant.
		 *
		 * proc->databaseId is set at backend startup time and never changes
		 * thereafter, so it might be safe to perform this test before
		 * acquiring &proc->backendLock.  In particular, it's certainly safe
		 * to assume that if the target backend holds any fast-path locks, it
		 * must have performed a memory-fencing operation (in particular, an
		 * LWLock acquisition) since setting proc->databaseId.  However, it's
		 * less clear that our backend is certain to have performed a memory
		 * fencing operation since the other backend set proc->databaseId.  So
		 * for now, we test it after acquiring the LWLock just to be safe.
		 */
		if (proc->databaseId != locktag->locktag_field1)
		{
			LWLockRelease(&proc->backendLock);
			continue;
		}

		for (f = 0; f < FP_LOCK_SLOTS_PER_BACKEND; f++)
		{
			uint32		lockmode;

			/* Look for an allocated slot matching the given relid. */
			if (relid != proc->fpRelId[f] || FAST_PATH_GET_BITS(proc, f) == 0)
				continue;

			/* Find or create lock object. */
			LWLockAcquire(partitionLock, LW_EXCLUSIVE);
			for (lockmode = FAST_PATH_LOCKNUMBER_OFFSET;
			lockmode < FAST_PATH_LOCKNUMBER_OFFSET + FAST_PATH_BITS_PER_SLOT;
				 ++lockmode)
			{
				PROCLOCK   *proclock;

				if (!FAST_PATH_CHECK_LOCKMODE(proc, f, lockmode))
					continue;
				proclock = SetupLockInTable(lockMethodTable, proc, locktag,
											hashcode, lockmode);
				if (!proclock)
				{
					LWLockRelease(partitionLock);
					LWLockRelease(&proc->backendLock);
					return false;
				}
				/* Set holdTillEndXact of proclock */
				proclock->tag.myLock->holdTillEndXact = \
					FAST_PATH_GET_HOLD_TILL_END_XACT_BITS(proc, f) > 0;
				GrantLock(proclock->tag.myLock, proclock, lockmode);
				FAST_PATH_CLEAR_LOCKMODE(proc, f, lockmode);
			}
			LWLockRelease(partitionLock);

			/* No need to examine remaining slots. */
			break;
		}
		LWLockRelease(&proc->backendLock);
	}
	return true;
}

/*
 * FastPathGetLockEntry
 *		Return the PROCLOCK for a lock originally taken via the fast-path,
 *		transferring it to the primary lock table if necessary.
 *
 * Note: caller takes care of updating the locallock object.
 */
static PROCLOCK *
FastPathGetRelationLockEntry(LOCALLOCK *locallock)
{
	LockMethod	lockMethodTable = LockMethods[DEFAULT_LOCKMETHOD];
	LOCKTAG    *locktag = &locallock->tag.lock;
	PROCLOCK   *proclock = NULL;
	LWLock	   *partitionLock = LockHashPartitionLock(locallock->hashcode);
	Oid			relid = locktag->locktag_field2;
	uint32		f;

	LWLockAcquire(&MyProc->backendLock, LW_EXCLUSIVE);

	for (f = 0; f < FP_LOCK_SLOTS_PER_BACKEND; f++)
	{
		uint32		lockmode;

		/* Look for an allocated slot matching the given relid. */
		if (relid != MyProc->fpRelId[f] || FAST_PATH_GET_BITS(MyProc, f) == 0)
			continue;

		/* If we don't have a lock of the given mode, forget it! */
		lockmode = locallock->tag.mode;
		if (!FAST_PATH_CHECK_LOCKMODE(MyProc, f, lockmode))
			break;

		/* Find or create lock object. */
		LWLockAcquire(partitionLock, LW_EXCLUSIVE);

		proclock = SetupLockInTable(lockMethodTable, MyProc, locktag,
									locallock->hashcode, lockmode);
		if (!proclock)
		{
			LWLockRelease(partitionLock);
			LWLockRelease(&MyProc->backendLock);
			ereport(ERROR,
					(errcode(ERRCODE_OUT_OF_MEMORY),
					 errmsg("out of shared memory"),
					 errhint("You might need to increase max_locks_per_transaction.")));
		}
		GrantLock(proclock->tag.myLock, proclock, lockmode);
		FAST_PATH_CLEAR_LOCKMODE(MyProc, f, lockmode);

		LWLockRelease(partitionLock);

		/* No need to examine remaining slots. */
		break;
	}

	LWLockRelease(&MyProc->backendLock);

	/* Lock may have already been transferred by some other backend. */
	if (proclock == NULL)
	{
		LOCK	   *lock;
		PROCLOCKTAG proclocktag;
		uint32		proclock_hashcode;

		LWLockAcquire(partitionLock, LW_SHARED);

		lock = (LOCK *) hash_search_with_hash_value(LockMethodLockHash,
													(void *) locktag,
													locallock->hashcode,
													HASH_FIND,
													NULL);
		if (!lock)
			elog(ERROR, "failed to re-find shared lock object");

		proclocktag.myLock = lock;
		proclocktag.myProc = MyProc;

		proclock_hashcode = ProcLockHashCode(&proclocktag, locallock->hashcode);
		proclock = (PROCLOCK *)
			hash_search_with_hash_value(LockMethodProcLockHash,
										(void *) &proclocktag,
										proclock_hashcode,
										HASH_FIND,
										NULL);
		if (!proclock)
			elog(ERROR, "failed to re-find shared proclock object");
		LWLockRelease(partitionLock);
	}

	return proclock;
}

/*
 * GetLockConflicts
 *		Get an array of VirtualTransactionIds of xacts currently holding locks
 *		that would conflict with the specified lock/lockmode.
 *		xacts merely awaiting such a lock are NOT reported.
 *
 * The result array is palloc'd and is terminated with an invalid VXID.
 *
 * Of course, the result could be out of date by the time it's returned,
 * so use of this function has to be thought about carefully.
 *
 * Note we never include the current xact's vxid in the result array,
 * since an xact never blocks itself.  Also, prepared transactions are
 * ignored, which is a bit more debatable but is appropriate for current
 * uses of the result.
 */
VirtualTransactionId *
GetLockConflicts(const LOCKTAG *locktag, LOCKMODE lockmode)
{
	static VirtualTransactionId *vxids;
	LOCKMETHODID lockmethodid = locktag->locktag_lockmethodid;
	LockMethod	lockMethodTable;
	LOCK	   *lock;
	LOCKMASK	conflictMask;
	SHM_QUEUE  *procLocks;
	PROCLOCK   *proclock;
	uint32		hashcode;
	LWLock	   *partitionLock;
	int			count = 0;
	int			fast_count = 0;

	if (lockmethodid <= 0 || lockmethodid >= lengthof(LockMethods))
		elog(ERROR, "unrecognized lock method: %d", lockmethodid);
	lockMethodTable = LockMethods[lockmethodid];
	if (lockmode <= 0 || lockmode > lockMethodTable->numLockModes)
		elog(ERROR, "unrecognized lock mode: %d", lockmode);

	/*
	 * Allocate memory to store results, and fill with InvalidVXID.  We only
	 * need enough space for MaxBackends + a terminator, since prepared xacts
	 * don't count. InHotStandby allocate once in TopMemoryContext.
	 */
	if (InHotStandby)
	{
		if (vxids == NULL)
			vxids = (VirtualTransactionId *)
				MemoryContextAlloc(TopMemoryContext,
						   sizeof(VirtualTransactionId) * (MaxBackends + 1));
	}
	else
		vxids = (VirtualTransactionId *)
			palloc0(sizeof(VirtualTransactionId) * (MaxBackends + 1));

	/* Compute hash code and partition lock, and look up conflicting modes. */
	hashcode = LockTagHashCode(locktag);
	partitionLock = LockHashPartitionLock(hashcode);
	conflictMask = lockMethodTable->conflictTab[lockmode];

	/*
	 * Fast path locks might not have been entered in the primary lock table.
	 * If the lock we're dealing with could conflict with such a lock, we must
	 * examine each backend's fast-path array for conflicts.
	 */
	if (ConflictsWithRelationFastPath(locktag, lockmode))
	{
		int			i;
		Oid			relid = locktag->locktag_field2;
		VirtualTransactionId vxid;

		/*
		 * Iterate over relevant PGPROCs.  Anything held by a prepared
		 * transaction will have been transferred to the primary lock table,
		 * so we need not worry about those.  This is all a bit fuzzy, because
		 * new locks could be taken after we've visited a particular
		 * partition, but the callers had better be prepared to deal with that
		 * anyway, since the locks could equally well be taken between the
		 * time we return the value and the time the caller does something
		 * with it.
		 */
		for (i = 0; i < ProcGlobal->allProcCount; i++)
		{
			PGPROC	   *proc = &ProcGlobal->allProcs[i];
			uint32		f;

			/* A backend never blocks itself */
			if (proc == MyProc)
				continue;

			LWLockAcquire(&proc->backendLock, LW_SHARED);

			/*
			 * If the target backend isn't referencing the same database as
			 * the lock, then we needn't examine the individual relation IDs
			 * at all; none of them can be relevant.
			 *
			 * See FastPathTransferLocks() for discussion of why we do this
			 * test after acquiring the lock.
			 */
			if (proc->databaseId != locktag->locktag_field1)
			{
				LWLockRelease(&proc->backendLock);
				continue;
			}

			for (f = 0; f < FP_LOCK_SLOTS_PER_BACKEND; f++)
			{
				uint32		lockmask;

				/* Look for an allocated slot matching the given relid. */
				if (relid != proc->fpRelId[f])
					continue;
				lockmask = FAST_PATH_GET_BITS(proc, f);
				if (!lockmask)
					continue;
				lockmask <<= FAST_PATH_LOCKNUMBER_OFFSET;

				/*
				 * There can only be one entry per relation, so if we found it
				 * and it doesn't conflict, we can skip the rest of the slots.
				 */
				if ((lockmask & conflictMask) == 0)
					break;

				/* Conflict! */
				GET_VXID_FROM_PGPROC(vxid, *proc);

				/*
				 * If we see an invalid VXID, then either the xact has already
				 * committed (or aborted), or it's a prepared xact.  In either
				 * case we may ignore it.
				 */
				if (VirtualTransactionIdIsValid(vxid))
					vxids[count++] = vxid;

				/* No need to examine remaining slots. */
				break;
			}

			LWLockRelease(&proc->backendLock);
		}
	}

	/* Remember how many fast-path conflicts we found. */
	fast_count = count;

	/*
	 * Look up the lock object matching the tag.
	 */
	LWLockAcquire(partitionLock, LW_SHARED);

	lock = (LOCK *) hash_search_with_hash_value(LockMethodLockHash,
												(const void *) locktag,
												hashcode,
												HASH_FIND,
												NULL);
	if (!lock)
	{
		/*
		 * If the lock object doesn't exist, there is nothing holding a lock
		 * on this lockable object.
		 */
		LWLockRelease(partitionLock);
		vxids[count].backendId = InvalidBackendId;
		vxids[count].localTransactionId = InvalidLocalTransactionId;
		return vxids;
	}

	/*
	 * Examine each existing holder (or awaiter) of the lock.
	 */

	procLocks = &(lock->procLocks);

	proclock = (PROCLOCK *) SHMQueueNext(procLocks, procLocks,
										 offsetof(PROCLOCK, lockLink));

	while (proclock)
	{
		if (conflictMask & proclock->holdMask)
		{
			PGPROC	   *proc = proclock->tag.myProc;

			/* A backend never blocks itself */
			if (proc != MyProc)
			{
				VirtualTransactionId vxid;

				GET_VXID_FROM_PGPROC(vxid, *proc);

				/*
				 * If we see an invalid VXID, then either the xact has already
				 * committed (or aborted), or it's a prepared xact.  In either
				 * case we may ignore it.
				 */
				if (VirtualTransactionIdIsValid(vxid))
				{
					int			i;

					/* Avoid duplicate entries. */
					for (i = 0; i < fast_count; ++i)
						if (VirtualTransactionIdEquals(vxids[i], vxid))
							break;
					if (i >= fast_count)
						vxids[count++] = vxid;
				}
			}
		}

		proclock = (PROCLOCK *) SHMQueueNext(procLocks, &proclock->lockLink,
											 offsetof(PROCLOCK, lockLink));
	}

	LWLockRelease(partitionLock);

	if (count > MaxBackends)	/* should never happen */
		elog(PANIC, "too many conflicting locks found");

	vxids[count].backendId = InvalidBackendId;
	vxids[count].localTransactionId = InvalidLocalTransactionId;
	return vxids;
}

/*
 * Find a lock in the shared lock table and release it.  It is the caller's
 * responsibility to verify that this is a sane thing to do.  (For example, it
 * would be bad to release a lock here if there might still be a LOCALLOCK
 * object with pointers to it.)
 *
 * We currently use this in two situations: first, to release locks held by
 * prepared transactions on commit (see lock_twophase_postcommit); and second,
 * to release locks taken via the fast-path, transferred to the main hash
 * table, and then released (see LockReleaseAll).
 */
static void
LockRefindAndRelease(LockMethod lockMethodTable, PGPROC *proc,
					 LOCKTAG *locktag, LOCKMODE lockmode,
					 bool decrement_strong_lock_count)
{
	LOCK	   *lock;
	PROCLOCK   *proclock;
	PROCLOCKTAG proclocktag;
	uint32		hashcode;
	uint32		proclock_hashcode;
	LWLock	   *partitionLock;
	bool		wakeupNeeded;

	hashcode = LockTagHashCode(locktag);
	partitionLock = LockHashPartitionLock(hashcode);

	LWLockAcquire(partitionLock, LW_EXCLUSIVE);

	/*
	 * Re-find the lock object (it had better be there).
	 */
	lock = (LOCK *) hash_search_with_hash_value(LockMethodLockHash,
												(void *) locktag,
												hashcode,
												HASH_FIND,
												NULL);
	if (!lock)
		elog(PANIC, "failed to re-find shared lock object");

	/*
	 * Re-find the proclock object (ditto).
	 */
	proclocktag.myLock = lock;
	proclocktag.myProc = proc;

	proclock_hashcode = ProcLockHashCode(&proclocktag, hashcode);

	proclock = (PROCLOCK *) hash_search_with_hash_value(LockMethodProcLockHash,
														(void *) &proclocktag,
														proclock_hashcode,
														HASH_FIND,
														NULL);
	if (!proclock)
		elog(PANIC, "failed to re-find shared proclock object");

	/*
	 * Double-check that we are actually holding a lock of the type we want to
	 * release.
	 */
	if (!(proclock->holdMask & LOCKBIT_ON(lockmode)))
	{
		PROCLOCK_PRINT("lock_twophase_postcommit: WRONGTYPE", proclock);
		LWLockRelease(partitionLock);
		elog(WARNING, "you don't own a lock of type %s",
			 lockMethodTable->lockModeNames[lockmode]);
		return;
	}

	/*
	 * Do the releasing.  CleanUpLock will waken any now-wakable waiters.
	 */
	wakeupNeeded = UnGrantLock(lock, lockmode, proclock, lockMethodTable);

	CleanUpLock(lock, proclock,
				lockMethodTable, hashcode,
				wakeupNeeded);

	LWLockRelease(partitionLock);

	/*
	 * Decrement strong lock count.  This logic is needed only for 2PC.
	 */
	if (decrement_strong_lock_count
		&& ConflictsWithRelationFastPath(locktag, lockmode))
	{
		uint32		fasthashcode = FastPathStrongLockHashPartition(hashcode);

		SpinLockAcquire(&FastPathStrongRelationLocks->mutex);
		Assert(FastPathStrongRelationLocks->count[fasthashcode] > 0);
		FastPathStrongRelationLocks->count[fasthashcode]--;
		SpinLockRelease(&FastPathStrongRelationLocks->mutex);
	}
}

/*
 * Prepare for prepare, while we're still in a transaction.
 *
 * This marks LOCALLOCK objects on temporary tables, so that we can
 * ignore them while writing the prepare record. Figuring out which
 * tables are temporary requires catalog access, hence we must do this
 * before we start actually preparing.
 *
 * If new locks are taken after this, they will be considered as
 * not temp.
 */
void
PrePrepare_Locks(void)
{
	HASH_SEQ_STATUS status;
	LOCALLOCK  *locallock;

	/*
	 * Scan the local locks, and set the 'istemptable' flags.
	 */
	hash_seq_init(&status, LockMethodLocalHash);
	while ((locallock = (LOCALLOCK *) hash_seq_search(&status)) != NULL)
	{
		LOCALLOCKOWNER *lockOwners = locallock->lockOwners;
		bool		haveSessionLock;
		bool		haveXactLock;
		int			i;

		locallock->istemptable = false;

		/*
		 * Skip locks that would be ignored by AtPrepare_Locks() anyway.
		 *
		 * NOTE: these conditions should be kept in sync with AtPrepare_Locks()!
		 */

		/*
		 * Ignore VXID locks.  We don't want those to be held by prepared
		 * transactions, since they aren't meaningful after a restart.
		 */
		if (locallock->tag.lock.locktag_type == LOCKTAG_VIRTUALTRANSACTION)
			continue;

		/* Ignore it if we don't actually hold the lock */
		if (locallock->nLocks <= 0)
			continue;

		/* Scan to see whether we hold it at session or transaction level */
		haveSessionLock = haveXactLock = false;
		for (i = locallock->numLockOwners - 1; i >= 0; i--)
		{
			if (lockOwners[i].owner == NULL)
				haveSessionLock = true;
			else
				haveXactLock = true;
		}

		/* Ignore it if we have only session lock */
		if (!haveXactLock)
			continue;

		/*
		 * If we have both session- and transaction-level locks, fail.  This
		 * should never happen with regular locks, since we only take those at
		 * session level in some special operations like VACUUM.  It's
		 * possible to hit this with advisory locks, though.
		 *
		 * It would be nice if we could keep the session hold and give away
		 * the transactional hold to the prepared xact.  However, that would
		 * require two PROCLOCK objects, and we cannot be sure that another
		 * PROCLOCK will be available when it comes time for PostPrepare_Locks
		 * to do the deed.  So for now, we error out while we can still do so
		 * safely.
		 */
		if (haveSessionLock)
			ereport(ERROR,
					(errcode(ERRCODE_FEATURE_NOT_SUPPORTED),
					 errmsg("cannot PREPARE while holding both session-level and transaction-level locks on the same object")));

		/* gp-change
		 *
		 * We allow 2PC commit transactions to include temp objects.
		 * After PREPARE we WILL NOT transfer locks on the temp objects
		 * into our 2PC record.  Instead, we will keep them with the proc which
		 * will be released at the end of the session.
		 *
		 * There doesn't seem to be any reason not to do this.  Once the txn
		 * is prepared, it will be committed or aborted regardless of the state
		 * of the temp table.  and quite possibly, the temp table will be
		 * destroyed at the end of the session, while the transaction will be
		 * committed from another session.
		 */
		locallock->istemptable = LockTagIsTemp(&locallock->tag.lock);
	}

}

/*
 * AtPrepare_Locks
 *		Do the preparatory work for a PREPARE: make 2PC state file records
 *		for all locks currently held.
 *
 * Session-level locks are ignored, as are VXID locks.
 *
 * There are some special cases that we error out on: we can't be holding any
 * locks at both session and transaction level (since we must either keep or
 * give away the PROCLOCK object), and we can't be holding any locks on
 * temporary objects (since that would mess up the current backend if it tries
 * to exit before the prepared xact is committed).
 */
void
AtPrepare_Locks(void)
{
	HASH_SEQ_STATUS status;
	LOCALLOCK  *locallock;

	/*
	 * For the most part, we don't need to touch shared memory for this ---
	 * all the necessary state information is in the locallock table.
	 * Fast-path locks are an exception, however: we move any such locks to
	 * the main table before allowing PREPARE TRANSACTION to succeed.
	 */
	hash_seq_init(&status, LockMethodLocalHash);

	while ((locallock = (LOCALLOCK *) hash_seq_search(&status)) != NULL)
	{
		TwoPhaseLockRecord record;
		LOCALLOCKOWNER *lockOwners = locallock->lockOwners;
		bool		haveSessionLock;
		bool		haveXactLock;
		int			i;

		/*
		 * Ignore VXID locks.  We don't want those to be held by prepared
		 * transactions, since they aren't meaningful after a restart.
		 */
		if (locallock->tag.lock.locktag_type == LOCKTAG_VIRTUALTRANSACTION)
			continue;

		/* Ignore it if we don't actually hold the lock */
		if (locallock->nLocks <= 0)
			continue;

		/* Scan to see whether we hold it at session or transaction level */
		haveSessionLock = haveXactLock = false;
		for (i = locallock->numLockOwners - 1; i >= 0; i--)
		{
			if (lockOwners[i].owner == NULL)
				haveSessionLock = true;
			else
				haveXactLock = true;
		}

		/* Ignore it if we have only session lock */
		if (!haveXactLock)
			continue;

		/*
		 * If we have both session- and transaction-level locks, fail.  This
		 * should never happen with regular locks, since we only take those at
		 * session level in some special operations like VACUUM.  It's
		 * possible to hit this with advisory locks, though.
		 *
		 * It would be nice if we could keep the session hold and give away
		 * the transactional hold to the prepared xact.  However, that would
		 * require two PROCLOCK objects, and we cannot be sure that another
		 * PROCLOCK will be available when it comes time for PostPrepare_Locks
		 * to do the deed.  So for now, we error out while we can still do so
		 * safely.
		 */
		if (haveSessionLock)
			ereport(ERROR,
					(errcode(ERRCODE_FEATURE_NOT_SUPPORTED),
					 errmsg("cannot PREPARE while holding both session-level and transaction-level locks on the same object")));

		/*
		 * If the local lock was taken via the fast-path, we need to move it
		 * to the primary lock table, or just get a pointer to the existing
		 * primary lock table entry if by chance it's already been
		 * transferred.
		 */
		if (locallock->proclock == NULL)
		{
			locallock->proclock = FastPathGetRelationLockEntry(locallock);
			locallock->lock = locallock->proclock->tag.myLock;
		}

		/*
		 * Arrange to not release any strong lock count held by this lock
		 * entry.  We must retain the count until the prepared transaction is
		 * committed or rolled back.
		 */
		locallock->holdsStrongLockCount = FALSE;

		/* gp-change
		 *
		 * We allow 2PC commit transactions to include temp objects.  
		 * After PREPARE we WILL NOT transfer locks on the temp objects
		 * into our 2PC record.  Instead, we will keep them with the proc which
		 * will be released at the end of the session.
		 *
		 * There doesn't seem to be any reason not to do this.  Once the txn
		 * is prepared, it will be committed or aborted regardless of the state
		 * of the temp table.  and quite possibly, the temp table will be
		 * destroyed at the end of the session, while the transaction will be
		 * committed from another session.
		 */
		if (locallock->istemptable)
			continue;

		/*
		 * Create a 2PC record.
		 */
		memcpy(&(record.locktag), &(locallock->tag.lock), sizeof(LOCKTAG));
		record.lockmode = locallock->tag.mode;

		RegisterTwoPhaseRecord(TWOPHASE_RM_LOCK_ID, 0,
							   &record, sizeof(TwoPhaseLockRecord));
	}
}

/*
 * PostPrepare_Locks
 *		Clean up after successful PREPARE
 *
 * Here, we want to transfer ownership of our locks to a dummy PGPROC
 * that's now associated with the prepared transaction, and we want to
 * clean out the corresponding entries in the LOCALLOCK table.
 *
 * Note: by removing the LOCALLOCK entries, we are leaving dangling
 * pointers in the transaction's resource owner.  This is OK at the
 * moment since resowner.c doesn't try to free locks retail at a toplevel
 * transaction commit or abort.  We could alternatively zero out nLocks
 * and leave the LOCALLOCK entries to be garbage-collected by LockReleaseAll,
 * but that probably costs more cycles.
 */
void
PostPrepare_Locks(TransactionId xid)
{
	PGPROC	   *newproc = TwoPhaseGetDummyProc(xid);
	HASH_SEQ_STATUS status;
	LOCALLOCK  *locallock;
	LOCK	   *lock;
	PROCLOCK   *proclock;
	PROCLOCKTAG proclocktag;
	int			partition;

	/* Can't prepare a lock group follower. */
	Assert(MyProc->lockGroupLeader == NULL ||
		   MyProc->lockGroupLeader == MyProc);

	/* This is a critical section: any error means big trouble */
	START_CRIT_SECTION();

	/*
	 * First we run through the locallock table and get rid of unwanted
	 * entries, then we scan the process's proclocks and transfer them to the
	 * target proc.
	 *
	 * We do this separately because we may have multiple locallock entries
	 * pointing to the same proclock, and we daren't end up with any dangling
	 * pointers.
	 */
	hash_seq_init(&status, LockMethodLocalHash);

	while ((locallock = (LOCALLOCK *) hash_seq_search(&status)) != NULL)
	{
		LOCALLOCKOWNER *lockOwners = locallock->lockOwners;
		bool		haveSessionLock;
		bool		haveXactLock;
		int			i;

		if (locallock->proclock == NULL || locallock->lock == NULL)
		{
			/*
			 * We must've run out of shared memory while trying to set up this
			 * lock.  Just forget the local entry.
			 */
			Assert(locallock->nLocks == 0);
			RemoveLocalLock(locallock);
			continue;
		}

		/* Ignore VXID locks */
		if (locallock->tag.lock.locktag_type == LOCKTAG_VIRTUALTRANSACTION)
			continue;

		/* MPP change for temp objects in 2PC.  we skip over temp objects. */
		if (locallock->istemptable)
			continue;

		/* Scan to see whether we hold it at session or transaction level */
		haveSessionLock = haveXactLock = false;
		for (i = locallock->numLockOwners - 1; i >= 0; i--)
		{
			if (lockOwners[i].owner == NULL)
				haveSessionLock = true;
			else
				haveXactLock = true;
		}

		/* Ignore it if we have only session lock */
		if (!haveXactLock)
			continue;

		/* This can't happen, because we already checked it */
		if (haveSessionLock)
			ereport(PANIC,
					(errcode(ERRCODE_FEATURE_NOT_SUPPORTED),
					 errmsg("cannot PREPARE while holding both session-level and transaction-level locks on the same object")));

		/* Mark the proclock to show we need to release this lockmode */
		if (locallock->nLocks > 0)
			locallock->proclock->releaseMask |= LOCKBIT_ON(locallock->tag.mode);

		/* And remove the locallock hashtable entry */
		RemoveLocalLock(locallock);
	}

	/*
	 * Now, scan each lock partition separately.
	 */
	for (partition = 0; partition < NUM_LOCK_PARTITIONS; partition++)
	{
		LWLock	   *partitionLock;
		SHM_QUEUE  *procLocks = &(MyProc->myProcLocks[partition]);
		PROCLOCK   *nextplock;

		partitionLock = LockHashPartitionLockByIndex(partition);

		/*
		 * If the proclock list for this partition is empty, we can skip
		 * acquiring the partition lock.  This optimization is safer than the
		 * situation in LockReleaseAll, because we got rid of any fast-path
		 * locks during AtPrepare_Locks, so there cannot be any case where
		 * another backend is adding something to our lists now.  For safety,
		 * though, we code this the same way as in LockReleaseAll.
		 */
		if (SHMQueueNext(procLocks, procLocks,
						 offsetof(PROCLOCK, procLink)) == NULL)
			continue;			/* needn't examine this partition */

		LWLockAcquire(partitionLock, LW_EXCLUSIVE);

		for (proclock = (PROCLOCK *) SHMQueueNext(procLocks, procLocks,
											   offsetof(PROCLOCK, procLink));
			 proclock;
			 proclock = nextplock)
		{
			/* Get link first, since we may unlink/relink this proclock */
			nextplock = (PROCLOCK *)
				SHMQueueNext(procLocks, &proclock->procLink,
							 offsetof(PROCLOCK, procLink));

			Assert(proclock->tag.myProc == MyProc);

			lock = proclock->tag.myLock;

			/* MPP change for support of temp objects in 2PC.
			 *
			 * The case where the releaseMask is different than the holdMask is only
			 * for session locks.  Temp objects is the only session lock we could
			 * have here and we DO NOT want to release this lock.  so we
			 * skip over it.
			 */
			if (proclock->releaseMask != proclock->holdMask)
				continue;

			/* Ignore VXID locks */
			if (lock->tag.locktag_type == LOCKTAG_VIRTUALTRANSACTION)
				continue;

			PROCLOCK_PRINT("PostPrepare_Locks", proclock);
			LOCK_PRINT("PostPrepare_Locks", lock, 0);
			Assert(lock->nRequested >= 0);
			Assert(lock->nGranted >= 0);
			Assert(lock->nGranted <= lock->nRequested);
			Assert((proclock->holdMask & ~lock->grantMask) == 0);

			/* Ignore it if nothing to release (must be a session lock) */
			if (proclock->releaseMask == 0)
				continue;

			/* Else we should be releasing all locks */
			if (proclock->releaseMask != proclock->holdMask)
				elog(PANIC, "we seem to have dropped a bit somewhere");

			/*
			 * We cannot simply modify proclock->tag.myProc to reassign
			 * ownership of the lock, because that's part of the hash key and
			 * the proclock would then be in the wrong hash chain.  Instead
			 * use hash_update_hash_key.  (We used to create a new hash entry,
			 * but that risks out-of-memory failure if other processes are
			 * busy making proclocks too.)	We must unlink the proclock from
			 * our procLink chain and put it into the new proc's chain, too.
			 *
			 * Note: the updated proclock hash key will still belong to the
			 * same hash partition, cf proclock_hash().  So the partition lock
			 * we already hold is sufficient for this.
			 */
			SHMQueueDelete(&proclock->procLink);

			/*
			 * Create the new hash key for the proclock.
			 */
			proclocktag.myLock = lock;
			proclocktag.myProc = newproc;

			/*
			 * Update groupLeader pointer to point to the new proc.  (We'd
			 * better not be a member of somebody else's lock group!)
			 */
			Assert(proclock->groupLeader == proclock->tag.myProc);
			proclock->groupLeader = newproc;

			/*
			 * Update the proclock.  We should not find any existing entry for
			 * the same hash key, since there can be only one entry for any
			 * given lock with my own proc.
			 */
			if (!hash_update_hash_key(LockMethodProcLockHash,
									  (void *) proclock,
									  (void *) &proclocktag))
				elog(PANIC, "duplicate entry found while reassigning a prepared transaction's locks");

			/* Re-link into the new proc's proclock list */
			SHMQueueInsertBefore(&(newproc->myProcLocks[partition]),
								 &proclock->procLink);

			PROCLOCK_PRINT("PostPrepare_Locks: updated", proclock);
		}						/* loop over PROCLOCKs within this partition */

		LWLockRelease(partitionLock);
	}							/* loop over partitions */

	END_CRIT_SECTION();
}


/*
 * Estimate shared-memory space used for lock tables
 */
Size
LockShmemSize(void)
{
	Size		size = 0;
	long		max_table_size;

	/* lock hash table */
	max_table_size = NLOCKENTS();

	if (Gp_role == GP_ROLE_DISPATCH && IsResQueueEnabled())
	{
		add_size(max_table_size, NRESLOCKENTS() );
	}

	size = add_size(size, hash_estimate_size(max_table_size, sizeof(LOCK)));
	
	if (Gp_role == GP_ROLE_DISPATCH && IsResQueueEnabled())
	{
		add_size(max_table_size, NRESPROCLOCKENTS() );
	}

	/* proclock hash table */
	max_table_size *= 2;
	size = add_size(size, hash_estimate_size(max_table_size, sizeof(PROCLOCK)));

	/*
	 * Since NLOCKENTS is only an estimate, add 10% safety margin.
	 */
	size = add_size(size, size / 10);

	return size;
}

/*
 * GetLockStatusData - Return a summary of the lock manager's internal
 * status, for use in a user-level reporting function.
 *
 * The return data consists of an array of LockInstanceData objects,
 * which are a lightly abstracted version of the PROCLOCK data structures,
 * i.e. there is one entry for each unique lock and interested PGPROC.
 * It is the caller's responsibility to match up related items (such as
 * references to the same lockable object or PGPROC) if wanted.
 *
 * The design goal is to hold the LWLocks for as short a time as possible;
 * thus, this function simply makes a copy of the necessary data and releases
 * the locks, allowing the caller to contemplate and format the data for as
 * long as it pleases.
 */
LockData *
GetLockStatusData(void)
{
	LockData   *data;
	PROCLOCK   *proclock;
	HASH_SEQ_STATUS seqstat;
	int			els;
	int			el;
	int			i;

	data = (LockData *) palloc(sizeof(LockData));

	/* Guess how much space we'll need. */
	els = MaxBackends;
	el = 0;
	data->locks = (LockInstanceData *) palloc(sizeof(LockInstanceData) * els);

	/*
	 * First, we iterate through the per-backend fast-path arrays, locking
	 * them one at a time.  This might produce an inconsistent picture of the
	 * system state, but taking all of those LWLocks at the same time seems
	 * impractical (in particular, note MAX_SIMUL_LWLOCKS).  It shouldn't
	 * matter too much, because none of these locks can be involved in lock
	 * conflicts anyway - anything that might must be present in the main lock
	 * table.  (For the same reason, we don't sweat about making leaderPid
	 * completely valid.  We cannot safely dereference another backend's
	 * lockGroupLeader field without holding all lock partition locks, and
	 * it's not worth that.)
	 */
	for (i = 0; i < ProcGlobal->allProcCount; ++i)
	{
		PGPROC	   *proc = &ProcGlobal->allProcs[i];
		TMGXACT	   *gxact = &ProcGlobal->allTmGxact[i];
		uint32		f;

		LWLockAcquire(&proc->backendLock, LW_SHARED);

		for (f = 0; f < FP_LOCK_SLOTS_PER_BACKEND; ++f)
		{
			LockInstanceData *instance;
			uint32		lockbits = FAST_PATH_GET_BITS(proc, f);
			uint32      holdTillEndXactBits = FAST_PATH_GET_HOLD_TILL_END_XACT_BITS(proc, f);

			/* Skip unallocated slots. */
			if (!lockbits)
				continue;

			if (el >= els)
			{
				els += MaxBackends;
				data->locks = (LockInstanceData *)
					repalloc(data->locks, sizeof(LockInstanceData) * els);
			}

			instance = &data->locks[el];
			SET_LOCKTAG_RELATION(instance->locktag, proc->databaseId,
								 proc->fpRelId[f]);
			instance->holdMask = lockbits << FAST_PATH_LOCKNUMBER_OFFSET;
			instance->waitLockMode = NoLock;
			instance->backend = proc->backendId;
			instance->lxid = proc->lxid;
			instance->pid = proc->pid;
			instance->leaderPid = proc->pid;
			instance->fastpath = true;
			instance->databaseId = proc->databaseId;
			instance->mppSessionId = proc->mppSessionId;
			instance->mppIsWriter = proc->mppIsWriter;
			instance->distribXid = (Gp_role == GP_ROLE_DISPATCH)?
								   gxact->gxid :
								   proc->localDistribXactData.distribXid;
			instance->holdTillEndXact = (holdTillEndXactBits > 0);
			el++;
		}

		if (proc->fpVXIDLock)
		{
			VirtualTransactionId vxid;
			LockInstanceData *instance;

			if (el >= els)
			{
				els += MaxBackends;
				data->locks = (LockInstanceData *)
					repalloc(data->locks, sizeof(LockInstanceData) * els);
			}

			vxid.backendId = proc->backendId;
			vxid.localTransactionId = proc->fpLocalTransactionId;

			instance = &data->locks[el];
			SET_LOCKTAG_VIRTUALTRANSACTION(instance->locktag, vxid);
			instance->holdMask = LOCKBIT_ON(ExclusiveLock);
			instance->waitLockMode = NoLock;
			instance->backend = proc->backendId;
			instance->lxid = proc->lxid;
			instance->pid = proc->pid;
			instance->leaderPid = proc->pid;
			instance->fastpath = true;
			instance->databaseId = proc->databaseId;
			instance->mppSessionId = proc->mppSessionId;
			instance->mppIsWriter = proc->mppIsWriter;
			instance->distribXid = (Gp_role == GP_ROLE_DISPATCH)?
								   gxact->gxid :
								   proc->localDistribXactData.distribXid;
			instance->holdTillEndXact = false;
			el++;
		}

		LWLockRelease(&proc->backendLock);
	}

	/*
	 * Next, acquire lock on the entire shared lock data structure.  We do
	 * this so that, at least for locks in the primary lock table, the state
	 * will be self-consistent.
	 *
	 * Since this is a read-only operation, we take shared instead of
	 * exclusive lock.  There's not a whole lot of point to this, because all
	 * the normal operations require exclusive lock, but it doesn't hurt
	 * anything either. It will at least allow two backends to do
	 * GetLockStatusData in parallel.
	 *
	 * Must grab LWLocks in partition-number order to avoid LWLock deadlock.
	 */
	for (i = 0; i < NUM_LOCK_PARTITIONS; i++)
		LWLockAcquire(LockHashPartitionLockByIndex(i), LW_SHARED);

	/* Now we can safely count the number of proclocks */
	data->nelements = el + hash_get_num_entries(LockMethodProcLockHash);
	if (data->nelements > els)
	{
		els = data->nelements;
		data->locks = (LockInstanceData *)
			repalloc(data->locks, sizeof(LockInstanceData) * els);
	}

	/* Now scan the tables to copy the data */
	hash_seq_init(&seqstat, LockMethodProcLockHash);

	while ((proclock = (PROCLOCK *) hash_seq_search(&seqstat)))
	{
		PGPROC	   *proc = proclock->tag.myProc;
		LOCK	   *lock = proclock->tag.myLock;
		LockInstanceData *instance = &data->locks[el];
		TMGXACT	   *gxact = &ProcGlobal->allTmGxact[proc->pgprocno];

		memcpy(&instance->locktag, &lock->tag, sizeof(LOCKTAG));
		instance->holdMask = proclock->holdMask;
		if (proc->waitLock == proclock->tag.myLock)
			instance->waitLockMode = proc->waitLockMode;
		else
			instance->waitLockMode = NoLock;
		instance->backend = proc->backendId;
		instance->lxid = proc->lxid;
		instance->pid = proc->pid;
		instance->leaderPid = proclock->groupLeader->pid;
		instance->fastpath = false;
		instance->databaseId = proc->databaseId;
		instance->mppSessionId = proc->mppSessionId;
		instance->mppIsWriter = proc->mppIsWriter;
		instance->distribXid = (Gp_role == GP_ROLE_DISPATCH)?
							   gxact->gxid :
							   proc->localDistribXactData.distribXid;
		instance->holdTillEndXact = proclock->tag.myLock->holdTillEndXact;
		el++;
	}

	/*
	 * And release locks.  We do this in reverse order for two reasons: (1)
	 * Anyone else who needs more than one of the locks will be trying to lock
	 * them in increasing order; we don't want to release the other process
	 * until it can get all the locks it needs. (2) This avoids O(N^2)
	 * behavior inside LWLockRelease.
	 */
	for (i = NUM_LOCK_PARTITIONS; --i >= 0;)
		LWLockRelease(LockHashPartitionLockByIndex(i));

	Assert(el == data->nelements);

	return data;
}

/*
 * GetBlockerStatusData - Return a summary of the lock manager's state
 * concerning locks that are blocking the specified PID or any member of
 * the PID's lock group, for use in a user-level reporting function.
 *
 * For each PID within the lock group that is awaiting some heavyweight lock,
 * the return data includes an array of LockInstanceData objects, which are
 * the same data structure used by GetLockStatusData; but unlike that function,
 * this one reports only the PROCLOCKs associated with the lock that that PID
 * is blocked on.  (Hence, all the locktags should be the same for any one
 * blocked PID.)  In addition, we return an array of the PIDs of those backends
 * that are ahead of the blocked PID in the lock's wait queue.  These can be
 * compared with the PIDs in the LockInstanceData objects to determine which
 * waiters are ahead of or behind the blocked PID in the queue.
 *
 * If blocked_pid isn't a valid backend PID or nothing in its lock group is
 * waiting on any heavyweight lock, return empty arrays.
 *
 * The design goal is to hold the LWLocks for as short a time as possible;
 * thus, this function simply makes a copy of the necessary data and releases
 * the locks, allowing the caller to contemplate and format the data for as
 * long as it pleases.
 */
BlockedProcsData *
GetBlockerStatusData(int blocked_pid)
{
	BlockedProcsData *data;
	PGPROC	   *proc;
	int			i;

	data = (BlockedProcsData *) palloc(sizeof(BlockedProcsData));

	/*
	 * Guess how much space we'll need, and preallocate.  Most of the time
	 * this will avoid needing to do repalloc while holding the LWLocks.  (We
	 * assume, but check with an Assert, that MaxBackends is enough entries
	 * for the procs[] array; the other two could need enlargement, though.)
	 */
	data->nprocs = data->nlocks = data->npids = 0;
	data->maxprocs = data->maxlocks = data->maxpids = MaxBackends;
	data->procs = (BlockedProcData *) palloc(sizeof(BlockedProcData) * data->maxprocs);
	data->locks = (LockInstanceData *) palloc(sizeof(LockInstanceData) * data->maxlocks);
	data->waiter_pids = (int *) palloc(sizeof(int) * data->maxpids);

	/*
	 * In order to search the ProcArray for blocked_pid and assume that that
	 * entry won't immediately disappear under us, we must hold ProcArrayLock.
	 * In addition, to examine the lock grouping fields of any other backend,
	 * we must hold all the hash partition locks.  (Only one of those locks is
	 * actually relevant for any one lock group, but we can't know which one
	 * ahead of time.)	It's fairly annoying to hold all those locks
	 * throughout this, but it's no worse than GetLockStatusData(), and it
	 * does have the advantage that we're guaranteed to return a
	 * self-consistent instantaneous state.
	 */
	LWLockAcquire(ProcArrayLock, LW_SHARED);

	proc = BackendPidGetProcWithLock(blocked_pid);

	/* Nothing to do if it's gone */
	if (proc != NULL)
	{
		/*
		 * Acquire lock on the entire shared lock data structure.  See notes
		 * in GetLockStatusData().
		 */
		for (i = 0; i < NUM_LOCK_PARTITIONS; i++)
			LWLockAcquire(LockHashPartitionLockByIndex(i), LW_SHARED);

		if (proc->lockGroupLeader == NULL)
		{
			/* Easy case, proc is not a lock group member */
			GetSingleProcBlockerStatusData(proc, data);
		}
		else
		{
			/* Examine all procs in proc's lock group */
			dlist_iter	iter;

			dlist_foreach(iter, &proc->lockGroupLeader->lockGroupMembers)
			{
				PGPROC	   *memberProc;

				memberProc = dlist_container(PGPROC, lockGroupLink, iter.cur);
				GetSingleProcBlockerStatusData(memberProc, data);
			}
		}

		/*
		 * And release locks.  See notes in GetLockStatusData().
		 */
		for (i = NUM_LOCK_PARTITIONS; --i >= 0;)
			LWLockRelease(LockHashPartitionLockByIndex(i));

		Assert(data->nprocs <= data->maxprocs);
	}

	LWLockRelease(ProcArrayLock);

	return data;
}

/* Accumulate data about one possibly-blocked proc for GetBlockerStatusData */
static void
GetSingleProcBlockerStatusData(PGPROC *blocked_proc, BlockedProcsData *data)
{
	LOCK	   *theLock = blocked_proc->waitLock;
	BlockedProcData *bproc;
	SHM_QUEUE  *procLocks;
	PROCLOCK   *proclock;
	PROC_QUEUE *waitQueue;
	PGPROC	   *proc;
	int			queue_size;
	int			i;

	/* Nothing to do if this proc is not blocked */
	if (theLock == NULL)
		return;

	/* Set up a procs[] element */
	bproc = &data->procs[data->nprocs++];
	bproc->pid = blocked_proc->pid;
	bproc->first_lock = data->nlocks;
	bproc->first_waiter = data->npids;

	/*
	 * We may ignore the proc's fast-path arrays, since nothing in those could
	 * be related to a contended lock.
	 */

	/* Collect all PROCLOCKs associated with theLock */
	procLocks = &(theLock->procLocks);
	proclock = (PROCLOCK *) SHMQueueNext(procLocks, procLocks,
										 offsetof(PROCLOCK, lockLink));
	while (proclock)
	{
		PGPROC	   *proc = proclock->tag.myProc;
		LOCK	   *lock = proclock->tag.myLock;
		LockInstanceData *instance;

		if (data->nlocks >= data->maxlocks)
		{
			data->maxlocks += MaxBackends;
			data->locks = (LockInstanceData *)
				repalloc(data->locks, sizeof(LockInstanceData) * data->maxlocks);
		}

		instance = &data->locks[data->nlocks];
		memcpy(&instance->locktag, &lock->tag, sizeof(LOCKTAG));
		instance->holdMask = proclock->holdMask;
		if (proc->waitLock == lock)
			instance->waitLockMode = proc->waitLockMode;
		else
			instance->waitLockMode = NoLock;
		instance->backend = proc->backendId;
		instance->lxid = proc->lxid;
		instance->pid = proc->pid;
		instance->leaderPid = proclock->groupLeader->pid;
		instance->fastpath = false;
		data->nlocks++;

		proclock = (PROCLOCK *) SHMQueueNext(procLocks, &proclock->lockLink,
											 offsetof(PROCLOCK, lockLink));
	}

	/* Enlarge waiter_pids[] if it's too small to hold all wait queue PIDs */
	waitQueue = &(theLock->waitProcs);
	queue_size = waitQueue->size;

	if (queue_size > data->maxpids - data->npids)
	{
		data->maxpids = Max(data->maxpids + MaxBackends,
							data->npids + queue_size);
		data->waiter_pids = (int *) repalloc(data->waiter_pids,
											 sizeof(int) * data->maxpids);
	}

	/* Collect PIDs from the lock's wait queue, stopping at blocked_proc */
	proc = (PGPROC *) waitQueue->links.next;
	for (i = 0; i < queue_size; i++)
	{
		if (proc == blocked_proc)
			break;
		data->waiter_pids[data->npids++] = proc->pid;
		proc = (PGPROC *) proc->links.next;
	}

	bproc->num_locks = data->nlocks - bproc->first_lock;
	bproc->num_waiters = data->npids - bproc->first_waiter;
}

/*
 * Returns a list of currently held AccessExclusiveLocks, for use by
 * LogStandbySnapshot().  The result is a palloc'd array,
 * with the number of elements returned into *nlocks.
 *
 * XXX This currently takes a lock on all partitions of the lock table,
 * but it's possible to do better.  By reference counting locks and storing
 * the value in the ProcArray entry for each backend we could tell if any
 * locks need recording without having to acquire the partition locks and
 * scan the lock table.  Whether that's worth the additional overhead
 * is pretty dubious though.
 */
xl_standby_lock *
GetRunningTransactionLocks(int *nlocks)
{
	xl_standby_lock *accessExclusiveLocks;
	PROCLOCK   *proclock;
	HASH_SEQ_STATUS seqstat;
	int			i;
	int			index;
	int			els;

	/*
	 * Acquire lock on the entire shared lock data structure.
	 *
	 * Must grab LWLocks in partition-number order to avoid LWLock deadlock.
	 */
	for (i = 0; i < NUM_LOCK_PARTITIONS; i++)
		LWLockAcquire(LockHashPartitionLockByIndex(i), LW_SHARED);

	/* Now we can safely count the number of proclocks */
	els = hash_get_num_entries(LockMethodProcLockHash);

	/*
	 * Allocating enough space for all locks in the lock table is overkill,
	 * but it's more convenient and faster than having to enlarge the array.
	 */
	accessExclusiveLocks = palloc(els * sizeof(xl_standby_lock));

	/* Now scan the tables to copy the data */
	hash_seq_init(&seqstat, LockMethodProcLockHash);

	/*
	 * If lock is a currently granted AccessExclusiveLock then it will have
	 * just one proclock holder, so locks are never accessed twice in this
	 * particular case. Don't copy this code for use elsewhere because in the
	 * general case this will give you duplicate locks when looking at
	 * non-exclusive lock types.
	 */
	index = 0;
	while ((proclock = (PROCLOCK *) hash_seq_search(&seqstat)))
	{
		/* make sure this definition matches the one used in LockAcquire */
		if ((proclock->holdMask & LOCKBIT_ON(AccessExclusiveLock)) &&
			proclock->tag.myLock->tag.locktag_type == LOCKTAG_RELATION)
		{
			PGPROC	   *proc = proclock->tag.myProc;
			PGXACT	   *pgxact = &ProcGlobal->allPgXact[proc->pgprocno];
			LOCK	   *lock = proclock->tag.myLock;
			TransactionId xid = pgxact->xid;

			/*
			 * Don't record locks for transactions if we know they have
			 * already issued their WAL record for commit but not yet released
			 * lock. It is still possible that we see locks held by already
			 * complete transactions, if they haven't yet zeroed their xids.
			 */
			if (!TransactionIdIsValid(xid))
				continue;

			accessExclusiveLocks[index].xid = xid;
			accessExclusiveLocks[index].dbOid = lock->tag.locktag_field1;
			accessExclusiveLocks[index].relOid = lock->tag.locktag_field2;

			index++;
		}
	}

	Assert(index <= els);

	/*
	 * And release locks.  We do this in reverse order for two reasons: (1)
	 * Anyone else who needs more than one of the locks will be trying to lock
	 * them in increasing order; we don't want to release the other process
	 * until it can get all the locks it needs. (2) This avoids O(N^2)
	 * behavior inside LWLockRelease.
	 */
	for (i = NUM_LOCK_PARTITIONS; --i >= 0;)
		LWLockRelease(LockHashPartitionLockByIndex(i));

	*nlocks = index;
	return accessExclusiveLocks;
}

/* Provide the textual name of any lock mode */
const char *
GetLockmodeName(LOCKMETHODID lockmethodid, LOCKMODE mode)
{
	Assert(lockmethodid > 0 && lockmethodid < lengthof(LockMethods));
	Assert(mode > 0 && mode <= LockMethods[lockmethodid]->numLockModes);
	return LockMethods[lockmethodid]->lockModeNames[mode];
}

#ifdef LOCK_DEBUG
/*
 * Dump all locks in the given proc's myProcLocks lists.
 *
 * Caller is responsible for having acquired appropriate LWLocks.
 */
void
DumpLocks(PGPROC *proc)
{
	SHM_QUEUE  *procLocks;
	PROCLOCK   *proclock;
	LOCK	   *lock;
	int			i;

	if (proc == NULL)
		return;

	if (proc->waitLock)
		LOCK_PRINT("DumpLocks: waiting on", proc->waitLock, 0);

	for (i = 0; i < NUM_LOCK_PARTITIONS; i++)
	{
		procLocks = &(proc->myProcLocks[i]);

		proclock = (PROCLOCK *) SHMQueueNext(procLocks, procLocks,
											 offsetof(PROCLOCK, procLink));

		while (proclock)
		{
			Assert(proclock->tag.myProc == proc);

			lock = proclock->tag.myLock;

			PROCLOCK_PRINT("DumpLocks", proclock);
			LOCK_PRINT("DumpLocks", lock, 0);

			proclock = (PROCLOCK *)
				SHMQueueNext(procLocks, &proclock->procLink,
							 offsetof(PROCLOCK, procLink));
		}
	}
}

/*
 * Dump all lmgr locks.
 *
 * Caller is responsible for having acquired appropriate LWLocks.
 */
void
DumpAllLocks(void)
{
	PGPROC	   *proc;
	PROCLOCK   *proclock;
	LOCK	   *lock;
	HASH_SEQ_STATUS status;

	proc = MyProc;

	if (proc && proc->waitLock)
		LOCK_PRINT("DumpAllLocks: waiting on", proc->waitLock, 0);

	hash_seq_init(&status, LockMethodProcLockHash);

	while ((proclock = (PROCLOCK *) hash_seq_search(&status)) != NULL)
	{
		PROCLOCK_PRINT("DumpAllLocks", proclock);

		lock = proclock->tag.myLock;
		if (lock)
			LOCK_PRINT("DumpAllLocks", lock, 0);
		else
			elog(LOG, "DumpAllLocks: proclock->tag.myLock = NULL");
	}
}
#endif   /* LOCK_DEBUG */

/*
 * LOCK 2PC resource manager's routines
 */

/*
 * Re-acquire a lock belonging to a transaction that was prepared.
 *
 * Because this function is run at db startup, re-acquiring the locks should
 * never conflict with running transactions because there are none.  We
 * assume that the lock state represented by the stored 2PC files is legal.
 *
 * When switching from Hot Standby mode to normal operation, the locks will
 * be already held by the startup process. The locks are acquired for the new
 * procs without checking for conflicts, so we don't get a conflict between the
 * startup process and the dummy procs, even though we will momentarily have
 * a situation where two procs are holding the same AccessExclusiveLock,
 * which isn't normally possible because the conflict. If we're in standby
 * mode, but a recovery snapshot hasn't been established yet, it's possible
 * that some but not all of the locks are already held by the startup process.
 *
 * This approach is simple, but also a bit dangerous, because if there isn't
 * enough shared memory to acquire the locks, an error will be thrown, which
 * is promoted to FATAL and recovery will abort, bringing down postmaster.
 * A safer approach would be to transfer the locks like we do in
 * AtPrepare_Locks, but then again, in hot standby mode it's possible for
 * read-only backends to use up all the shared lock memory anyway, so that
 * replaying the WAL record that needs to acquire a lock will throw an error
 * and PANIC anyway.
 */
void
lock_twophase_recover(TransactionId xid, uint16 info,
					  void *recdata, uint32 len)
{
	TwoPhaseLockRecord *rec = (TwoPhaseLockRecord *) recdata;
	PGPROC	   *proc = TwoPhaseGetDummyProc(xid);
	LOCKTAG    *locktag;
	LOCKMODE	lockmode;
	LOCKMETHODID lockmethodid;
	LOCK	   *lock;
	PROCLOCK   *proclock;
	PROCLOCKTAG proclocktag;
	bool		found;
	uint32		hashcode;
	uint32		proclock_hashcode;
	int			partition;
	LWLock	   *partitionLock;
	LockMethod	lockMethodTable;

	Assert(len == sizeof(TwoPhaseLockRecord));
	locktag = &rec->locktag;
	lockmode = rec->lockmode;
	lockmethodid = locktag->locktag_lockmethodid;

	if (lockmethodid <= 0 || lockmethodid >= lengthof(LockMethods))
		elog(ERROR, "unrecognized lock method: %d", lockmethodid);
	lockMethodTable = LockMethods[lockmethodid];

	hashcode = LockTagHashCode(locktag);
	partition = LockHashPartition(hashcode);
	partitionLock = LockHashPartitionLock(hashcode);

	LWLockAcquire(partitionLock, LW_EXCLUSIVE);

	/*
	 * Find or create a lock with this tag.
	 */
	lock = (LOCK *) hash_search_with_hash_value(LockMethodLockHash,
												(void *) locktag,
												hashcode,
												HASH_ENTER_NULL,
												&found);
	if (!lock)
	{
		LWLockRelease(partitionLock);
		ereport(ERROR,
				(errcode(ERRCODE_OUT_OF_MEMORY),
				 errmsg("out of shared memory"),
		  errhint("You might need to increase max_locks_per_transaction.")));
	}

	/*
	 * if it's a new lock object, initialize it
	 */
	if (!found)
	{
		lock->grantMask = 0;
		lock->waitMask = 0;
		SHMQueueInit(&(lock->procLocks));
		ProcQueueInit(&(lock->waitProcs));
		lock->nRequested = 0;
		lock->nGranted = 0;
		lock->holdTillEndXact = false;
		MemSet(lock->requested, 0, sizeof(int) * MAX_LOCKMODES);
		MemSet(lock->granted, 0, sizeof(int) * MAX_LOCKMODES);
		LOCK_PRINT("lock_twophase_recover: new", lock, lockmode);
	}
	else
	{
		LOCK_PRINT("lock_twophase_recover: found", lock, lockmode);
		Assert((lock->nRequested >= 0) && (lock->requested[lockmode] >= 0));
		Assert((lock->nGranted >= 0) && (lock->granted[lockmode] >= 0));
		Assert(lock->nGranted <= lock->nRequested);
	}

	/*
	 * Create the hash key for the proclock table.
	 */
	proclocktag.myLock = lock;
	proclocktag.myProc = proc;

	proclock_hashcode = ProcLockHashCode(&proclocktag, hashcode);

	/*
	 * Find or create a proclock entry with this tag
	 */
	proclock = (PROCLOCK *) hash_search_with_hash_value(LockMethodProcLockHash,
														(void *) &proclocktag,
														proclock_hashcode,
														HASH_ENTER_NULL,
														&found);
	if (!proclock)
	{
		/* Ooops, not enough shmem for the proclock */
		if (lock->nRequested == 0)
		{
			/*
			 * There are no other requestors of this lock, so garbage-collect
			 * the lock object.  We *must* do this to avoid a permanent leak
			 * of shared memory, because there won't be anything to cause
			 * anyone to release the lock object later.
			 */
			Assert(SHMQueueEmpty(&(lock->procLocks)));
			if (!hash_search_with_hash_value(LockMethodLockHash,
											 (void *) &(lock->tag),
											 hashcode,
											 HASH_REMOVE,
											 NULL))
				elog(PANIC, "lock table corrupted");
		}
		LWLockRelease(partitionLock);
		ereport(ERROR,
				(errcode(ERRCODE_OUT_OF_MEMORY),
				 errmsg("out of shared memory"),
		  errhint("You might need to increase max_locks_per_transaction.")));
	}

	/*
	 * If new, initialize the new entry
	 */
	if (!found)
	{
		Assert(proc->lockGroupLeader == NULL);
		proclock->groupLeader = proc;
		proclock->holdMask = 0;
		proclock->releaseMask = 0;
		/* Add proclock to appropriate lists */
		SHMQueueInsertBefore(&lock->procLocks, &proclock->lockLink);
		SHMQueueInsertBefore(&(proc->myProcLocks[partition]),
							 &proclock->procLink);
		PROCLOCK_PRINT("lock_twophase_recover: new", proclock);
	}
	else
	{
		PROCLOCK_PRINT("lock_twophase_recover: found", proclock);
		Assert((proclock->holdMask & ~lock->grantMask) == 0);
	}

	/*
	 * lock->nRequested and lock->requested[] count the total number of
	 * requests, whether granted or waiting, so increment those immediately.
	 */
	lock->nRequested++;
	lock->requested[lockmode]++;
	Assert((lock->nRequested > 0) && (lock->requested[lockmode] > 0));

	/*
	 * We shouldn't already hold the desired lock.
	 */
	if (proclock->holdMask & LOCKBIT_ON(lockmode))
		ereport(ERROR, (errmsg("lock %s on object %u/%u/%u is already held",
			 lockMethodTable->lockModeNames[lockmode],
			 lock->tag.locktag_field1, lock->tag.locktag_field2,
			 lock->tag.locktag_field3)));

	/*
	 * We ignore any possible conflicts and just grant ourselves the lock. Not
	 * only because we don't bother, but also to avoid deadlocks when
	 * switching from standby to normal mode. See function comment.
	 */
	GrantLock(lock, proclock, lockmode);

	/*
	 * Bump strong lock count, to make sure any fast-path lock requests won't
	 * be granted without consulting the primary lock table.
	 */
	if (ConflictsWithRelationFastPath(&lock->tag, lockmode))
	{
		uint32		fasthashcode = FastPathStrongLockHashPartition(hashcode);

		SpinLockAcquire(&FastPathStrongRelationLocks->mutex);
		FastPathStrongRelationLocks->count[fasthashcode]++;
		SpinLockRelease(&FastPathStrongRelationLocks->mutex);
	}

	LWLockRelease(partitionLock);
}

/*
 * Re-acquire a lock belonging to a transaction that was prepared, when
 * starting up into hot standby mode.
 */
void
lock_twophase_standby_recover(TransactionId xid, uint16 info,
							  void *recdata, uint32 len)
{
	TwoPhaseLockRecord *rec = (TwoPhaseLockRecord *) recdata;
	LOCKTAG    *locktag;
	LOCKMODE	lockmode;
	LOCKMETHODID lockmethodid;

	Assert(len == sizeof(TwoPhaseLockRecord));
	locktag = &rec->locktag;
	lockmode = rec->lockmode;
	lockmethodid = locktag->locktag_lockmethodid;

	if (lockmethodid <= 0 || lockmethodid >= lengthof(LockMethods))
		elog(ERROR, "unrecognized lock method: %d", lockmethodid);

	if (lockmode == AccessExclusiveLock &&
		locktag->locktag_type == LOCKTAG_RELATION)
	{
		StandbyAcquireAccessExclusiveLock(xid,
										locktag->locktag_field1 /* dboid */ ,
									  locktag->locktag_field2 /* reloid */ );
	}
}


/*
 * 2PC processing routine for COMMIT PREPARED case.
 *
 * Find and release the lock indicated by the 2PC record.
 */
void
lock_twophase_postcommit(TransactionId xid, uint16 info,
						 void *recdata, uint32 len)
{
	TwoPhaseLockRecord *rec = (TwoPhaseLockRecord *) recdata;
	PGPROC	   *proc = TwoPhaseGetDummyProc(xid);
	LOCKTAG    *locktag;
	LOCKMETHODID lockmethodid;
	LockMethod	lockMethodTable;

	Assert(len == sizeof(TwoPhaseLockRecord));
	locktag = &rec->locktag;
	lockmethodid = locktag->locktag_lockmethodid;

	if (lockmethodid <= 0 || lockmethodid >= lengthof(LockMethods))
		elog(ERROR, "unrecognized lock method: %d", lockmethodid);
	lockMethodTable = LockMethods[lockmethodid];

	LockRefindAndRelease(lockMethodTable, proc, locktag, rec->lockmode, true);
}

/*
 * 2PC processing routine for ROLLBACK PREPARED case.
 *
 * This is actually just the same as the COMMIT case.
 */
void
lock_twophase_postabort(TransactionId xid, uint16 info,
						void *recdata, uint32 len)
{
	lock_twophase_postcommit(xid, info, recdata, len);
}

/*
 *		VirtualXactLockTableInsert
 *
 *		Take vxid lock via the fast-path.  There can't be any pre-existing
 *		lockers, as we haven't advertised this vxid via the ProcArray yet.
 *
 *		Since MyProc->fpLocalTransactionId will normally contain the same data
 *		as MyProc->lxid, you might wonder if we really need both.  The
 *		difference is that MyProc->lxid is set and cleared unlocked, and
 *		examined by procarray.c, while fpLocalTransactionId is protected by
 *		backendLock and is used only by the locking subsystem.  Doing it this
 *		way makes it easier to verify that there are no funny race conditions.
 *
 *		We don't bother recording this lock in the local lock table, since it's
 *		only ever released at the end of a transaction.  Instead,
 *		LockReleaseAll() calls VirtualXactLockTableCleanup().
 */
void
VirtualXactLockTableInsert(VirtualTransactionId vxid)
{
	Assert(VirtualTransactionIdIsValid(vxid));

	LWLockAcquire(&MyProc->backendLock, LW_EXCLUSIVE);

	Assert(MyProc->backendId == vxid.backendId);
	Assert(MyProc->fpLocalTransactionId == InvalidLocalTransactionId);
	Assert(MyProc->fpVXIDLock == false);

	MyProc->fpVXIDLock = true;
	MyProc->fpLocalTransactionId = vxid.localTransactionId;

	LWLockRelease(&MyProc->backendLock);
}

/*
 *		VirtualXactLockTableCleanup
 *
 *		Check whether a VXID lock has been materialized; if so, release it,
 *		unblocking waiters.
 */
void
VirtualXactLockTableCleanup(void)
{
	bool		fastpath;
	LocalTransactionId lxid;

	Assert(MyProc->backendId != InvalidBackendId);

	/*
	 * Clean up shared memory state.
	 */
	LWLockAcquire(&MyProc->backendLock, LW_EXCLUSIVE);

	fastpath = MyProc->fpVXIDLock;
	lxid = MyProc->fpLocalTransactionId;
	MyProc->fpVXIDLock = false;
	MyProc->fpLocalTransactionId = InvalidLocalTransactionId;

	LWLockRelease(&MyProc->backendLock);

	/*
	 * If fpVXIDLock has been cleared without touching fpLocalTransactionId,
	 * that means someone transferred the lock to the main lock table.
	 */
	if (!fastpath && LocalTransactionIdIsValid(lxid))
	{
		VirtualTransactionId vxid;
		LOCKTAG		locktag;

		vxid.backendId = MyBackendId;
		vxid.localTransactionId = lxid;
		SET_LOCKTAG_VIRTUALTRANSACTION(locktag, vxid);

		LockRefindAndRelease(LockMethods[DEFAULT_LOCKMETHOD], MyProc,
							 &locktag, ExclusiveLock, false);
	}
}

/*
 *		VirtualXactLock
 *
 * If wait = true, wait until the given VXID has been released, and then
 * return true.
 *
 * If wait = false, just check whether the VXID is still running, and return
 * true or false.
 */
bool
VirtualXactLock(VirtualTransactionId vxid, bool wait)
{
	LOCKTAG		tag;
	PGPROC	   *proc;

	Assert(VirtualTransactionIdIsValid(vxid));

	SET_LOCKTAG_VIRTUALTRANSACTION(tag, vxid);

	/*
	 * If a lock table entry must be made, this is the PGPROC on whose behalf
	 * it must be done.  Note that the transaction might end or the PGPROC
	 * might be reassigned to a new backend before we get around to examining
	 * it, but it doesn't matter.  If we find upon examination that the
	 * relevant lxid is no longer running here, that's enough to prove that
	 * it's no longer running anywhere.
	 */
	proc = BackendIdGetProc(vxid.backendId);
	if (proc == NULL)
		return true;

	/*
	 * We must acquire this lock before checking the backendId and lxid
	 * against the ones we're waiting for.  The target backend will only set
	 * or clear lxid while holding this lock.
	 */
	LWLockAcquire(&proc->backendLock, LW_EXCLUSIVE);

	/* If the transaction has ended, our work here is done. */
	if (proc->backendId != vxid.backendId
		|| proc->fpLocalTransactionId != vxid.localTransactionId)
	{
		LWLockRelease(&proc->backendLock);
		return true;
	}

	/*
	 * If we aren't asked to wait, there's no need to set up a lock table
	 * entry.  The transaction is still in progress, so just return false.
	 */
	if (!wait)
	{
		LWLockRelease(&proc->backendLock);
		return false;
	}

	/*
	 * OK, we're going to need to sleep on the VXID.  But first, we must set
	 * up the primary lock table entry, if needed (ie, convert the proc's
	 * fast-path lock on its VXID to a regular lock).
	 */
	if (proc->fpVXIDLock)
	{
		PROCLOCK   *proclock;
		uint32		hashcode;
		LWLock	   *partitionLock;

		hashcode = LockTagHashCode(&tag);

		partitionLock = LockHashPartitionLock(hashcode);
		LWLockAcquire(partitionLock, LW_EXCLUSIVE);

		proclock = SetupLockInTable(LockMethods[DEFAULT_LOCKMETHOD], proc,
									&tag, hashcode, ExclusiveLock);
		if (!proclock)
		{
			LWLockRelease(partitionLock);
			LWLockRelease(&proc->backendLock);
			ereport(ERROR,
					(errcode(ERRCODE_OUT_OF_MEMORY),
					 errmsg("out of shared memory"),
					 errhint("You might need to increase max_locks_per_transaction.")));
		}
		GrantLock(proclock->tag.myLock, proclock, ExclusiveLock);

		LWLockRelease(partitionLock);

		proc->fpVXIDLock = false;
	}

	/* Done with proc->fpLockBits */
	LWLockRelease(&proc->backendLock);

	/* Time to wait. */
	(void) LockAcquire(&tag, ShareLock, false, false);

	LockRelease(&tag, ShareLock, false);
	return true;
}

/*
<<<<<<< HEAD
 *         setFPHoldTillEndXact
 * Some locks are acquired via fast path, this function is
 * to set the HoldTillEndXact field for those relation locks.
 */
static bool
setFPHoldTillEndXact(Oid relid)
{
	uint32  f;
	bool result = false;
	PGPROC *proc = MyProc;

	LWLockAcquire(proc->backendLock, LW_EXCLUSIVE);

	for (f = 0; f < FP_LOCK_SLOTS_PER_BACKEND; ++f)
	{
		uint32 lockbits;

		if (proc->fpRelId[f] != relid ||
			(lockbits = FAST_PATH_GET_BITS(proc, f)) == 0)
			continue;

		/* one relid only occupies one slot. */
		FAST_PATH_SET_HOLD_TILL_END_XACT(proc, f, lockbits);
		result = true;
		break;
	}

	LWLockRelease(proc->backendLock);

	return result;
}

/*
 * Check whether a waiter's request lockmode conflict with
 * the holder's hold mask
 */
bool
CheckWaitLockModeConflictHoldMask(LOCKTAG tag, LOCKMODE waitLockMode, LOCKMASK holderMask)
{
	int			waiterConflictMask;
	LOCKMETHODID lockmethodid = (LOCKMETHODID) tag.locktag_lockmethodid;

	Assert(0 < lockmethodid && lockmethodid < lengthof(LockMethods));

	waiterConflictMask = LockMethods[lockmethodid]->conflictTab[waitLockMode];
	if (holderMask & waiterConflictMask)
		return true;
	return false;
=======
 * LockWaiterCount
 *
 * Find the number of lock requester on this locktag
 */
int
LockWaiterCount(const LOCKTAG *locktag)
{
	LOCKMETHODID lockmethodid = locktag->locktag_lockmethodid;
	LOCK	   *lock;
	bool		found;
	uint32		hashcode;
	LWLock	   *partitionLock;
	int			waiters = 0;

	if (lockmethodid <= 0 || lockmethodid >= lengthof(LockMethods))
		elog(ERROR, "unrecognized lock method: %d", lockmethodid);

	hashcode = LockTagHashCode(locktag);
	partitionLock = LockHashPartitionLock(hashcode);
	LWLockAcquire(partitionLock, LW_EXCLUSIVE);

	lock = (LOCK *) hash_search_with_hash_value(LockMethodLockHash,
												(const void *) locktag,
												hashcode,
												HASH_FIND,
												&found);
	if (found)
	{
		Assert(lock != NULL);
		waiters = lock->nRequested;
	}
	LWLockRelease(partitionLock);

	return waiters;
>>>>>>> b5bce6c1
}<|MERGE_RESOLUTION|>--- conflicted
+++ resolved
@@ -389,12 +389,9 @@
 static void LockRefindAndRelease(LockMethod lockMethodTable, PGPROC *proc,
 					 LOCKTAG *locktag, LOCKMODE lockmode,
 					 bool decrement_strong_lock_count);
-<<<<<<< HEAD
 static bool setFPHoldTillEndXact(Oid relid);
-=======
 static void GetSingleProcBlockerStatusData(PGPROC *blocked_proc,
 							   BlockedProcsData *data);
->>>>>>> b5bce6c1
 
 
 /*
@@ -801,10 +798,7 @@
 		locallock->numLockOwners = 0;
 		locallock->maxLockOwners = 8;
 		locallock->holdsStrongLockCount = FALSE;
-<<<<<<< HEAD
 		locallock->lockCleared = false;
-=======
->>>>>>> b5bce6c1
 		locallock->lockOwners = NULL;	/* in case next line fails */
 		locallock->lockOwners = (LOCALLOCKOWNER *)
 			MemoryContextAlloc(TopMemoryContext,
@@ -1452,21 +1446,15 @@
  * NOTES:
  *		Here's what makes this complicated: one process's locks don't
  * conflict with one another, no matter what purpose they are held for
-<<<<<<< HEAD
- * (eg, session and transaction locks do not conflict).
- * So, we must subtract off our own locks when determining whether the
- * requested new lock conflicts with those already held.
+ * (eg, session and transaction locks do not conflict).  Nor do the locks
+ * of one process in a lock group conflict with those of another process in
+ * the same group.  So, we must subtract off these locks when determining
+ * whether the requested new lock conflicts with those already held.
  *
  * In Greenplum Database, the conflict is more complicated;  not only the
  * process itself but also other processes within the same MPP session may
  * have held conflicting locks.  We must take account  into consideration
  * those MPP session member processes to subtract off the lock mask.
-=======
- * (eg, session and transaction locks do not conflict).  Nor do the locks
- * of one process in a lock group conflict with those of another process in
- * the same group.  So, we must subtract off these locks when determining
- * whether the requested new lock conflicts with those already held.
->>>>>>> b5bce6c1
  */
 int
 LockCheckConflicts(LockMethod lockMethodTable,
@@ -1475,11 +1463,6 @@
 				   PROCLOCK *proclock)
 {
 	int			numLockModes = lockMethodTable->numLockModes;
-<<<<<<< HEAD
-	LOCKMASK	otherLocks;
-	int			i;
-	int			mppSessionId;
-=======
 	LOCKMASK	myLocks;
 	int			conflictMask = lockMethodTable->conflictTab[lockmode];
 	int			conflictsRemaining[MAX_LOCKMODES];
@@ -1487,7 +1470,10 @@
 	int			i;
 	SHM_QUEUE  *procLocks;
 	PROCLOCK   *otherproclock;
->>>>>>> b5bce6c1
+
+	//MPP specific used variable
+	LOCKMASK	otherLocks;
+	int			mppSessionId;
 
 	/*
 	 * first check for global conflicts: If no locks conflict with my request,
@@ -1505,29 +1491,103 @@
 	}
 
 	/*
-<<<<<<< HEAD
-	 * Rats.  Something conflicts.  But it could still be my own lock. We have
-	 * to construct a conflict mask that does not reflect our own locks, but
-	 * only lock types held by other sessions.
-	 */
-	otherLocks = 0;
-	mppSessionId = proclock->tag.myProc->mppSessionId;
-	for (i = 1; i <= numLockModes; i++)
-	{
-		int				ourHolding = 0;
-
+	 * GPDB_96_MERGE_FIXME:
+	 * We do not support parallel execution yet, so it is fine just
+	 * handle mpp session and single process separetelly.
+	 * 
+	 * After parallel execution feature in, mpp session part should
+	 * change.
+	 */
+	 mppSessionId = proclock->tag.myProc->mppSessionId;
+	 if (mppSessionId == InvalidGpSessionId)
+	 {
 		/*
-		 * If I'm not part of MPP session, consider I am only one process
-		 * in a session.
+		 * Rats.  Something conflicts.  But it could still be my own lock, or a
+		 * lock held by another member of my locking group.  First, figure out how
+		 * many conflicts remain after subtracting out any locks I hold myself.
 		 */
-		if (mppSessionId == InvalidGpSessionId)
+		myLocks = proclock->holdMask;
+		for (i = 1; i <= numLockModes; i++)
 		{
-			LOCKMASK	myLocks = proclock->holdMask;
+			if ((conflictMask & LOCKBIT_ON(i)) == 0)
+			{
+				conflictsRemaining[i] = 0;
+				continue;
+			}
+			conflictsRemaining[i] = lock->granted[i];
 			if (myLocks & LOCKBIT_ON(i))
-				ourHolding = 1;
+				--conflictsRemaining[i];
+			totalConflictsRemaining += conflictsRemaining[i];
 		}
-		else
+
+		/* If no conflicts remain, we get the lock. */
+		if (totalConflictsRemaining == 0)
 		{
+			PROCLOCK_PRINT("LockCheckConflicts: resolved (simple)", proclock);
+			return STATUS_OK;
+		}
+
+		/* If no group locking, it's definitely a conflict. */
+		if (proclock->groupLeader == MyProc && MyProc->lockGroupLeader == NULL)
+		{
+			Assert(proclock->tag.myProc == MyProc);
+			PROCLOCK_PRINT("LockCheckConflicts: conflicting (simple)",
+						   proclock);
+			return STATUS_FOUND;
+		}
+
+		/*
+		 * Locks held in conflicting modes by members of our own lock group are
+		 * not real conflicts; we can subtract those out and see if we still have
+		 * a conflict.  This is O(N) in the number of processes holding or
+		 * awaiting locks on this object.  We could improve that by making the
+		 * shared memory state more complex (and larger) but it doesn't seem worth
+		 * it.
+		 */
+		procLocks = &(lock->procLocks);
+		otherproclock = (PROCLOCK *)
+			SHMQueueNext(procLocks, procLocks, offsetof(PROCLOCK, lockLink));
+		while (otherproclock != NULL)
+		{
+			if (proclock != otherproclock &&
+				proclock->groupLeader == otherproclock->groupLeader &&
+				(otherproclock->holdMask & conflictMask) != 0)
+			{
+				int			intersectMask = otherproclock->holdMask & conflictMask;
+
+				for (i = 1; i <= numLockModes; i++)
+				{
+					if ((intersectMask & LOCKBIT_ON(i)) != 0)
+					{
+						if (conflictsRemaining[i] <= 0)
+							elog(PANIC, "proclocks held do not match lock");
+						conflictsRemaining[i]--;
+						totalConflictsRemaining--;
+					}
+				}
+
+				if (totalConflictsRemaining == 0)
+				{
+					PROCLOCK_PRINT("LockCheckConflicts: resolved (group)",
+								   proclock);
+					return STATUS_OK;
+				}
+			}
+			otherproclock = (PROCLOCK *)
+				SHMQueueNext(procLocks, &otherproclock->lockLink,
+							 offsetof(PROCLOCK, lockLink));
+		}
+
+		/* Nope, it's a real conflict. */
+		PROCLOCK_PRINT("LockCheckConflicts: conflicting (group)", proclock);
+	 }
+	 else
+	 {
+	 	/* in mpp session */
+		otherLocks = 0;
+		for (i = 1; i <= numLockModes; i++)
+		{
+			int				ourHolding = 0;
 			SHM_QUEUE	   *procLocks = &(lock->procLocks);
 			PROCLOCK	   *otherProclock =
 					(PROCLOCK *) SHMQueueNext(procLocks, procLocks,
@@ -1553,100 +1613,29 @@
 											  &otherProclock->lockLink,
 											  offsetof(PROCLOCK, lockLink));
 			}
+			/*
+			 * I'll be blocked only if processes outside of the session are
+			 * holding conflicting locks.
+			 */
+			if (lock->granted[i] > ourHolding)
+				otherLocks |= LOCKBIT_ON(i);
 		}
 
 		/*
-		 * I'll be blocked only if processes outside of the session are
-		 * holding conflicting locks.
+		 * now check again for conflicts.  'otherLocks' describes the types of
+		 * locks held by other sessions.  If one of these conflicts with the kind
+		 * of lock that I want, there is a conflict and I have to sleep.
 		 */
-		if (lock->granted[i] > ourHolding)
-			otherLocks |= LOCKBIT_ON(i);
-	}
-
-	/*
-	 * now check again for conflicts.  'otherLocks' describes the types of
-	 * locks held by other sessions.  If one of these conflicts with the kind
-	 * of lock that I want, there is a conflict and I have to sleep.
-=======
-	 * Rats.  Something conflicts.  But it could still be my own lock, or a
-	 * lock held by another member of my locking group.  First, figure out how
-	 * many conflicts remain after subtracting out any locks I hold myself.
-	 */
-	myLocks = proclock->holdMask;
-	for (i = 1; i <= numLockModes; i++)
-	{
-		if ((conflictMask & LOCKBIT_ON(i)) == 0)
+		if (!(lockMethodTable->conflictTab[lockmode] & otherLocks))
 		{
-			conflictsRemaining[i] = 0;
-			continue;
+			/* no conflict. OK to get the lock */
+			PROCLOCK_PRINT("LockCheckConflicts: resolved", proclock);
+			return STATUS_OK;
 		}
-		conflictsRemaining[i] = lock->granted[i];
-		if (myLocks & LOCKBIT_ON(i))
-			--conflictsRemaining[i];
-		totalConflictsRemaining += conflictsRemaining[i];
-	}
-
-	/* If no conflicts remain, we get the lock. */
-	if (totalConflictsRemaining == 0)
-	{
-		PROCLOCK_PRINT("LockCheckConflicts: resolved (simple)", proclock);
-		return STATUS_OK;
-	}
-
-	/* If no group locking, it's definitely a conflict. */
-	if (proclock->groupLeader == MyProc && MyProc->lockGroupLeader == NULL)
-	{
-		Assert(proclock->tag.myProc == MyProc);
-		PROCLOCK_PRINT("LockCheckConflicts: conflicting (simple)",
-					   proclock);
-		return STATUS_FOUND;
-	}
-
-	/*
-	 * Locks held in conflicting modes by members of our own lock group are
-	 * not real conflicts; we can subtract those out and see if we still have
-	 * a conflict.  This is O(N) in the number of processes holding or
-	 * awaiting locks on this object.  We could improve that by making the
-	 * shared memory state more complex (and larger) but it doesn't seem worth
-	 * it.
->>>>>>> b5bce6c1
-	 */
-	procLocks = &(lock->procLocks);
-	otherproclock = (PROCLOCK *)
-		SHMQueueNext(procLocks, procLocks, offsetof(PROCLOCK, lockLink));
-	while (otherproclock != NULL)
-	{
-		if (proclock != otherproclock &&
-			proclock->groupLeader == otherproclock->groupLeader &&
-			(otherproclock->holdMask & conflictMask) != 0)
-		{
-			int			intersectMask = otherproclock->holdMask & conflictMask;
-
-			for (i = 1; i <= numLockModes; i++)
-			{
-				if ((intersectMask & LOCKBIT_ON(i)) != 0)
-				{
-					if (conflictsRemaining[i] <= 0)
-						elog(PANIC, "proclocks held do not match lock");
-					conflictsRemaining[i]--;
-					totalConflictsRemaining--;
-				}
-			}
-
-			if (totalConflictsRemaining == 0)
-			{
-				PROCLOCK_PRINT("LockCheckConflicts: resolved (group)",
-							   proclock);
-				return STATUS_OK;
-			}
-		}
-		otherproclock = (PROCLOCK *)
-			SHMQueueNext(procLocks, &otherproclock->lockLink,
-						 offsetof(PROCLOCK, lockLink));
-	}
-
-	/* Nope, it's a real conflict. */
-	PROCLOCK_PRINT("LockCheckConflicts: conflicting (group)", proclock);
+
+		PROCLOCK_PRINT("LockCheckConflicts: conflicting", proclock);
+	 }
+
 	return STATUS_FOUND;
 }
 
@@ -1940,11 +1929,7 @@
 		set_ps_display(new_status, false);
 		new_status[len] = '\0'; /* truncate off " waiting" */
 	}
-<<<<<<< HEAD
-	gpstat_report_waiting(PGBE_WAITING_LOCK);
-=======
 	pgstat_report_wait_start(WAIT_LOCK, locallock->tag.lock.locktag_type);
->>>>>>> b5bce6c1
 
 	awaitedLock = locallock;
 	awaitedOwner = owner;
@@ -1992,11 +1977,7 @@
 		/* In this path, awaitedLock remains set until LockErrorCleanup */
 
 		/* Report change to non-waiting status */
-<<<<<<< HEAD
-		gpstat_report_waiting(PGBE_WAITING_NONE);
-=======
 		pgstat_report_wait_end();
->>>>>>> b5bce6c1
 		if (update_process_title)
 		{
 			set_ps_display(new_status, false);
@@ -2011,11 +1992,7 @@
 	awaitedLock = NULL;
 
 	/* Report change to non-waiting status */
-<<<<<<< HEAD
-	gpstat_report_waiting(PGBE_WAITING_NONE);
-=======
 	pgstat_report_wait_end();
->>>>>>> b5bce6c1
 	if (update_process_title)
 	{
 		set_ps_display(new_status, false);
@@ -4882,7 +4859,6 @@
 }
 
 /*
-<<<<<<< HEAD
  *         setFPHoldTillEndXact
  * Some locks are acquired via fast path, this function is
  * to set the HoldTillEndXact field for those relation locks.
@@ -4894,7 +4870,7 @@
 	bool result = false;
 	PGPROC *proc = MyProc;
 
-	LWLockAcquire(proc->backendLock, LW_EXCLUSIVE);
+	LWLockAcquire(&proc->backendLock, LW_EXCLUSIVE);
 
 	for (f = 0; f < FP_LOCK_SLOTS_PER_BACKEND; ++f)
 	{
@@ -4910,7 +4886,7 @@
 		break;
 	}
 
-	LWLockRelease(proc->backendLock);
+	LWLockRelease(&proc->backendLock);
 
 	return result;
 }
@@ -4931,7 +4907,9 @@
 	if (holderMask & waiterConflictMask)
 		return true;
 	return false;
-=======
+}
+	
+/*
  * LockWaiterCount
  *
  * Find the number of lock requester on this locktag
@@ -4966,5 +4944,4 @@
 	LWLockRelease(partitionLock);
 
 	return waiters;
->>>>>>> b5bce6c1
 }