/*-------------------------------------------------------------------------
 *
 * bufpage.c
 *	  POSTGRES standard buffer page code.
 *
 * Portions Copyright (c) 1996-2019, PostgreSQL Global Development Group
 * Portions Copyright (c) 1994, Regents of the University of California
 *
 *
 * IDENTIFICATION
 *	  src/backend/storage/page/bufpage.c
 *
 *-------------------------------------------------------------------------
 */
#include "postgres.h"

#include "access/htup_details.h"
#include "access/itup.h"
#include "access/xlog.h"
#include "pgstat.h"
#include "storage/checksum.h"
#include "utils/memdebug.h"
#include "utils/memutils.h"


/* GUC variable */
bool		ignore_checksum_failure = false;


/* ----------------------------------------------------------------
 *						Page support functions
 * ----------------------------------------------------------------
 */

/*
 * PageInit
 *		Initializes the contents of a page.
 *		Note that we don't calculate an initial checksum here; that's not done
 *		until it's time to write.
 */
void
PageInit(Page page, Size pageSize, Size specialSize)
{
	PageHeader	p = (PageHeader) page;

	specialSize = MAXALIGN(specialSize);

	Assert(pageSize == BLCKSZ);
	Assert(pageSize > specialSize + SizeOfPageHeaderData);

	/* Make sure all fields of page are zero, as well as unused space */
	MemSet(p, 0, pageSize);

	p->pd_flags = 0;
	p->pd_lower = SizeOfPageHeaderData;
	p->pd_upper = pageSize - specialSize;
	p->pd_special = pageSize - specialSize;
	PageSetPageSizeAndVersion(page, pageSize, PG_PAGE_LAYOUT_VERSION);
	/* p->pd_prune_xid = InvalidTransactionId;		done by above MemSet */
}


/*
 * PageIsVerified
 *		Utility wrapper for PageIsVerifiedExtended().
 */
bool
PageIsVerified(Page page, BlockNumber blkno)
{
	return PageIsVerifiedExtended(page, blkno,
								  PIV_LOG_WARNING | PIV_REPORT_STAT);
}


/*
 * PageIsVerifiedExtended
 *		Check that the page header and checksum (if any) appear valid.
 *
 * This is called when a page has just been read in from disk.  The idea is
 * to cheaply detect trashed pages before we go nuts following bogus line
 * pointers, testing invalid transaction identifiers, etc.
 *
 * It turns out to be necessary to allow zeroed pages here too.  Even though
 * this routine is *not* called when deliberately adding a page to a relation,
 * there are scenarios in which a zeroed page might be found in a table.
 * (Example: a backend extends a relation, then crashes before it can write
 * any WAL entry about the new page.  The kernel will already have the
 * zeroed page in the file, and it will stay that way after restart.)  So we
 * allow zeroed pages here, and are careful that the page access macros
 * treat such a page as empty and without free space.  Eventually, VACUUM
 * will clean up such a page and make it usable.
 *
 * If flag PIV_LOG_WARNING is set, a WARNING is logged in the event of
 * a checksum failure.
 *
 * If flag PIV_REPORT_STAT is set, a checksum failure is reported directly
 * to pgstat.
 */
bool
PageIsVerifiedExtended(Page page, BlockNumber blkno, int flags)
{
	PageHeader	p = (PageHeader) page;
	size_t	   *pagebytes;
	int			i;
	bool		checksum_failure = false;
	bool		header_sane = false;
	bool		all_zeroes = false;
	uint16		checksum = 0;

	/*
	 * Don't verify page data unless the page passes basic non-zero test
	 */
	if (!PageIsNew(page))
	{
		if (DataChecksumsEnabled())
		{
			checksum = pg_checksum_page((char *) page, blkno);

			if (checksum != p->pd_checksum)
				checksum_failure = true;
		}

		/*
		 * The following checks don't prove the header is correct, only that
		 * it looks sane enough to allow into the buffer pool. Later usage of
		 * the block can still reveal problems, which is why we offer the
		 * checksum option.
		 */
		if ((p->pd_flags & ~PD_VALID_FLAG_BITS) == 0 &&
			p->pd_lower <= p->pd_upper &&
			p->pd_upper <= p->pd_special &&
			p->pd_special <= BLCKSZ &&
			p->pd_special == MAXALIGN(p->pd_special))
			header_sane = true;

		if (header_sane && !checksum_failure)
			return true;
	}

	/*
	 * Check all-zeroes case. Luckily BLCKSZ is guaranteed to always be a
	 * multiple of size_t - and it's much faster to compare memory using the
	 * native word size.
	 */
	StaticAssertStmt(BLCKSZ == (BLCKSZ / sizeof(size_t)) * sizeof(size_t),
					 "BLCKSZ has to be a multiple of sizeof(size_t)");

	all_zeroes = true;
	pagebytes = (size_t *) page;
	for (i = 0; i < (BLCKSZ / sizeof(size_t)); i++)
	{
		if (pagebytes[i] != 0)
		{
			all_zeroes = false;
			break;
		}
	}

	if (all_zeroes)
		return true;

	/*
	 * Throw a WARNING if the checksum fails, but only after we've checked for
	 * the all-zeroes case.
	 */
	if (checksum_failure)
	{
<<<<<<< HEAD
		ereport(WARNING,
				(errcode(ERRCODE_DATA_CORRUPTED),
				 errmsg("page verification failed, calculated checksum %u but expected %u",
						checksum, p->pd_checksum)));
=======
		if ((flags & PIV_LOG_WARNING) != 0)
			ereport(WARNING,
					(errcode(ERRCODE_DATA_CORRUPTED),
					 errmsg("page verification failed, calculated checksum %u but expected %u",
							checksum, p->pd_checksum)));
>>>>>>> 7cd0d523

		if ((flags & PIV_REPORT_STAT) != 0)
			pgstat_report_checksum_failure();

		if (header_sane && ignore_checksum_failure)
			return true;
	}

	return false;
}


/*
 *	PageAddItemExtended
 *
 *	Add an item to a page.  Return value is the offset at which it was
 *	inserted, or InvalidOffsetNumber if the item is not inserted for any
 *	reason.  A WARNING is issued indicating the reason for the refusal.
 *
 *	offsetNumber must be either InvalidOffsetNumber to specify finding a
 *	free line pointer, or a value between FirstOffsetNumber and one past
 *	the last existing item, to specify using that particular line pointer.
 *
 *	If offsetNumber is valid and flag PAI_OVERWRITE is set, we just store
 *	the item at the specified offsetNumber, which must be either a
 *	currently-unused line pointer, or one past the last existing item.
 *
 *	If offsetNumber is valid and flag PAI_OVERWRITE is not set, insert
 *	the item at the specified offsetNumber, moving existing items later
 *	in the array to make room.
 *
 *	If offsetNumber is not valid, then assign a slot by finding the first
 *	one that is both unused and deallocated.
 *
 *	If flag PAI_IS_HEAP is set, we enforce that there can't be more than
 *	MaxHeapTuplesPerPage line pointers on the page.
 *
 *	!!! EREPORT(ERROR) IS DISALLOWED HERE !!!
 */
OffsetNumber
PageAddItemExtended(Page page,
					Item item,
					Size size,
					OffsetNumber offsetNumber,
					int flags)
{
	PageHeader	phdr = (PageHeader) page;
	Size		alignedSize;
	int			lower;
	int			upper;
	ItemId		itemId;
	OffsetNumber limit;
	bool		needshuffle = false;

	/*
	 * Be wary about corrupted page pointers
	 */
	if (phdr->pd_lower < SizeOfPageHeaderData ||
		phdr->pd_lower > phdr->pd_upper ||
		phdr->pd_upper > phdr->pd_special ||
		phdr->pd_special > BLCKSZ)
		ereport(PANIC,
				(errcode(ERRCODE_DATA_CORRUPTED),
				 errmsg("corrupted page pointers: lower = %u, upper = %u, special = %u",
						phdr->pd_lower, phdr->pd_upper, phdr->pd_special)));

	/*
	 * Select offsetNumber to place the new item at
	 */
	limit = OffsetNumberNext(PageGetMaxOffsetNumber(page));

	/* was offsetNumber passed in? */
	if (OffsetNumberIsValid(offsetNumber))
	{
		/* yes, check it */
		if ((flags & PAI_OVERWRITE) != 0)
		{
			if (offsetNumber < limit)
			{
				itemId = PageGetItemId(phdr, offsetNumber);
				if (ItemIdIsUsed(itemId) || ItemIdHasStorage(itemId))
				{
					elog(WARNING, "will not overwrite a used ItemId");
					return InvalidOffsetNumber;
				}
			}
		}
		else
		{
			if (offsetNumber < limit)
				needshuffle = true; /* need to move existing linp's */
		}
	}
	else
	{
		/* offsetNumber was not passed in, so find a free slot */
		/* if no free slot, we'll put it at limit (1st open slot) */
		if (PageHasFreeLinePointers(phdr))
		{
			/*
			 * Look for "recyclable" (unused) ItemId.  We check for no storage
			 * as well, just to be paranoid --- unused items should never have
			 * storage.
			 */
			for (offsetNumber = 1; offsetNumber < limit; offsetNumber++)
			{
				itemId = PageGetItemId(phdr, offsetNumber);
				if (!ItemIdIsUsed(itemId) && !ItemIdHasStorage(itemId))
					break;
			}
			if (offsetNumber >= limit)
			{
				/* the hint is wrong, so reset it */
				PageClearHasFreeLinePointers(phdr);
			}
		}
		else
		{
			/* don't bother searching if hint says there's no free slot */
			offsetNumber = limit;
		}
	}

	/* Reject placing items beyond the first unused line pointer */
	if (offsetNumber > limit)
	{
		elog(WARNING, "specified item offset is too large");
		return InvalidOffsetNumber;
	}

	/* Reject placing items beyond heap boundary, if heap */
	if ((flags & PAI_IS_HEAP) != 0 && offsetNumber > MaxHeapTuplesPerPage)
	{
		elog(WARNING, "can't put more than MaxHeapTuplesPerPage items in a heap page");
		return InvalidOffsetNumber;
	}

	/*
	 * Compute new lower and upper pointers for page, see if it'll fit.
	 *
	 * Note: do arithmetic as signed ints, to avoid mistakes if, say,
	 * alignedSize > pd_upper.
	 */
	if (offsetNumber == limit || needshuffle)
		lower = phdr->pd_lower + sizeof(ItemIdData);
	else
		lower = phdr->pd_lower;

	alignedSize = MAXALIGN(size);

	upper = (int) phdr->pd_upper - (int) alignedSize;

	if (lower > upper)
		return InvalidOffsetNumber;

	/*
	 * OK to insert the item.  First, shuffle the existing pointers if needed.
	 */
	itemId = PageGetItemId(phdr, offsetNumber);

	if (needshuffle)
		memmove(itemId + 1, itemId,
				(limit - offsetNumber) * sizeof(ItemIdData));

	/* set the line pointer */
	ItemIdSetNormal(itemId, upper, size);

	/*
	 * Items normally contain no uninitialized bytes.  Core bufpage consumers
	 * conform, but this is not a necessary coding rule; a new index AM could
	 * opt to depart from it.  However, data type input functions and other
	 * C-language functions that synthesize datums should initialize all
	 * bytes; datumIsEqual() relies on this.  Testing here, along with the
	 * similar check in printtup(), helps to catch such mistakes.
	 *
	 * Values of the "name" type retrieved via index-only scans may contain
	 * uninitialized bytes; see comment in btrescan().  Valgrind will report
	 * this as an error, but it is safe to ignore.
	 */
	VALGRIND_CHECK_MEM_IS_DEFINED(item, size);

	/* copy the item's data onto the page */
	memcpy((char *) page + upper, item, size);

	/* adjust page header */
	phdr->pd_lower = (LocationIndex) lower;
	phdr->pd_upper = (LocationIndex) upper;

	return offsetNumber;
}


/*
 * PageGetTempPage
 *		Get a temporary page in local memory for special processing.
 *		The returned page is not initialized at all; caller must do that.
 */
Page
PageGetTempPage(Page page)
{
	Size		pageSize;
	Page		temp;

	pageSize = PageGetPageSize(page);
	temp = (Page) palloc(pageSize);

	return temp;
}

/*
 * PageGetTempPageCopy
 *		Get a temporary page in local memory for special processing.
 *		The page is initialized by copying the contents of the given page.
 */
Page
PageGetTempPageCopy(Page page)
{
	Size		pageSize;
	Page		temp;

	pageSize = PageGetPageSize(page);
	temp = (Page) palloc(pageSize);

	memcpy(temp, page, pageSize);

	return temp;
}

/*
 * PageGetTempPageCopySpecial
 *		Get a temporary page in local memory for special processing.
 *		The page is PageInit'd with the same special-space size as the
 *		given page, and the special space is copied from the given page.
 */
Page
PageGetTempPageCopySpecial(Page page)
{
	Size		pageSize;
	Page		temp;

	pageSize = PageGetPageSize(page);
	temp = (Page) palloc(pageSize);

	PageInit(temp, pageSize, PageGetSpecialSize(page));
	memcpy(PageGetSpecialPointer(temp),
		   PageGetSpecialPointer(page),
		   PageGetSpecialSize(page));

	return temp;
}

/*
 * PageRestoreTempPage
 *		Copy temporary page back to permanent page after special processing
 *		and release the temporary page.
 */
void
PageRestoreTempPage(Page tempPage, Page oldPage)
{
	Size		pageSize;

	pageSize = PageGetPageSize(tempPage);
	memcpy((char *) oldPage, (char *) tempPage, pageSize);

	pfree(tempPage);
}

/*
 * sorting support for PageRepairFragmentation and PageIndexMultiDelete
 */
typedef struct itemIdSortData
{
	uint16		offsetindex;	/* linp array index */
	int16		itemoff;		/* page offset of item data */
	uint16		alignedlen;		/* MAXALIGN(item data len) */
} itemIdSortData;
typedef itemIdSortData *itemIdSort;

static int
itemoffcompare(const void *itemidp1, const void *itemidp2)
{
	/* Sort in decreasing itemoff order */
	return ((itemIdSort) itemidp2)->itemoff -
		((itemIdSort) itemidp1)->itemoff;
}

/*
 * After removing or marking some line pointers unused, move the tuples to
 * remove the gaps caused by the removed items.
 */
static void
compactify_tuples(itemIdSort itemidbase, int nitems, Page page)
{
	PageHeader	phdr = (PageHeader) page;
	Offset		upper;
	int			i;

	/* sort itemIdSortData array into decreasing itemoff order */
	qsort((char *) itemidbase, nitems, sizeof(itemIdSortData),
		  itemoffcompare);

	upper = phdr->pd_special;
	for (i = 0; i < nitems; i++)
	{
		itemIdSort	itemidptr = &itemidbase[i];
		ItemId		lp;

		lp = PageGetItemId(page, itemidptr->offsetindex + 1);
		upper -= itemidptr->alignedlen;
		memmove((char *) page + upper,
				(char *) page + itemidptr->itemoff,
				itemidptr->alignedlen);
		lp->lp_off = upper;
	}

	phdr->pd_upper = upper;
}

/*
 * PageRepairFragmentation
 *
 * Frees fragmented space on a page.
 * It doesn't remove unused line pointers! Please don't change this.
 *
 * This routine is usable for heap pages only, but see PageIndexMultiDelete.
 *
 * As a side effect, the page's PD_HAS_FREE_LINES hint bit is updated.
 */
void
PageRepairFragmentation(Page page)
{
	Offset		pd_lower = ((PageHeader) page)->pd_lower;
	Offset		pd_upper = ((PageHeader) page)->pd_upper;
	Offset		pd_special = ((PageHeader) page)->pd_special;
	itemIdSortData itemidbase[MaxHeapTuplesPerPage];
	itemIdSort	itemidptr;
	ItemId		lp;
	int			nline,
				nstorage,
				nunused;
	int			i;
	Size		totallen;

	/*
	 * It's worth the trouble to be more paranoid here than in most places,
	 * because we are about to reshuffle data in (what is usually) a shared
	 * disk buffer.  If we aren't careful then corrupted pointers, lengths,
	 * etc could cause us to clobber adjacent disk buffers, spreading the data
	 * loss further.  So, check everything.
	 */
	if (pd_lower < SizeOfPageHeaderData ||
		pd_lower > pd_upper ||
		pd_upper > pd_special ||
		pd_special > BLCKSZ ||
		pd_special != MAXALIGN(pd_special))
		ereport(ERROR,
				(errcode(ERRCODE_DATA_CORRUPTED),
				 errmsg("corrupted page pointers: lower = %u, upper = %u, special = %u",
						pd_lower, pd_upper, pd_special)));

	/*
	 * Run through the line pointer array and collect data about live items.
	 */
	nline = PageGetMaxOffsetNumber(page);
	itemidptr = itemidbase;
	nunused = totallen = 0;
	for (i = FirstOffsetNumber; i <= nline; i++)
	{
		lp = PageGetItemId(page, i);
		if (ItemIdIsUsed(lp))
		{
			if (ItemIdHasStorage(lp))
			{
				itemidptr->offsetindex = i - 1;
				itemidptr->itemoff = ItemIdGetOffset(lp);
				if (unlikely(itemidptr->itemoff < (int) pd_upper ||
							 itemidptr->itemoff >= (int) pd_special))
					ereport(ERROR,
							(errcode(ERRCODE_DATA_CORRUPTED),
							 errmsg("corrupted line pointer: %u",
									itemidptr->itemoff)));
				itemidptr->alignedlen = MAXALIGN(ItemIdGetLength(lp));
				totallen += itemidptr->alignedlen;
				itemidptr++;
			}
		}
		else
		{
			/* Unused entries should have lp_len = 0, but make sure */
			ItemIdSetUnused(lp);
			nunused++;
		}
	}

	nstorage = itemidptr - itemidbase;
	if (nstorage == 0)
	{
		/* Page is completely empty, so just reset it quickly */
		((PageHeader) page)->pd_upper = pd_special;
	}
	else
	{
		/* Need to compact the page the hard way */
		if (totallen > (Size) (pd_special - pd_lower))
			ereport(ERROR,
					(errcode(ERRCODE_DATA_CORRUPTED),
					 errmsg("corrupted item lengths: total %u, available space %u",
							(unsigned int) totallen, pd_special - pd_lower)));

		compactify_tuples(itemidbase, nstorage, page);
	}

	/* Set hint bit for PageAddItem */
	if (nunused > 0)
		PageSetHasFreeLinePointers(page);
	else
		PageClearHasFreeLinePointers(page);
}

/*
 * PageGetFreeSpace
 *		Returns the size of the free (allocatable) space on a page,
 *		reduced by the space needed for a new line pointer.
 *
 * Note: this should usually only be used on index pages.  Use
 * PageGetHeapFreeSpace on heap pages.
 */
Size
PageGetFreeSpace(Page page)
{
	int			space;

	/*
	 * Use signed arithmetic here so that we behave sensibly if pd_lower >
	 * pd_upper.
	 */
	space = (int) ((PageHeader) page)->pd_upper -
		(int) ((PageHeader) page)->pd_lower;

	if (space < (int) sizeof(ItemIdData))
		return 0;
	space -= sizeof(ItemIdData);

	return (Size) space;
}

/*
 * PageGetFreeSpaceForMultipleTuples
 *		Returns the size of the free (allocatable) space on a page,
 *		reduced by the space needed for multiple new line pointers.
 *
 * Note: this should usually only be used on index pages.  Use
 * PageGetHeapFreeSpace on heap pages.
 */
Size
PageGetFreeSpaceForMultipleTuples(Page page, int ntups)
{
	int			space;

	/*
	 * Use signed arithmetic here so that we behave sensibly if pd_lower >
	 * pd_upper.
	 */
	space = (int) ((PageHeader) page)->pd_upper -
		(int) ((PageHeader) page)->pd_lower;

	if (space < (int) (ntups * sizeof(ItemIdData)))
		return 0;
	space -= ntups * sizeof(ItemIdData);

	return (Size) space;
}

/*
 * PageGetExactFreeSpace
 *		Returns the size of the free (allocatable) space on a page,
 *		without any consideration for adding/removing line pointers.
 */
Size
PageGetExactFreeSpace(Page page)
{
	int			space;

	/*
	 * Use signed arithmetic here so that we behave sensibly if pd_lower >
	 * pd_upper.
	 */
	space = (int) ((PageHeader) page)->pd_upper -
		(int) ((PageHeader) page)->pd_lower;

	if (space < 0)
		return 0;

	return (Size) space;
}


/*
 * PageGetHeapFreeSpace
 *		Returns the size of the free (allocatable) space on a page,
 *		reduced by the space needed for a new line pointer.
 *
 * The difference between this and PageGetFreeSpace is that this will return
 * zero if there are already MaxHeapTuplesPerPage line pointers in the page
 * and none are free.  We use this to enforce that no more than
 * MaxHeapTuplesPerPage line pointers are created on a heap page.  (Although
 * no more tuples than that could fit anyway, in the presence of redirected
 * or dead line pointers it'd be possible to have too many line pointers.
 * To avoid breaking code that assumes MaxHeapTuplesPerPage is a hard limit
 * on the number of line pointers, we make this extra check.)
 */
Size
PageGetHeapFreeSpace(Page page)
{
	Size		space;

	space = PageGetFreeSpace(page);
	if (space > 0)
	{
		OffsetNumber offnum,
					nline;

		/*
		 * Are there already MaxHeapTuplesPerPage line pointers in the page?
		 */
		nline = PageGetMaxOffsetNumber(page);
		if (nline >= MaxHeapTuplesPerPage)
		{
			if (PageHasFreeLinePointers((PageHeader) page))
			{
				/*
				 * Since this is just a hint, we must confirm that there is
				 * indeed a free line pointer
				 */
				for (offnum = FirstOffsetNumber; offnum <= nline; offnum = OffsetNumberNext(offnum))
				{
					ItemId		lp = PageGetItemId(page, offnum);

					if (!ItemIdIsUsed(lp))
						break;
				}

				if (offnum > nline)
				{
					/*
					 * The hint is wrong, but we can't clear it here since we
					 * don't have the ability to mark the page dirty.
					 */
					space = 0;
				}
			}
			else
			{
				/*
				 * Although the hint might be wrong, PageAddItem will believe
				 * it anyway, so we must believe it too.
				 */
				space = 0;
			}
		}
	}
	return space;
}


/*
 * PageIndexTupleDelete
 *
 * This routine does the work of removing a tuple from an index page.
 *
 * Unlike heap pages, we compact out the line pointer for the removed tuple.
 */
void
PageIndexTupleDelete(Page page, OffsetNumber offnum)
{
	PageHeader	phdr = (PageHeader) page;
	char	   *addr;
	ItemId		tup;
	Size		size;
	unsigned	offset;
	int			nbytes;
	int			offidx;
	int			nline;

	/*
	 * As with PageRepairFragmentation, paranoia seems justified.
	 */
	if (phdr->pd_lower < SizeOfPageHeaderData ||
		phdr->pd_lower > phdr->pd_upper ||
		phdr->pd_upper > phdr->pd_special ||
		phdr->pd_special > BLCKSZ ||
		phdr->pd_special != MAXALIGN(phdr->pd_special))
		ereport(ERROR,
				(errcode(ERRCODE_DATA_CORRUPTED),
				 errmsg("corrupted page pointers: lower = %u, upper = %u, special = %u",
						phdr->pd_lower, phdr->pd_upper, phdr->pd_special)));

	nline = PageGetMaxOffsetNumber(page);
	if ((int) offnum <= 0 || (int) offnum > nline)
		elog(ERROR, "invalid index offnum: %u", offnum);

	/* change offset number to offset index */
	offidx = offnum - 1;

	tup = PageGetItemId(page, offnum);
	Assert(ItemIdHasStorage(tup));
	size = ItemIdGetLength(tup);
	offset = ItemIdGetOffset(tup);

	if (offset < phdr->pd_upper || (offset + size) > phdr->pd_special ||
		offset != MAXALIGN(offset))
		ereport(ERROR,
				(errcode(ERRCODE_DATA_CORRUPTED),
				 errmsg("corrupted line pointer: offset = %u, size = %u",
						offset, (unsigned int) size)));

	/* Amount of space to actually be deleted */
	size = MAXALIGN(size);

	/*
	 * First, we want to get rid of the pd_linp entry for the index tuple. We
	 * copy all subsequent linp's back one slot in the array. We don't use
	 * PageGetItemId, because we are manipulating the _array_, not individual
	 * linp's.
	 */
	nbytes = phdr->pd_lower -
		((char *) &phdr->pd_linp[offidx + 1] - (char *) phdr);

	if (nbytes > 0)
		memmove((char *) &(phdr->pd_linp[offidx]),
				(char *) &(phdr->pd_linp[offidx + 1]),
				nbytes);

	/*
	 * Now move everything between the old upper bound (beginning of tuple
	 * space) and the beginning of the deleted tuple forward, so that space in
	 * the middle of the page is left free.  If we've just deleted the tuple
	 * at the beginning of tuple space, then there's no need to do the copy.
	 */

	/* beginning of tuple space */
	addr = (char *) page + phdr->pd_upper;

	if (offset > phdr->pd_upper)
		memmove(addr + size, addr, offset - phdr->pd_upper);

	/* adjust free space boundary pointers */
	phdr->pd_upper += size;
	phdr->pd_lower -= sizeof(ItemIdData);

	/*
	 * Finally, we need to adjust the linp entries that remain.
	 *
	 * Anything that used to be before the deleted tuple's data was moved
	 * forward by the size of the deleted tuple.
	 */
	if (!PageIsEmpty(page))
	{
		int			i;

		nline--;				/* there's one less than when we started */
		for (i = 1; i <= nline; i++)
		{
			ItemId		ii = PageGetItemId(phdr, i);

			Assert(ItemIdHasStorage(ii));
			if (ItemIdGetOffset(ii) <= offset)
				ii->lp_off += size;
		}
	}
}


/*
 * PageIndexMultiDelete
 *
 * This routine handles the case of deleting multiple tuples from an
 * index page at once.  It is considerably faster than a loop around
 * PageIndexTupleDelete ... however, the caller *must* supply the array
 * of item numbers to be deleted in item number order!
 */
void
PageIndexMultiDelete(Page page, OffsetNumber *itemnos, int nitems)
{
	PageHeader	phdr = (PageHeader) page;
	Offset		pd_lower = phdr->pd_lower;
	Offset		pd_upper = phdr->pd_upper;
	Offset		pd_special = phdr->pd_special;
	itemIdSortData itemidbase[MaxIndexTuplesPerPage];
	ItemIdData	newitemids[MaxIndexTuplesPerPage];
	itemIdSort	itemidptr;
	ItemId		lp;
	int			nline,
				nused;
	Size		totallen;
	Size		size;
	unsigned	offset;
	int			nextitm;
	OffsetNumber offnum;

	Assert(nitems <= MaxIndexTuplesPerPage);

	/*
	 * If there aren't very many items to delete, then retail
	 * PageIndexTupleDelete is the best way.  Delete the items in reverse
	 * order so we don't have to think about adjusting item numbers for
	 * previous deletions.
	 *
	 * TODO: tune the magic number here
	 */
	if (nitems <= 2)
	{
		while (--nitems >= 0)
			PageIndexTupleDelete(page, itemnos[nitems]);
		return;
	}

	/*
	 * As with PageRepairFragmentation, paranoia seems justified.
	 */
	if (pd_lower < SizeOfPageHeaderData ||
		pd_lower > pd_upper ||
		pd_upper > pd_special ||
		pd_special > BLCKSZ ||
		pd_special != MAXALIGN(pd_special))
		ereport(ERROR,
				(errcode(ERRCODE_DATA_CORRUPTED),
				 errmsg("corrupted page pointers: lower = %u, upper = %u, special = %u",
						pd_lower, pd_upper, pd_special)));

	/*
	 * Scan the line pointer array and build a list of just the ones we are
	 * going to keep.  Notice we do not modify the page yet, since we are
	 * still validity-checking.
	 */
	nline = PageGetMaxOffsetNumber(page);
	itemidptr = itemidbase;
	totallen = 0;
	nused = 0;
	nextitm = 0;
	for (offnum = FirstOffsetNumber; offnum <= nline; offnum = OffsetNumberNext(offnum))
	{
		lp = PageGetItemId(page, offnum);
		Assert(ItemIdHasStorage(lp));
		size = ItemIdGetLength(lp);
		offset = ItemIdGetOffset(lp);
		if (offset < pd_upper ||
			(offset + size) > pd_special ||
			offset != MAXALIGN(offset))
			ereport(ERROR,
					(errcode(ERRCODE_DATA_CORRUPTED),
					 errmsg("corrupted line pointer: offset = %u, size = %u",
							offset, (unsigned int) size)));

		if (nextitm < nitems && offnum == itemnos[nextitm])
		{
			/* skip item to be deleted */
			nextitm++;
		}
		else
		{
			itemidptr->offsetindex = nused; /* where it will go */
			itemidptr->itemoff = offset;
			itemidptr->alignedlen = MAXALIGN(size);
			totallen += itemidptr->alignedlen;
			newitemids[nused] = *lp;
			itemidptr++;
			nused++;
		}
	}

	/* this will catch invalid or out-of-order itemnos[] */
	if (nextitm != nitems)
		elog(ERROR, "incorrect index offsets supplied");

	if (totallen > (Size) (pd_special - pd_lower))
		ereport(ERROR,
				(errcode(ERRCODE_DATA_CORRUPTED),
				 errmsg("corrupted item lengths: total %u, available space %u",
						(unsigned int) totallen, pd_special - pd_lower)));

	/*
	 * Looks good. Overwrite the line pointers with the copy, from which we've
	 * removed all the unused items.
	 */
	memcpy(phdr->pd_linp, newitemids, nused * sizeof(ItemIdData));
	phdr->pd_lower = SizeOfPageHeaderData + nused * sizeof(ItemIdData);

	/* and compactify the tuple data */
	compactify_tuples(itemidbase, nused, page);
}


/*
 * PageIndexTupleDeleteNoCompact
 *
 * Remove the specified tuple from an index page, but set its line pointer
 * to "unused" instead of compacting it out, except that it can be removed
 * if it's the last line pointer on the page.
 *
 * This is used for index AMs that require that existing TIDs of live tuples
 * remain unchanged, and are willing to allow unused line pointers instead.
 */
void
PageIndexTupleDeleteNoCompact(Page page, OffsetNumber offnum)
{
	PageHeader	phdr = (PageHeader) page;
	char	   *addr;
	ItemId		tup;
	Size		size;
	unsigned	offset;
	int			nline;

	/*
	 * As with PageRepairFragmentation, paranoia seems justified.
	 */
	if (phdr->pd_lower < SizeOfPageHeaderData ||
		phdr->pd_lower > phdr->pd_upper ||
		phdr->pd_upper > phdr->pd_special ||
		phdr->pd_special > BLCKSZ ||
		phdr->pd_special != MAXALIGN(phdr->pd_special))
		ereport(ERROR,
				(errcode(ERRCODE_DATA_CORRUPTED),
				 errmsg("corrupted page pointers: lower = %u, upper = %u, special = %u",
						phdr->pd_lower, phdr->pd_upper, phdr->pd_special)));

	nline = PageGetMaxOffsetNumber(page);
	if ((int) offnum <= 0 || (int) offnum > nline)
		elog(ERROR, "invalid index offnum: %u", offnum);

	tup = PageGetItemId(page, offnum);
	Assert(ItemIdHasStorage(tup));
	size = ItemIdGetLength(tup);
	offset = ItemIdGetOffset(tup);

	if (offset < phdr->pd_upper || (offset + size) > phdr->pd_special ||
		offset != MAXALIGN(offset))
		ereport(ERROR,
				(errcode(ERRCODE_DATA_CORRUPTED),
				 errmsg("corrupted line pointer: offset = %u, size = %u",
						offset, (unsigned int) size)));

	/* Amount of space to actually be deleted */
	size = MAXALIGN(size);

	/*
	 * Either set the line pointer to "unused", or zap it if it's the last
	 * one.  (Note: it's possible that the next-to-last one(s) are already
	 * unused, but we do not trouble to try to compact them out if so.)
	 */
	if ((int) offnum < nline)
		ItemIdSetUnused(tup);
	else
	{
		phdr->pd_lower -= sizeof(ItemIdData);
		nline--;				/* there's one less than when we started */
	}

	/*
	 * Now move everything between the old upper bound (beginning of tuple
	 * space) and the beginning of the deleted tuple forward, so that space in
	 * the middle of the page is left free.  If we've just deleted the tuple
	 * at the beginning of tuple space, then there's no need to do the copy.
	 */

	/* beginning of tuple space */
	addr = (char *) page + phdr->pd_upper;

	if (offset > phdr->pd_upper)
		memmove(addr + size, addr, offset - phdr->pd_upper);

	/* adjust free space boundary pointer */
	phdr->pd_upper += size;

	/*
	 * Finally, we need to adjust the linp entries that remain.
	 *
	 * Anything that used to be before the deleted tuple's data was moved
	 * forward by the size of the deleted tuple.
	 */
	if (!PageIsEmpty(page))
	{
		int			i;

		for (i = 1; i <= nline; i++)
		{
			ItemId		ii = PageGetItemId(phdr, i);

			if (ItemIdHasStorage(ii) && ItemIdGetOffset(ii) <= offset)
				ii->lp_off += size;
		}
	}
}


/*
 * PageIndexTupleOverwrite
 *
 * Replace a specified tuple on an index page.
 *
 * The new tuple is placed exactly where the old one had been, shifting
 * other tuples' data up or down as needed to keep the page compacted.
 * This is better than deleting and reinserting the tuple, because it
 * avoids any data shifting when the tuple size doesn't change; and
 * even when it does, we avoid moving the line pointers around.
 * Conceivably this could also be of use to an index AM that cares about
 * the physical order of tuples as well as their ItemId order.
 *
 * If there's insufficient space for the new tuple, return false.  Other
 * errors represent data-corruption problems, so we just elog.
 */
bool
PageIndexTupleOverwrite(Page page, OffsetNumber offnum,
						Item newtup, Size newsize)
{
	PageHeader	phdr = (PageHeader) page;
	ItemId		tupid;
	int			oldsize;
	unsigned	offset;
	Size		alignednewsize;
	int			size_diff;
	int			itemcount;

	/*
	 * As with PageRepairFragmentation, paranoia seems justified.
	 */
	if (phdr->pd_lower < SizeOfPageHeaderData ||
		phdr->pd_lower > phdr->pd_upper ||
		phdr->pd_upper > phdr->pd_special ||
		phdr->pd_special > BLCKSZ ||
		phdr->pd_special != MAXALIGN(phdr->pd_special))
		ereport(ERROR,
				(errcode(ERRCODE_DATA_CORRUPTED),
				 errmsg("corrupted page pointers: lower = %u, upper = %u, special = %u",
						phdr->pd_lower, phdr->pd_upper, phdr->pd_special)));

	itemcount = PageGetMaxOffsetNumber(page);
	if ((int) offnum <= 0 || (int) offnum > itemcount)
		elog(ERROR, "invalid index offnum: %u", offnum);

	tupid = PageGetItemId(page, offnum);
	Assert(ItemIdHasStorage(tupid));
	oldsize = ItemIdGetLength(tupid);
	offset = ItemIdGetOffset(tupid);

	if (offset < phdr->pd_upper || (offset + oldsize) > phdr->pd_special ||
		offset != MAXALIGN(offset))
		ereport(ERROR,
				(errcode(ERRCODE_DATA_CORRUPTED),
				 errmsg("corrupted line pointer: offset = %u, size = %u",
						offset, (unsigned int) oldsize)));

	/*
	 * Determine actual change in space requirement, check for page overflow.
	 */
	oldsize = MAXALIGN(oldsize);
	alignednewsize = MAXALIGN(newsize);
	if (alignednewsize > oldsize + (phdr->pd_upper - phdr->pd_lower))
		return false;

	/*
	 * Relocate existing data and update line pointers, unless the new tuple
	 * is the same size as the old (after alignment), in which case there's
	 * nothing to do.  Notice that what we have to relocate is data before the
	 * target tuple, not data after, so it's convenient to express size_diff
	 * as the amount by which the tuple's size is decreasing, making it the
	 * delta to add to pd_upper and affected line pointers.
	 */
	size_diff = oldsize - (int) alignednewsize;
	if (size_diff != 0)
	{
		char	   *addr = (char *) page + phdr->pd_upper;
		int			i;

		/* relocate all tuple data before the target tuple */
		memmove(addr + size_diff, addr, offset - phdr->pd_upper);

		/* adjust free space boundary pointer */
		phdr->pd_upper += size_diff;

		/* adjust affected line pointers too */
		for (i = FirstOffsetNumber; i <= itemcount; i++)
		{
			ItemId		ii = PageGetItemId(phdr, i);

			/* Allow items without storage; currently only BRIN needs that */
			if (ItemIdHasStorage(ii) && ItemIdGetOffset(ii) <= offset)
				ii->lp_off += size_diff;
		}
	}

	/* Update the item's tuple length (other fields shouldn't change) */
	ItemIdSetNormal(tupid, offset + size_diff, newsize);

	/* Copy new tuple data onto page */
	memcpy(PageGetItem(page, tupid), newtup, newsize);

	return true;
}


/*
 * Set checksum for a page in shared buffers.
 *
 * If checksums are disabled, or if the page is not initialized, just return
 * the input.  Otherwise, we must make a copy of the page before calculating
 * the checksum, to prevent concurrent modifications (e.g. setting hint bits)
 * from making the final checksum invalid.  It doesn't matter if we include or
 * exclude hints during the copy, as long as we write a valid page and
 * associated checksum.
 *
 * Returns a pointer to the block-sized data that needs to be written. Uses
 * statically-allocated memory, so the caller must immediately write the
 * returned page and not refer to it again.
 */
char *
PageSetChecksumCopy(Page page, BlockNumber blkno)
{
	static char *pageCopy = NULL;

	/* If we don't need a checksum, just return the passed-in data */
	if (PageIsNew(page) || !DataChecksumsEnabled())
		return (char *) page;

	/*
	 * We allocate the copy space once and use it over on each subsequent
	 * call.  The point of palloc'ing here, rather than having a static char
	 * array, is first to ensure adequate alignment for the checksumming code
	 * and second to avoid wasting space in processes that never call this.
	 */
	if (pageCopy == NULL)
		pageCopy = MemoryContextAlloc(TopMemoryContext, BLCKSZ);

	memcpy(pageCopy, (char *) page, BLCKSZ);
	((PageHeader) pageCopy)->pd_checksum = pg_checksum_page(pageCopy, blkno);
	return pageCopy;
}

/*
 * Set checksum for a page in private memory.
 *
 * This must only be used when we know that no other process can be modifying
 * the page buffer.
 */
void
PageSetChecksumInplace(Page page, BlockNumber blkno)
{
	/* If we don't need a checksum, just return */
	if (PageIsNew(page) || !DataChecksumsEnabled())
		return;

	((PageHeader) page)->pd_checksum = pg_checksum_page((char *) page, blkno);
}<|MERGE_RESOLUTION|>--- conflicted
+++ resolved
@@ -165,18 +165,11 @@
 	 */
 	if (checksum_failure)
 	{
-<<<<<<< HEAD
-		ereport(WARNING,
-				(errcode(ERRCODE_DATA_CORRUPTED),
-				 errmsg("page verification failed, calculated checksum %u but expected %u",
-						checksum, p->pd_checksum)));
-=======
 		if ((flags & PIV_LOG_WARNING) != 0)
 			ereport(WARNING,
 					(errcode(ERRCODE_DATA_CORRUPTED),
 					 errmsg("page verification failed, calculated checksum %u but expected %u",
 							checksum, p->pd_checksum)));
->>>>>>> 7cd0d523
 
 		if ((flags & PIV_REPORT_STAT) != 0)
 			pgstat_report_checksum_failure();
