--- conflicted
+++ resolved
@@ -2782,15 +2782,8 @@
 		PartitionKey key;
 		int			j;
 
-<<<<<<< HEAD
-		/* Open parent relation and fetch partition keyinfo */
-		parent = try_relation_open(parentId, AccessShareLock, false);
-		if (parent == NULL)
-			PG_RETURN_NULL();
-=======
 		/* Open parent relation and fetch partition key info */
 		parent = relation_open(parentId, AccessShareLock);
->>>>>>> 7cd0d523
 		key = RelationGetPartitionKey(parent);
 
 		/* Reject parent table that is not hash-partitioned. */
