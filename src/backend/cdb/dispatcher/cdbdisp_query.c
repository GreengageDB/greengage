--- conflicted
+++ resolved
@@ -503,11 +503,7 @@
 	QueryDispatchDesc *qddesc;
 	Query *q;
 	DispatchCommandQueryParms *pQueryParms;
-<<<<<<< HEAD
-	Oid save_userid;
-=======
 	Oid	save_userid;
->>>>>>> 0443d478
 
 	Assert(stmt != NULL);
 	Assert(stmt->type < 1000);
@@ -579,11 +575,7 @@
 				sddesc_len,
 				sparams_len,
 				rootIdx;
-<<<<<<< HEAD
-	Oid         save_userid;
-=======
 	Oid			save_userid;
->>>>>>> 0443d478
 
 	rootIdx = RootSliceIndex(queryDesc->estate);
 
