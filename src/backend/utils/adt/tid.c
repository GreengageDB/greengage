--- conflicted
+++ resolved
@@ -3,13 +3,9 @@
  * tid.c
  *	  Functions for the built-in type tuple id
  *
-<<<<<<< HEAD
  * Portions Copyright (c) 2006-2009, Greenplum inc
  * Portions Copyright (c) 2012-Present Pivotal Software, Inc.
- * Portions Copyright (c) 1996-2016, PostgreSQL Global Development Group
-=======
  * Portions Copyright (c) 1996-2019, PostgreSQL Global Development Group
->>>>>>> 9e1c9f95
  * Portions Copyright (c) 1994, Regents of the University of California
  *
  *
@@ -271,14 +267,6 @@
 							 seed);
 }
 
-
-Datum
-hashtid(PG_FUNCTION_ARGS)
-{
-	ItemPointer arg1 = PG_GETARG_ITEMPOINTER(0);
-
-	return hash_any((unsigned char *) arg1, sizeof(ItemPointerData));
-}
 
 /*
  *	Functions to get latest tid of a specified tuple.
