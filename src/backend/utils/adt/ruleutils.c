--- conflicted
+++ resolved
@@ -173,15 +173,11 @@
 static void get_setop_query(Node *setOp, Query *query,
 				deparse_context *context,
 				TupleDesc resultDesc);
-<<<<<<< HEAD
 static void get_rule_grouplist(List *grplist, List *tlist,
 							   bool in_grpsets, deparse_context *context);
 static void get_rule_groupingclause(GroupingClause *grp, List *tlist,
 									deparse_context *context);
-static Node *get_rule_sortgroupclause(SortClause *srt, List *tlist,
-=======
 static Node *get_rule_sortgroupclause(SortGroupClause *srt, List *tlist,
->>>>>>> eca13886
 						 bool force_colno,
 						 deparse_context *context);
 static void get_rule_windowspec(WindowClause *wc, List *targetList,
@@ -2349,58 +2345,11 @@
 	/* Add the ORDER BY clause if given */
 	if (query->sortClause != NIL)
 	{
-<<<<<<< HEAD
 		get_sortlist_expr(query->sortClause,
 						  query->targetList,
 						  force_colno,
 						  context,
 						  " ORDER BY ");
-=======
-		appendContextKeyword(context, " ORDER BY ",
-							 -PRETTYINDENT_STD, PRETTYINDENT_STD, 1);
-		sep = "";
-		foreach(l, query->sortClause)
-		{
-			SortGroupClause *srt = (SortGroupClause *) lfirst(l);
-			Node	   *sortexpr;
-			Oid			sortcoltype;
-			TypeCacheEntry *typentry;
-
-			appendStringInfoString(buf, sep);
-			sortexpr = get_rule_sortgroupclause(srt, query->targetList,
-												force_colno, context);
-			sortcoltype = exprType(sortexpr);
-			/* See whether operator is default < or > for datatype */
-			typentry = lookup_type_cache(sortcoltype,
-										 TYPECACHE_LT_OPR | TYPECACHE_GT_OPR);
-			if (srt->sortop == typentry->lt_opr)
-			{
-				/* ASC is default, so emit nothing for it */
-				if (srt->nulls_first)
-					appendStringInfo(buf, " NULLS FIRST");
-			}
-			else if (srt->sortop == typentry->gt_opr)
-			{
-				appendStringInfo(buf, " DESC");
-				/* DESC defaults to NULLS FIRST */
-				if (!srt->nulls_first)
-					appendStringInfo(buf, " NULLS LAST");
-			}
-			else
-			{
-				appendStringInfo(buf, " USING %s",
-								 generate_operator_name(srt->sortop,
-														sortcoltype,
-														sortcoltype));
-				/* be specific to eliminate ambiguity */
-				if (srt->nulls_first)
-					appendStringInfo(buf, " NULLS FIRST");
-				else
-					appendStringInfo(buf, " NULLS LAST");
-			}
-			sep = ", ";
-		}
->>>>>>> eca13886
 	}
 
 	/* Add the LIMIT clause if given */
@@ -2554,20 +2503,7 @@
 	{
 		appendContextKeyword(context, " GROUP BY ",
 							 -PRETTYINDENT_STD, PRETTYINDENT_STD, 1);
-<<<<<<< HEAD
 		get_rule_grouplist(query->groupClause, query->targetList, false, context);
-=======
-		sep = "";
-		foreach(l, query->groupClause)
-		{
-			SortGroupClause *grp = (SortGroupClause *) lfirst(l);
-
-			appendStringInfoString(buf, sep);
-			get_rule_sortgroupclause(grp, query->targetList,
-									 false, context);
-			sep = ", ";
-		}
->>>>>>> eca13886
 	}
 
 	/* Add the HAVING clause if given */
@@ -2778,15 +2714,9 @@
  * immediatelly inside a GROUPING SETS clause. This is used
  * to determine how to use parantheses.
  */
-<<<<<<< HEAD
 static void
 get_rule_grouplist(List *grplist, List *tlist,
 				   bool in_grpsets, deparse_context *context)
-=======
-static Node *
-get_rule_sortgroupclause(SortGroupClause *srt, List *tlist, bool force_colno,
-						 deparse_context *context)
->>>>>>> eca13886
 {
 	StringInfo buf = context->buf;
 	char *sep;
@@ -2798,7 +2728,7 @@
 		Node *node = (Node *)lfirst(lc);
 		Assert (node == NULL ||
 				IsA(node, List) ||
-				IsA(node, GroupClause) ||
+				IsA(node, SortGroupClause) ||
 				IsA(node, GroupingClause));
 
 		appendStringInfoString(buf, sep);
@@ -2818,11 +2748,11 @@
 			appendStringInfoString(buf, ")");
 		}
 
-		else if (IsA(node, GroupClause))
+		else if (IsA(node, SortGroupClause))
 		{
 			if (in_grpsets)
 				appendStringInfoString(buf, "(");
-			get_rule_sortgroupclause((GroupClause *)node, tlist,
+			get_rule_sortgroupclause((SortGroupClause *) node, tlist,
 									  false,context);
 			if (in_grpsets)
 				appendStringInfoString(buf, ")");
@@ -2875,7 +2805,7 @@
  * Also returns the expression tree, so caller need not find it again.
  */
 static Node *
-get_rule_sortgroupclause(SortClause *srt, List *tlist, bool force_colno,
+get_rule_sortgroupclause(SortGroupClause *srt, List *tlist, bool force_colno,
 						 deparse_context *context)
 {
 	StringInfo	buf = context->buf;
@@ -5549,7 +5479,7 @@
 	sep = "";
 	foreach(cell, l)
 	{
-		SortClause *srt = (SortClause *) lfirst(cell);
+		SortGroupClause *srt = (SortGroupClause *) lfirst(cell);
 		Node	   *sortexpr;
 		Oid			sortcoltype;
 		TypeCacheEntry *typentry;
