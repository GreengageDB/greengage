/*-------------------------------------------------------------------------
 *
 * lsyscache.c
 *	  Convenience routines for common queries in the system catalog cache.
 *
 * Portions Copyright (c) 2007-2009, Greenplum inc
 * Portions Copyright (c) 2012-Present Pivotal Software, Inc.
 * Portions Copyright (c) 1996-2009, PostgreSQL Global Development Group
 * Portions Copyright (c) 1994, Regents of the University of California
 *
 * IDENTIFICATION
 *	  $PostgreSQL: pgsql/src/backend/utils/cache/lsyscache.c,v 1.160 2008/09/28 19:51:40 tgl Exp $
 *
 * NOTES
 *	  Eventually, the index information should go through here, too.
 *-------------------------------------------------------------------------
 */
#include "postgres.h"

#include "access/genam.h"
#include "access/hash.h"
#include "access/nbtree.h"
#include "bootstrap/bootstrap.h"
#include "catalog/heap.h"                   /* SystemAttributeDefinition() */
#include "catalog/pg_amop.h"
#include "catalog/pg_amproc.h"
#include "catalog/pg_constraint.h"
#include "catalog/pg_inherits.h"
#include "catalog/pg_namespace.h"
#include "catalog/pg_opclass.h"
#include "catalog/pg_operator.h"
#include "catalog/pg_proc.h"
#include "catalog/pg_aggregate.h"
#include "catalog/pg_constraint.h"
#include "catalog/pg_statistic.h"
#include "catalog/pg_trigger.h"
#include "catalog/pg_type.h"
#include "cdb/cdbpartition.h"
#include "commands/tablecmds.h"
#include "commands/trigger.h"
#include "miscadmin.h"
#include "nodes/makefuncs.h"
#include "parser/parse_clause.h"			/* for sort_op_can_sort() */
#include "parser/parse_coerce.h"
#include "utils/array.h"
#include "utils/builtins.h"
#include "utils/datum.h"
#include "utils/guc.h"
#include "utils/lsyscache.h"
#include "utils/syscache.h"
#include "utils/fmgroids.h"
#include "funcapi.h"

/* Hook for plugins to get control in get_attavgwidth() */
get_attavgwidth_hook_type get_attavgwidth_hook = NULL;


/*				---------- AMOP CACHES ----------						 */

/*
 * op_in_opfamily
 *
 *		Return t iff operator 'opno' is in operator family 'opfamily'.
 */
bool
op_in_opfamily(Oid opno, Oid opfamily)
{
	return SearchSysCacheExists(AMOPOPID,
								ObjectIdGetDatum(opno),
								ObjectIdGetDatum(opfamily),
								0, 0);
}

/*
 * get_op_opfamily_strategy
 *
 *		Get the operator's strategy number within the specified opfamily,
 *		or 0 if it's not a member of the opfamily.
 */
int
get_op_opfamily_strategy(Oid opno, Oid opfamily)
{
	HeapTuple	tp;
	Form_pg_amop amop_tup;
	int			result;

	tp = SearchSysCache(AMOPOPID,
						ObjectIdGetDatum(opno),
						ObjectIdGetDatum(opfamily),
						0, 0);
	if (!HeapTupleIsValid(tp))
		return 0;
	amop_tup = (Form_pg_amop) GETSTRUCT(tp);
	result = amop_tup->amopstrategy;
	ReleaseSysCache(tp);
	return result;
}

/*
 * get_op_opfamily_properties
 *
 *		Get the operator's strategy number and declared input data types
 *		within the specified opfamily.
 *
 * Caller should already have verified that opno is a member of opfamily,
 * therefore we raise an error if the tuple is not found.
 */
void
get_op_opfamily_properties(Oid opno, Oid opfamily,
						   int *strategy,
						   Oid *lefttype,
						   Oid *righttype)
{
	HeapTuple	tp;
	Form_pg_amop amop_tup;

	tp = SearchSysCache(AMOPOPID,
						ObjectIdGetDatum(opno),
						ObjectIdGetDatum(opfamily),
						0, 0);
	if (!HeapTupleIsValid(tp))
		elog(ERROR, "operator %u is not a member of opfamily %u",
			 opno, opfamily);
	amop_tup = (Form_pg_amop) GETSTRUCT(tp);
	*strategy = amop_tup->amopstrategy;
	*lefttype = amop_tup->amoplefttype;
	*righttype = amop_tup->amoprighttype;
	ReleaseSysCache(tp);
}

/*
 * get_opfamily_member
 *		Get the OID of the operator that implements the specified strategy
 *		with the specified datatypes for the specified opfamily.
 *
 * Returns InvalidOid if there is no pg_amop entry for the given keys.
 */
Oid
get_opfamily_member(Oid opfamily, Oid lefttype, Oid righttype,
					int16 strategy)
{
	HeapTuple	tp;
	Form_pg_amop amop_tup;
	Oid			result;

	tp = SearchSysCache(AMOPSTRATEGY,
						ObjectIdGetDatum(opfamily),
						ObjectIdGetDatum(lefttype),
						ObjectIdGetDatum(righttype),
						Int16GetDatum(strategy));
	if (!HeapTupleIsValid(tp))
		return InvalidOid;
	amop_tup = (Form_pg_amop) GETSTRUCT(tp);
	result = amop_tup->amopopr;
	ReleaseSysCache(tp);
	return result;
}

/*
 * get_ordering_op_properties
 *		Given the OID of an ordering operator (a btree "<" or ">" operator),
 *		determine its opfamily, its declared input datatype, and its
 *		strategy number (BTLessStrategyNumber or BTGreaterStrategyNumber).
 *
 * Returns TRUE if successful, FALSE if no matching pg_amop entry exists.
 * (This indicates that the operator is not a valid ordering operator.)
 *
 * Note: the operator could be registered in multiple families, for example
 * if someone were to build a "reverse sort" opfamily.	This would result in
 * uncertainty as to whether "ORDER BY USING op" would default to NULLS FIRST
 * or NULLS LAST, as well as inefficient planning due to failure to match up
 * pathkeys that should be the same.  So we want a determinate result here.
 * Because of the way the syscache search works, we'll use the interpretation
 * associated with the opfamily with smallest OID, which is probably
 * determinate enough.	Since there is no longer any particularly good reason
 * to build reverse-sort opfamilies, it doesn't seem worth expending any
 * additional effort on ensuring consistency.
 */
bool
get_ordering_op_properties(Oid opno,
						   Oid *opfamily, Oid *opcintype, int16 *strategy)
{
	bool		result = false;
	CatCList   *catlist;
	int			i;

	/* ensure outputs are initialized on failure */
	*opfamily = InvalidOid;
	*opcintype = InvalidOid;
	*strategy = 0;

	/*
	 * Search pg_amop to see if the target operator is registered as the "<"
	 * or ">" operator of any btree opfamily.
	 */
	catlist = SearchSysCacheList(AMOPOPID, 1,
								 ObjectIdGetDatum(opno),
								 0, 0, 0);

	for (i = 0; i < catlist->n_members; i++)
	{
		HeapTuple	tuple = &catlist->members[i]->tuple;
		Form_pg_amop aform = (Form_pg_amop) GETSTRUCT(tuple);

		/* must be btree */
		if (aform->amopmethod != BTREE_AM_OID)
			continue;

		if (aform->amopstrategy == BTLessStrategyNumber ||
			aform->amopstrategy == BTGreaterStrategyNumber)
		{
			/* Found it ... should have consistent input types */
			if (aform->amoplefttype == aform->amoprighttype)
			{
				/* Found a suitable opfamily, return info */
				*opfamily = aform->amopfamily;
				*opcintype = aform->amoplefttype;
				*strategy = aform->amopstrategy;
				result = true;
				break;
			}
		}
	}

	ReleaseSysCacheList(catlist);

	return result;
}

/*
 * get_compare_function_for_ordering_op
 *		Get the OID of the datatype-specific btree comparison function
 *		associated with an ordering operator (a "<" or ">" operator).
 *
 * *cmpfunc receives the comparison function OID.
 * *reverse is set FALSE if the operator is "<", TRUE if it's ">"
 * (indicating the comparison result must be negated before use).
 *
 * Returns TRUE if successful, FALSE if no btree function can be found.
 * (This indicates that the operator is not a valid ordering operator.)
 */
bool
get_compare_function_for_ordering_op(Oid opno, Oid *cmpfunc, bool *reverse)
{
	Oid			opfamily;
	Oid			opcintype;
	int16		strategy;

	/* Find the operator in pg_amop */
	if (get_ordering_op_properties(opno,
								   &opfamily, &opcintype, &strategy))
	{
		/* Found a suitable opfamily, get matching support function */
		*cmpfunc = get_opfamily_proc(opfamily,
									 opcintype,
									 opcintype,
									 BTORDER_PROC);
		if (!OidIsValid(*cmpfunc))		/* should not happen */
			elog(ERROR, "missing support function %d(%u,%u) in opfamily %u",
				 BTORDER_PROC, opcintype, opcintype, opfamily);
		*reverse = (strategy == BTGreaterStrategyNumber);
		return true;
	}

	/* ensure outputs are set on failure */
	*cmpfunc = InvalidOid;
	*reverse = false;
	return false;
}

/*
 * get_equality_op_for_ordering_op
 *		Get the OID of the datatype-specific btree equality operator
 *		associated with an ordering operator (a "<" or ">" operator).
 *
 * If "reverse" isn't NULL, also set *reverse to FALSE if the operator is "<",
 * TRUE if it's ">"
 *
 * Returns InvalidOid if no matching equality operator can be found.
 * (This indicates that the operator is not a valid ordering operator.)
 */
Oid
get_equality_op_for_ordering_op(Oid opno, bool *reverse)
{
	Oid			result = InvalidOid;
	Oid			opfamily;
	Oid			opcintype;
	int16		strategy;

	/* Find the operator in pg_amop */
	if (get_ordering_op_properties(opno,
								   &opfamily, &opcintype, &strategy))
	{
		/* Found a suitable opfamily, get matching equality operator */
		result = get_opfamily_member(opfamily,
									 opcintype,
									 opcintype,
									 BTEqualStrategyNumber);
		if (reverse)
			*reverse = (strategy == BTGreaterStrategyNumber);
	}

	return result;
}

/*
 * get_ordering_op_for_equality_op
 *		Get the OID of a datatype-specific btree ordering operator
 *		associated with an equality operator.  (If there are multiple
 *		possibilities, assume any one will do.)
 *
 * This function is used when we have to sort data before unique-ifying,
 * and don't much care which sorting op is used as long as it's compatible
 * with the intended equality operator.  Since we need a sorting operator,
 * it should be single-data-type even if the given operator is cross-type.
 * The caller specifies whether to find an op for the LHS or RHS data type.
 *
 * Returns InvalidOid if no matching ordering operator can be found.
 */
Oid
get_ordering_op_for_equality_op(Oid opno, bool use_lhs_type)
{
	Oid			result = InvalidOid;
	CatCList   *catlist;
	int			i;

	/*
	 * Search pg_amop to see if the target operator is registered as the "="
	 * operator of any btree opfamily.
	 */
	catlist = SearchSysCacheList(AMOPOPID, 1,
								 ObjectIdGetDatum(opno),
								 0, 0, 0);

	for (i = 0; i < catlist->n_members; i++)
	{
		HeapTuple	tuple = &catlist->members[i]->tuple;
		Form_pg_amop aform = (Form_pg_amop) GETSTRUCT(tuple);

		/* must be btree */
		if (aform->amopmethod != BTREE_AM_OID)
			continue;

		if (aform->amopstrategy == BTEqualStrategyNumber)
		{
			/* Found a suitable opfamily, get matching ordering operator */
			Oid			typid;

			typid = use_lhs_type ? aform->amoplefttype : aform->amoprighttype;
			result = get_opfamily_member(aform->amopfamily,
										 typid, typid,
										 BTLessStrategyNumber);
			if (OidIsValid(result))
				break;
			/* failure probably shouldn't happen, but keep looking if so */
		}
	}

	ReleaseSysCacheList(catlist);

	return result;
}

/*
 * get_mergejoin_opfamilies
 *		Given a putatively mergejoinable operator, return a list of the OIDs
 *		of the btree opfamilies in which it represents equality.
 *
 * It is possible (though at present unusual) for an operator to be equality
 * in more than one opfamily, hence the result is a list.  This also lets us
 * return NIL if the operator is not found in any opfamilies.
 *
 * The planner currently uses simple equal() tests to compare the lists
 * returned by this function, which makes the list order relevant, though
 * strictly speaking it should not be.	Because of the way syscache list
 * searches are handled, in normal operation the result will be sorted by OID
 * so everything works fine.  If running with system index usage disabled,
 * the result ordering is unspecified and hence the planner might fail to
 * recognize optimization opportunities ... but that's hardly a scenario in
 * which performance is good anyway, so there's no point in expending code
 * or cycles here to guarantee the ordering in that case.
 */
List *
get_mergejoin_opfamilies(Oid opno)
{
	List	   *result = NIL;
	CatCList   *catlist;
	int			i;

	/*
	 * Search pg_amop to see if the target operator is registered as the "="
	 * operator of any btree opfamily.
	 */
	catlist = SearchSysCacheList(AMOPOPID, 1,
								 ObjectIdGetDatum(opno),
								 0, 0, 0);

	for (i = 0; i < catlist->n_members; i++)
	{
		HeapTuple	tuple = &catlist->members[i]->tuple;
		Form_pg_amop aform = (Form_pg_amop) GETSTRUCT(tuple);

		/* must be btree equality */
		if (aform->amopmethod == BTREE_AM_OID &&
			aform->amopstrategy == BTEqualStrategyNumber)
			result = lappend_oid(result, aform->amopfamily);
	}

	ReleaseSysCacheList(catlist);

	return result;
}

/*
 * get_compatible_hash_operators
 *		Get the OID(s) of hash equality operator(s) compatible with the given
 *		operator, but operating on its LHS and/or RHS datatype.
 *
 * An operator for the LHS type is sought and returned into *lhs_opno if
 * lhs_opno isn't NULL.  Similarly, an operator for the RHS type is sought
 * and returned into *rhs_opno if rhs_opno isn't NULL.
 *
 * If the given operator is not cross-type, the results should be the same
 * operator, but in cross-type situations they will be different.
 *
 * Returns true if able to find the requested operator(s), false if not.
 * (This indicates that the operator should not have been marked oprcanhash.)
 */
bool
get_compatible_hash_operators(Oid opno,
							  Oid *lhs_opno, Oid *rhs_opno)
{
	bool		result = false;
	CatCList   *catlist;
	int			i;

	/* Ensure output args are initialized on failure */
	if (lhs_opno)
		*lhs_opno = InvalidOid;
	if (rhs_opno)
		*rhs_opno = InvalidOid;

	/*
	 * Search pg_amop to see if the target operator is registered as the "="
	 * operator of any hash opfamily.  If the operator is registered in
	 * multiple opfamilies, assume we can use any one.
	 */
	catlist = SearchSysCacheList(AMOPOPID, 1,
								 ObjectIdGetDatum(opno),
								 0, 0, 0);

	for (i = 0; i < catlist->n_members; i++)
	{
		HeapTuple	tuple = &catlist->members[i]->tuple;
		Form_pg_amop aform = (Form_pg_amop) GETSTRUCT(tuple);

		if (aform->amopmethod == HASH_AM_OID &&
			aform->amopstrategy == HTEqualStrategyNumber)
		{
			/* No extra lookup needed if given operator is single-type */
			if (aform->amoplefttype == aform->amoprighttype)
			{
				if (lhs_opno)
					*lhs_opno = opno;
				if (rhs_opno)
					*rhs_opno = opno;
				result = true;
				break;
			}

			/*
			 * Get the matching single-type operator(s).  Failure probably
			 * shouldn't happen --- it implies a bogus opfamily --- but
			 * continue looking if so.
			 */
			if (lhs_opno)
			{
				*lhs_opno = get_opfamily_member(aform->amopfamily,
												aform->amoplefttype,
												aform->amoplefttype,
												HTEqualStrategyNumber);
				if (!OidIsValid(*lhs_opno))
					continue;
				/* Matching LHS found, done if caller doesn't want RHS */
				if (!rhs_opno)
				{
					result = true;
					break;
				}
			}
			if (rhs_opno)
			{
				*rhs_opno = get_opfamily_member(aform->amopfamily,
												aform->amoprighttype,
												aform->amoprighttype,
												HTEqualStrategyNumber);
				if (!OidIsValid(*rhs_opno))
				{
					/* Forget any LHS operator from this opfamily */
					if (lhs_opno)
						*lhs_opno = InvalidOid;
					continue;
				}
				/* Matching RHS found, so done */
				result = true;
				break;
			}
		}
	}

	ReleaseSysCacheList(catlist);

	return result;
}

/*
 * get_op_hash_functions
 *		Get the OID(s) of hash support function(s) compatible with the given
 *		operator, operating on its LHS and/or RHS datatype as required.
 *
 * A function for the LHS type is sought and returned into *lhs_procno if
 * lhs_procno isn't NULL.  Similarly, a function for the RHS type is sought
 * and returned into *rhs_procno if rhs_procno isn't NULL.
 *
 * If the given operator is not cross-type, the results should be the same
 * function, but in cross-type situations they will be different.
 *
 * Returns true if able to find the requested function(s), false if not.
 * (This indicates that the operator should not have been marked oprcanhash.)
 */
bool
get_op_hash_functions(Oid opno,
					  RegProcedure *lhs_procno, RegProcedure *rhs_procno)
{
	bool		result = false;
	CatCList   *catlist;
	int			i;

	/* Ensure output args are initialized on failure */
	if (lhs_procno)
		*lhs_procno = InvalidOid;
	if (rhs_procno)
		*rhs_procno = InvalidOid;

	/*
	 * Search pg_amop to see if the target operator is registered as the "="
	 * operator of any hash opfamily.  If the operator is registered in
	 * multiple opfamilies, assume we can use any one.
	 */
	catlist = SearchSysCacheList(AMOPOPID, 1,
								 ObjectIdGetDatum(opno),
								 0, 0, 0);

	for (i = 0; i < catlist->n_members; i++)
	{
		HeapTuple	tuple = &catlist->members[i]->tuple;
		Form_pg_amop aform = (Form_pg_amop) GETSTRUCT(tuple);

		if (aform->amopmethod == HASH_AM_OID &&
			aform->amopstrategy == HTEqualStrategyNumber)
		{
			/*
			 * Get the matching support function(s).  Failure probably
			 * shouldn't happen --- it implies a bogus opfamily --- but
			 * continue looking if so.
			 */
			if (lhs_procno)
			{
				*lhs_procno = get_opfamily_proc(aform->amopfamily,
												aform->amoplefttype,
												aform->amoplefttype,
												HASHPROC);
				if (!OidIsValid(*lhs_procno))
					continue;
				/* Matching LHS found, done if caller doesn't want RHS */
				if (!rhs_procno)
				{
					result = true;
					break;
				}
				/* Only one lookup needed if given operator is single-type */
				if (aform->amoplefttype == aform->amoprighttype)
				{
					*rhs_procno = *lhs_procno;
					result = true;
					break;
				}
			}
			if (rhs_procno)
			{
				*rhs_procno = get_opfamily_proc(aform->amopfamily,
												aform->amoprighttype,
												aform->amoprighttype,
												HASHPROC);
				if (!OidIsValid(*rhs_procno))
				{
					/* Forget any LHS function from this opfamily */
					if (lhs_procno)
						*lhs_procno = InvalidOid;
					continue;
				}
				/* Matching RHS found, so done */
				result = true;
				break;
			}
		}
	}

	ReleaseSysCacheList(catlist);

	return result;
}

/*
 * get_op_btree_interpretation
 *		Given an operator's OID, find out which btree opfamilies it belongs to,
 *		and what strategy number it has within each one.  The results are
 *		returned as an OID list and a parallel integer list.
 *
 * In addition to the normal btree operators, we consider a <> operator to be
 * a "member" of an opfamily if its negator is an equality operator of the
 * opfamily.  ROWCOMPARE_NE is returned as the strategy number for this case.
 */
void
get_op_btree_interpretation(Oid opno, List **opfamilies, List **opstrats)
{
	CatCList   *catlist;
	bool		op_negated;
	int			i;

	*opfamilies = NIL;
	*opstrats = NIL;

	/*
	 * Find all the pg_amop entries containing the operator.
	 */
	catlist = SearchSysCacheList(AMOPOPID, 1,
								 ObjectIdGetDatum(opno),
								 0, 0, 0);

	/*
	 * If we can't find any opfamily containing the op, perhaps it is a <>
	 * operator.  See if it has a negator that is in an opfamily.
	 */
	op_negated = false;
	if (catlist->n_members == 0)
	{
		Oid			op_negator = get_negator(opno);

		if (OidIsValid(op_negator))
		{
			op_negated = true;
			ReleaseSysCacheList(catlist);
			catlist = SearchSysCacheList(AMOPOPID, 1,
										 ObjectIdGetDatum(op_negator),
										 0, 0, 0);
		}
	}

	/* Now search the opfamilies */
	for (i = 0; i < catlist->n_members; i++)
	{
		HeapTuple	op_tuple = &catlist->members[i]->tuple;
		Form_pg_amop op_form = (Form_pg_amop) GETSTRUCT(op_tuple);
		Oid			opfamily_id;
		StrategyNumber op_strategy;

		/* must be btree */
		if (op_form->amopmethod != BTREE_AM_OID)
			continue;

		/* Get the operator's btree strategy number */
		opfamily_id = op_form->amopfamily;
		op_strategy = (StrategyNumber) op_form->amopstrategy;
		Assert(op_strategy >= 1 && op_strategy <= 5);

		if (op_negated)
		{
			/* Only consider negators that are = */
			if (op_strategy != BTEqualStrategyNumber)
				continue;
			op_strategy = ROWCOMPARE_NE;
		}

		*opfamilies = lappend_oid(*opfamilies, opfamily_id);
		*opstrats = lappend_int(*opstrats, op_strategy);
	}

	ReleaseSysCacheList(catlist);
}

/*
 * equality_ops_are_compatible
 *		Return TRUE if the two given equality operators have compatible
 *		semantics.
 *
 * This is trivially true if they are the same operator.  Otherwise,
 * we look to see if they can be found in the same btree or hash opfamily.
 * Either finding allows us to assume that they have compatible notions
 * of equality.  (The reason we need to do these pushups is that one might
 * be a cross-type operator; for instance int24eq vs int4eq.)
 */
bool
equality_ops_are_compatible(Oid opno1, Oid opno2)
{
	bool		result;
	CatCList   *catlist;
	int			i;

	/* Easy if they're the same operator */
	if (opno1 == opno2)
		return true;

	/*
	 * We search through all the pg_amop entries for opno1.
	 */
	catlist = SearchSysCacheList(AMOPOPID, 1,
								 ObjectIdGetDatum(opno1),
								 0, 0, 0);

	result = false;
	for (i = 0; i < catlist->n_members; i++)
	{
		HeapTuple	op_tuple = &catlist->members[i]->tuple;
		Form_pg_amop op_form = (Form_pg_amop) GETSTRUCT(op_tuple);

		/* must be btree or hash */
		if (op_form->amopmethod == BTREE_AM_OID ||
			op_form->amopmethod == HASH_AM_OID)
		{
			if (op_in_opfamily(opno2, op_form->amopfamily))
			{
				result = true;
				break;
			}
		}
	}

	ReleaseSysCacheList(catlist);

	return result;
}


/*				---------- AMPROC CACHES ----------						 */

/*
 * get_opfamily_proc
 *		Get the OID of the specified support function
 *		for the specified opfamily and datatypes.
 *
 * Returns InvalidOid if there is no pg_amproc entry for the given keys.
 */
Oid
get_opfamily_proc(Oid opfamily, Oid lefttype, Oid righttype, int16 procnum)
{
	HeapTuple	tp;
	Form_pg_amproc amproc_tup;
	RegProcedure result;

	tp = SearchSysCache(AMPROCNUM,
						ObjectIdGetDatum(opfamily),
						ObjectIdGetDatum(lefttype),
						ObjectIdGetDatum(righttype),
						Int16GetDatum(procnum));
	if (!HeapTupleIsValid(tp))
		return InvalidOid;
	amproc_tup = (Form_pg_amproc) GETSTRUCT(tp);
	result = amproc_tup->amproc;
	ReleaseSysCache(tp);
	return result;
}


/*				---------- ATTRIBUTE CACHES ----------					 */

/*
 * get_attname
 *		Given the relation id and the attribute number,
 *		return the "attname" field from the attribute relation.
 *
 * Note: returns a palloc'd copy of the string, or NULL if no such attribute.
 */
char *
get_attname(Oid relid, AttrNumber attnum)
{
	HeapTuple	tp;

	tp = SearchSysCache(ATTNUM,
						ObjectIdGetDatum(relid),
						Int16GetDatum(attnum),
						0, 0);
	if (HeapTupleIsValid(tp))
	{
		Form_pg_attribute att_tup = (Form_pg_attribute) GETSTRUCT(tp);
		char	   *result;

		result = pstrdup(NameStr(att_tup->attname));
		ReleaseSysCache(tp);
		return result;
	}
	else
		return NULL;
}

/*
 * get_relid_attribute_name
 *
 * Same as above routine get_attname(), except that error
 * is handled by elog() instead of returning NULL.
 */
char *
get_relid_attribute_name(Oid relid, AttrNumber attnum)
{
	char	   *attname;

	attname = get_attname(relid, attnum);
	if (attname == NULL)
		elog(ERROR, "cache lookup failed for attribute %d of relation %u",
			 attnum, relid);
	return attname;
}

/*
 * get_attnum
 *
 *		Given the relation id and the attribute name,
 *		return the "attnum" field from the attribute relation.
 *
 *		Returns InvalidAttrNumber if the attr doesn't exist (or is dropped).
 */
AttrNumber
get_attnum(Oid relid, const char *attname)
{
	HeapTuple	tp;

	tp = SearchSysCacheAttName(relid, attname);
	if (HeapTupleIsValid(tp))
	{
		Form_pg_attribute att_tup = (Form_pg_attribute) GETSTRUCT(tp);
		AttrNumber	result;

		result = att_tup->attnum;
		ReleaseSysCache(tp);
		return result;
	}
	else
		return InvalidAttrNumber;
}

/*
 * get_atttype
 *
 *		Given the relation OID and the attribute number with the relation,
 *		return the attribute type OID.
 */
Oid
get_atttype(Oid relid, AttrNumber attnum)
{
	HeapTuple	tp;

	tp = SearchSysCache(ATTNUM,
						ObjectIdGetDatum(relid),
						Int16GetDatum(attnum),
						0, 0);
	if (HeapTupleIsValid(tp))
	{
		Form_pg_attribute att_tup = (Form_pg_attribute) GETSTRUCT(tp);
		Oid			result;

		result = att_tup->atttypid;
		ReleaseSysCache(tp);
		return result;
	}
	else
		return InvalidOid;
}

/*
 * get_atttypmod
 *
 *		Given the relation id and the attribute number,
 *		return the "atttypmod" field from the attribute relation.
 */
int32
get_atttypmod(Oid relid, AttrNumber attnum)
{
	HeapTuple	tp;

	tp = SearchSysCache(ATTNUM,
						ObjectIdGetDatum(relid),
						Int16GetDatum(attnum),
						0, 0);
	if (HeapTupleIsValid(tp))
	{
		Form_pg_attribute att_tup = (Form_pg_attribute) GETSTRUCT(tp);
		int32		result;

		result = att_tup->atttypmod;
		ReleaseSysCache(tp);
		return result;
	}
	else
		return -1;
}

/*
 * get_atttypetypmod
 *
 *		A two-fer: given the relation id and the attribute number,
 *		fetch both type OID and atttypmod in a single cache lookup.
 *
 * Unlike the otherwise-similar get_atttype/get_atttypmod, this routine
 * raises an error if it can't obtain the information.
 */
void
get_atttypetypmod(Oid relid, AttrNumber attnum,
				  Oid *typid, int32 *typmod)
{
	HeapTuple	tp;
	Form_pg_attribute att_tup;

    /* CDB: Get type for sysattr even if relid is no good (e.g. SubqueryScan) */
    if (attnum < 0 &&
        attnum > FirstLowInvalidHeapAttributeNumber)
    {
        att_tup = SystemAttributeDefinition(attnum, true);
	    *typid = att_tup->atttypid;
	    *typmod = att_tup->atttypmod;
        return;
    }

	tp = SearchSysCache(ATTNUM,
						ObjectIdGetDatum(relid),
						Int16GetDatum(attnum),
						0, 0);
	if (!HeapTupleIsValid(tp))
		elog(ERROR, "cache lookup failed for attribute %d of relation %u",
			 attnum, relid);
	att_tup = (Form_pg_attribute) GETSTRUCT(tp);

	*typid = att_tup->atttypid;
	*typmod = att_tup->atttypmod;
	ReleaseSysCache(tp);
}

/*				---------- CONSTRAINT CACHE ----------					 */

/*
 * get_constraint_name
 *		Returns the name of a given pg_constraint entry.
 *
 * Returns a palloc'd copy of the string, or NULL if no such constraint.
 *
 * NOTE: since constraint name is not unique, be wary of code that uses this
 * for anything except preparing error messages.
 */
char *
get_constraint_name(Oid conoid)
{
	HeapTuple	tp;

	tp = SearchSysCache(CONSTROID,
						ObjectIdGetDatum(conoid),
						0, 0, 0);
	if (HeapTupleIsValid(tp))
	{
		Form_pg_constraint contup = (Form_pg_constraint) GETSTRUCT(tp);
		char	   *result;

		result = pstrdup(NameStr(contup->conname));
		ReleaseSysCache(tp);
		return result;
	}
	else
		return NULL;
}

/*				---------- OPCLASS CACHE ----------						 */

/*
 * get_opclass_family
 *
 *		Returns the OID of the operator family the opclass belongs to.
 */
Oid
get_opclass_family(Oid opclass)
{
	HeapTuple	tp;
	Form_pg_opclass cla_tup;
	Oid			result;

	tp = SearchSysCache(CLAOID,
						ObjectIdGetDatum(opclass),
						0, 0, 0);
	if (!HeapTupleIsValid(tp))
		elog(ERROR, "cache lookup failed for opclass %u", opclass);
	cla_tup = (Form_pg_opclass) GETSTRUCT(tp);

	result = cla_tup->opcfamily;
	ReleaseSysCache(tp);
	return result;
}

/*
 * get_opclass_input_type
 *
 *		Returns the OID of the datatype the opclass indexes.
 */
Oid
get_opclass_input_type(Oid opclass)
{
	HeapTuple	tp;
	Form_pg_opclass cla_tup;
	Oid			result;

	tp = SearchSysCache(CLAOID,
						ObjectIdGetDatum(opclass),
						0, 0, 0);
	if (!HeapTupleIsValid(tp))
		elog(ERROR, "cache lookup failed for opclass %u", opclass);
	cla_tup = (Form_pg_opclass) GETSTRUCT(tp);

	result = cla_tup->opcintype;
	ReleaseSysCache(tp);
	return result;
}

/*				---------- OPERATOR CACHE ----------					 */

/*
 * get_opcode
 *
 *		Returns the regproc id of the routine used to implement an
 *		operator given the operator oid.
 */
RegProcedure
get_opcode(Oid opno)
{
	HeapTuple	tp;

	tp = SearchSysCache(OPEROID,
						ObjectIdGetDatum(opno),
						0, 0, 0);
	if (HeapTupleIsValid(tp))
	{
		Form_pg_operator optup = (Form_pg_operator) GETSTRUCT(tp);
		RegProcedure result;

		result = optup->oprcode;
		ReleaseSysCache(tp);
		return result;
	}
	else
		return (RegProcedure) InvalidOid;
}

/*
 * get_opname
 *	  returns the name of the operator with the given opno
 *
 * Note: returns a palloc'd copy of the string, or NULL if no such operator.
 */
char *
get_opname(Oid opno)
{
	HeapTuple	tp;

	tp = SearchSysCache(OPEROID,
						ObjectIdGetDatum(opno),
						0, 0, 0);
	if (HeapTupleIsValid(tp))
	{
		Form_pg_operator optup = (Form_pg_operator) GETSTRUCT(tp);
		char	   *result;

		result = pstrdup(NameStr(optup->oprname));
		ReleaseSysCache(tp);
		return result;
	}
	else
		return NULL;
}

/*
 * op_input_types
 *
 *		Returns the left and right input datatypes for an operator
 *		(InvalidOid if not relevant).
 */
void
op_input_types(Oid opno, Oid *lefttype, Oid *righttype)
{
	HeapTuple	tp;
	Form_pg_operator optup;

	tp = SearchSysCache(OPEROID,
						ObjectIdGetDatum(opno),
						0, 0, 0);
	if (!HeapTupleIsValid(tp))	/* shouldn't happen */
		elog(ERROR, "cache lookup failed for operator %u", opno);
	optup = (Form_pg_operator) GETSTRUCT(tp);
	*lefttype = optup->oprleft;
	*righttype = optup->oprright;
	ReleaseSysCache(tp);
}

/*
 * op_mergejoinable
 *
 * Returns true if the operator is potentially mergejoinable.  (The planner
 * will fail to find any mergejoin plans unless there are suitable btree
 * opfamily entries for this operator and associated sortops.  The pg_operator
 * flag is just a hint to tell the planner whether to bother looking.)
 */
bool
op_mergejoinable(Oid opno)
{
	HeapTuple	tp;
	bool		result = false;

	tp = SearchSysCache(OPEROID,
						ObjectIdGetDatum(opno),
						0, 0, 0);
	if (HeapTupleIsValid(tp))
	{
		Form_pg_operator optup = (Form_pg_operator) GETSTRUCT(tp);

		result = optup->oprcanmerge;
		ReleaseSysCache(tp);
	}
	return result;
}

/*
 * op_hashjoinable
 *
 * Returns true if the operator is hashjoinable.  (There must be a suitable
 * hash opfamily entry for this operator if it is so marked.)
 */
bool
op_hashjoinable(Oid opno)
{
	HeapTuple	tp;
	bool		result = false;

	tp = SearchSysCache(OPEROID,
						ObjectIdGetDatum(opno),
						0, 0, 0);
	if (HeapTupleIsValid(tp))
	{
		Form_pg_operator optup = (Form_pg_operator) GETSTRUCT(tp);

		result = optup->oprcanhash;
		ReleaseSysCache(tp);
	}
	return result;
}

/*
 * op_strict
 *
 * Get the proisstrict flag for the operator's underlying function.
 */
bool
op_strict(Oid opno)
{
	RegProcedure funcid = get_opcode(opno);

	if (funcid == (RegProcedure) InvalidOid)
		elog(ERROR, "operator %u does not exist", opno);

	return func_strict((Oid) funcid);
}

/*
 * op_volatile
 *
 * Get the provolatile flag for the operator's underlying function.
 */
char
op_volatile(Oid opno)
{
	RegProcedure funcid = get_opcode(opno);

	if (funcid == (RegProcedure) InvalidOid)
		elog(ERROR, "operator %u does not exist", opno);

	return func_volatile((Oid) funcid);
}

/*
 * get_commutator
 *
 *		Returns the corresponding commutator of an operator.
 */
Oid
get_commutator(Oid opno)
{
	HeapTuple	tp;

	tp = SearchSysCache(OPEROID,
						ObjectIdGetDatum(opno),
						0, 0, 0);
	if (HeapTupleIsValid(tp))
	{
		Form_pg_operator optup = (Form_pg_operator) GETSTRUCT(tp);
		Oid			result;

		result = optup->oprcom;
		ReleaseSysCache(tp);
		return result;
	}
	else
		return InvalidOid;
}

/*
 * get_negator
 *
 *		Returns the corresponding negator of an operator.
 */
Oid
get_negator(Oid opno)
{
	HeapTuple	tp;

	tp = SearchSysCache(OPEROID,
						ObjectIdGetDatum(opno),
						0, 0, 0);
	if (HeapTupleIsValid(tp))
	{
		Form_pg_operator optup = (Form_pg_operator) GETSTRUCT(tp);
		Oid			result;

		result = optup->oprnegate;
		ReleaseSysCache(tp);
		return result;
	}
	else
		return InvalidOid;
}

/*
 * get_oprrest
 *
 *		Returns procedure id for computing selectivity of an operator.
 */
RegProcedure
get_oprrest(Oid opno)
{
	HeapTuple	tp;

	tp = SearchSysCache(OPEROID,
						ObjectIdGetDatum(opno),
						0, 0, 0);
	if (HeapTupleIsValid(tp))
	{
		Form_pg_operator optup = (Form_pg_operator) GETSTRUCT(tp);
		RegProcedure result;

		result = optup->oprrest;
		ReleaseSysCache(tp);
		return result;
	}
	else
		return (RegProcedure) InvalidOid;
}

/*
 * get_oprjoin
 *
 *		Returns procedure id for computing selectivity of a join.
 */
RegProcedure
get_oprjoin(Oid opno)
{
	HeapTuple	tp;

	tp = SearchSysCache(OPEROID,
						ObjectIdGetDatum(opno),
						0, 0, 0);
	if (HeapTupleIsValid(tp))
	{
		Form_pg_operator optup = (Form_pg_operator) GETSTRUCT(tp);
		RegProcedure result;

		result = optup->oprjoin;
		ReleaseSysCache(tp);
		return result;
	}
	else
		return (RegProcedure) InvalidOid;
}

/*				---------- TRIGGER CACHE ----------					 */

/*
 * get_trigger_name
 *	  returns the name of the trigger with the given triggerid
 *
 * Note: returns a palloc'd copy of the string, or NULL if no such trigger
 */
char *
get_trigger_name(Oid triggerid)
{
	Relation	rel;
	HeapTuple	tp;
	char	   *result = NULL;
	ScanKeyData	scankey;
	SysScanDesc sscan;

	ScanKeyInit(&scankey, ObjectIdAttributeNumber,
				BTEqualStrategyNumber, F_OIDEQ,
				ObjectIdGetDatum(triggerid));
	rel = heap_open(TriggerRelationId, AccessShareLock);
	sscan = systable_beginscan(rel, TriggerOidIndexId, true,
							   SnapshotNow, 1, &scankey);

	tp = systable_getnext(sscan);
	if (HeapTupleIsValid(tp))
	{
		Form_pg_trigger trigtup = (Form_pg_trigger) GETSTRUCT(tp);

		result = pstrdup(NameStr(trigtup->tgname));
	}
	systable_endscan(sscan);
	heap_close(rel, AccessShareLock);

	return result;
}

/*
 * get_trigger_relid
 *		Given trigger id, return the trigger's relation oid
 */
Oid
get_trigger_relid(Oid triggerid)
{
	Relation	rel;
	HeapTuple	tp;
	Oid			result = InvalidOid;
	ScanKeyData	scankey;
	SysScanDesc sscan;

	ScanKeyInit(&scankey, ObjectIdAttributeNumber,
				BTEqualStrategyNumber, F_OIDEQ,
				ObjectIdGetDatum(triggerid));
	rel = heap_open(TriggerRelationId, AccessShareLock);
	sscan = systable_beginscan(rel, TriggerOidIndexId, true,
							   SnapshotNow, 1, &scankey);

	tp = systable_getnext(sscan);
	if (HeapTupleIsValid(tp))
		result = ((Form_pg_trigger) GETSTRUCT(tp))->tgrelid;
	systable_endscan(sscan);
	heap_close(rel, AccessShareLock);

	return result;
}

/*
 * get_trigger_funcid
 *		Given trigger id, return the trigger's function oid
 */
Oid
get_trigger_funcid(Oid triggerid)
{
	Relation	rel;
	HeapTuple	tp;
	Oid			result = InvalidOid;
	ScanKeyData	scankey;
	SysScanDesc sscan;

	ScanKeyInit(&scankey, ObjectIdAttributeNumber,
				BTEqualStrategyNumber, F_OIDEQ,
				ObjectIdGetDatum(triggerid));
	rel = heap_open(TriggerRelationId, AccessShareLock);
	sscan = systable_beginscan(rel, TriggerOidIndexId, true,
							   SnapshotNow, 1, &scankey);

	tp = systable_getnext(sscan);
	if (HeapTupleIsValid(tp))
		result = ((Form_pg_trigger) GETSTRUCT(tp))->tgfoid;

	systable_endscan(sscan);
	heap_close(rel, AccessShareLock);

	return result;
}

/*
 * get_trigger_type
 *		Given trigger id, return the trigger's type
 */
int32
get_trigger_type(Oid triggerid)
{
	Relation	rel;
	HeapTuple	tp;
	int32		result = -1;
	ScanKeyData	scankey;
	SysScanDesc sscan;

	ScanKeyInit(&scankey, ObjectIdAttributeNumber,
				BTEqualStrategyNumber, F_OIDEQ,
				ObjectIdGetDatum(triggerid));
	rel = heap_open(TriggerRelationId, AccessShareLock);
	sscan = systable_beginscan(rel, TriggerOidIndexId, true,
							   SnapshotNow, 1, &scankey);

	tp = systable_getnext(sscan);
	if (!HeapTupleIsValid(tp))
		elog(ERROR, "cache lookup failed for trigger %u", triggerid);

	result = ((Form_pg_trigger) GETSTRUCT(tp))->tgtype;

	systable_endscan(sscan);
	heap_close(rel, AccessShareLock);

	return result;
}

/*
 * trigger_enabled
 *		Given trigger id, return the trigger's enabled flag
 */
bool
trigger_enabled(Oid triggerid)
{
	Relation	rel;
	HeapTuple	tp;
	bool		result;
	ScanKeyData	scankey;
	SysScanDesc sscan;

	ScanKeyInit(&scankey, ObjectIdAttributeNumber,
				BTEqualStrategyNumber, F_OIDEQ,
				ObjectIdGetDatum(triggerid));
	rel = heap_open(TriggerRelationId, AccessShareLock);
	sscan = systable_beginscan(rel, TriggerOidIndexId, true,
							   SnapshotNow, 1, &scankey);

	tp = systable_getnext(sscan);
	if (!HeapTupleIsValid(tp))
		elog(ERROR, "cache lookup failed for trigger %u", triggerid);

	result = ((Form_pg_trigger) GETSTRUCT(tp))->tgenabled;

	systable_endscan(sscan);
	heap_close(rel, AccessShareLock);

	return result;
}

/*				---------- FUNCTION CACHE ----------					 */

/*
 * get_func_name
 *	  returns the name of the function with the given funcid
 *
 * Note: returns a palloc'd copy of the string, or NULL if no such function.
 */
char *
get_func_name(Oid funcid)
{
	HeapTuple	tp;

	tp = SearchSysCache(PROCOID,
						ObjectIdGetDatum(funcid),
						0, 0, 0);
	if (HeapTupleIsValid(tp))
	{
		Form_pg_proc functup = (Form_pg_proc) GETSTRUCT(tp);
		char	   *result;

		result = pstrdup(NameStr(functup->proname));
		ReleaseSysCache(tp);
		return result;
	}
	else
		return NULL;
}

/*
 * get_type_name
 *	  returns the name of the type with the given oid
 *
 * Note: returns a palloc'd copy of the string, or NULL if no such type.
 */
char *
get_type_name(Oid oid)
{
	HeapTuple	tp;

	tp = SearchSysCache(TYPEOID,
						ObjectIdGetDatum(oid),
						0, 0, 0);
	if (HeapTupleIsValid(tp))
	{
		Form_pg_type typtup = (Form_pg_type) GETSTRUCT(tp);
		char	   *result;

		result = pstrdup(NameStr(typtup->typname));
		ReleaseSysCache(tp);
		return result;
	}
	else
		return NULL;
}

/*
 * get_func_cost
 *		Given procedure id, return the function's procost field.
 */
float4
get_func_cost(Oid funcid)
{
	HeapTuple	tp;
	float4		result;

	tp = SearchSysCache(PROCOID,
						ObjectIdGetDatum(funcid),
						0, 0, 0);
	if (!HeapTupleIsValid(tp))
		elog(ERROR, "cache lookup failed for function %u", funcid);

	result = ((Form_pg_proc) GETSTRUCT(tp))->procost;
	ReleaseSysCache(tp);
	return result;
}

/*
 * get_func_rows
 *		Given procedure id, return the function's prorows field.
 */
float4
get_func_rows(Oid funcid)
{
	HeapTuple	tp;
	float4		result;

	tp = SearchSysCache(PROCOID,
						ObjectIdGetDatum(funcid),
						0, 0, 0);
	if (!HeapTupleIsValid(tp))
		elog(ERROR, "cache lookup failed for function %u", funcid);

	result = ((Form_pg_proc) GETSTRUCT(tp))->prorows;
	ReleaseSysCache(tp);
	return result;
}

/*				---------- RELATION CACHE ----------					 */
 
/*
 * get_func_rettype
 *		Given procedure id, return the function's result type.
 */
Oid
get_func_rettype(Oid funcid)
{
	HeapTuple	tp;
	Oid			result;

	tp = SearchSysCache(PROCOID,
						ObjectIdGetDatum(funcid),
						0, 0, 0);
	if (!HeapTupleIsValid(tp))
		elog(ERROR, "cache lookup failed for function %u", funcid);

	result = ((Form_pg_proc) GETSTRUCT(tp))->prorettype;
	ReleaseSysCache(tp);
	return result;
}

/*
 * get_agg_transtype
 *		Given aggregate id, return the aggregate transition function's result type.
 */
Oid
get_agg_transtype(Oid aggid)
{
	HeapTuple	tp;
	Oid			result;

	tp = SearchSysCache1(AGGFNOID, ObjectIdGetDatum(aggid));
	if (!HeapTupleIsValid(tp))
		elog(ERROR, "cache lookup failed for aggregate %u", aggid);

	result = ((Form_pg_aggregate) GETSTRUCT(tp))->aggtranstype;
	ReleaseSysCache(tp);
	return result;
}

/*
 * is_ordered_agg
 *		Given aggregate id, check if it is an ordered aggregate
 */
bool
is_agg_ordered(Oid aggid)
{
	HeapTuple	aggTuple;
	bool		is_ordered;
	bool		isnull = false;

	aggTuple = SearchSysCache1(AGGFNOID,
							   ObjectIdGetDatum(aggid));
	if (!HeapTupleIsValid(aggTuple))
		elog(ERROR, "cache lookup failed for aggregate %u", aggid);

	is_ordered = DatumGetBool(SysCacheGetAttr(AGGFNOID, aggTuple,
											  Anum_pg_aggregate_aggordered, &isnull));
	Assert(!isnull);

	ReleaseSysCache(aggTuple);

	return is_ordered;
}

/*
 * has_agg_prelimfunc
 *		Given aggregate id, check if it is has a prelim function
 */
bool
has_agg_prelimfunc(Oid aggid)
{
	HeapTuple	aggTuple;
	Form_pg_aggregate aggform;
	bool		has_prelimfunc;

	aggTuple = SearchSysCache1(AGGFNOID,
							   ObjectIdGetDatum(aggid));
	if (!HeapTupleIsValid(aggTuple))
		elog(ERROR, "cache lookup failed for aggregate %u", aggid);
	aggform = (Form_pg_aggregate) GETSTRUCT(aggTuple);
	has_prelimfunc = (aggform->aggprelimfn != InvalidOid);

	ReleaseSysCache(aggTuple);

	return has_prelimfunc;
}


/*
 * agg_has_prelim_or_invprelim_func
 *		Given aggregate id, check if it is has a prelim or inverse prelim function
 */
bool
agg_has_prelim_or_invprelim_func(Oid aggid)
{
	HeapTuple aggTuple;
	Form_pg_aggregate aggform;
	bool		has_prelimfunc;
	bool		has_invprelimfunc;

	aggTuple = SearchSysCache1(AGGFNOID,
							   ObjectIdGetDatum(aggid));
	if (!HeapTupleIsValid(aggTuple))
		elog(ERROR, "cache lookup failed for aggregate %u", aggid);
	aggform = (Form_pg_aggregate) GETSTRUCT(aggTuple);
	has_prelimfunc = (aggform->aggprelimfn != InvalidOid);
	has_invprelimfunc = (aggform->agginvprelimfn != InvalidOid);

	ReleaseSysCache(aggTuple);

	return has_prelimfunc || has_invprelimfunc;
}

/*
 * get_rel_tablespace
 *
 *		Returns the pg_tablespace OID associated with a given relation.
 *
 * Note: InvalidOid might mean either that we couldn't find the relation,
 * or that it is in the database's default tablespace.
 */
Oid
get_rel_tablespace(Oid relid)
{
	HeapTuple	tp;

	tp = SearchSysCache(RELOID,
						ObjectIdGetDatum(relid),
						0, 0, 0);
	if (HeapTupleIsValid(tp))
	{
		Form_pg_class reltup = (Form_pg_class) GETSTRUCT(tp);
		Oid			result;

		result = reltup->reltablespace;
		ReleaseSysCache(tp);
		return result;
	}
	else
		return InvalidOid;
}


/*
 * get_func_nargs
 *		Given procedure id, return the number of arguments.
 */
int
get_func_nargs(Oid funcid)
{
	HeapTuple	tp;
	int			result;

	tp = SearchSysCache(PROCOID,
						ObjectIdGetDatum(funcid),
						0, 0, 0);
	if (!HeapTupleIsValid(tp))
		elog(ERROR, "cache lookup failed for function %u", funcid);

	result = ((Form_pg_proc) GETSTRUCT(tp))->pronargs;
	ReleaseSysCache(tp);
	return result;
}

/*
 * get_func_signature
 *		Given procedure id, return the function's argument and result types.
 *		(The return value is the result type.)
 *
 * The arguments are returned as a palloc'd array.
 */
Oid
get_func_signature(Oid funcid, Oid **argtypes, int *nargs)
{
	HeapTuple	tp;
	Form_pg_proc procstruct;
	Oid			result;

	tp = SearchSysCache(PROCOID,
						ObjectIdGetDatum(funcid),
						0, 0, 0);
	if (!HeapTupleIsValid(tp))
		elog(ERROR, "cache lookup failed for function %u", funcid);

	procstruct = (Form_pg_proc) GETSTRUCT(tp);

	result = procstruct->prorettype;
	*nargs = (int) procstruct->pronargs;
	Assert(*nargs == procstruct->proargtypes.dim1);
	*argtypes = (Oid *) palloc(*nargs * sizeof(Oid));
	memcpy(*argtypes, procstruct->proargtypes.values, *nargs * sizeof(Oid));

	ReleaseSysCache(tp);
	return result;
}

/*
 * pfree_ptr_array
 * 		Free an array of pointers, after freeing each individual element
 */
void
pfree_ptr_array(char **ptrarray, int nelements)
{
	int i;
	if (NULL == ptrarray)
		return;

	for (i = 0; i < nelements; i++)
	{
		if (NULL != ptrarray[i])
		{
			pfree(ptrarray[i]);
		}
	}
	pfree(ptrarray);
}

/*
 * get_func_output_arg_types
 *		Given procedure id, return the function's output argument types
 */
List *
get_func_output_arg_types(Oid funcid)
{
	HeapTuple	tp;
	int			numargs;
	Oid		   *argtypes = NULL;
	char	  **argnames = NULL;
	char	   *argmodes = NULL;
	List	   *l_argtypes = NIL;
	int			i;

	tp = SearchSysCache1(PROCOID,
						 ObjectIdGetDatum(funcid));
	if (!HeapTupleIsValid(tp))
		elog(ERROR, "cache lookup failed for function %u", funcid);

	numargs = get_func_arg_info(tp, &argtypes, &argnames, &argmodes);

	if (NULL == argmodes)
	{
		pfree_ptr_array(argnames, numargs);
		if (NULL != argtypes)
		{
			pfree(argtypes);
		}
		ReleaseSysCache(tp);
		return NULL;
	}

	for (i = 0; i < numargs; i++)
	{
		Oid			argtype = argtypes[i];
		char		argmode = argmodes[i];

		if (PROARGMODE_INOUT == argmode || PROARGMODE_OUT == argmode || PROARGMODE_TABLE == argmode)
		{
			l_argtypes = lappend_oid(l_argtypes, argtype);
		}
	}

	pfree_ptr_array(argnames, numargs);
	pfree(argtypes);
	pfree(argmodes);

	ReleaseSysCache(tp);
	return l_argtypes;
}

/*
 * get_func_arg_types
 *		Given procedure id, return all the function's argument types
 */
List *
get_func_arg_types(Oid funcid)
{
	HeapTuple	tp;

	tp = SearchSysCache(PROCOID,
						ObjectIdGetDatum(funcid),
						0, 0, 0);
	if (!HeapTupleIsValid(tp))
		elog(ERROR, "cache lookup failed for function %u", funcid);

	oidvector args = ((Form_pg_proc) GETSTRUCT(tp))->proargtypes;
	List *result = NIL;
	for (int i = 0; i < args.dim1; i++)
	{
		result = lappend_oid(result, args.values[i]);
	}

	ReleaseSysCache(tp);
	return result;
}

/*
 * get_func_retset
 *		Given procedure id, return the function's proretset flag.
 */
bool
get_func_retset(Oid funcid)
{
	HeapTuple	tp;
	bool		result;

	tp = SearchSysCache(PROCOID,
						ObjectIdGetDatum(funcid),
						0, 0, 0);
	if (!HeapTupleIsValid(tp))
		elog(ERROR, "cache lookup failed for function %u", funcid);

	result = ((Form_pg_proc) GETSTRUCT(tp))->proretset;
	ReleaseSysCache(tp);
	return result;
}

/*
 * func_strict
 *		Given procedure id, return the function's proisstrict flag.
 */
bool
func_strict(Oid funcid)
{
	HeapTuple	tp;
	bool		result;

	tp = SearchSysCache(PROCOID,
						ObjectIdGetDatum(funcid),
						0, 0, 0);
	if (!HeapTupleIsValid(tp))
		elog(ERROR, "cache lookup failed for function %u", funcid);

	result = ((Form_pg_proc) GETSTRUCT(tp))->proisstrict;
	ReleaseSysCache(tp);
	return result;
}

/*
 * func_volatile
 *		Given procedure id, return the function's provolatile flag.
 */
char
func_volatile(Oid funcid)
{
	HeapTuple	tp;
	char		result;

	tp = SearchSysCache(PROCOID,
						ObjectIdGetDatum(funcid),
						0, 0, 0);
	if (!HeapTupleIsValid(tp))
		elog(ERROR, "cache lookup failed for function %u", funcid);

	result = ((Form_pg_proc) GETSTRUCT(tp))->provolatile;
	ReleaseSysCache(tp);
	return result;
}

/*
 * func_data_access
 *		Given procedure id, return the function's data access flag.
 */
char
func_data_access(Oid funcid)
{
	HeapTuple	tp;
	char		result;
	bool		isnull;

	tp = SearchSysCache(PROCOID,
						ObjectIdGetDatum(funcid),
						0, 0, 0);
	if (!HeapTupleIsValid(tp))
		elog(ERROR, "cache lookup failed for function %u", funcid);

	result = DatumGetChar(
		SysCacheGetAttr(PROCOID, tp, Anum_pg_proc_prodataaccess, &isnull));
	ReleaseSysCache(tp);

	Assert(!isnull);
	return result;
}

/*
 * func_exec_location
 *		Given procedure id, return the function's proexeclocation field
 */
char
func_exec_location(Oid funcid)
{
	HeapTuple	tp;
	char		result;
	bool		isnull;

	tp = SearchSysCache(PROCOID,
						ObjectIdGetDatum(funcid),
						0, 0, 0);
	if (!HeapTupleIsValid(tp))
		elog(ERROR, "cache lookup failed for function %u", funcid);

	result = DatumGetChar(
		SysCacheGetAttr(PROCOID, tp, Anum_pg_proc_proexeclocation, &isnull));
	ReleaseSysCache(tp);

	Assert(!isnull);
	return result;
}

/*				---------- RELATION CACHE ----------					 */

/*
 * get_relname_relid
 *		Given name and namespace of a relation, look up the OID.
 *
 * Returns InvalidOid if there is no such relation.
 */
Oid
get_relname_relid(const char *relname, Oid relnamespace)
{
	return GetSysCacheOid(RELNAMENSP,
						  PointerGetDatum(relname),
						  ObjectIdGetDatum(relnamespace),
						  0, 0);
}

#ifdef NOT_USED
/*
 * get_relnatts
 *
 *		Returns the number of attributes for a given relation.
 */
int
get_relnatts(Oid relid)
{
	HeapTuple	tp;

	tp = SearchSysCache(RELOID,
						ObjectIdGetDatum(relid),
						0, 0, 0);
	if (HeapTupleIsValid(tp))
	{
		Form_pg_class reltup = (Form_pg_class) GETSTRUCT(tp);
		int			result;

		result = reltup->relnatts;
		ReleaseSysCache(tp);
		return result;
	}
	else
		return InvalidAttrNumber;
}
#endif

/*
 * get_rel_name
 *		Returns the name of a given relation.
 *
 * Returns a palloc'd copy of the string, or NULL if no such relation.
 *
 * NOTE: since relation name is not unique, be wary of code that uses this
 * for anything except preparing error messages.
 */
char *
get_rel_name(Oid relid)
{
	HeapTuple	tp;

	tp = SearchSysCache1(RELOID, ObjectIdGetDatum(relid));
	if (HeapTupleIsValid(tp))
	{
		Form_pg_class reltup = (Form_pg_class) GETSTRUCT(tp);
		char	   *result;

		result = pstrdup(NameStr(reltup->relname));
		ReleaseSysCache(tp);
		return result;
	}
	else
		return NULL;
}


/*
 * get_rel_name_partition
 *		Returns the name of a given relation plus its parent name, if it is a partition table.
 *		If it not a partition table, it returns the relation name only.
 *
 *	Returns a palloc'd copy of the string, or NULL if no such relation.
 *	The caller is responsible for releasing the palloc'd memory.
 */
char *
get_rel_name_partition(Oid relid)
{
	char *rel_name = get_rel_name(relid);

	if (rel_name == NULL) return NULL;

	if (rel_is_child_partition(relid))
	{
		char *result;

		Oid parent_oid = rel_partition_get_master(relid);
		Assert(parent_oid != InvalidOid);

		char *parent_name = get_rel_name(parent_oid);
		Assert(parent_name);

		char *partition_name = "";

		StringInfo buffer = makeStringInfo();
		Assert(buffer);

		appendStringInfo(buffer, "\"%s\" (partition%s of relation \"%s\")",
							     rel_name, partition_name, parent_name);

		result = pstrdup(buffer->data);

		pfree(rel_name);
		pfree(parent_name);
		pfree(buffer);

		rel_name = NULL;
		parent_name = NULL;
		buffer = NULL;

		return result;
	}
	return rel_name;
}


/*
 * get_rel_namespace
 *
 *		Returns the pg_namespace OID associated with a given relation.
 */
Oid
get_rel_namespace(Oid relid)
{
	HeapTuple	tp;

	tp = SearchSysCache(RELOID,
						ObjectIdGetDatum(relid),
						0, 0, 0);
	if (HeapTupleIsValid(tp))
	{
		Form_pg_class reltup = (Form_pg_class) GETSTRUCT(tp);
		Oid			result;

		result = reltup->relnamespace;
		ReleaseSysCache(tp);
		return result;
	}
	else
		return InvalidOid;
}

/*
 * get_rel_type_id
 *
 *		Returns the pg_type OID associated with a given relation.
 *
 * Note: not all pg_class entries have associated pg_type OIDs; so be
 * careful to check for InvalidOid result.
 */
Oid
get_rel_type_id(Oid relid)
{
	HeapTuple	tp;

	tp = SearchSysCache(RELOID,
						ObjectIdGetDatum(relid),
						0, 0, 0);
	if (HeapTupleIsValid(tp))
	{
		Form_pg_class reltup = (Form_pg_class) GETSTRUCT(tp);
		Oid			result;

		result = reltup->reltype;
		ReleaseSysCache(tp);
		return result;
	}
	else
		return InvalidOid;
}

/*
 * get_rel_relkind
 *
 *		Returns the relkind associated with a given relation.
 */
char
get_rel_relkind(Oid relid)
{
	HeapTuple	tp;

	tp = SearchSysCache(RELOID,
						ObjectIdGetDatum(relid),
						0, 0, 0);
	if (HeapTupleIsValid(tp))
	{
		Form_pg_class reltup = (Form_pg_class) GETSTRUCT(tp);
		char		result;

		result = reltup->relkind;
		ReleaseSysCache(tp);
		return result;
	}
	else
		return '\0';
}

/*
 * get_rel_relstorage
 *
 *		Returns the relstorage associated with a given relation.
 */
char
get_rel_relstorage(Oid relid)
{
	HeapTuple	tp;

	tp = SearchSysCache(RELOID,
						ObjectIdGetDatum(relid),
						0, 0, 0);
	if (HeapTupleIsValid(tp))
	{
		Form_pg_class reltup = (Form_pg_class) GETSTRUCT(tp);
		char		result;

		result = reltup->relstorage;
		ReleaseSysCache(tp);
		return result;
	}
	else
		return '\0';
}

/*				---------- TYPE CACHE ----------						 */

/*
 * get_typisdefined
 *
 *		Given the type OID, determine whether the type is defined
 *		(if not, it's only a shell).
 */
bool
get_typisdefined(Oid typid)
{
	HeapTuple	tp;

	tp = SearchSysCache(TYPEOID,
						ObjectIdGetDatum(typid),
						0, 0, 0);
	if (HeapTupleIsValid(tp))
	{
		Form_pg_type typtup = (Form_pg_type) GETSTRUCT(tp);
		bool		result;

		result = typtup->typisdefined;
		ReleaseSysCache(tp);
		return result;
	}
	else
		return false;
}

/*
 * get_typlen
 *
 *		Given the type OID, return the length of the type.
 */
int16
get_typlen(Oid typid)
{
	HeapTuple	tp;

	tp = SearchSysCache(TYPEOID,
						ObjectIdGetDatum(typid),
						0, 0, 0);
	if (HeapTupleIsValid(tp))
	{
		Form_pg_type typtup = (Form_pg_type) GETSTRUCT(tp);
		int16		result;

		result = typtup->typlen;
		ReleaseSysCache(tp);
		return result;
	}
	else
		return 0;
}

/*
 * get_typbyval
 *
 *		Given the type OID, determine whether the type is returned by value or
 *		not.  Returns true if by value, false if by reference.
 */
bool
get_typbyval(Oid typid)
{
	HeapTuple	tp;

	tp = SearchSysCache(TYPEOID,
						ObjectIdGetDatum(typid),
						0, 0, 0);
	if (HeapTupleIsValid(tp))
	{
		Form_pg_type typtup = (Form_pg_type) GETSTRUCT(tp);
		bool		result;

		result = typtup->typbyval;
		ReleaseSysCache(tp);
		return result;
	}
	else
		return false;
}

/*
 * get_typlenbyval
 *
 *		A two-fer: given the type OID, return both typlen and typbyval.
 *
 *		Since both pieces of info are needed to know how to copy a Datum,
 *		many places need both.	Might as well get them with one cache lookup
 *		instead of two.  Also, this routine raises an error instead of
 *		returning a bogus value when given a bad type OID.
 */
void
get_typlenbyval(Oid typid, int16 *typlen, bool *typbyval)
{
	HeapTuple	tp;
	Form_pg_type typtup;

	tp = SearchSysCache(TYPEOID,
						ObjectIdGetDatum(typid),
						0, 0, 0);
	if (!HeapTupleIsValid(tp))
		elog(ERROR, "cache lookup failed for type %u", typid);
	typtup = (Form_pg_type) GETSTRUCT(tp);
	*typlen = typtup->typlen;
	*typbyval = typtup->typbyval;
	ReleaseSysCache(tp);
}

/*
 * get_typlenbyvalalign
 *
 *		A three-fer: given the type OID, return typlen, typbyval, typalign.
 */
void
get_typlenbyvalalign(Oid typid, int16 *typlen, bool *typbyval,
					 char *typalign)
{
	HeapTuple	tp;
	Form_pg_type typtup;

	tp = SearchSysCache(TYPEOID,
						ObjectIdGetDatum(typid),
						0, 0, 0);
	if (!HeapTupleIsValid(tp))
		elog(ERROR, "cache lookup failed for type %u", typid);
	typtup = (Form_pg_type) GETSTRUCT(tp);
	*typlen = typtup->typlen;
	*typbyval = typtup->typbyval;
	*typalign = typtup->typalign;
	ReleaseSysCache(tp);
}

/*
 * getTypeIOParam
 *		Given a pg_type row, select the type OID to pass to I/O functions
 *
 * Formerly, all I/O functions were passed pg_type.typelem as their second
 * parameter, but we now have a more complex rule about what to pass.
 * This knowledge is intended to be centralized here --- direct references
 * to typelem elsewhere in the code are wrong, if they are associated with
 * I/O calls and not with actual subscripting operations!  (But see
 * bootstrap.c's boot_get_type_io_data() if you need to change this.)
 *
 * As of PostgreSQL 8.1, output functions receive only the value itself
 * and not any auxiliary parameters, so the name of this routine is now
 * a bit of a misnomer ... it should be getTypeInputParam.
 */
Oid
getTypeIOParam(HeapTuple typeTuple)
{
	Form_pg_type typeStruct = (Form_pg_type) GETSTRUCT(typeTuple);

	/*
	 * Array types get their typelem as parameter; everybody else gets their
	 * own type OID as parameter.  (As of 8.2, domains must get their own OID
	 * even if their base type is an array.)
	 */
	if (typeStruct->typtype == TYPTYPE_BASE && OidIsValid(typeStruct->typelem))
		return typeStruct->typelem;
	else
		return HeapTupleGetOid(typeTuple);
}

/*
 * get_type_io_data
 *
 *		A six-fer:	given the type OID, return typlen, typbyval, typalign,
 *					typdelim, typioparam, and IO function OID. The IO function
 *					returned is controlled by IOFuncSelector
 */
void
get_type_io_data(Oid typid,
				 IOFuncSelector which_func,
				 int16 *typlen,
				 bool *typbyval,
				 char *typalign,
				 char *typdelim,
				 Oid *typioparam,
				 Oid *func)
{
	HeapTuple	typeTuple;
	Form_pg_type typeStruct;

	/*
	 * In bootstrap mode, pass it off to bootstrap.c.  This hack allows us to
	 * use array_in and array_out during bootstrap.
	 */
	if (IsBootstrapProcessingMode())
	{
		Oid			typinput;
		Oid			typoutput;

		boot_get_type_io_data(typid,
							  typlen,
							  typbyval,
							  typalign,
							  typdelim,
							  typioparam,
							  &typinput,
							  &typoutput);
		switch (which_func)
		{
			case IOFunc_input:
				*func = typinput;
				break;
			case IOFunc_output:
				*func = typoutput;
				break;
			default:
				elog(ERROR, "binary I/O not supported during bootstrap");
				break;
		}
		return;
	}

	typeTuple = SearchSysCache(TYPEOID,
							   ObjectIdGetDatum(typid),
							   0, 0, 0);
	if (!HeapTupleIsValid(typeTuple))
		elog(ERROR, "cache lookup failed for type %u", typid);
	typeStruct = (Form_pg_type) GETSTRUCT(typeTuple);

	*typlen = typeStruct->typlen;
	*typbyval = typeStruct->typbyval;
	*typalign = typeStruct->typalign;
	*typdelim = typeStruct->typdelim;
	*typioparam = getTypeIOParam(typeTuple);
	switch (which_func)
	{
		case IOFunc_input:
			*func = typeStruct->typinput;
			break;
		case IOFunc_output:
			*func = typeStruct->typoutput;
			break;
		case IOFunc_receive:
			*func = typeStruct->typreceive;
			break;
		case IOFunc_send:
			*func = typeStruct->typsend;
			break;
	}
	ReleaseSysCache(typeTuple);
}

#ifdef NOT_USED
char
get_typalign(Oid typid)
{
	HeapTuple	tp;

	tp = SearchSysCache(TYPEOID,
						ObjectIdGetDatum(typid),
						0, 0, 0);
	if (HeapTupleIsValid(tp))
	{
		Form_pg_type typtup = (Form_pg_type) GETSTRUCT(tp);
		char		result;

		result = typtup->typalign;
		ReleaseSysCache(tp);
		return result;
	}
	else
		return 'i';
}
#endif

char
get_typstorage(Oid typid)
{
	HeapTuple	tp;

	tp = SearchSysCache(TYPEOID,
						ObjectIdGetDatum(typid),
						0, 0, 0);
	if (HeapTupleIsValid(tp))
	{
		Form_pg_type typtup = (Form_pg_type) GETSTRUCT(tp);
		char		result;

		result = typtup->typstorage;
		ReleaseSysCache(tp);
		return result;
	}
	else
		return 'p';
}

/*
 * get_typdefault
 *	  Given a type OID, return the type's default value, if any.
 *
 *	  The result is a palloc'd expression node tree, or NULL if there
 *	  is no defined default for the datatype.
 *
 * NB: caller should be prepared to coerce result to correct datatype;
 * the returned expression tree might produce something of the wrong type.
 */
Node *
get_typdefault(Oid typid)
{
	HeapTuple	typeTuple;
	Form_pg_type type;
	Datum		datum;
	bool		isNull;
	Node	   *expr;

	typeTuple = SearchSysCache(TYPEOID,
							   ObjectIdGetDatum(typid),
							   0, 0, 0);
	if (!HeapTupleIsValid(typeTuple))
		elog(ERROR, "cache lookup failed for type %u", typid);
	type = (Form_pg_type) GETSTRUCT(typeTuple);

	/*
	 * typdefault and typdefaultbin are potentially null, so don't try to
	 * access 'em as struct fields. Must do it the hard way with
	 * SysCacheGetAttr.
	 */
	datum = SysCacheGetAttr(TYPEOID,
							typeTuple,
							Anum_pg_type_typdefaultbin,
							&isNull);

	if (!isNull)
	{
		/* We have an expression default */
		expr = stringToNode(TextDatumGetCString(datum));
	}
	else
	{
		/* Perhaps we have a plain literal default */
		datum = SysCacheGetAttr(TYPEOID,
								typeTuple,
								Anum_pg_type_typdefault,
								&isNull);

		if (!isNull)
		{
			char	   *strDefaultVal;

			/* Convert text datum to C string */
			strDefaultVal = TextDatumGetCString(datum);
			/* Convert C string to a value of the given type */
			datum = OidInputFunctionCall(type->typinput, strDefaultVal,
										 getTypeIOParam(typeTuple), -1);
			/* Build a Const node containing the value */
			expr = (Node *) makeConst(typid,
									  -1,
									  type->typlen,
									  datum,
									  false,
									  type->typbyval);
			pfree(strDefaultVal);
		}
		else
		{
			/* No default */
			expr = NULL;
		}
	}

	ReleaseSysCache(typeTuple);

	return expr;
}

/*
 * getBaseType
 *		If the given type is a domain, return its base type;
 *		otherwise return the type's own OID.
 */
Oid
getBaseType(Oid typid)
{
	int32		typmod = -1;

	return getBaseTypeAndTypmod(typid, &typmod);
}

/*
 * getBaseTypeAndTypmod
 *		If the given type is a domain, return its base type and typmod;
 *		otherwise return the type's own OID, and leave *typmod unchanged.
 *
 * Note that the "applied typmod" should be -1 for every domain level
 * above the bottommost; therefore, if the passed-in typid is indeed
 * a domain, *typmod should be -1.
 */
Oid
getBaseTypeAndTypmod(Oid typid, int32 *typmod)
{
	/*
	 * We loop to find the bottom base type in a stack of domains.
	 */
	for (;;)
	{
		HeapTuple	tup;
		Form_pg_type typTup;

		tup = SearchSysCache(TYPEOID,
							 ObjectIdGetDatum(typid),
							 0, 0, 0);
		if (!HeapTupleIsValid(tup))
			elog(ERROR, "cache lookup failed for type %u", typid);
		typTup = (Form_pg_type) GETSTRUCT(tup);
		if (typTup->typtype != TYPTYPE_DOMAIN)
		{
			/* Not a domain, so done */
			ReleaseSysCache(tup);
			break;
		}

		Assert(*typmod == -1);
		typid = typTup->typbasetype;
		*typmod = typTup->typtypmod;

		ReleaseSysCache(tup);
	}

	return typid;
}

/*
 * get_typavgwidth
 *
 *	  Given a type OID and a typmod value (pass -1 if typmod is unknown),
 *	  estimate the average width of values of the type.  This is used by
 *	  the planner, which doesn't require absolutely correct results;
 *	  it's OK (and expected) to guess if we don't know for sure.
 */
int32
get_typavgwidth(Oid typid, int32 typmod)
{
	int			typlen = get_typlen(typid);
	int32		maxwidth;

	/*
	 * Easy if it's a fixed-width type
	 */
	if (typlen > 0)
		return typlen;

	/*
	 * type_maximum_size knows the encoding of typmod for some datatypes;
	 * don't duplicate that knowledge here.
	 */
	maxwidth = type_maximum_size(typid, typmod);
	if (maxwidth > 0)
	{
		/*
		 * For BPCHAR, the max width is also the only width.  Otherwise we
		 * need to guess about the typical data width given the max. A sliding
		 * scale for percentage of max width seems reasonable.
		 */
		if (typid == BPCHAROID)
			return maxwidth;
		if (maxwidth <= 32)
			return maxwidth;	/* assume full width */
		if (maxwidth < 1000)
			return 32 + (maxwidth - 32) / 2;	/* assume 50% */

		/*
		 * Beyond 1000, assume we're looking at something like
		 * "varchar(10000)" where the limit isn't actually reached often, and
		 * use a fixed estimate.
		 */
		return 32 + (1000 - 32) / 2;
	}

	/*
	 * Ooops, we have no idea ... wild guess time.
	 */
	return 32;
}

/*
 * get_typtype
 *
 *		Given the type OID, find if it is a basic type, a complex type, etc.
 *		It returns the null char if the cache lookup fails...
 */
char
get_typtype(Oid typid)
{
	HeapTuple	tp;

	tp = SearchSysCache(TYPEOID,
						ObjectIdGetDatum(typid),
						0, 0, 0);
	if (HeapTupleIsValid(tp))
	{
		Form_pg_type typtup = (Form_pg_type) GETSTRUCT(tp);
		char		result;

		result = typtup->typtype;
		ReleaseSysCache(tp);
		return result;
	}
	else
		return '\0';
}

/*
 * type_is_rowtype
 *
 *		Convenience function to determine whether a type OID represents
 *		a "rowtype" type --- either RECORD or a named composite type.
 */
bool
type_is_rowtype(Oid typid)
{
	return (typid == RECORDOID || get_typtype(typid) == TYPTYPE_COMPOSITE);
}

/*
 * type_is_enum
 *	  Returns true if the given type is an enum type.
 */
bool
type_is_enum(Oid typid)
{
	return (get_typtype(typid) == TYPTYPE_ENUM);
}

/*
 * get_type_category_preferred
 *
 *		Given the type OID, fetch its category and preferred-type status.
 *		Throws error on failure.
 */
void
get_type_category_preferred(Oid typid, char *typcategory, bool *typispreferred)
{
	HeapTuple	tp;
	Form_pg_type typtup;

	tp = SearchSysCache(TYPEOID,
						ObjectIdGetDatum(typid),
						0, 0, 0);
	if (!HeapTupleIsValid(tp))
		elog(ERROR, "cache lookup failed for type %u", typid);
	typtup = (Form_pg_type) GETSTRUCT(tp);
	*typcategory = typtup->typcategory;
	*typispreferred = typtup->typispreferred;
	ReleaseSysCache(tp);
}

/*
 * get_typ_typrelid
 *
 *		Given the type OID, get the typrelid (InvalidOid if not a complex
 *		type).
 */
Oid
get_typ_typrelid(Oid typid)
{
	HeapTuple	tp;

	tp = SearchSysCache(TYPEOID,
						ObjectIdGetDatum(typid),
						0, 0, 0);
	if (HeapTupleIsValid(tp))
	{
		Form_pg_type typtup = (Form_pg_type) GETSTRUCT(tp);
		Oid			result;

		result = typtup->typrelid;
		ReleaseSysCache(tp);
		return result;
	}
	else
		return InvalidOid;
}

/*
 * get_element_type
 *
 *		Given the type OID, get the typelem (InvalidOid if not an array type).
 *
 * NB: this only considers varlena arrays to be true arrays; InvalidOid is
 * returned if the input is a fixed-length array type.
 */
Oid
get_element_type(Oid typid)
{
	HeapTuple	tp;

	tp = SearchSysCache(TYPEOID,
						ObjectIdGetDatum(typid),
						0, 0, 0);
	if (HeapTupleIsValid(tp))
	{
		Form_pg_type typtup = (Form_pg_type) GETSTRUCT(tp);
		Oid			result;

		if (typtup->typlen == -1)
			result = typtup->typelem;
		else
			result = InvalidOid;
		ReleaseSysCache(tp);
		return result;
	}
	else
		return InvalidOid;
}

/*
 * get_array_type
 *
 *		Given the type OID, get the corresponding "true" array type.
 *		Returns InvalidOid if no array type can be found.
 */
Oid
get_array_type(Oid typid)
{
	HeapTuple	tp;
	Oid			result = InvalidOid;

	tp = SearchSysCache(TYPEOID,
						ObjectIdGetDatum(typid),
						0, 0, 0);
	if (HeapTupleIsValid(tp))
	{
		result = ((Form_pg_type) GETSTRUCT(tp))->typarray;
		ReleaseSysCache(tp);
	}
	return result;
}

/*
 * get_base_element_type
 *		Given the type OID, get the typelem, looking "through" any domain
 *		to its underlying array type.
 *
 * This is equivalent to get_element_type(getBaseType(typid)), but avoids
 * an extra cache lookup.  Note that it fails to provide any information
 * about the typmod of the array.
 */
Oid
get_base_element_type(Oid typid)
{
	/*
	 * We loop to find the bottom base type in a stack of domains.
	 */
	for (;;)
	{
		HeapTuple	tup;
		Form_pg_type typTup;

		tup = SearchSysCache1(TYPEOID, ObjectIdGetDatum(typid));
		if (!HeapTupleIsValid(tup))
			break;

		typTup = (Form_pg_type) GETSTRUCT(tup);
		if (typTup->typtype != TYPTYPE_DOMAIN)
		{
			/* Not a domain, so stop descending */
			Oid			result;

			/* This test must match get_element_type */
			if (typTup->typlen == -1)
				result = typTup->typelem;
			else
				result = InvalidOid;

			ReleaseSysCache(tup);
			return result;
		}

		typid = typTup->typbasetype;
		ReleaseSysCache(tup);
	}

	/* Like get_element_type, silently return InvalidOid for bogus input */
	return InvalidOid;
}

/*
 * getTypeInputInfo
 *
 *		Get info needed for converting values of a type to internal form
 */
void
getTypeInputInfo(Oid type, Oid *typInput, Oid *typIOParam)
{
	HeapTuple	typeTuple;
	Form_pg_type pt;
		
	typeTuple = SearchSysCache(TYPEOID,
							   ObjectIdGetDatum(type),
							   0, 0, 0);
	if (!HeapTupleIsValid(typeTuple))
		elog(ERROR, "cache lookup failed for type %u", type);
	pt = (Form_pg_type) GETSTRUCT(typeTuple);

	if (!pt->typisdefined)
		ereport(ERROR,
				(errcode(ERRCODE_UNDEFINED_OBJECT),
				 errmsg("type %s is only a shell",
						format_type_be(type))));
	if (!OidIsValid(pt->typinput))
		ereport(ERROR,
				(errcode(ERRCODE_UNDEFINED_FUNCTION),
				 errmsg("no input function available for type %s",
						format_type_be(type))));

	*typInput = pt->typinput;
	*typIOParam = getTypeIOParam(typeTuple);

	ReleaseSysCache(typeTuple);
}

/*
 * getTypeOutputInfo
 *
 *		Get info needed for printing values of a type
 */
void
getTypeOutputInfo(Oid type, Oid *typOutput, bool *typIsVarlena)
{
	HeapTuple	typeTuple;
	Form_pg_type pt;
		
	typeTuple = SearchSysCache(TYPEOID,
							   ObjectIdGetDatum(type),
							   0, 0, 0);
	if (!HeapTupleIsValid(typeTuple))
		elog(ERROR, "cache lookup failed for type %u", type);
	pt = (Form_pg_type) GETSTRUCT(typeTuple);

	if (!pt->typisdefined)
		ereport(ERROR,
				(errcode(ERRCODE_UNDEFINED_OBJECT),
				 errmsg("type %s is only a shell",
						format_type_be(type))));
	if (!OidIsValid(pt->typoutput))
		ereport(ERROR,
				(errcode(ERRCODE_UNDEFINED_FUNCTION),
				 errmsg("no output function available for type %s",
						format_type_be(type))));

	*typOutput = pt->typoutput;
	*typIsVarlena = (!pt->typbyval) && (pt->typlen == -1);

	ReleaseSysCache(typeTuple);
}

/*
 * getTypeBinaryInputInfo
 *
 *		Get info needed for binary input of values of a type
 */
void
getTypeBinaryInputInfo(Oid type, Oid *typReceive, Oid *typIOParam)
{
	HeapTuple	typeTuple;
	Form_pg_type pt;

	typeTuple = SearchSysCache(TYPEOID,
							   ObjectIdGetDatum(type),
							   0, 0, 0);
	if (!HeapTupleIsValid(typeTuple))
		elog(ERROR, "cache lookup failed for type %u", type);
	pt = (Form_pg_type) GETSTRUCT(typeTuple);

	if (!pt->typisdefined)
		ereport(ERROR,
				(errcode(ERRCODE_UNDEFINED_OBJECT),
				 errmsg("type %s is only a shell",
						format_type_be(type))));
	if (!OidIsValid(pt->typreceive))
		ereport(ERROR,
				(errcode(ERRCODE_UNDEFINED_FUNCTION),
				 errmsg("no binary input function available for type %s",
						format_type_be(type))));

	*typReceive = pt->typreceive;
	*typIOParam = getTypeIOParam(typeTuple);

	ReleaseSysCache(typeTuple);
}

/*
 * getTypeBinaryOutputInfo
 *
 *		Get info needed for binary output of values of a type
 */
void
getTypeBinaryOutputInfo(Oid type, Oid *typSend, bool *typIsVarlena)
{
	HeapTuple	typeTuple;
	Form_pg_type pt;

	typeTuple = SearchSysCache(TYPEOID,
							   ObjectIdGetDatum(type),
							   0, 0, 0);
	if (!HeapTupleIsValid(typeTuple))
		elog(ERROR, "cache lookup failed for type %u", type);
	pt = (Form_pg_type) GETSTRUCT(typeTuple);

	if (!pt->typisdefined)
		ereport(ERROR,
				(errcode(ERRCODE_UNDEFINED_OBJECT),
				 errmsg("type %s is only a shell",
						format_type_be(type))));
	if (!OidIsValid(pt->typsend))
		ereport(ERROR,
				(errcode(ERRCODE_UNDEFINED_FUNCTION),
				 errmsg("no binary output function available for type %s",
						format_type_be(type))));

	*typSend = pt->typsend;
	*typIsVarlena = (!pt->typbyval) && (pt->typlen == -1);

	ReleaseSysCache(typeTuple);
}

/*
 * get_typmodin
 *
 *		Given the type OID, return the type's typmodin procedure, if any.
 */
Oid
get_typmodin(Oid typid)
{
	HeapTuple	tp;

	tp = SearchSysCache(TYPEOID,
						ObjectIdGetDatum(typid),
						0, 0, 0);
	if (HeapTupleIsValid(tp))
	{
		Form_pg_type typtup = (Form_pg_type) GETSTRUCT(tp);
		Oid			result;

		result = typtup->typmodin;
		ReleaseSysCache(tp);
		return result;
	}
	else
		return InvalidOid;
}

#ifdef NOT_USED
/*
 * get_typmodout
 *
 *		Given the type OID, return the type's typmodout procedure, if any.
 */
Oid
get_typmodout(Oid typid)
{
	HeapTuple	tp;

	tp = SearchSysCache(TYPEOID,
						ObjectIdGetDatum(typid),
						0, 0, 0);
	if (HeapTupleIsValid(tp))
	{
		Form_pg_type typtup = (Form_pg_type) GETSTRUCT(tp);
		Oid			result;

		result = typtup->typmodout;
		ReleaseSysCache(tp);
		return result;
	}
	else
		return InvalidOid;
}
#endif /* NOT_USED */


/*				---------- STATISTICS CACHE ----------					 */

/*
 * get_attavgwidth
 *
 *	  Given the table and attribute number of a column, get the average
 *	  width of entries in the column.  Return zero if no data available.
 */
int32
get_attavgwidth(Oid relid, AttrNumber attnum)
{
	HeapTuple	tp;

	tp = SearchSysCache(STATRELATT,
						ObjectIdGetDatum(relid),
						Int16GetDatum(attnum),
						0, 0);
	if (HeapTupleIsValid(tp))
	{
		int32		stawidth = ((Form_pg_statistic) GETSTRUCT(tp))->stawidth;

		ReleaseSysCache(tp);
		if (stawidth > 0)
			return stawidth;
	}
	return 0;
}

/*
 * get_attstatsslot
 *
 *		Extract the contents of a "slot" of a pg_statistic tuple.
 *		Returns TRUE if requested slot type was found, else FALSE.
 *
 * Unlike other routines in this file, this takes a pointer to an
 * already-looked-up tuple in the pg_statistic cache.  We do this since
 * most callers will want to extract more than one value from the cache
 * entry, and we don't want to repeat the cache lookup unnecessarily.
 *
 * statstuple: pg_statistics tuple to be examined.
 * atttype: type OID of attribute (can be InvalidOid if values == NULL).
 * atttypmod: typmod of attribute (can be 0 if values == NULL).
 * reqkind: STAKIND code for desired statistics slot kind.
 * reqop: STAOP value wanted, or InvalidOid if don't care.
 * values, nvalues: if not NULL, the slot's stavalues are extracted.
 * numbers, nnumbers: if not NULL, the slot's stanumbers are extracted.
 *
 * If assigned, values and numbers are set to point to palloc'd arrays.
 * If the attribute type is pass-by-reference, the values referenced by
 * the values array are themselves palloc'd.  The palloc'd stuff can be
 * freed by calling free_attstatsslot.
 *
 * Note: at present, atttype/atttypmod aren't actually used here at all.
 * But the caller must have the correct (or at least binary-compatible)
 * type ID to pass to free_attstatsslot later.
 */
bool
get_attstatsslot(HeapTuple statstuple,
				 Oid atttype, int32 atttypmod,
				 int reqkind, Oid reqop,
				 Datum **values, int *nvalues,
				 float4 **numbers, int *nnumbers)
{
	Form_pg_statistic stats = (Form_pg_statistic) GETSTRUCT(statstuple);
	int			i,
				j;
	Datum		val;
	bool		isnull;
	ArrayType  *statarray;
	Oid			arrayelemtype;
	int			narrayelem;
	HeapTuple	typeTuple;
	Form_pg_type typeForm;

	for (i = 0; i < STATISTIC_NUM_SLOTS; i++)
	{
		if ((&stats->stakind1)[i] == reqkind &&
			(reqop == InvalidOid || (&stats->staop1)[i] == reqop))
			break;
	}
	if (i >= STATISTIC_NUM_SLOTS)
		return false;			/* not there */

	if (values)
	{
		*values = NULL;
		*nvalues = 0;

		val = SysCacheGetAttr(STATRELATT, statstuple,
							  Anum_pg_statistic_stavalues1 + i,
							  &isnull);
		if (isnull)
			elog(ERROR, "stavalues is null");
		statarray = DatumGetArrayTypeP(val);

		/**
		 * Could be an empty array.
		 */
		if (ARR_NDIM(statarray) > 0)
		{
			/*
			 * Need to get info about the array element type.  We look at the
			 * actual element type embedded in the array, which might be only
			 * binary-compatible with the passed-in atttype.  The info we
			 * extract here should be the same either way, but deconstruct_array
			 * is picky about having an exact type OID match.
			 */
			arrayelemtype = ARR_ELEMTYPE(statarray);
			typeTuple = SearchSysCache(TYPEOID,
									   ObjectIdGetDatum(arrayelemtype),
									   0, 0, 0);
			if (!HeapTupleIsValid(typeTuple))
				elog(ERROR, "cache lookup failed for type %u", arrayelemtype);
			typeForm = (Form_pg_type) GETSTRUCT(typeTuple);

			/* Deconstruct array into Datum elements; NULLs not expected */
			deconstruct_array(statarray,
					arrayelemtype,
					typeForm->typlen,
					typeForm->typbyval,
					typeForm->typalign,
					values, NULL, nvalues);

			/*
			 * If the element type is pass-by-reference, we now have a bunch of
			 * Datums that are pointers into the syscache value.  Copy them to
			 * avoid problems if syscache decides to drop the entry.
			 */
			if (!typeForm->typbyval)
			{
				for (j = 0; j < *nvalues; j++)
				{
					(*values)[j] = datumCopy((*values)[j],
							typeForm->typbyval,
							typeForm->typlen);
				}
			}

			ReleaseSysCache(typeTuple);
		}

		/*
		 * Free statarray if it's a detoasted copy.
		 */
		if ((Pointer) statarray != DatumGetPointer(val))
			pfree(statarray);
	}

	if (numbers)
	{
		*numbers = NULL;
		*nnumbers = 0;

		val = SysCacheGetAttr(STATRELATT, statstuple,
							  Anum_pg_statistic_stanumbers1 + i,
							  &isnull);
		if (isnull)
			elog(ERROR, "stanumbers is null");
		statarray = DatumGetArrayTypeP(val);

		/**
		 * Could be an empty array.
		 */
		if (ARR_NDIM(statarray) > 0)
		{
			/*
			 * We expect the array to be a 1-D float4 array; verify that. We don't
			 * need to use deconstruct_array() since the array data is just going
			 * to look like a C array of float4 values.
			 */
			narrayelem = ARR_DIMS(statarray)[0];
			if (ARR_NDIM(statarray) != 1 || narrayelem <= 0 ||
					ARR_HASNULL(statarray) ||
					ARR_ELEMTYPE(statarray) != FLOAT4OID)
				elog(ERROR, "stanumbers is not a 1-D float4 array");
			*numbers = (float4 *) palloc(narrayelem * sizeof(float4));
			*nnumbers = narrayelem;
			memcpy(*numbers, ARR_DATA_PTR(statarray), narrayelem * sizeof(float4));
		}

		/*
		 * Free statarray if it's a detoasted copy.
		 */
		if ((Pointer) statarray != DatumGetPointer(val))
			pfree(statarray);
	}

	return true;
}

/*
 * free_attstatsslot
 *		Free data allocated by get_attstatsslot
 *
 * atttype need be valid only if values != NULL.
 */
void
free_attstatsslot(Oid atttype,
				  Datum *values, int nvalues,
				  float4 *numbers, int nnumbers)
{
	if (values)
	{
		if (!get_typbyval(atttype))
		{
			int			i;

			for (i = 0; i < nvalues; i++)
				pfree(DatumGetPointer(values[i]));
		}
		pfree(values);
	}
	if (numbers)
		pfree(numbers);
}

/*
 * get_att_stats
 *		Get attribute statistics. Return a copy of the HeapTuple object, or NULL
 *		if no stats found for attribute
 * 
 */
HeapTuple
get_att_stats(Oid relid, AttrNumber attrnum)
{
	return SearchSysCacheCopy2(STATRELATT,
							   ObjectIdGetDatum(relid),
							   Int16GetDatum(attrnum));
}

/*				---------- PG_NAMESPACE CACHE ----------				 */

/*
 * get_namespace_name
 *		Returns the name of a given namespace
 *
 * Returns a palloc'd copy of the string, or NULL if no such namespace.
 */
char *
get_namespace_name(Oid nspid)
{
	HeapTuple	tp;

	tp = SearchSysCache(NAMESPACEOID,
						ObjectIdGetDatum(nspid),
						0, 0, 0);
	if (HeapTupleIsValid(tp))
	{
		Form_pg_namespace nsptup = (Form_pg_namespace) GETSTRUCT(tp);
		char	   *result;

		result = pstrdup(NameStr(nsptup->nspname));
		ReleaseSysCache(tp);
		return result;
	}
	else
		return NULL;
}

/*				---------- PG_AUTHID CACHE ----------					 */

/*
 * get_roleid
 *	  Given a role name, look up the role's OID.
 *	  Returns InvalidOid if no such role.
 */
Oid
get_roleid(const char *rolname)
{
	return GetSysCacheOid(AUTHNAME,
						  PointerGetDatum(rolname),
						  0, 0, 0);
}

/*
 * get_roleid_checked
 *	  Given a role name, look up the role's OID.
 *	  ereports if no such role.
 */
Oid
get_roleid_checked(const char *rolname)
{
	Oid			roleid;

	roleid = get_roleid(rolname);
	if (!OidIsValid(roleid))
		ereport(ERROR,
				(errcode(ERRCODE_UNDEFINED_OBJECT),
				 errmsg("role \"%s\" does not exist", rolname)));
	return roleid;
}


/*
 * relation_oids
 *	  Extract all relation oids from the catalog.
 */
List *
relation_oids()
{
	List			*relationOids = NIL;
	Relation		pgclass = NULL;
	HeapScanDesc 	scan = NULL;
	HeapTuple		tuple = NULL;

	pgclass = heap_open(RelationRelationId, AccessShareLock);

	scan = heap_beginscan(pgclass, SnapshotNow, 0 /* key length */, NULL);

	while ((tuple = heap_getnext(scan, ForwardScanDirection)) != NULL)
	{
		Form_pg_class pgclassEntry = (Form_pg_class) GETSTRUCT(tuple);

		switch (pgclassEntry->relstorage)
		{
			case RELSTORAGE_HEAP:
			case RELSTORAGE_AOCOLS:
			case RELSTORAGE_AOROWS:
			case RELSTORAGE_EXTERNAL:
			{
				Oid relOid = HeapTupleGetOid(tuple);
				relationOids = lappend_oid(relationOids, relOid);
				break;
			}
			default:
				break;
		}
	}

	heap_endscan(scan);
	heap_close(pgclass, AccessShareLock);
	return relationOids;
}

/*
 * operator_oids
 *	  Extract all operator oids from the catalog.
 */
List *
operator_oids()
{
	List			*operatorOids = NIL;
	Relation		operatortable = NULL;
	HeapScanDesc 	scan = NULL;
	HeapTuple		tuple = NULL;

	operatortable = heap_open(OperatorRelationId, AccessShareLock);

	scan = heap_beginscan(operatortable, SnapshotNow, 0 /* key length */, NULL);

	while ((tuple = heap_getnext(scan, ForwardScanDirection)) != NULL)
	{
		Oid opOid = HeapTupleGetOid(tuple);
		operatorOids = lappend_oid(operatorOids, opOid);
	}

	heap_endscan(scan);
	heap_close(operatortable, AccessShareLock);
	return operatorOids;
}

/*
 * function_oids
 *	  Extract all function oids from the catalog.
 */
List *
function_oids()
{
	List			*functionOids = NIL;
	Relation		functiontable = NULL;
	HeapScanDesc 	scan = NULL;
	HeapTuple		tuple = NULL;

	functiontable = heap_open(ProcedureRelationId, AccessShareLock);

	scan = heap_beginscan(functiontable, SnapshotNow, 0 /* key length */, NULL);

	while ((tuple = heap_getnext(scan, ForwardScanDirection)) != NULL)
	{
		Oid funcOid = HeapTupleGetOid(tuple);
		functionOids = lappend_oid(functionOids, funcOid);
	}

	heap_endscan(scan);
	heap_close(functiontable, AccessShareLock);
	return functionOids;
}

/*
 * relation_exists
 *	  Is there a relation with the given oid
 */
bool
relation_exists(Oid oid)
{
	return SearchSysCacheExists(RELOID, oid, 0, 0, 0);
}

/*
 * index_exists
 *	  Is there an index with the given oid
 */
bool
index_exists(Oid oid)
{
	return SearchSysCacheExists(INDEXRELID, oid, 0, 0, 0);
}

/*
 * type_exists
 *	  Is there a type with the given oid
 */
bool
type_exists(Oid oid)
{
	return SearchSysCacheExists(TYPEOID, oid, 0, 0, 0);
}

/*
 * operator_exists
 *	  Is there an operator with the given oid
 */
bool
operator_exists(Oid oid)
{
	return SearchSysCacheExists(OPEROID, oid, 0, 0, 0);
}

/*
 * function_exists
 *	  Is there a function with the given oid
 */
bool
function_exists(Oid oid)
{
	return SearchSysCacheExists(PROCOID, oid, 0, 0, 0);
}

/*
 * aggregate_exists
 *	  Is there an aggregate with the given oid
 */
bool
aggregate_exists(Oid oid)
{
	return SearchSysCacheExists(AGGFNOID, oid, 0, 0, 0);
}

// Get oid of aggregate with given name and argument type
Oid
get_aggregate(const char *aggname, Oid oidType)
{
	CatCList   *catlist;
	int			i;
	Oid			oidResult;

	// lookup pg_proc for functions with the given name and arg type
	catlist = SearchSysCacheList1(PROCNAMEARGSNSP,
								  CStringGetDatum((char *) aggname));

	oidResult = InvalidOid;
	for (i = 0; i < catlist->n_members; i++)
	{
		HeapTuple htup = &catlist->members[i]->tuple;
		Oid oidProc = HeapTupleGetOid(htup);
		Form_pg_proc proctuple = (Form_pg_proc) GETSTRUCT(htup);

		// skip functions with the wrong number of type of arguments
		if (1 != proctuple->pronargs || oidType != proctuple->proargtypes.values[0])
		{
			continue;
		}

		if (SearchSysCacheExists(AGGFNOID, ObjectIdGetDatum(oidProc), 0, 0, 0))
		{
			oidResult = oidProc;
			break;
		}
	}

	ReleaseSysCacheList(catlist);

	return oidResult;
}

/*
 * trigger_exists
 *	  Is there a trigger with the given oid
 */
bool
trigger_exists(Oid oid)
{
	ScanKeyData	scankey;
	Relation	rel;
	SysScanDesc sscan;
	bool		result;

	ScanKeyInit(&scankey, ObjectIdAttributeNumber,
				BTEqualStrategyNumber, F_OIDEQ,
				ObjectIdGetDatum(oid));

	rel = heap_open(TriggerRelationId, AccessShareLock);
	sscan = systable_beginscan(rel, TriggerOidIndexId, true,
							   SnapshotNow, 1, &scankey);

	result = (systable_getnext(sscan) != NULL);

	systable_endscan(sscan);

	heap_close(rel, AccessShareLock);

	return result;
}

/*
 * get_relation_keys
 *	  Return a list of relation keys
 */
List *
get_relation_keys(Oid relid)
{
	List *keys = NIL;

	// lookup unique constraints for relation from the catalog table
	ScanKeyData skey[1];
	ScanKeyInit(&skey[0], Anum_pg_constraint_conrelid, BTEqualStrategyNumber, F_OIDEQ, relid);

	Relation rel = heap_open(ConstraintRelationId, AccessShareLock);
	SysScanDesc scan = systable_beginscan
						(
						rel, 
						ConstraintRelidIndexId, 
						true, 
						SnapshotNow, 
						1, 
						skey
						);
	
	HeapTuple	htup = NULL;

	while (HeapTupleIsValid(htup = systable_getnext(scan)))
	{
		Form_pg_constraint contuple = (Form_pg_constraint) GETSTRUCT(htup);

		// skip non-unique constraints
		if (CONSTRAINT_UNIQUE != contuple->contype &&
			CONSTRAINT_PRIMARY != contuple->contype)
		{
			continue;
		}
			
		// store key set in an array
		List *key = NIL;
		
		bool null = false;
		Datum dat = 
				heap_getattr(htup, Anum_pg_constraint_conkey, RelationGetDescr(rel), &null);
		
		Datum *dats = NULL;
		int numKeys = 0;

		// extract key elements
		deconstruct_array(DatumGetArrayTypeP(dat), INT2OID, 2, true, 's', &dats, NULL, &numKeys);
			
		for (int i = 0; i < numKeys; i++)
		{
			int16 key_elem =  DatumGetInt16(dats[i]);
			key = lappend_int(key, key_elem);
		}
		
		keys = lappend(keys, key);
	}

	systable_endscan(scan);
	heap_close(rel, AccessShareLock);

	return keys;
}

/*
 * check_constraint_exists
 *	  Is there a check constraint with the given oid
 */
bool
check_constraint_exists(Oid oidCheckconstraint)
{
	return SearchSysCacheExists1(CONSTROID, ObjectIdGetDatum(oidCheckconstraint));
}

/*
 * get_check_constraint_relid
 *		Given check constraint id, return the check constraint's relation oid
 */
Oid
get_check_constraint_relid(Oid oidCheckconstraint)
{
	HeapTuple	tp;

	tp = SearchSysCache(CONSTROID,
						ObjectIdGetDatum(oidCheckconstraint),
						0, 0, 0);
	if (HeapTupleIsValid(tp))
	{
		Form_pg_constraint contup = (Form_pg_constraint) GETSTRUCT(tp);
		Oid			result;

		result = contup->conrelid;
		ReleaseSysCache(tp);
		return result;
	}
	else
		return InvalidOid;
}

/*
 * get_check_constraint_oids
 *	 Extract all check constraint oid for a given relation.
 */
List *
get_check_constraint_oids(Oid oidRel)
{
	List	   *plConstraints = NIL;
	HeapTuple	htup;
	Relation	conrel;
	ScanKeyData scankey;
	SysScanDesc sscan;

	/*
	 * lookup constraints for relation from the catalog table
	 *
	 * SELECT * FROM pg_constraint WHERE conrelid = :1
	 */
	conrel = heap_open(ConstraintRelationId, AccessShareLock);

	ScanKeyInit(&scankey,
				Anum_pg_constraint_conrelid,
				BTEqualStrategyNumber, F_OIDEQ,
				ObjectIdGetDatum(oidRel));
	sscan = systable_beginscan(conrel, ConstraintRelidIndexId, true,
							   SnapshotNow, 1, &scankey);

	while (HeapTupleIsValid(htup = systable_getnext(sscan)))
	{
		Form_pg_constraint contuple = (Form_pg_constraint) GETSTRUCT(htup);

		// only consider check constraints
		if (CONSTRAINT_CHECK != contuple->contype)
		{
			continue;
		}

		plConstraints = lappend_oid(plConstraints, HeapTupleGetOid(htup));
	}

	systable_endscan(sscan);
	heap_close(conrel, AccessShareLock);

	return plConstraints;
}

/*
 * get_check_constraint_name
 *        returns the name of the check constraint with the given oidConstraint.
 *
 * Note: returns a palloc'd copy of the string, or NULL if no such constraint.
 */
char *
get_check_constraint_name(Oid oidCheckconstraint)
{
	return get_constraint_name(oidCheckconstraint);
}

/*
 * get_check_constraint_expr_tree
 *        returns the expression node tree representing the check constraint
 *        with the given oidConstraint.
 *
 * Note: returns a palloc'd expression node tree, or NULL if no such constraint.
 */
Node *
get_check_constraint_expr_tree(Oid oidCheckconstraint)
{
	HeapTuple	tp;
	Node	   *result = NULL;

	tp = SearchSysCache(CONSTROID,
						ObjectIdGetDatum(oidCheckconstraint),
						0, 0, 0);
	if (HeapTupleIsValid(tp))
	{
		Datum		conbin;
		bool		isnull;

		conbin = SysCacheGetAttr(CONSTROID, tp,
								 Anum_pg_constraint_conbin, &isnull);
		if (!isnull)
			result = stringToNode(TextDatumGetCString(conbin));

		ReleaseSysCache(tp);
	}
	return result;
}

/*
 * get_cast_func
 *        finds the cast function between the given source and destination type,
 *        and records its oid and properties in the output parameters.
 *        Returns true if a cast exists, false otherwise.
 */
bool
get_cast_func(Oid oidSrc, Oid oidDest, bool *is_binary_coercible, Oid *oidCastFunc, CoercionPathType *pathtype)
{
	if (IsBinaryCoercible(oidSrc, oidDest))
	{
		*is_binary_coercible = true;
		*oidCastFunc = 0;
		return true;
	}
	
	*is_binary_coercible = false;

	*pathtype = find_coercion_pathway(oidDest, oidSrc, COERCION_IMPLICIT, oidCastFunc);
	if (*pathtype != COERCION_PATH_NONE)
		return true;
	return false;
}

/*
 * get_comparison_type
 *      Retrieve comparison type  
 */
CmpType
get_comparison_type(Oid oidOp, Oid oidLeft, Oid oidRight)
{
	List	   *opfamilies;
	List	   *opstrats;
	int			opstrat;

	get_op_btree_interpretation(oidOp, &opfamilies, &opstrats);

	if (opfamilies == NIL)
	{
		/* The operator does not belong to any B-tree operator family */
		return CmptOther;
	}

	Assert(opstrats);

	/*
	 * XXX: Arbitrarily use the first found operator family. Usually
	 * there is only one, but e.g. if someone has created a reverse ordering
	 * family that sorts in descending order, it is ambiguous whether a
	 * < operator stands for the less than operator of the ascending opfamily,
	 * or the greater than operator for the descending opfamily.
	 */
	opstrat = linitial_int(opstrats);

	switch(opstrat)
	{
		case BTLessStrategyNumber:
			return CmptLT;
		case BTLessEqualStrategyNumber:
			return CmptLEq;
		case BTEqualStrategyNumber:
			return CmptEq;
		case BTGreaterEqualStrategyNumber:
			return CmptGEq;
		case BTGreaterStrategyNumber:
			return CmptGT;
		case ROWCOMPARE_NE:
			return CmptNEq;
		default:
			elog(ERROR, "unknown B-tree strategy: %d", opstrat);
			return CmptOther;
	}
}

/*
 * get_comparison_operator
 *      Retrieve comparison operator between given types  
 */
Oid
get_comparison_operator(Oid oidLeft, Oid oidRight, CmpType cmpt)
{
	int16		opstrat;
	HeapTuple	ht;
	Oid			result = InvalidOid;
	Relation	pg_amop;
	ScanKeyData scankey[4];
	SysScanDesc sscan;

	switch(cmpt)
	{
		case CmptLT:
			opstrat = BTLessStrategyNumber;
			break;
		case CmptLEq:
			opstrat = BTLessEqualStrategyNumber;
			break;
		case CmptEq:
			opstrat = BTEqualStrategyNumber;
			break;
		case CmptGEq:
			opstrat = BTGreaterEqualStrategyNumber;
			break;
		case CmptGT:
			opstrat = BTGreaterStrategyNumber;
			break;
		default:
			return InvalidOid;
	}

	pg_amop = heap_open(AccessMethodOperatorRelationId, AccessShareLock);

	/*
	 * SELECT * FROM pg_amop
	 * WHERE amoplefttype = :1 and amoprighttype = :2 and amopmethod = :3 and amopstrategy = :4
	 */
	ScanKeyInit(&scankey[0],
				Anum_pg_amop_amoplefttype,
				BTEqualStrategyNumber, F_OIDEQ,
				ObjectIdGetDatum(oidLeft));
	ScanKeyInit(&scankey[1],
				Anum_pg_amop_amoprighttype,
				BTEqualStrategyNumber, F_OIDEQ,
				ObjectIdGetDatum(oidRight));
	ScanKeyInit(&scankey[2],
				Anum_pg_amop_amopmethod,
				BTEqualStrategyNumber, F_OIDEQ,
				ObjectIdGetDatum(BTREE_AM_OID));
	ScanKeyInit(&scankey[3],
				Anum_pg_amop_amopstrategy,
				BTEqualStrategyNumber, F_INT2EQ,
				Int16GetDatum(opstrat));

	/* XXX: There is no index for this, so this is slow! */
	sscan = systable_beginscan(pg_amop, InvalidOid, false,
							   SnapshotNow, 4, scankey);

	/* XXX: There can be multiple results. Arbitrarily use the first one */
	while (HeapTupleIsValid(ht = systable_getnext(sscan)))
	{
		Form_pg_amop amoptup = (Form_pg_amop) GETSTRUCT(ht);

		result = amoptup->amopopr;
		break;
	}

	systable_endscan(sscan);
	heap_close(pg_amop, AccessShareLock);

	return result;
}

/*
 * has_subclass_fast
 *
 * In the current implementation, has_subclass returns whether a
 * particular class *might* have a subclass. It will not return the
 * correct result if a class had a subclass which was later dropped.
 * This is because relhassubclass in pg_class is not updated when a
 * subclass is dropped, primarily because of concurrency concerns.
 *
 * Currently has_subclass is only used as an efficiency hack to skip
 * unnecessary inheritance searches, so this is OK.
 */
bool
has_subclass_fast(Oid relationId)
{
	HeapTuple	tuple;
	bool		result;

	tuple = SearchSysCache1(RELOID,
							ObjectIdGetDatum(relationId));
	if (!HeapTupleIsValid(tuple))
		elog(ERROR, "cache lookup failed for relation %u", relationId);

	result = ((Form_pg_class) GETSTRUCT(tuple))->relhassubclass;

	ReleaseSysCache(tuple);
	return result;
}

/*
 * has_subclass
 *
<<<<<<< HEAD
 * Performs the exhaustive check whether a relation has a subclass. This is 
 * different from has_subclass_fast, in that the latter can return true if a relation.
 * *might* have a subclass. See comments in has_subclass_fast for more details.
 * 
=======
 *	  Given the table and attribute number of a column, get the average
 *	  width of entries in the column.  Return zero if no data available.
 *
 * Calling a hook at this point looks somewhat strange, but is required
 * because the optimizer calls this function without any other way for
 * plug-ins to control the result.
>>>>>>> 38e93482
 */
bool
has_subclass(Oid relationId)
{
<<<<<<< HEAD
	ScanKeyData	scankey;
	Relation	rel;
	SysScanDesc sscan;
	bool		result;

	if (!has_subclass_fast(relationId))
	{
		return false;
=======
	HeapTuple	tp;
	int32		stawidth;

	if (get_attavgwidth_hook)
	{
		stawidth = (*get_attavgwidth_hook) (relid, attnum);
		if (stawidth > 0)
			return stawidth;
	}
	tp = SearchSysCache(STATRELATT,
						ObjectIdGetDatum(relid),
						Int16GetDatum(attnum),
						0, 0);
	if (HeapTupleIsValid(tp))
	{
		stawidth = ((Form_pg_statistic) GETSTRUCT(tp))->stawidth;
		ReleaseSysCache(tp);
		if (stawidth > 0)
			return stawidth;
>>>>>>> 38e93482
	}

	rel = heap_open(InheritsRelationId, AccessShareLock);

	ScanKeyInit(&scankey, Anum_pg_inherits_inhparent,
				BTEqualStrategyNumber, F_OIDEQ,
				ObjectIdGetDatum(relationId));

	/* no index on inhparent */
	sscan = systable_beginscan(rel, InvalidOid, false,
							   SnapshotNow, 1, &scankey);

	result = (systable_getnext(sscan) != NULL);

	systable_endscan(sscan);

	heap_close(rel, AccessShareLock);

	return result;
}

/*
 * get_operator_opfamilies
 *		Get the oid of operator families the given operator belongs to
 *
<<<<<<< HEAD
 * ORCA calls this.
=======
 * Unlike other routines in this file, this takes a pointer to an
 * already-looked-up tuple in the pg_statistic cache.  We do this since
 * most callers will want to extract more than one value from the cache
 * entry, and we don't want to repeat the cache lookup unnecessarily.
 * Also, this API allows this routine to be used with statistics tuples
 * that have been provided by a stats hook and didn't really come from
 * pg_statistic.
 *
 * statstuple: pg_statistics tuple to be examined.
 * atttype: type OID of attribute (can be InvalidOid if values == NULL).
 * atttypmod: typmod of attribute (can be 0 if values == NULL).
 * reqkind: STAKIND code for desired statistics slot kind.
 * reqop: STAOP value wanted, or InvalidOid if don't care.
 * values, nvalues: if not NULL, the slot's stavalues are extracted.
 * numbers, nnumbers: if not NULL, the slot's stanumbers are extracted.
 *
 * If assigned, values and numbers are set to point to palloc'd arrays.
 * If the attribute type is pass-by-reference, the values referenced by
 * the values array are themselves palloc'd.  The palloc'd stuff can be
 * freed by calling free_attstatsslot.
>>>>>>> 38e93482
 */
List *
get_operator_opfamilies(Oid opno)
{
	List	   *opfam_oids;
	CatCList   *catlist;
	int			i;

	opfam_oids = NIL;

	/* SELECT * FROM pg_amop WHERE amopopr = :1 */
	catlist = SearchSysCacheList(AMOPOPID, 1,
								 ObjectIdGetDatum(opno),
								 0, 0, 0);
	for (i = 0; i < catlist->n_members; i++)
	{
		HeapTuple	htup = &catlist->members[i]->tuple;
		Form_pg_amop amop_tuple = (Form_pg_amop) GETSTRUCT(htup);

		opfam_oids = lappend_oid(opfam_oids, amop_tuple->amopfamily);
	}

	ReleaseSysCacheList(catlist);

	return opfam_oids;
} 

/*
 * get_index_opfamilies
 *		Get the oid of operator families for the index keys
 */
List *
get_index_opfamilies(Oid oidIndex)
{
	HeapTuple	htup;
	List	   *opfam_oids;
    bool		isnull = false;
	int			indnatts;
	Datum		indclassDatum;
	oidvector  *indclass;

	htup = SearchSysCache1(INDEXRELID,
						   ObjectIdGetDatum(oidIndex));
	if (!HeapTupleIsValid(htup))
		elog(ERROR, "Index %u not found", oidIndex);

    /*
     * use SysCacheGetAttr() to retrieve number of index attributes, and the oid
	 * vector of indclass
     */
    indnatts = DatumGetInt16(SysCacheGetAttr(INDEXRELID, htup, Anum_pg_index_indnatts, &isnull));
	Assert(!isnull);

    indclassDatum = SysCacheGetAttr(INDEXRELID, htup, Anum_pg_index_indclass, &isnull);
    if (isnull)
		return NIL;
    indclass = (oidvector *) DatumGetPointer(indclassDatum);

	opfam_oids = NIL;
	for (int i = 0; i < indnatts; i++)
	{
		Oid			oidOpClass = indclass->values[i];
		Oid 		opfam = get_opclass_family(oidOpClass);

		opfam_oids = lappend_oid(opfam_oids, opfam);
	}

	ReleaseSysCache(htup);
	return opfam_oids;
}

/*
 *  has_parquet_children
 *  Check if relation has a Parquet child relation
 */
bool
has_parquet_children(Oid relationId)
{
	Assert(InvalidOid != relationId);
	List *child_oids = find_all_inheritors(relationId);
	ListCell *lc = NULL;
	
	foreach (lc, child_oids)
	{
		Oid oidChild = lfirst_oid(lc);
		Relation rel = RelationIdGetRelation(oidChild);
		Assert(NULL != rel);
		if (RELSTORAGE_PARQUET == rel->rd_rel->relstorage)
		{
			list_free(child_oids);
			RelationClose(rel);
			return true;
		}

		RelationClose(rel);
	}
	list_free(child_oids);
	return false;
}

/*
 *  relation_policy
 *  Return the distribution policy of a table. 
 */
GpPolicy *
relation_policy(Relation rel)
{
	Assert(NULL != rel);

	/* not a partitioned table */
	return rel->rd_cdbpolicy;
}

/*
 *  child_distribution_mismatch
 *  Return true if the table is partitioned and one of its children has a
 *  different distribution policy. The only allowed mismatch is for the parent
 *  to be hash distributed, and its child part to be randomly distributed.
 */
bool
child_distribution_mismatch(Relation rel)
{
	Assert(NULL != rel);
	if (PART_STATUS_NONE == rel_part_status(rel->rd_id))
	{
		/* not a partitioned table */
		return false;
	}

	GpPolicy *rootPolicy = rel->rd_cdbpolicy;
	Assert(NULL != rootPolicy && "Partitioned tables cannot be master-only");

	if (POLICYTYPE_PARTITIONED == rootPolicy->ptype && 0 == rootPolicy->nattrs)
	{
		/* root partition policy already marked as Random, no mismatch possible as
		 * all children must be random as well */
		return false;
	}

	List *child_oids = find_all_inheritors(rel->rd_id);
	ListCell *lc = NULL;

	foreach (lc, child_oids)
	{
		Oid oidChild = lfirst_oid(lc);
		Relation relChild = RelationIdGetRelation(oidChild);
		Assert(NULL != relChild);

		GpPolicy *childPolicy = relChild->rd_cdbpolicy;
		if (POLICYTYPE_PARTITIONED == childPolicy->ptype && 0 == childPolicy->nattrs)
		{
			/* child partition is Random, and parent is not */
			RelationClose(relChild);
			return true;
		}

		RelationClose(relChild);
	}

	list_free(child_oids);

	/* all children match the root's distribution policy */
	return false;
}

/*
 *  child_triggers
 *  Return true if the table is partitioned and any of the child partitions
 *  have a trigger of the given type.
 */
bool
child_triggers(Oid relationId, int32 triggerType)
{
	Assert(InvalidOid != relationId);
	if (PART_STATUS_NONE == rel_part_status(relationId))
	{
		/* not a partitioned table */
		return false;
	}

	List *childOids = find_all_inheritors(relationId);
	ListCell *lc = NULL;

	bool found = false;
	foreach (lc, childOids)
	{
		Oid oidChild = lfirst_oid(lc);
		Relation relChild = RelationIdGetRelation(oidChild);
		Assert(NULL != relChild);

		if (0 < relChild->rd_rel->reltriggers && NULL == relChild->trigdesc)
		{
			RelationBuildTriggers(relChild);
			if (NULL == relChild->trigdesc)
			{
				relChild->rd_rel->reltriggers = 0;
			}
		}

		for (int i = 0; i < relChild->rd_rel->reltriggers && !found; i++)
		{
			Trigger trigger = relChild->trigdesc->triggers[i];
			found = trigger_enabled(trigger.tgoid) &&
					(get_trigger_type(trigger.tgoid) & triggerType) == triggerType;
		}

		RelationClose(relChild);
		if (found)
		{
			break;
		}
	}

	list_free(childOids);
	
	/* no child triggers matching the given type */
	return found;
}<|MERGE_RESOLUTION|>--- conflicted
+++ resolved
@@ -3074,20 +3074,30 @@
  *
  *	  Given the table and attribute number of a column, get the average
  *	  width of entries in the column.  Return zero if no data available.
+ *
+ * Calling a hook at this point looks somewhat strange, but is required
+ * because the optimizer calls this function without any other way for
+ * plug-ins to control the result.
  */
 int32
 get_attavgwidth(Oid relid, AttrNumber attnum)
 {
 	HeapTuple	tp;
-
+	int32		stawidth;
+
+	if (get_attavgwidth_hook)
+	{
+		stawidth = (*get_attavgwidth_hook) (relid, attnum);
+		if (stawidth > 0)
+			return stawidth;
+	}
 	tp = SearchSysCache(STATRELATT,
 						ObjectIdGetDatum(relid),
 						Int16GetDatum(attnum),
 						0, 0);
 	if (HeapTupleIsValid(tp))
 	{
-		int32		stawidth = ((Form_pg_statistic) GETSTRUCT(tp))->stawidth;
-
+		stawidth = ((Form_pg_statistic) GETSTRUCT(tp))->stawidth;
 		ReleaseSysCache(tp);
 		if (stawidth > 0)
 			return stawidth;
@@ -3105,6 +3115,9 @@
  * already-looked-up tuple in the pg_statistic cache.  We do this since
  * most callers will want to extract more than one value from the cache
  * entry, and we don't want to repeat the cache lookup unnecessarily.
+ * Also, this API allows this routine to be used with statistics tuples
+ * that have been provided by a stats hook and didn't really come from
+ * pg_statistic.
  *
  * statstuple: pg_statistics tuple to be examined.
  * atttype: type OID of attribute (can be InvalidOid if values == NULL).
@@ -3953,24 +3966,14 @@
 /*
  * has_subclass
  *
-<<<<<<< HEAD
  * Performs the exhaustive check whether a relation has a subclass. This is 
  * different from has_subclass_fast, in that the latter can return true if a relation.
  * *might* have a subclass. See comments in has_subclass_fast for more details.
  * 
-=======
- *	  Given the table and attribute number of a column, get the average
- *	  width of entries in the column.  Return zero if no data available.
- *
- * Calling a hook at this point looks somewhat strange, but is required
- * because the optimizer calls this function without any other way for
- * plug-ins to control the result.
->>>>>>> 38e93482
  */
 bool
 has_subclass(Oid relationId)
 {
-<<<<<<< HEAD
 	ScanKeyData	scankey;
 	Relation	rel;
 	SysScanDesc sscan;
@@ -3979,27 +3982,6 @@
 	if (!has_subclass_fast(relationId))
 	{
 		return false;
-=======
-	HeapTuple	tp;
-	int32		stawidth;
-
-	if (get_attavgwidth_hook)
-	{
-		stawidth = (*get_attavgwidth_hook) (relid, attnum);
-		if (stawidth > 0)
-			return stawidth;
-	}
-	tp = SearchSysCache(STATRELATT,
-						ObjectIdGetDatum(relid),
-						Int16GetDatum(attnum),
-						0, 0);
-	if (HeapTupleIsValid(tp))
-	{
-		stawidth = ((Form_pg_statistic) GETSTRUCT(tp))->stawidth;
-		ReleaseSysCache(tp);
-		if (stawidth > 0)
-			return stawidth;
->>>>>>> 38e93482
 	}
 
 	rel = heap_open(InheritsRelationId, AccessShareLock);
@@ -4025,30 +4007,7 @@
  * get_operator_opfamilies
  *		Get the oid of operator families the given operator belongs to
  *
-<<<<<<< HEAD
  * ORCA calls this.
-=======
- * Unlike other routines in this file, this takes a pointer to an
- * already-looked-up tuple in the pg_statistic cache.  We do this since
- * most callers will want to extract more than one value from the cache
- * entry, and we don't want to repeat the cache lookup unnecessarily.
- * Also, this API allows this routine to be used with statistics tuples
- * that have been provided by a stats hook and didn't really come from
- * pg_statistic.
- *
- * statstuple: pg_statistics tuple to be examined.
- * atttype: type OID of attribute (can be InvalidOid if values == NULL).
- * atttypmod: typmod of attribute (can be 0 if values == NULL).
- * reqkind: STAKIND code for desired statistics slot kind.
- * reqop: STAOP value wanted, or InvalidOid if don't care.
- * values, nvalues: if not NULL, the slot's stavalues are extracted.
- * numbers, nnumbers: if not NULL, the slot's stanumbers are extracted.
- *
- * If assigned, values and numbers are set to point to palloc'd arrays.
- * If the attribute type is pass-by-reference, the values referenced by
- * the values array are themselves palloc'd.  The palloc'd stuff can be
- * freed by calling free_attstatsslot.
->>>>>>> 38e93482
  */
 List *
 get_operator_opfamilies(Oid opno)
@@ -4239,20 +4198,23 @@
 		Relation relChild = RelationIdGetRelation(oidChild);
 		Assert(NULL != relChild);
 
-		if (0 < relChild->rd_rel->reltriggers && NULL == relChild->trigdesc)
+		if (relChild->rd_rel->relhastriggers && NULL == relChild->trigdesc)
 		{
 			RelationBuildTriggers(relChild);
 			if (NULL == relChild->trigdesc)
 			{
-				relChild->rd_rel->reltriggers = 0;
+				relChild->rd_rel->relhastriggers = false;
 			}
 		}
 
-		for (int i = 0; i < relChild->rd_rel->reltriggers && !found; i++)
+		if (relChild->rd_rel->relhastriggers)
 		{
-			Trigger trigger = relChild->trigdesc->triggers[i];
-			found = trigger_enabled(trigger.tgoid) &&
-					(get_trigger_type(trigger.tgoid) & triggerType) == triggerType;
+			for (int i = 0; i < relChild->trigdesc->numtriggers && !found; i++)
+			{
+				Trigger trigger = relChild->trigdesc->triggers[i];
+				found = trigger_enabled(trigger.tgoid) &&
+						(get_trigger_type(trigger.tgoid) & triggerType) == triggerType;
+			}
 		}
 
 		RelationClose(relChild);
