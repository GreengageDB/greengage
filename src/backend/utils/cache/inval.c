/*-------------------------------------------------------------------------
 *
 * inval.c
 *	  POSTGRES cache invalidation dispatcher code.
 *
 *	This is subtle stuff, so pay attention:
 *
 *	When a tuple is updated or deleted, our standard time qualification rules
 *	consider that it is *still valid* so long as we are in the same command,
 *	ie, until the next CommandCounterIncrement() or transaction commit.
 *	(See utils/time/tqual.c, and note that system catalogs are generally
 *	scanned under the most current snapshot available, rather than the
 *	transaction snapshot.)	At the command boundary, the old tuple stops
 *	being valid and the new version, if any, becomes valid.  Therefore,
 *	we cannot simply flush a tuple from the system caches during heap_update()
 *	or heap_delete().  The tuple is still good at that point; what's more,
 *	even if we did flush it, it might be reloaded into the caches by a later
 *	request in the same command.  So the correct behavior is to keep a list
 *	of outdated (updated/deleted) tuples and then do the required cache
 *	flushes at the next command boundary.  We must also keep track of
 *	inserted tuples so that we can flush "negative" cache entries that match
 *	the new tuples; again, that mustn't happen until end of command.
 *
 *	Once we have finished the command, we still need to remember inserted
 *	tuples (including new versions of updated tuples), so that we can flush
 *	them from the caches if we abort the transaction.  Similarly, we'd better
 *	be able to flush "negative" cache entries that may have been loaded in
 *	place of deleted tuples, so we still need the deleted ones too.
 *
 *	If we successfully complete the transaction, we have to broadcast all
 *	these invalidation events to other backends (via the SI message queue)
 *	so that they can flush obsolete entries from their caches.  Note we have
 *	to record the transaction commit before sending SI messages, otherwise
 *	the other backends won't see our updated tuples as good.
 *
 *	When a subtransaction aborts, we can process and discard any events
 *	it has queued.  When a subtransaction commits, we just add its events
 *	to the pending lists of the parent transaction.
 *
 *	In short, we need to remember until xact end every insert or delete
 *	of a tuple that might be in the system caches.  Updates are treated as
 *	two events, delete + insert, for simplicity.  (If the update doesn't
 *	change the tuple hash value, catcache.c optimizes this into one event.)
 *
 *	We do not need to register EVERY tuple operation in this way, just those
 *	on tuples in relations that have associated catcaches.  We do, however,
 *	have to register every operation on every tuple that *could* be in a
 *	catcache, whether or not it currently is in our cache.  Also, if the
 *	tuple is in a relation that has multiple catcaches, we need to register
 *	an invalidation message for each such catcache.  catcache.c's
 *	PrepareToInvalidateCacheTuple() routine provides the knowledge of which
 *	catcaches may need invalidation for a given tuple.
 *
 *	Also, whenever we see an operation on a pg_class or pg_attribute tuple,
 *	we register a relcache flush operation for the relation described by that
 *	tuple.
 *
 *	We keep the relcache flush requests in lists separate from the catcache
 *	tuple flush requests.  This allows us to issue all the pending catcache
 *	flushes before we issue relcache flushes, which saves us from loading
 *	a catcache tuple during relcache load only to flush it again right away.
 *	Also, we avoid queuing multiple relcache flush requests for the same
 *	relation, since a relcache flush is relatively expensive to do.
 *	(XXX is it worth testing likewise for duplicate catcache flush entries?
 *	Probably not.)
 *
 *	If a relcache flush is issued for a system relation that we preload
 *	from the relcache init file, we must also delete the init file so that
 *	it will be rebuilt during the next backend restart.  The actual work of
 *	manipulating the init file is in relcache.c, but we keep track of the
 *	need for it here.
 *
 *	The request lists proper are kept in CurTransactionContext of their
 *	creating (sub)transaction, since they can be forgotten on abort of that
 *	transaction but must be kept till top-level commit otherwise.  For
 *	simplicity we keep the controlling list-of-lists in TopTransactionContext.
 *
 *	Currently, inval messages are sent without regard for the possibility
 *	that the object described by the catalog tuple might be a session-local
 *	object such as a temporary table.  This is because (1) this code has
 *	no practical way to tell the difference, and (2) it is not certain that
 *	other backends don't have catalog cache or even relcache entries for
 *	such tables, anyway; there is nothing that prevents that.  It might be
 *	worth trying to avoid sending such inval traffic in the future, if those
 *	problems can be overcome cheaply.
 *
 *
 * Portions Copyright (c) 1996-2014, PostgreSQL Global Development Group
 * Portions Copyright (c) 1994, Regents of the University of California
 *
 * IDENTIFICATION
 *	  src/backend/utils/cache/inval.c
 *
 *-------------------------------------------------------------------------
 */
#include "postgres.h"

#include "access/htup_details.h"
#include "access/xact.h"
#include "catalog/catalog.h"
#include "miscadmin.h"
#include "storage/sinval.h"
#include "storage/smgr.h"
#include "utils/catcache.h"
#include "utils/inval.h"
#include "utils/memdebug.h"
#include "utils/memutils.h"
#include "utils/rel.h"
#include "utils/relmapper.h"
#include "utils/snapmgr.h"
#include "utils/syscache.h"

#include "catalog/gp_policy.h"
#include "cdb/cdbvars.h"


/*
 * To minimize palloc traffic, we keep pending requests in successively-
 * larger chunks (a slightly more sophisticated version of an expansible
 * array).  All request types can be stored as SharedInvalidationMessage
 * records.  The ordering of requests within a list is never significant.
 */
typedef struct InvalidationChunk
{
	struct InvalidationChunk *next;		/* list link */
	int			nitems;			/* # items currently stored in chunk */
	int			maxitems;		/* size of allocated array in this chunk */
	SharedInvalidationMessage msgs[1];	/* VARIABLE LENGTH ARRAY */
} InvalidationChunk;			/* VARIABLE LENGTH STRUCTURE */

typedef struct InvalidationListHeader
{
	InvalidationChunk *cclist;	/* list of chunks holding catcache msgs */
	InvalidationChunk *rclist;	/* list of chunks holding relcache msgs */
} InvalidationListHeader;

/*----------------
 * Invalidation info is divided into two lists:
 *	1) events so far in current command, not yet reflected to caches.
 *	2) events in previous commands of current transaction; these have
 *	   been reflected to local caches, and must be either broadcast to
 *	   other backends or rolled back from local cache when we commit
 *	   or abort the transaction.
 * Actually, we need two such lists for each level of nested transaction,
 * so that we can discard events from an aborted subtransaction.  When
 * a subtransaction commits, we append its lists to the parent's lists.
 *
 * The relcache-file-invalidated flag can just be a simple boolean,
 * since we only act on it at transaction commit; we don't care which
 * command of the transaction set it.
 *----------------
 */

typedef struct TransInvalidationInfo
{
	/* Back link to parent transaction's info */
	struct TransInvalidationInfo *parent;

	/* Subtransaction nesting depth */
	int			my_level;

	/* head of current-command event list */
	InvalidationListHeader CurrentCmdInvalidMsgs;

	/* head of previous-commands event list */
	InvalidationListHeader PriorCmdInvalidMsgs;

	/* init file must be invalidated? */
	bool		RelcacheInitFileInval;
} TransInvalidationInfo;

static TransInvalidationInfo *transInvalInfo = NULL;

static SharedInvalidationMessage *SharedInvalidMessagesArray;
static int	numSharedInvalidMessagesArray;
static int	maxSharedInvalidMessagesArray;


/*
 * Dynamically-registered callback functions.  Current implementation
 * assumes there won't be enough of these to justify a dynamically resizable
 * array; it'd be easy to improve that if needed.
 *
 * To avoid searching in CallSyscacheCallbacks, all callbacks for a given
 * syscache are linked into a list pointed to by syscache_callback_links[id].
 * The link values are syscache_callback_list[] index plus 1, or 0 for none.
 */
<<<<<<< HEAD
/*
 * MAX_SYSCACHE_CALLBACKS has been bumped up in GPDB, because ORCA registers
 * a lot of callbacks.
 */
#define MAX_SYSCACHE_CALLBACKS (32 + 20)
=======

#define MAX_SYSCACHE_CALLBACKS 64
>>>>>>> 4f0bf335
#define MAX_RELCACHE_CALLBACKS 10

static struct SYSCACHECALLBACK
{
	int16		id;				/* cache number */
	int16		link;			/* next callback index+1 for same cache */
	SyscacheCallbackFunction function;
	Datum		arg;
}	syscache_callback_list[MAX_SYSCACHE_CALLBACKS];

static int16 syscache_callback_links[SysCacheSize];

static int	syscache_callback_count = 0;

static struct RELCACHECALLBACK
{
	RelcacheCallbackFunction function;
	Datum		arg;
}	relcache_callback_list[MAX_RELCACHE_CALLBACKS];

static int	relcache_callback_count = 0;

/* ----------------------------------------------------------------
 *				Invalidation list support functions
 *
 * These three routines encapsulate processing of the "chunked"
 * representation of what is logically just a list of messages.
 * ----------------------------------------------------------------
 */

/*
 * AddInvalidationMessage
 *		Add an invalidation message to a list (of chunks).
 *
 * Note that we do not pay any great attention to maintaining the original
 * ordering of the messages.
 */
static void
AddInvalidationMessage(InvalidationChunk **listHdr,
					   SharedInvalidationMessage *msg)
{
	InvalidationChunk *chunk = *listHdr;

	if (chunk == NULL)
	{
		/* First time through; create initial chunk */
#define FIRSTCHUNKSIZE 32
		chunk = (InvalidationChunk *)
			MemoryContextAlloc(CurTransactionContext,
							   sizeof(InvalidationChunk) +
					(FIRSTCHUNKSIZE - 1) *sizeof(SharedInvalidationMessage));
		chunk->nitems = 0;
		chunk->maxitems = FIRSTCHUNKSIZE;
		chunk->next = *listHdr;
		*listHdr = chunk;
	}
	else if (chunk->nitems >= chunk->maxitems)
	{
		/* Need another chunk; double size of last chunk */
		int			chunksize = 2 * chunk->maxitems;

		chunk = (InvalidationChunk *)
			MemoryContextAlloc(CurTransactionContext,
							   sizeof(InvalidationChunk) +
						 (chunksize - 1) *sizeof(SharedInvalidationMessage));
		chunk->nitems = 0;
		chunk->maxitems = chunksize;
		chunk->next = *listHdr;
		*listHdr = chunk;
	}
	/* Okay, add message to current chunk */
	chunk->msgs[chunk->nitems] = *msg;
	chunk->nitems++;
}

/*
 * Append one list of invalidation message chunks to another, resetting
 * the source chunk-list pointer to NULL.
 */
static void
AppendInvalidationMessageList(InvalidationChunk **destHdr,
							  InvalidationChunk **srcHdr)
{
	InvalidationChunk *chunk = *srcHdr;

	if (chunk == NULL)
		return;					/* nothing to do */

	while (chunk->next != NULL)
		chunk = chunk->next;

	chunk->next = *destHdr;

	*destHdr = *srcHdr;

	*srcHdr = NULL;
}

/*
 * Process a list of invalidation messages.
 *
 * This is a macro that executes the given code fragment for each message in
 * a message chunk list.  The fragment should refer to the message as *msg.
 */
#define ProcessMessageList(listHdr, codeFragment) \
	do { \
		InvalidationChunk *_chunk; \
		for (_chunk = (listHdr); _chunk != NULL; _chunk = _chunk->next) \
		{ \
			int		_cindex; \
			for (_cindex = 0; _cindex < _chunk->nitems; _cindex++) \
			{ \
				SharedInvalidationMessage *msg = &_chunk->msgs[_cindex]; \
				codeFragment; \
			} \
		} \
	} while (0)

/*
 * Process a list of invalidation messages group-wise.
 *
 * As above, but the code fragment can handle an array of messages.
 * The fragment should refer to the messages as msgs[], with n entries.
 */
#define ProcessMessageListMulti(listHdr, codeFragment) \
	do { \
		InvalidationChunk *_chunk; \
		for (_chunk = (listHdr); _chunk != NULL; _chunk = _chunk->next) \
		{ \
			SharedInvalidationMessage *msgs = _chunk->msgs; \
			int		n = _chunk->nitems; \
			codeFragment; \
		} \
	} while (0)


/* ----------------------------------------------------------------
 *				Invalidation set support functions
 *
 * These routines understand about the division of a logical invalidation
 * list into separate physical lists for catcache and relcache entries.
 * ----------------------------------------------------------------
 */

/*
 * Add a catcache inval entry
 */
static void
AddCatcacheInvalidationMessage(InvalidationListHeader *hdr,
							   int id, uint32 hashValue, Oid dbId)
{
	SharedInvalidationMessage msg;

	Assert(id < CHAR_MAX);
	msg.cc.id = (int8) id;
	msg.cc.dbId = dbId;
	msg.cc.hashValue = hashValue;
	/*
	 * Define padding bytes in SharedInvalidationMessage structs to be
	 * defined. Otherwise the sinvaladt.c ringbuffer, which is accessed by
	 * multiple processes, will cause spurious valgrind warnings about
	 * undefined memory being used. That's because valgrind remembers the
	 * undefined bytes from the last local process's store, not realizing that
	 * another process has written since, filling the previously uninitialized
	 * bytes
	 */
	VALGRIND_MAKE_MEM_DEFINED(&msg, sizeof(msg));

	AddInvalidationMessage(&hdr->cclist, &msg);
}

/*
 * Add a whole-catalog inval entry
 */
static void
AddCatalogInvalidationMessage(InvalidationListHeader *hdr,
							  Oid dbId, Oid catId)
{
	SharedInvalidationMessage msg;

	msg.cat.id = SHAREDINVALCATALOG_ID;
	msg.cat.dbId = dbId;
	msg.cat.catId = catId;
	/* check AddCatcacheInvalidationMessage() for an explanation */
	VALGRIND_MAKE_MEM_DEFINED(&msg, sizeof(msg));

	AddInvalidationMessage(&hdr->cclist, &msg);
}

/*
 * Add a relcache inval entry
 */
static void
AddRelcacheInvalidationMessage(InvalidationListHeader *hdr,
							   Oid dbId, Oid relId)
{
	SharedInvalidationMessage msg;

	/* Don't add a duplicate item */
	/* We assume dbId need not be checked because it will never change */
	ProcessMessageList(hdr->rclist,
					   if (msg->rc.id == SHAREDINVALRELCACHE_ID &&
						   msg->rc.relId == relId)
					   return);

	/* OK, add the item */
	msg.rc.id = SHAREDINVALRELCACHE_ID;
	msg.rc.dbId = dbId;
	msg.rc.relId = relId;
	/* check AddCatcacheInvalidationMessage() for an explanation */
	VALGRIND_MAKE_MEM_DEFINED(&msg, sizeof(msg));

	AddInvalidationMessage(&hdr->rclist, &msg);
}

/*
 * Add a snapshot inval entry
 */
static void
AddSnapshotInvalidationMessage(InvalidationListHeader *hdr,
							   Oid dbId, Oid relId)
{
	SharedInvalidationMessage msg;

	/* Don't add a duplicate item */
	/* We assume dbId need not be checked because it will never change */
	ProcessMessageList(hdr->rclist,
					   if (msg->sn.id == SHAREDINVALSNAPSHOT_ID &&
						   msg->sn.relId == relId)
					   return);

	/* OK, add the item */
	msg.sn.id = SHAREDINVALSNAPSHOT_ID;
	msg.sn.dbId = dbId;
	msg.sn.relId = relId;
	/* check AddCatcacheInvalidationMessage() for an explanation */
	VALGRIND_MAKE_MEM_DEFINED(&msg, sizeof(msg));

	AddInvalidationMessage(&hdr->rclist, &msg);
}

/*
 * Append one list of invalidation messages to another, resetting
 * the source list to empty.
 */
static void
AppendInvalidationMessages(InvalidationListHeader *dest,
						   InvalidationListHeader *src)
{
	AppendInvalidationMessageList(&dest->cclist, &src->cclist);
	AppendInvalidationMessageList(&dest->rclist, &src->rclist);
}

/*
 * Execute the given function for all the messages in an invalidation list.
 * The list is not altered.
 *
 * catcache entries are processed first, for reasons mentioned above.
 */
static void
ProcessInvalidationMessages(InvalidationListHeader *hdr,
							void (*func) (SharedInvalidationMessage *msg))
{
	ProcessMessageList(hdr->cclist, func(msg));
	ProcessMessageList(hdr->rclist, func(msg));
}

/*
 * As above, but the function is able to process an array of messages
 * rather than just one at a time.
 */
static void
ProcessInvalidationMessagesMulti(InvalidationListHeader *hdr,
				 void (*func) (const SharedInvalidationMessage *msgs, int n))
{
	ProcessMessageListMulti(hdr->cclist, func(msgs, n));
	ProcessMessageListMulti(hdr->rclist, func(msgs, n));
}

/* ----------------------------------------------------------------
 *					  private support functions
 * ----------------------------------------------------------------
 */

/*
 * RegisterCatcacheInvalidation
 *
 * Register an invalidation event for a catcache tuple entry.
 */
static void
RegisterCatcacheInvalidation(int cacheId,
							 uint32 hashValue,
							 Oid dbId)
{
	AddCatcacheInvalidationMessage(&transInvalInfo->CurrentCmdInvalidMsgs,
								   cacheId, hashValue, dbId);
}

/*
 * RegisterCatalogInvalidation
 *
 * Register an invalidation event for all catcache entries from a catalog.
 */
static void
RegisterCatalogInvalidation(Oid dbId, Oid catId)
{
	AddCatalogInvalidationMessage(&transInvalInfo->CurrentCmdInvalidMsgs,
								  dbId, catId);
}

/*
 * RegisterRelcacheInvalidation
 *
 * As above, but register a relcache invalidation event.
 */
static void
RegisterRelcacheInvalidation(Oid dbId, Oid relId)
{
	AddRelcacheInvalidationMessage(&transInvalInfo->CurrentCmdInvalidMsgs,
								   dbId, relId);

	/*
	 * Most of the time, relcache invalidation is associated with system
	 * catalog updates, but there are a few cases where it isn't.  Quick hack
	 * to ensure that the next CommandCounterIncrement() will think that we
	 * need to do CommandEndInvalidationMessages().
	 */
	(void) GetCurrentCommandId(true);

	/*
	 * If the relation being invalidated is one of those cached in a relcache
	 * init file, mark that we need to zap that file at commit. For simplicity
	 * invalidations for a specific database always invalidate the shared file
	 * as well.
	 */
	if (RelationIdIsInInitFile(relId))
		transInvalInfo->RelcacheInitFileInval = true;
}

#ifdef USE_ASSERT_CHECKING
static char *
si_to_str(SharedInvalidationMessage *msg)
{
	StringInfoData buf;
	int i;
	char *s;

	initStringInfo(&buf);
	appendStringInfo(&buf, "message id = %d", msg->id);
	s = (char *)&(msg->cc);
	for (i = 0; i < sizeof(SharedInvalCatcacheMsg); i++)
	{
		if (i == 0)
			appendStringInfo(&buf, " CC:");

		appendStringInfo(&buf, " %x", *(s + i));

	}
	s = (char *)&(msg->rc);
	for (i = 0; i < sizeof(SharedInvalRelcacheMsg); i++)
	{
		if (i == 0)
			appendStringInfo(&buf, " RC:");

		appendStringInfo(&buf, " %x", *(s + i));

	}
	return buf.data;
}
#endif

/*
 * RegisterSnapshotInvalidation
 *
 * Register a invalidation event for MVCC scans against a given catalog.
 * Only needed for catalogs that don't have catcaches.
 */
static void
RegisterSnapshotInvalidation(Oid dbId, Oid relId)
{
	AddSnapshotInvalidationMessage(&transInvalInfo->CurrentCmdInvalidMsgs,
								   dbId, relId);
}

/*
 * LocalExecuteInvalidationMessage
 *
 * Process a single invalidation message (which could be of any type).
 * Only the local caches are flushed; this does not transmit the message
 * to other backends.
 */
void
LocalExecuteInvalidationMessage(SharedInvalidationMessage *msg)
{
	if (msg->id >= 0)
	{
		if (msg->cc.dbId == MyDatabaseId || msg->cc.dbId == InvalidOid)
		{
			InvalidateCatalogSnapshot();

			SysCacheInvalidate(msg->cc.id, msg->cc.hashValue);

			CallSyscacheCallbacks(msg->cc.id, msg->cc.hashValue);
		}
	}
	else if (msg->id == SHAREDINVALCATALOG_ID)
	{
		if (msg->cat.dbId == MyDatabaseId || msg->cat.dbId == InvalidOid)
		{
			InvalidateCatalogSnapshot();

			CatalogCacheFlushCatalog(msg->cat.catId);

			/* CatalogCacheFlushCatalog calls CallSyscacheCallbacks as needed */
		}
	}
	else if (msg->id == SHAREDINVALRELCACHE_ID)
	{
		if (msg->rc.dbId == MyDatabaseId || msg->rc.dbId == InvalidOid)
		{
			int			i;

			RelationCacheInvalidateEntry(msg->rc.relId);

			for (i = 0; i < relcache_callback_count; i++)
			{
				struct RELCACHECALLBACK *ccitem = relcache_callback_list + i;

				(*ccitem->function) (ccitem->arg, msg->rc.relId);
			}
		}
	}
	else if (msg->id == SHAREDINVALSMGR_ID)
	{
		/*
		 * We could have smgr entries for relations of other databases, so no
		 * short-circuit test is possible here.
		 */
		RelFileNodeBackend rnode;

		rnode.node = msg->sm.rnode;
		rnode.backend = (msg->sm.backend_hi << 16) | (int) msg->sm.backend_lo;
		smgrclosenode(rnode);
	}
	else if (msg->id == SHAREDINVALRELMAP_ID)
	{
		/* We only care about our own database and shared catalogs */
		if (msg->rm.dbId == InvalidOid)
			RelationMapInvalidate(true);
		else if (msg->rm.dbId == MyDatabaseId)
			RelationMapInvalidate(false);
	}
	else if (msg->id == SHAREDINVALSNAPSHOT_ID)
	{
		/* We only care about our own database and shared catalogs */
		if (msg->rm.dbId == InvalidOid)
			InvalidateCatalogSnapshot();
		else if (msg->rm.dbId == MyDatabaseId)
			InvalidateCatalogSnapshot();
	}
	else
	{
#ifdef USE_ASSERT_CHECKING
		elog(NOTICE, "invalid SI message: %s", si_to_str(msg));
#endif
		elog(FATAL, "unrecognized SI message ID: %d", msg->id);
	}
}

/*
 *		InvalidateSystemCaches
 *
 *		This blows away all tuples in the system catalog caches and
 *		all the cached relation descriptors and smgr cache entries.
 *		Relation descriptors that have positive refcounts are then rebuilt.
 *
 *		We call this when we see a shared-inval-queue overflow signal,
 *		since that tells us we've lost some shared-inval messages and hence
 *		don't know what needs to be invalidated.
 */
void
InvalidateSystemCaches(void)
{
	int			i;

	InvalidateCatalogSnapshot();
	ResetCatalogCaches();
	RelationCacheInvalidate();	/* gets smgr and relmap too */

	for (i = 0; i < syscache_callback_count; i++)
	{
		struct SYSCACHECALLBACK *ccitem = syscache_callback_list + i;

		(*ccitem->function) (ccitem->arg, ccitem->id, 0);
	}

	for (i = 0; i < relcache_callback_count; i++)
	{
		struct RELCACHECALLBACK *ccitem = relcache_callback_list + i;

		(*ccitem->function) (ccitem->arg, InvalidOid);
	}
}


/* ----------------------------------------------------------------
 *					  public functions
 * ----------------------------------------------------------------
 */

/*
 * AcceptInvalidationMessages
 *		Read and process invalidation messages from the shared invalidation
 *		message queue.
 *
 * Note:
 *		This should be called as the first step in processing a transaction.
 */
void
AcceptInvalidationMessages(void)
{
	ReceiveSharedInvalidMessages(LocalExecuteInvalidationMessage,
								 InvalidateSystemCaches);

	/*
	 * Test code to force cache flushes anytime a flush could happen.
	 *
	 * If used with CLOBBER_FREED_MEMORY, CLOBBER_CACHE_ALWAYS provides a
	 * fairly thorough test that the system contains no cache-flush hazards.
	 * However, it also makes the system unbelievably slow --- the regression
	 * tests take about 100 times longer than normal.
	 *
	 * If you're a glutton for punishment, try CLOBBER_CACHE_RECURSIVELY. This
	 * slows things by at least a factor of 10000, so I wouldn't suggest
	 * trying to run the entire regression tests that way.  It's useful to try
	 * a few simple tests, to make sure that cache reload isn't subject to
	 * internal cache-flush hazards, but after you've done a few thousand
	 * recursive reloads it's unlikely you'll learn more.
	 */
#if defined(CLOBBER_CACHE_ALWAYS)
	{
		static bool in_recursion = false;

		if (!in_recursion)
		{
			in_recursion = true;
			InvalidateSystemCaches();
			in_recursion = false;
		}
	}
#elif defined(CLOBBER_CACHE_RECURSIVELY)
	{
		static int	recursion_depth = 0;

		/* Maximum depth is arbitrary depending on your threshold of pain */
		if (recursion_depth < 3)
		{
			recursion_depth++;
			InvalidateSystemCaches();
			recursion_depth--;
		}
	}
#endif
}

/*
 * AtStart_Inval
 *		Initialize inval lists at start of a main transaction.
 */
void
AtStart_Inval(void)
{
	Assert(transInvalInfo == NULL);
	transInvalInfo = (TransInvalidationInfo *)
		MemoryContextAllocZero(TopTransactionContext,
							   sizeof(TransInvalidationInfo));
	transInvalInfo->my_level = GetCurrentTransactionNestLevel();
	SharedInvalidMessagesArray = NULL;
	numSharedInvalidMessagesArray = 0;
}

/*
 * PostPrepare_Inval
 *		Clean up after successful PREPARE.
 *
 * Here, we want to act as though the transaction aborted, so that we will
 * undo any syscache changes it made, thereby bringing us into sync with the
 * outside world, which doesn't believe the transaction committed yet.
 *
 * If the prepared transaction is later aborted, there is nothing more to
 * do; if it commits, we will receive the consequent inval messages just
 * like everyone else.
 */
void
PostPrepare_Inval(void)
{
	AtEOXact_Inval(false);
}

/*
 * AtSubStart_Inval
 *		Initialize inval lists at start of a subtransaction.
 */
void
AtSubStart_Inval(void)
{
	TransInvalidationInfo *myInfo;

	Assert(transInvalInfo != NULL);
	myInfo = (TransInvalidationInfo *)
		MemoryContextAllocZero(TopTransactionContext,
							   sizeof(TransInvalidationInfo));
	myInfo->parent = transInvalInfo;
	myInfo->my_level = GetCurrentTransactionNestLevel();
	transInvalInfo = myInfo;
}

/*
 * Collect invalidation messages into SharedInvalidMessagesArray array.
 */
static void
MakeSharedInvalidMessagesArray(const SharedInvalidationMessage *msgs, int n)
{
	/*
	 * Initialise array first time through in each commit
	 */
	if (SharedInvalidMessagesArray == NULL)
	{
		maxSharedInvalidMessagesArray = FIRSTCHUNKSIZE;
		numSharedInvalidMessagesArray = 0;

		/*
		 * Although this is being palloc'd we don't actually free it directly.
		 * We're so close to EOXact that we now we're going to lose it anyhow.
		 */
		SharedInvalidMessagesArray = palloc(maxSharedInvalidMessagesArray
										* sizeof(SharedInvalidationMessage));
	}

	if ((numSharedInvalidMessagesArray + n) > maxSharedInvalidMessagesArray)
	{
		while ((numSharedInvalidMessagesArray + n) > maxSharedInvalidMessagesArray)
			maxSharedInvalidMessagesArray *= 2;

		SharedInvalidMessagesArray = repalloc(SharedInvalidMessagesArray,
											  maxSharedInvalidMessagesArray
										* sizeof(SharedInvalidationMessage));
	}

	/*
	 * Append the next chunk onto the array
	 */
	memcpy(SharedInvalidMessagesArray + numSharedInvalidMessagesArray,
		   msgs, n * sizeof(SharedInvalidationMessage));
	numSharedInvalidMessagesArray += n;
}

/*
 * xactGetCommittedInvalidationMessages() is executed by
 * RecordTransactionCommit() to add invalidation messages onto the
 * commit record. This applies only to commit message types, never to
 * abort records. Must always run before AtEOXact_Inval(), since that
 * removes the data we need to see.
 *
 * Remember that this runs before we have officially committed, so we
 * must not do anything here to change what might occur *if* we should
 * fail between here and the actual commit.
 *
 * see also xact_redo_commit() and xact_desc_commit()
 */
int
xactGetCommittedInvalidationMessages(SharedInvalidationMessage **msgs,
									 bool *RelcacheInitFileInval)
{
	MemoryContext oldcontext;

	/* Must be at top of stack */
	Assert(transInvalInfo != NULL && transInvalInfo->parent == NULL);

	/*
	 * Relcache init file invalidation requires processing both before and
	 * after we send the SI messages.  However, we need not do anything unless
	 * we committed.
	 */
	*RelcacheInitFileInval = transInvalInfo->RelcacheInitFileInval;

	/*
	 * Walk through TransInvalidationInfo to collect all the messages into a
	 * single contiguous array of invalidation messages. It must be contiguous
	 * so we can copy directly into WAL message. Maintain the order that they
	 * would be processed in by AtEOXact_Inval(), to ensure emulated behaviour
	 * in redo is as similar as possible to original. We want the same bugs,
	 * if any, not new ones.
	 */
	oldcontext = MemoryContextSwitchTo(CurTransactionContext);

	ProcessInvalidationMessagesMulti(&transInvalInfo->CurrentCmdInvalidMsgs,
									 MakeSharedInvalidMessagesArray);
	ProcessInvalidationMessagesMulti(&transInvalInfo->PriorCmdInvalidMsgs,
									 MakeSharedInvalidMessagesArray);
	MemoryContextSwitchTo(oldcontext);

	Assert(!(numSharedInvalidMessagesArray > 0 &&
			 SharedInvalidMessagesArray == NULL));

	*msgs = SharedInvalidMessagesArray;

	return numSharedInvalidMessagesArray;
}

/*
 * ProcessCommittedInvalidationMessages is executed by xact_redo_commit()
 * to process invalidation messages added to commit records.
 *
 * Relcache init file invalidation requires processing both
 * before and after we send the SI messages. See AtEOXact_Inval()
 */
void
ProcessCommittedInvalidationMessages(SharedInvalidationMessage *msgs,
									 int nmsgs, bool RelcacheInitFileInval,
									 Oid dbid, Oid tsid)
{
	if (nmsgs <= 0)
		return;

	elog(trace_recovery(DEBUG4), "replaying commit with %d messages%s", nmsgs,
		 (RelcacheInitFileInval ? " and relcache file invalidation" : ""));

	if (RelcacheInitFileInval)
	{
		elog(trace_recovery(DEBUG4), "removing relcache init files for database %u",
			 dbid);

		/*
		 * RelationCacheInitFilePreInvalidate, when the invalidation message
		 * is for a specific database, requires DatabasePath to be set, but we
		 * should not use SetDatabasePath during recovery, since it is
		 * intended to be used only once by normal backends.  Hence, a quick
		 * hack: set DatabasePath directly then unset after use.
		 */
		if (OidIsValid(dbid))
			DatabasePath = GetDatabasePath(dbid, tsid);

		RelationCacheInitFilePreInvalidate();

		if (OidIsValid(dbid))
		{
			pfree(DatabasePath);
			DatabasePath = NULL;
		}
	}

	SendSharedInvalidMessages(msgs, nmsgs);

	if (RelcacheInitFileInval)
		RelationCacheInitFilePostInvalidate();
}

/*
 * AtEOXact_Inval
 *		Process queued-up invalidation messages at end of main transaction.
 *
 * If isCommit, we must send out the messages in our PriorCmdInvalidMsgs list
 * to the shared invalidation message queue.  Note that these will be read
 * not only by other backends, but also by our own backend at the next
 * transaction start (via AcceptInvalidationMessages).  This means that
 * we can skip immediate local processing of anything that's still in
 * CurrentCmdInvalidMsgs, and just send that list out too.
 *
 * If not isCommit, we are aborting, and must locally process the messages
 * in PriorCmdInvalidMsgs.  No messages need be sent to other backends,
 * since they'll not have seen our changed tuples anyway.  We can forget
 * about CurrentCmdInvalidMsgs too, since those changes haven't touched
 * the caches yet.
 *
 * In any case, reset the various lists to empty.  We need not physically
 * free memory here, since TopTransactionContext is about to be emptied
 * anyway.
 *
 * Note:
 *		This should be called as the last step in processing a transaction.
 */
void
AtEOXact_Inval(bool isCommit)
{
	if (isCommit)
	{
		/* Must be at top of stack */
		Assert(transInvalInfo != NULL && transInvalInfo->parent == NULL);

		/*
		 * Relcache init file invalidation requires processing both before and
		 * after we send the SI messages.  However, we need not do anything
		 * unless we committed.
		 */
		if (transInvalInfo->RelcacheInitFileInval)
			RelationCacheInitFilePreInvalidate();

		AppendInvalidationMessages(&transInvalInfo->PriorCmdInvalidMsgs,
								   &transInvalInfo->CurrentCmdInvalidMsgs);

		ProcessInvalidationMessagesMulti(&transInvalInfo->PriorCmdInvalidMsgs,
										 SendSharedInvalidMessages);

		if (transInvalInfo->RelcacheInitFileInval)
			RelationCacheInitFilePostInvalidate();
	}
	else if (transInvalInfo != NULL)
	{
		/* Must be at top of stack */
		Assert(transInvalInfo->parent == NULL);

		ProcessInvalidationMessages(&transInvalInfo->PriorCmdInvalidMsgs,
									LocalExecuteInvalidationMessage);
	}

	/* Need not free anything explicitly */
	transInvalInfo = NULL;
}

/*
 * AtEOSubXact_Inval
 *		Process queued-up invalidation messages at end of subtransaction.
 *
 * If isCommit, process CurrentCmdInvalidMsgs if any (there probably aren't),
 * and then attach both CurrentCmdInvalidMsgs and PriorCmdInvalidMsgs to the
 * parent's PriorCmdInvalidMsgs list.
 *
 * If not isCommit, we are aborting, and must locally process the messages
 * in PriorCmdInvalidMsgs.  No messages need be sent to other backends.
 * We can forget about CurrentCmdInvalidMsgs too, since those changes haven't
 * touched the caches yet.
 *
 * In any case, pop the transaction stack.  We need not physically free memory
 * here, since CurTransactionContext is about to be emptied anyway
 * (if aborting).  Beware of the possibility of aborting the same nesting
 * level twice, though.
 */
void
AtEOSubXact_Inval(bool isCommit)
{
	int			my_level = GetCurrentTransactionNestLevel();
	TransInvalidationInfo *myInfo = transInvalInfo;

	if (isCommit)
	{
		/* Must be at non-top of stack */
		Assert(myInfo != NULL && myInfo->parent != NULL);
		Assert(myInfo->my_level == my_level);

		/* If CurrentCmdInvalidMsgs still has anything, fix it */
		CommandEndInvalidationMessages();

		/* Pass up my inval messages to parent */
		AppendInvalidationMessages(&myInfo->parent->PriorCmdInvalidMsgs,
								   &myInfo->PriorCmdInvalidMsgs);

		/* Pending relcache inval becomes parent's problem too */
		if (myInfo->RelcacheInitFileInval)
			myInfo->parent->RelcacheInitFileInval = true;

		/* Pop the transaction state stack */
		transInvalInfo = myInfo->parent;

		/* Need not free anything else explicitly */
		pfree(myInfo);
	}
	else if (myInfo != NULL && myInfo->my_level == my_level)
	{
		/* Must be at non-top of stack */
		Assert(myInfo->parent != NULL);

		ProcessInvalidationMessages(&myInfo->PriorCmdInvalidMsgs,
									LocalExecuteInvalidationMessage);

		/* Pop the transaction state stack */
		transInvalInfo = myInfo->parent;

		/* Need not free anything else explicitly */
		pfree(myInfo);
	}
}

/*
 * CommandEndInvalidationMessages
 *		Process queued-up invalidation messages at end of one command
 *		in a transaction.
 *
 * Here, we send no messages to the shared queue, since we don't know yet if
 * we will commit.  We do need to locally process the CurrentCmdInvalidMsgs
 * list, so as to flush our caches of any entries we have outdated in the
 * current command.  We then move the current-cmd list over to become part
 * of the prior-cmds list.
 *
 * Note:
 *		This should be called during CommandCounterIncrement(),
 *		after we have advanced the command ID.
 */
void
CommandEndInvalidationMessages(void)
{
	/*
	 * You might think this shouldn't be called outside any transaction, but
	 * bootstrap does it, and also ABORT issued when not in a transaction. So
	 * just quietly return if no state to work on.
	 */
	if (transInvalInfo == NULL)
		return;

	ProcessInvalidationMessages(&transInvalInfo->CurrentCmdInvalidMsgs,
								LocalExecuteInvalidationMessage);
	AppendInvalidationMessages(&transInvalInfo->PriorCmdInvalidMsgs,
							   &transInvalInfo->CurrentCmdInvalidMsgs);
}


/*
 * CacheInvalidateHeapTuple
 *		Register the given tuple for invalidation at end of command
 *		(ie, current command is creating or outdating this tuple).
 *		Also, detect whether a relcache invalidation is implied.
 *
 * For an insert or delete, tuple is the target tuple and newtuple is NULL.
 * For an update, we are called just once, with tuple being the old tuple
 * version and newtuple the new version.  This allows avoidance of duplicate
 * effort during an update.
 */
void
CacheInvalidateHeapTuple(Relation relation,
						 HeapTuple tuple,
						 HeapTuple newtuple)
{
	Oid			tupleRelId;
	Oid			databaseId;
	Oid			relationId;

	/* Do nothing during bootstrap */
	if (IsBootstrapProcessingMode())
		return;

	/*
	 * We only need to worry about invalidation for tuples that are in system
	 * catalogs; user-relation tuples are never in catcaches and can't affect
	 * the relcache either.
	 */
	if (!IsCatalogRelation(relation))
		return;

	/*
	 * IsCatalogRelation() will return true for TOAST tables of system
	 * catalogs, but we don't care about those, either.
	 */
	if (IsToastRelation(relation))
		return;

	/*
	 * First let the catcache do its thing
	 */
	tupleRelId = RelationGetRelid(relation);
	if (RelationInvalidatesSnapshotsOnly(tupleRelId))
	{
		databaseId = IsSharedRelation(tupleRelId) ? InvalidOid : MyDatabaseId;
		RegisterSnapshotInvalidation(databaseId, tupleRelId);
	}
	else
		PrepareToInvalidateCacheTuple(relation, tuple, newtuple,
									  RegisterCatcacheInvalidation);

	/*
	 * Now, is this tuple one of the primary definers of a relcache entry?
	 *
	 * Note we ignore newtuple here; we assume an update cannot move a tuple
	 * from being part of one relcache entry to being part of another.
	 */
	if (tupleRelId == RelationRelationId)
	{
		Form_pg_class classtup = (Form_pg_class) GETSTRUCT(tuple);

		relationId = HeapTupleGetOid(tuple);
		if (classtup->relisshared)
			databaseId = InvalidOid;
		else
			databaseId = MyDatabaseId;
	}
	else if (tupleRelId == AttributeRelationId)
	{
		Form_pg_attribute atttup = (Form_pg_attribute) GETSTRUCT(tuple);

		relationId = atttup->attrelid;

		/*
		 * KLUGE ALERT: we always send the relcache event with MyDatabaseId,
		 * even if the rel in question is shared (which we can't easily tell).
		 * This essentially means that only backends in this same database
		 * will react to the relcache flush request.  This is in fact
		 * appropriate, since only those backends could see our pg_attribute
		 * change anyway.  It looks a bit ugly though.  (In practice, shared
		 * relations can't have schema changes after bootstrap, so we should
		 * never come here for a shared rel anyway.)
		 */
		databaseId = MyDatabaseId;
	}
	else if (tupleRelId == GpPolicyRelationId)
	{
		FormData_gp_policy *gptup = (FormData_gp_policy *) GETSTRUCT(tuple);

		relationId = gptup->localoid;
		databaseId = MyDatabaseId;
	}
	else if (tupleRelId == IndexRelationId)
	{
		Form_pg_index indextup = (Form_pg_index) GETSTRUCT(tuple);

		/*
		 * When a pg_index row is updated, we should send out a relcache inval
		 * for the index relation.  As above, we don't know the shared status
		 * of the index, but in practice it doesn't matter since indexes of
		 * shared catalogs can't have such updates.
		 */
		relationId = indextup->indexrelid;
		databaseId = MyDatabaseId;
	}
	else
		return;

	/*
	 * Yes.  We need to register a relcache invalidation event.
	 */
	RegisterRelcacheInvalidation(databaseId, relationId);
}

/*
 * CacheInvalidateCatalog
 *		Register invalidation of the whole content of a system catalog.
 *
 * This is normally used in VACUUM FULL/CLUSTER, where we haven't so much
 * changed any tuples as moved them around.  Some uses of catcache entries
 * expect their TIDs to be correct, so we have to blow away the entries.
 *
 * Note: we expect caller to verify that the rel actually is a system
 * catalog.  If it isn't, no great harm is done, just a wasted sinval message.
 */
void
CacheInvalidateCatalog(Oid catalogId)
{
	Oid			databaseId;

	if (IsSharedRelation(catalogId))
		databaseId = InvalidOid;
	else
		databaseId = MyDatabaseId;

	RegisterCatalogInvalidation(databaseId, catalogId);
}

/*
 * CacheInvalidateRelcache
 *		Register invalidation of the specified relation's relcache entry
 *		at end of command.
 *
 * This is used in places that need to force relcache rebuild but aren't
 * changing any of the tuples recognized as contributors to the relcache
 * entry by CacheInvalidateHeapTuple.  (An example is dropping an index.)
 */
void
CacheInvalidateRelcache(Relation relation)
{
	Oid			databaseId;
	Oid			relationId;

	relationId = RelationGetRelid(relation);
	if (relation->rd_rel->relisshared)
		databaseId = InvalidOid;
	else
		databaseId = MyDatabaseId;

	RegisterRelcacheInvalidation(databaseId, relationId);
}

/*
 * CacheInvalidateRelcacheByTuple
 *		As above, but relation is identified by passing its pg_class tuple.
 */
void
CacheInvalidateRelcacheByTuple(HeapTuple classTuple)
{
	Form_pg_class classtup = (Form_pg_class) GETSTRUCT(classTuple);
	Oid			databaseId;
	Oid			relationId;

	relationId = HeapTupleGetOid(classTuple);
	if (classtup->relisshared)
		databaseId = InvalidOid;
	else
		databaseId = MyDatabaseId;
	RegisterRelcacheInvalidation(databaseId, relationId);
}

/*
 * CacheInvalidateRelcacheByRelid
 *		As above, but relation is identified by passing its OID.
 *		This is the least efficient of the three options; use one of
 *		the above routines if you have a Relation or pg_class tuple.
 */
void
CacheInvalidateRelcacheByRelid(Oid relid)
{
	HeapTuple	tup;

	tup = SearchSysCache1(RELOID, ObjectIdGetDatum(relid));
	if (!HeapTupleIsValid(tup))
		elog(ERROR, "cache lookup failed for relation %u", relid);
	CacheInvalidateRelcacheByTuple(tup);
	ReleaseSysCache(tup);
}


/*
 * CacheInvalidateSmgr
 *		Register invalidation of smgr references to a physical relation.
 *
 * Sending this type of invalidation msg forces other backends to close open
 * smgr entries for the rel.  This should be done to flush dangling open-file
 * references when the physical rel is being dropped or truncated.  Because
 * these are nontransactional (i.e., not-rollback-able) operations, we just
 * send the inval message immediately without any queuing.
 *
 * Note: in most cases there will have been a relcache flush issued against
 * the rel at the logical level.  We need a separate smgr-level flush because
 * it is possible for backends to have open smgr entries for rels they don't
 * have a relcache entry for, e.g. because the only thing they ever did with
 * the rel is write out dirty shared buffers.
 *
 * Note: because these messages are nontransactional, they won't be captured
 * in commit/abort WAL entries.  Instead, calls to CacheInvalidateSmgr()
 * should happen in low-level smgr.c routines, which are executed while
 * replaying WAL as well as when creating it.
 *
 * Note: In order to avoid bloating SharedInvalidationMessage, we store only
 * three bytes of the backend ID using what would otherwise be padding space.
 * Thus, the maximum possible backend ID is 2^23-1.
 */
void
CacheInvalidateSmgr(RelFileNodeBackend rnode)
{
	SharedInvalidationMessage msg;

	msg.sm.id = SHAREDINVALSMGR_ID;
	msg.sm.backend_hi = rnode.backend >> 16;
	msg.sm.backend_lo = rnode.backend & 0xffff;
	msg.sm.rnode = rnode.node;
	/* check AddCatcacheInvalidationMessage() for an explanation */
	VALGRIND_MAKE_MEM_DEFINED(&msg, sizeof(msg));

	SendSharedInvalidMessages(&msg, 1);
}

/*
 * CacheInvalidateRelmap
 *		Register invalidation of the relation mapping for a database,
 *		or for the shared catalogs if databaseId is zero.
 *
 * Sending this type of invalidation msg forces other backends to re-read
 * the indicated relation mapping file.  It is also necessary to send a
 * relcache inval for the specific relations whose mapping has been altered,
 * else the relcache won't get updated with the new filenode data.
 *
 * Note: because these messages are nontransactional, they won't be captured
 * in commit/abort WAL entries.  Instead, calls to CacheInvalidateRelmap()
 * should happen in low-level relmapper.c routines, which are executed while
 * replaying WAL as well as when creating it.
 */
void
CacheInvalidateRelmap(Oid databaseId)
{
	SharedInvalidationMessage msg;

	msg.rm.id = SHAREDINVALRELMAP_ID;
	msg.rm.dbId = databaseId;
	/* check AddCatcacheInvalidationMessage() for an explanation */
	VALGRIND_MAKE_MEM_DEFINED(&msg, sizeof(msg));

	SendSharedInvalidMessages(&msg, 1);
}


/*
 * CacheRegisterSyscacheCallback
 *		Register the specified function to be called for all future
 *		invalidation events in the specified cache.  The cache ID and the
 *		hash value of the tuple being invalidated will be passed to the
 *		function.
 *
 * NOTE: Hash value zero will be passed if a cache reset request is received.
 * In this case the called routines should flush all cached state.
 * Yes, there's a possibility of a false match to zero, but it doesn't seem
 * worth troubling over, especially since most of the current callees just
 * flush all cached state anyway.
 */
void
CacheRegisterSyscacheCallback(int cacheid,
							  SyscacheCallbackFunction func,
							  Datum arg)
{
	if (cacheid < 0 || cacheid >= SysCacheSize)
		elog(FATAL, "invalid cache ID: %d", cacheid);
	if (syscache_callback_count >= MAX_SYSCACHE_CALLBACKS)
		elog(FATAL, "out of syscache_callback_list slots");

	if (syscache_callback_links[cacheid] == 0)
	{
		/* first callback for this cache */
		syscache_callback_links[cacheid] = syscache_callback_count + 1;
	}
	else
	{
		/* add to end of chain, so that older callbacks are called first */
		int			i = syscache_callback_links[cacheid] - 1;

		while (syscache_callback_list[i].link > 0)
			i = syscache_callback_list[i].link - 1;
		syscache_callback_list[i].link = syscache_callback_count + 1;
	}

	syscache_callback_list[syscache_callback_count].id = cacheid;
	syscache_callback_list[syscache_callback_count].link = 0;
	syscache_callback_list[syscache_callback_count].function = func;
	syscache_callback_list[syscache_callback_count].arg = arg;

	++syscache_callback_count;
}

/*
 * CacheRegisterRelcacheCallback
 *		Register the specified function to be called for all future
 *		relcache invalidation events.  The OID of the relation being
 *		invalidated will be passed to the function.
 *
 * NOTE: InvalidOid will be passed if a cache reset request is received.
 * In this case the called routines should flush all cached state.
 */
void
CacheRegisterRelcacheCallback(RelcacheCallbackFunction func,
							  Datum arg)
{
	if (relcache_callback_count >= MAX_RELCACHE_CALLBACKS)
		elog(FATAL, "out of relcache_callback_list slots");

	relcache_callback_list[relcache_callback_count].function = func;
	relcache_callback_list[relcache_callback_count].arg = arg;

	++relcache_callback_count;
}

/*
 * CallSyscacheCallbacks
 *
 * This is exported so that CatalogCacheFlushCatalog can call it, saving
 * this module from knowing which catcache IDs correspond to which catalogs.
 */
void
CallSyscacheCallbacks(int cacheid, uint32 hashvalue)
{
	int			i;

	if (cacheid < 0 || cacheid >= SysCacheSize)
		elog(ERROR, "invalid cache ID: %d", cacheid);

	i = syscache_callback_links[cacheid] - 1;
	while (i >= 0)
	{
		struct SYSCACHECALLBACK *ccitem = syscache_callback_list + i;

		Assert(ccitem->id == cacheid);
		(*ccitem->function) (ccitem->arg, cacheid, hashvalue);
		i = ccitem->link - 1;
	}
}<|MERGE_RESOLUTION|>--- conflicted
+++ resolved
@@ -185,16 +185,8 @@
  * syscache are linked into a list pointed to by syscache_callback_links[id].
  * The link values are syscache_callback_list[] index plus 1, or 0 for none.
  */
-<<<<<<< HEAD
-/*
- * MAX_SYSCACHE_CALLBACKS has been bumped up in GPDB, because ORCA registers
- * a lot of callbacks.
- */
-#define MAX_SYSCACHE_CALLBACKS (32 + 20)
-=======
 
 #define MAX_SYSCACHE_CALLBACKS 64
->>>>>>> 4f0bf335
 #define MAX_RELCACHE_CALLBACKS 10
 
 static struct SYSCACHECALLBACK
