--- conflicted
+++ resolved
@@ -445,25 +445,6 @@
 {
 	CatCache   *ccp;
 
-<<<<<<< HEAD
-	/*
-	 * sanity checks
-	 */
-#ifdef USE_ASSERT_CHECKING
-	/* Add some debug info for MPP-5739 */
-	if (!ItemPointerIsValid(pointer))
-	{
-		elog(LOG, "CatalogCacheIdInvalidate: cacheId %d, hash %u IP %p", cacheId, hashValue, pointer);
-		if (pointer != NULL)
-		{
-			elog(LOG, "CatalogCacheIdInvalidate: bogus item (?): (blkid.hi %d blkid.lo %d posid %d)",
-				 pointer->ip_blkid.bi_hi, pointer->ip_blkid.bi_lo, pointer->ip_posid);
-		}
-	}
-#endif
-	Assert(ItemPointerIsValid(pointer));
-=======
->>>>>>> 80edfd76
 	CACHE1_elog(DEBUG2, "CatalogCacheIdInvalidate: called");
 
 	/*
@@ -1716,13 +1697,8 @@
 
 	/*
 	 * If there are any out-of-line toasted fields in the tuple, expand them
-<<<<<<< HEAD
-	 * in-line.  This saves cycles during later use of the catcache entry,
-	 * and also protects us against the possibility of the toast tuples being
-=======
 	 * in-line.  This saves cycles during later use of the catcache entry, and
 	 * also protects us against the possibility of the toast tuples being
->>>>>>> 80edfd76
 	 * freed before we attempt to fetch them, in case of something using a
 	 * slightly stale catcache entry.
 	 */
