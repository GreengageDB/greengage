--- conflicted
+++ resolved
@@ -44,11 +44,7 @@
 pg_time_t	MyStartTime;
 struct Port *MyProcPort;
 long		MyCancelKey;
-<<<<<<< HEAD
-int			MyPMChildSlot = -1;
-=======
 int			MyPMChildSlot;
->>>>>>> 4d53a2f9
 
 /*
  * DataDir is the absolute path to the top level of the PGDATA directory tree.
