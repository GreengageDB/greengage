/*-------------------------------------------------------------------------
 *
 * resowner.c
 *	  POSTGRES resource owner management code.
 *
 * Query-lifespan resources are tracked by associating them with
 * ResourceOwner objects.  This provides a simple mechanism for ensuring
 * that such resources are freed at the right time.
 * See utils/resowner/README for more info.
 *
 *
 * Portions Copyright (c) 1996-2008, PostgreSQL Global Development Group
 * Portions Copyright (c) 1994, Regents of the University of California
 *
 *
 * IDENTIFICATION
 *	  $PostgreSQL: pgsql/src/backend/utils/resowner/resowner.c,v 1.30 2008/11/25 20:28:29 alvherre Exp $
 *
 *-------------------------------------------------------------------------
 */
#include "postgres.h"

#include "access/hash.h"
#include "cdb/cdbvars.h"
#include "storage/bufmgr.h"
#include "storage/proc.h"
#include "utils/memutils.h"
#include "utils/rel.h"
#include "utils/resowner.h"
<<<<<<< HEAD
#include "utils/relcache.h"
#include "executor/execdesc.h"
#include "utils/resource_manager.h"
=======
#include "utils/snapmgr.h"
>>>>>>> 38e93482

/*
 * To speed up bulk releasing or reassigning locks from a resource owner to
 * its parent, each resource owner has a small cache of locks it owns. The
 * lock manager has the same information in its local lock hash table, and
 * we fall back on that if cache overflows, but traversing the hash table
 * is slower when there are a lot of locks belonging to other resource owners.
 *
 * MAX_RESOWNER_LOCKS is the size of the per-resource owner cache. It's
 * chosen based on some testing with pg_dump with a large schema. When the
 * tests were done (on 9.2), resource owners in a pg_dump run contained up
 * to 9 locks, regardless of the schema size, except for the top resource
 * owner which contained much more (overflowing the cache). 15 seems like a
 * nice round number that's somewhat higher than what pg_dump needs. Note that
 * making this number larger is not free - the bigger the cache, the slower
 * it is to release locks (in retail), when a resource owner holds many locks.
 */
#define MAX_RESOWNER_LOCKS 15

/*
 * ResourceOwner objects look like this
 */
typedef struct ResourceOwnerData
{
	ResourceOwner parent;		/* NULL if no parent (toplevel owner) */
	ResourceOwner firstchild;	/* head of linked list of children */
	ResourceOwner nextchild;	/* next child of same parent */
	const char *name;			/* name (just for debugging) */

	/* We have built-in support for remembering owned buffers */
	int			nbuffers;		/* number of owned buffer pins */
	Buffer	   *buffers;		/* dynamically allocated array */
	int			maxbuffers;		/* currently allocated array size */

	/* We can remember up to MAX_RESOWNER_LOCKS references to local locks. */
	int			nlocks;			/* number of owned locks */
	LOCALLOCK  *locks[MAX_RESOWNER_LOCKS];		/* list of owned locks */

	/* We have built-in support for remembering catcache references */
	int			ncatrefs;		/* number of owned catcache pins */
	HeapTuple  *catrefs;		/* dynamically allocated array */
	int			maxcatrefs;		/* currently allocated array size */

	int			ncatlistrefs;	/* number of owned catcache-list pins */
	CatCList  **catlistrefs;	/* dynamically allocated array */
	int			maxcatlistrefs; /* currently allocated array size */

	/* We have built-in support for remembering relcache references */
	int			nrelrefs;		/* number of owned relcache pins */
	Relation   *relrefs;		/* dynamically allocated array */
	int			maxrelrefs;		/* currently allocated array size */

	/* We have built-in support for remembering plancache references */
	int			nplanrefs;		/* number of owned plancache pins */
	CachedPlan **planrefs;		/* dynamically allocated array */
	int			maxplanrefs;	/* currently allocated array size */

	/* We have built-in support for remembering tupdesc references */
	int			ntupdescs;		/* number of owned tupdesc references */
	TupleDesc  *tupdescs;		/* dynamically allocated array */
	int			maxtupdescs;	/* currently allocated array size */

<<<<<<< HEAD
	/* We have built-in support for remembering open temporary files */
	int			nfiles;			/* number of owned temporary files */
	File	   *files;			/* dynamically allocated array */
	int			maxfiles;		/* currently allocated array size */
=======
	/* We have built-in support for remembering snapshot references */
	int			nsnapshots;		/* number of owned snapshot references */
	Snapshot   *snapshots;		/* dynamically allocated array */
	int			maxsnapshots;	/* currently allocated array size */
>>>>>>> 38e93482
} ResourceOwnerData;


/*****************************************************************************
 *	  GLOBAL MEMORY															 *
 *****************************************************************************/

ResourceOwner CurrentResourceOwner = NULL;
ResourceOwner CurTransactionResourceOwner = NULL;
ResourceOwner TopTransactionResourceOwner = NULL;

/*
 * List of add-on callbacks for resource releasing
 */
typedef struct ResourceReleaseCallbackItem
{
	struct ResourceReleaseCallbackItem *next;
	ResourceReleaseCallback callback;
	void	   *arg;
} ResourceReleaseCallbackItem;

static ResourceReleaseCallbackItem *ResourceRelease_callbacks = NULL;


/* Internal routines */
static void ResourceOwnerReleaseInternal(ResourceOwner owner,
							 ResourceReleasePhase phase,
							 bool isCommit,
							 bool isTopLevel);
static void PrintRelCacheLeakWarning(Relation rel);
static void PrintPlanCacheLeakWarning(CachedPlan *plan);
static void PrintTupleDescLeakWarning(TupleDesc tupdesc);
<<<<<<< HEAD
static void PrintFileLeakWarning(File file);
=======
static void PrintSnapshotLeakWarning(Snapshot snapshot);
>>>>>>> 38e93482


/*****************************************************************************
 *	  EXPORTED ROUTINES														 *
 *****************************************************************************/


/*
 * ResourceOwnerCreate
 *		Create an empty ResourceOwner.
 *
 * All ResourceOwner objects are kept in TopMemoryContext, since they should
 * only be freed explicitly.
 */
ResourceOwner
ResourceOwnerCreate(ResourceOwner parent, const char *name)
{
	ResourceOwner owner;

	owner = (ResourceOwner) MemoryContextAllocZero(TopMemoryContext,
												   sizeof(ResourceOwnerData));
	owner->name = name;

	if (parent)
	{
		owner->parent = parent;
		owner->nextchild = parent->firstchild;
		parent->firstchild = owner;
	}

	return owner;
}

/*
 * ResourceOwnerRelease
 *		Release all resources owned by a ResourceOwner and its descendants,
 *		but don't delete the owner objects themselves.
 *
 * Note that this executes just one phase of release, and so typically
 * must be called three times.	We do it this way because (a) we want to
 * do all the recursion separately for each phase, thereby preserving
 * the needed order of operations; and (b) xact.c may have other operations
 * to do between the phases.
 *
 * phase: release phase to execute
 * isCommit: true for successful completion of a query or transaction,
 *			false for unsuccessful
 * isTopLevel: true if completing a main transaction, else false
 *
 * isCommit is passed because some modules may expect that their resources
 * were all released already if the transaction or portal finished normally.
 * If so it is reasonable to give a warning (NOT an error) should any
 * unreleased resources be present.  When isCommit is false, such warnings
 * are generally inappropriate.
 *
 * isTopLevel is passed when we are releasing TopTransactionResourceOwner
 * at completion of a main transaction.  This generally means that *all*
 * resources will be released, and so we can optimize things a bit.
 */
void
ResourceOwnerRelease(ResourceOwner owner,
					 ResourceReleasePhase phase,
					 bool isCommit,
					 bool isTopLevel)
{
	/* Rather than PG_TRY at every level of recursion, set it up once */
	ResourceOwner save;

	/*
	 * Greenplum: For some reason we've been calling this when the owner is NULL.
	 */
	if (owner == NULL)
	{
		elog((Debug_print_full_dtm ? LOG : DEBUG5),"ResourceOwnerRelease found owner = NULL");
		return;
	}

	save = CurrentResourceOwner;
	PG_TRY();
	{
		ResourceOwnerReleaseInternal(owner, phase, isCommit, isTopLevel);
	}
	PG_CATCH();
	{
		CurrentResourceOwner = save;
		PG_RE_THROW();
	}
	PG_END_TRY();
	CurrentResourceOwner = save;
}

static void
ResourceOwnerReleaseInternal(ResourceOwner owner,
							 ResourceReleasePhase phase,
							 bool isCommit,
							 bool isTopLevel)
{
	ResourceOwner child;
	ResourceOwner save;
	ResourceReleaseCallbackItem *item, *next;

	/* Recurse to handle descendants */
	for (child = owner->firstchild; child != NULL; child = child->nextchild)
		ResourceOwnerReleaseInternal(child, phase, isCommit, isTopLevel);

	/*
	 * Make CurrentResourceOwner point to me, so that ReleaseBuffer etc don't
	 * get confused.  We needn't PG_TRY here because the outermost level will
	 * fix it on error abort.
	 */
	save = CurrentResourceOwner;
	CurrentResourceOwner = owner;

	if (phase == RESOURCE_RELEASE_BEFORE_LOCKS)
	{
		/*
		 * Release buffer pins.  Note that ReleaseBuffer will remove the
		 * buffer entry from my list, so I just have to iterate till there are
		 * none.
		 *
		 * During a commit, there shouldn't be any remaining pins --- that
		 * would indicate failure to clean up the executor correctly --- so
		 * issue warnings.	In the abort case, just clean up quietly.
		 *
		 * We are careful to do the releasing back-to-front, so as to avoid
		 * O(N^2) behavior in ResourceOwnerForgetBuffer().
		 */
		while (owner->nbuffers > 0)
		{
			if (isCommit)
				PrintBufferLeakWarning(owner->buffers[owner->nbuffers - 1]);
			ReleaseBuffer(owner->buffers[owner->nbuffers - 1]);
		}

		/*
		 * Release relcache references.  Note that RelationClose will remove
		 * the relref entry from my list, so I just have to iterate till there
		 * are none.
		 *
		 * As with buffer pins, warn if any are left at commit time, and
		 * release back-to-front for speed.
		 */
		while (owner->nrelrefs > 0)
		{
			if (isCommit)
				PrintRelCacheLeakWarning(owner->relrefs[owner->nrelrefs - 1]);
			RelationClose(owner->relrefs[owner->nrelrefs - 1]);
		}
	}
	else if (phase == RESOURCE_RELEASE_LOCKS)
	{
		if (isTopLevel)
		{
			/*
			 * For a top-level xact we are going to release all locks (or at
			 * least all non-session locks), so just do a single lmgr call at
			 * the top of the recursion.
			 */
			if (owner == TopTransactionResourceOwner)
			{
				ProcReleaseLocks(isCommit);
				
				if (Gp_role == GP_ROLE_DISPATCH && IsResQueueEnabled())
 					ResLockWaitCancel();
			}
		}
		else
		{
			/*
			 * Release locks retail.  Note that if we are committing a
			 * subtransaction, we do NOT release its locks yet, but transfer
			 * them to the parent.
			 */
			LOCALLOCK **locks;
			int			nlocks;

			Assert(owner->parent != NULL);

			/*
			 * Pass the list of locks owned by this resource owner to the lock
			 * manager, unless it has overflowed.
			 */
			if (owner->nlocks > MAX_RESOWNER_LOCKS)
			{
				locks = NULL;
				nlocks = 0;
			}
			else
			{
				locks = owner->locks;
				nlocks = owner->nlocks;
			}

			if (isCommit)
				LockReassignCurrentOwner(locks, nlocks);
			else
				LockReleaseCurrentOwner(locks, nlocks);
		}
	}
	else if (phase == RESOURCE_RELEASE_AFTER_LOCKS)
	{
		/*
		 * Release catcache references.  Note that ReleaseCatCache will remove
		 * the catref entry from my list, so I just have to iterate till there
		 * are none.
		 *
		 * As with buffer pins, warn if any are left at commit time, and
		 * release back-to-front for speed.
		 */
		while (owner->ncatrefs > 0)
		{
			if (isCommit)
				PrintCatCacheLeakWarning(owner->catrefs[owner->ncatrefs - 1],
                                         owner->name);
			ReleaseCatCache(owner->catrefs[owner->ncatrefs - 1]);
		}
		/* Ditto for catcache lists */
		while (owner->ncatlistrefs > 0)
		{
			if (isCommit)
				PrintCatCacheListLeakWarning(owner->catlistrefs[owner->ncatlistrefs - 1],
                                             owner->name);
			ReleaseCatCacheList(owner->catlistrefs[owner->ncatlistrefs - 1]);
		}
		/* Ditto for plancache references */
		while (owner->nplanrefs > 0)
		{
			if (isCommit)
				PrintPlanCacheLeakWarning(owner->planrefs[owner->nplanrefs - 1]);
			ReleaseCachedPlan(owner->planrefs[owner->nplanrefs - 1], true);
		}
		/* Ditto for tupdesc references */
		while (owner->ntupdescs > 0)
		{
			if (isCommit)
				PrintTupleDescLeakWarning(owner->tupdescs[owner->ntupdescs - 1]);
			DecrTupleDescRefCount(owner->tupdescs[owner->ntupdescs - 1]);
		}
		/* Ditto for snapshot references */
		while (owner->nsnapshots > 0)
		{
			if (isCommit)
				PrintSnapshotLeakWarning(owner->snapshots[owner->nsnapshots -1]);
			UnregisterSnapshot(owner->snapshots[owner->nsnapshots -1]);
		}

		/* Ditto for temporary files */
		while (owner->nfiles > 0)
		{
			if (isCommit)
				PrintFileLeakWarning(owner->files[owner->nfiles - 1]);
			FileClose(owner->files[owner->nfiles - 1]);
		}

		/* Clean up index scans too */
		ReleaseResources_hash();
	}

	/* Let add-on modules get a chance too */
	for (item = ResourceRelease_callbacks; item; item = next)
	{
		next = item->next;
		(*item->callback) (phase, isCommit, isTopLevel, item->arg);
	}

	CurrentResourceOwner = save;
}

/*
 * ResourceOwnerDelete
 *		Delete an owner object and its descendants.
 *
 * The caller must have already released all resources in the object tree.
 */
void
ResourceOwnerDelete(ResourceOwner owner)
{
	/* We had better not be deleting CurrentResourceOwner ... */
	Assert(owner != CurrentResourceOwner);

	/* And it better not own any resources, either */
	Assert(owner->nbuffers == 0);
	Assert(owner->nlocks == 0 || owner->nlocks == MAX_RESOWNER_LOCKS + 1);
	Assert(owner->ncatrefs == 0);
	Assert(owner->ncatlistrefs == 0);
	Assert(owner->nrelrefs == 0);
	Assert(owner->nplanrefs == 0);
	Assert(owner->ntupdescs == 0);
<<<<<<< HEAD
	Assert(owner->nfiles == 0);
=======
	Assert(owner->nsnapshots == 0);
>>>>>>> 38e93482

	/*
	 * Delete children.  The recursive call will delink the child from me, so
	 * just iterate as long as there is a child.
	 */
	while (owner->firstchild != NULL)
		ResourceOwnerDelete(owner->firstchild);

	/*
	 * We delink the owner from its parent before deleting it, so that if
	 * there's an error we won't have deleted/busted owners still attached to
	 * the owner tree.	Better a leak than a crash.
	 */
	ResourceOwnerNewParent(owner, NULL);

	/* And free the object. */
	if (owner->buffers)
		pfree(owner->buffers);
	if (owner->catrefs)
		pfree(owner->catrefs);
	if (owner->catlistrefs)
		pfree(owner->catlistrefs);
	if (owner->relrefs)
		pfree(owner->relrefs);
	if (owner->planrefs)
		pfree(owner->planrefs);
	if (owner->tupdescs)
		pfree(owner->tupdescs);
<<<<<<< HEAD
	if (owner->files)
		pfree(owner->files);
=======
	if (owner->snapshots)
		pfree(owner->snapshots);
>>>>>>> 38e93482

	pfree(owner);
}

/*
 * Fetch parent of a ResourceOwner (returns NULL if top-level owner)
 */
ResourceOwner
ResourceOwnerGetParent(ResourceOwner owner)
{
	return owner->parent;
}

/*
 * Reassign a ResourceOwner to have a new parent
 */
void
ResourceOwnerNewParent(ResourceOwner owner,
					   ResourceOwner newparent)
{
	ResourceOwner oldparent = owner->parent;

	if (oldparent)
	{
		if (owner == oldparent->firstchild)
			oldparent->firstchild = owner->nextchild;
		else
		{
			ResourceOwner child;

			for (child = oldparent->firstchild; child; child = child->nextchild)
			{
				if (owner == child->nextchild)
				{
					child->nextchild = owner->nextchild;
					break;
				}
			}
		}
	}

	if (newparent)
	{
		Assert(owner != newparent);
		owner->parent = newparent;
		owner->nextchild = newparent->firstchild;
		newparent->firstchild = owner;
	}
	else
	{
		owner->parent = NULL;
		owner->nextchild = NULL;
	}
}

/*
 * Register or deregister callback functions for resource cleanup
 *
 * These functions are intended for use by dynamically loaded modules.
 * For built-in modules we generally just hardwire the appropriate calls.
 *
 * Note that the callback occurs post-commit or post-abort, so the callback
 * functions can only do noncritical cleanup.
 */
void
RegisterResourceReleaseCallback(ResourceReleaseCallback callback, void *arg)
{
	ResourceReleaseCallbackItem *item;

	item = (ResourceReleaseCallbackItem *)
		MemoryContextAlloc(TopMemoryContext,
						   sizeof(ResourceReleaseCallbackItem));
	item->callback = callback;
	item->arg = arg;
	item->next = ResourceRelease_callbacks;
	ResourceRelease_callbacks = item;
}

void
UnregisterResourceReleaseCallback(ResourceReleaseCallback callback, void *arg)
{
	ResourceReleaseCallbackItem *item;
	ResourceReleaseCallbackItem *prev;

	prev = NULL;
	for (item = ResourceRelease_callbacks; item; prev = item, item = item->next)
	{
		if (item->callback == callback && item->arg == arg)
		{
			if (prev)
				prev->next = item->next;
			else
				ResourceRelease_callbacks = item->next;
			pfree(item);
			break;
		}
	}
}


/*
 * Make sure there is room for at least one more entry in a ResourceOwner's
 * buffer array.
 *
 * This is separate from actually inserting an entry because if we run out
 * of memory, it's critical to do so *before* acquiring the resource.
 *
 * We allow the case owner == NULL because the bufmgr is sometimes invoked
 * outside any transaction (for example, during WAL recovery).
 */
void
ResourceOwnerEnlargeBuffers(ResourceOwner owner)
{
	int			newmax;

	if (owner == NULL ||
		owner->nbuffers < owner->maxbuffers)
		return;					/* nothing to do */

	if (owner->buffers == NULL)
	{
		newmax = 16;
		owner->buffers = (Buffer *)
			MemoryContextAlloc(TopMemoryContext, newmax * sizeof(Buffer));
		owner->maxbuffers = newmax;
	}
	else
	{
		newmax = owner->maxbuffers * 2;
		owner->buffers = (Buffer *)
			repalloc(owner->buffers, newmax * sizeof(Buffer));
		owner->maxbuffers = newmax;
	}
}

/*
 * Remember that a buffer pin is owned by a ResourceOwner
 *
 * Caller must have previously done ResourceOwnerEnlargeBuffers()
 *
 * We allow the case owner == NULL because the bufmgr is sometimes invoked
 * outside any transaction (for example, during WAL recovery).
 */
void
ResourceOwnerRememberBuffer(ResourceOwner owner, Buffer buffer)
{
	if (owner != NULL)
	{
		Assert(owner->nbuffers < owner->maxbuffers);
		owner->buffers[owner->nbuffers] = buffer;
		owner->nbuffers++;
	}
}

/*
 * Forget that a buffer pin is owned by a ResourceOwner
 *
 * We allow the case owner == NULL because the bufmgr is sometimes invoked
 * outside any transaction (for example, during WAL recovery).
 */
void
ResourceOwnerForgetBuffer(ResourceOwner owner, Buffer buffer)
{
	if (owner != NULL)
	{
		Buffer	   *buffers = owner->buffers;
		int			nb1 = owner->nbuffers - 1;
		int			i;

		/*
		 * Scan back-to-front because it's more likely we are releasing a
		 * recently pinned buffer.	This isn't always the case of course, but
		 * it's the way to bet.
		 */
		for (i = nb1; i >= 0; i--)
		{
			if (buffers[i] == buffer)
			{
				while (i < nb1)
				{
					buffers[i] = buffers[i + 1];
					i++;
				}
				owner->nbuffers = nb1;
				return;
			}
		}
		elog(ERROR, "buffer %d is not owned by resource owner %s",
			 buffer, owner->name);
	}
}

/*
 * Remember that a Local Lock is owned by a ResourceOwner
 *
 * This is different from the other Remember functions in that the list of
 * locks is only a lossy cache. It can hold up to MAX_RESOWNER_LOCKS entries,
 * and when it overflows, we stop tracking locks. The point of only remembering
 * only up to MAX_RESOWNER_LOCKS entries is that if a lot of locks are held,
 * ResourceOwnerForgetLock doesn't need to scan through a large array to find
 * the entry.
 */
void
ResourceOwnerRememberLock(ResourceOwner owner, LOCALLOCK *locallock)
{
	if (owner->nlocks > MAX_RESOWNER_LOCKS)
		return;					/* we have already overflowed */

	if (owner->nlocks < MAX_RESOWNER_LOCKS)
		owner->locks[owner->nlocks] = locallock;
	else
	{
		/* overflowed */
	}
	owner->nlocks++;
}

/*
 * Forget that a Local Lock is owned by a ResourceOwner
 */
void
ResourceOwnerForgetLock(ResourceOwner owner, LOCALLOCK *locallock)
{
	int			i;

	if (owner->nlocks > MAX_RESOWNER_LOCKS)
		return;					/* we have overflowed */

	Assert(owner->nlocks > 0);
	for (i = owner->nlocks - 1; i >= 0; i--)
	{
		if (locallock == owner->locks[i])
		{
			owner->locks[i] = owner->locks[owner->nlocks - 1];
			owner->nlocks--;
			return;
		}
	}
	elog(ERROR, "lock reference %p is not owned by resource owner %s",
		 locallock, owner->name);
}

/*
 * Make sure there is room for at least one more entry in a ResourceOwner's
 * catcache reference array.
 *
 * This is separate from actually inserting an entry because if we run out
 * of memory, it's critical to do so *before* acquiring the resource.
 */
void
ResourceOwnerEnlargeCatCacheRefs(ResourceOwner owner)
{
	int			newmax;

	if (owner->ncatrefs < owner->maxcatrefs)
		return;					/* nothing to do */

	if (owner->catrefs == NULL)
	{
		newmax = 16;
		owner->catrefs = (HeapTuple *)
			MemoryContextAlloc(TopMemoryContext, newmax * sizeof(HeapTuple));
		owner->maxcatrefs = newmax;
	}
	else
	{
		newmax = owner->maxcatrefs * 2;
		owner->catrefs = (HeapTuple *)
			repalloc(owner->catrefs, newmax * sizeof(HeapTuple));
		owner->maxcatrefs = newmax;
	}
}

/*
 * Remember that a catcache reference is owned by a ResourceOwner
 *
 * Caller must have previously done ResourceOwnerEnlargeCatCacheRefs()
 */
void
ResourceOwnerRememberCatCacheRef(ResourceOwner owner, HeapTuple tuple)
{
	Assert(owner->ncatrefs < owner->maxcatrefs);
	owner->catrefs[owner->ncatrefs] = tuple;
	owner->ncatrefs++;
}

/*
 * Forget that a catcache reference is owned by a ResourceOwner
 */
void
ResourceOwnerForgetCatCacheRef(ResourceOwner owner, HeapTuple tuple)
{
	HeapTuple  *catrefs = owner->catrefs;
	int			nc1 = owner->ncatrefs - 1;
	int			i;

	for (i = nc1; i >= 0; i--)
	{
		if (catrefs[i] == tuple)
		{
			while (i < nc1)
			{
				catrefs[i] = catrefs[i + 1];
				i++;
			}
			owner->ncatrefs = nc1;
			return;
		}
	}
	elog(ERROR, "catcache reference %p is not owned by resource owner %s",
		 tuple, owner->name);
}

/*
 * Make sure there is room for at least one more entry in a ResourceOwner's
 * catcache-list reference array.
 *
 * This is separate from actually inserting an entry because if we run out
 * of memory, it's critical to do so *before* acquiring the resource.
 */
void
ResourceOwnerEnlargeCatCacheListRefs(ResourceOwner owner)
{
	int			newmax;

	if (owner->ncatlistrefs < owner->maxcatlistrefs)
		return;					/* nothing to do */

	if (owner->catlistrefs == NULL)
	{
		newmax = 16;
		owner->catlistrefs = (CatCList **)
			MemoryContextAlloc(TopMemoryContext, newmax * sizeof(CatCList *));
		owner->maxcatlistrefs = newmax;
	}
	else
	{
		newmax = owner->maxcatlistrefs * 2;
		owner->catlistrefs = (CatCList **)
			repalloc(owner->catlistrefs, newmax * sizeof(CatCList *));
		owner->maxcatlistrefs = newmax;
	}
}

/*
 * Remember that a catcache-list reference is owned by a ResourceOwner
 *
 * Caller must have previously done ResourceOwnerEnlargeCatCacheListRefs()
 */
void
ResourceOwnerRememberCatCacheListRef(ResourceOwner owner, CatCList *list)
{
	Assert(owner->ncatlistrefs < owner->maxcatlistrefs);
	owner->catlistrefs[owner->ncatlistrefs] = list;
	owner->ncatlistrefs++;
}

/*
 * Forget that a catcache-list reference is owned by a ResourceOwner
 */
void
ResourceOwnerForgetCatCacheListRef(ResourceOwner owner, CatCList *list)
{
	CatCList  **catlistrefs = owner->catlistrefs;
	int			nc1 = owner->ncatlistrefs - 1;
	int			i;

	for (i = nc1; i >= 0; i--)
	{
		if (catlistrefs[i] == list)
		{
			while (i < nc1)
			{
				catlistrefs[i] = catlistrefs[i + 1];
				i++;
			}
			owner->ncatlistrefs = nc1;
			return;
		}
	}
	elog(ERROR, "catcache list reference %p is not owned by resource owner %s",
		 list, owner->name);
}

/*
 * Make sure there is room for at least one more entry in a ResourceOwner's
 * relcache reference array.
 *
 * This is separate from actually inserting an entry because if we run out
 * of memory, it's critical to do so *before* acquiring the resource.
 */
void
ResourceOwnerEnlargeRelationRefs(ResourceOwner owner)
{
	int			newmax;

	if (owner->nrelrefs < owner->maxrelrefs)
		return;					/* nothing to do */

	if (owner->relrefs == NULL)
	{
		newmax = 16;
		owner->relrefs = (Relation *)
			MemoryContextAlloc(TopMemoryContext, newmax * sizeof(Relation));
		owner->maxrelrefs = newmax;
	}
	else
	{
		newmax = owner->maxrelrefs * 2;
		owner->relrefs = (Relation *)
			repalloc(owner->relrefs, newmax * sizeof(Relation));
		owner->maxrelrefs = newmax;
	}
}

/*
 * Remember that a relcache reference is owned by a ResourceOwner
 *
 * Caller must have previously done ResourceOwnerEnlargeRelationRefs()
 */
void
ResourceOwnerRememberRelationRef(ResourceOwner owner, Relation rel)
{
	Assert(owner->nrelrefs < owner->maxrelrefs);
	owner->relrefs[owner->nrelrefs] = rel;
	owner->nrelrefs++;
}

/*
 * Forget that a relcache reference is owned by a ResourceOwner
 */
void
ResourceOwnerForgetRelationRef(ResourceOwner owner, Relation rel)
{
	Relation   *relrefs = owner->relrefs;
	int			nr1 = owner->nrelrefs - 1;
	int			i;

	for (i = nr1; i >= 0; i--)
	{
		if (relrefs[i] == rel)
		{
			while (i < nr1)
			{
				relrefs[i] = relrefs[i + 1];
				i++;
			}
			owner->nrelrefs = nr1;
			return;
		}
	}
	elog(ERROR, "relcache reference %s is not owned by resource owner %s",
		 RelationGetRelationName(rel), owner->name);
}

/*
 * Debugging subroutine
 */
static void
PrintRelCacheLeakWarning(Relation rel)
{
	elog(WARNING, "relcache reference leak: relation \"%s\" not closed",
		 RelationGetRelationName(rel));
}

/*
 * Make sure there is room for at least one more entry in a ResourceOwner's
 * plancache reference array.
 *
 * This is separate from actually inserting an entry because if we run out
 * of memory, it's critical to do so *before* acquiring the resource.
 */
void
ResourceOwnerEnlargePlanCacheRefs(ResourceOwner owner)
{
	int			newmax;

	if (owner->nplanrefs < owner->maxplanrefs)
		return;					/* nothing to do */

	if (owner->planrefs == NULL)
	{
		newmax = 16;
		owner->planrefs = (CachedPlan **)
			MemoryContextAlloc(TopMemoryContext, newmax * sizeof(CachedPlan *));
		owner->maxplanrefs = newmax;
	}
	else
	{
		newmax = owner->maxplanrefs * 2;
		owner->planrefs = (CachedPlan **)
			repalloc(owner->planrefs, newmax * sizeof(CachedPlan *));
		owner->maxplanrefs = newmax;
	}
}

/*
 * Remember that a plancache reference is owned by a ResourceOwner
 *
 * Caller must have previously done ResourceOwnerEnlargePlanCacheRefs()
 */
void
ResourceOwnerRememberPlanCacheRef(ResourceOwner owner, CachedPlan *plan)
{
	Assert(owner->nplanrefs < owner->maxplanrefs);
	owner->planrefs[owner->nplanrefs] = plan;
	owner->nplanrefs++;
}

/*
 * Forget that a plancache reference is owned by a ResourceOwner
 */
void
ResourceOwnerForgetPlanCacheRef(ResourceOwner owner, CachedPlan *plan)
{
	CachedPlan **planrefs = owner->planrefs;
	int			np1 = owner->nplanrefs - 1;
	int			i;

	for (i = np1; i >= 0; i--)
	{
		if (planrefs[i] == plan)
		{
			while (i < np1)
			{
				planrefs[i] = planrefs[i + 1];
				i++;
			}
			owner->nplanrefs = np1;
			return;
		}
	}
	elog(ERROR, "plancache reference %p is not owned by resource owner %s",
		 plan, owner->name);
}

/*
 * Debugging subroutine
 */
static void
PrintPlanCacheLeakWarning(CachedPlan *plan)
{
	elog(WARNING, "plancache reference leak: plan %p not closed", plan);
}

/*
 * Make sure there is room for at least one more entry in a ResourceOwner's
 * tupdesc reference array.
 *
 * This is separate from actually inserting an entry because if we run out
 * of memory, it's critical to do so *before* acquiring the resource.
 */
void
ResourceOwnerEnlargeTupleDescs(ResourceOwner owner)
{
	int			newmax;

	if (owner->ntupdescs < owner->maxtupdescs)
		return;					/* nothing to do */

	if (owner->tupdescs == NULL)
	{
		newmax = 16;
		owner->tupdescs = (TupleDesc *)
			MemoryContextAlloc(TopMemoryContext, newmax * sizeof(TupleDesc));
		owner->maxtupdescs = newmax;
	}
	else
	{
		newmax = owner->maxtupdescs * 2;
		owner->tupdescs = (TupleDesc *)
			repalloc(owner->tupdescs, newmax * sizeof(TupleDesc));
		owner->maxtupdescs = newmax;
	}
}

/*
 * Remember that a tupdesc reference is owned by a ResourceOwner
 *
 * Caller must have previously done ResourceOwnerEnlargeTupleDescs()
 */
void
ResourceOwnerRememberTupleDesc(ResourceOwner owner, TupleDesc tupdesc)
{
	Assert(owner->ntupdescs < owner->maxtupdescs);
	owner->tupdescs[owner->ntupdescs] = tupdesc;
	owner->ntupdescs++;
}

/*
 * Forget that a tupdesc reference is owned by a ResourceOwner
 */
void
ResourceOwnerForgetTupleDesc(ResourceOwner owner, TupleDesc tupdesc)
{
	TupleDesc  *tupdescs = owner->tupdescs;
	int			nt1 = owner->ntupdescs - 1;
	int			i;

	for (i = nt1; i >= 0; i--)
	{
		if (tupdescs[i] == tupdesc)
		{
			while (i < nt1)
			{
				tupdescs[i] = tupdescs[i + 1];
				i++;
			}
			owner->ntupdescs = nt1;
			return;
		}
	}
	elog(ERROR, "tupdesc reference %p is not owned by resource owner %s",
		 tupdesc, owner->name);
}

/*
 * Debugging subroutine
 */
static void
PrintTupleDescLeakWarning(TupleDesc tupdesc)
{
	elog(WARNING,
		 "TupleDesc reference leak: TupleDesc %p (%u,%d) still referenced",
		 tupdesc, tupdesc->tdtypeid, tupdesc->tdtypmod);
}

<<<<<<< HEAD

/*
 * Make sure there is room for at least one more entry in a ResourceOwner's
 * files reference array.
=======
/*
 * Make sure there is room for at least one more entry in a ResourceOwner's
 * snapshot reference array.
>>>>>>> 38e93482
 *
 * This is separate from actually inserting an entry because if we run out
 * of memory, it's critical to do so *before* acquiring the resource.
 */
void
<<<<<<< HEAD
ResourceOwnerEnlargeFiles(ResourceOwner owner)
{
	int			newmax;

	if (owner->nfiles < owner->maxfiles)
		return;					/* nothing to do */

	if (owner->files == NULL)
	{
		newmax = 16;
		owner->files = (File *)
			MemoryContextAlloc(TopMemoryContext, newmax * sizeof(File));
		owner->maxfiles = newmax;
	}
	else
	{
		newmax = owner->maxfiles * 2;
		owner->files = (File *)
			repalloc(owner->files, newmax * sizeof(File));
		owner->maxfiles = newmax;
	}
}

/*
 * Remember that a temporary file is owned by a ResourceOwner
 *
 * Caller must have previously done ResourceOwnerEnlargeFiles()
 */
void
ResourceOwnerRememberFile(ResourceOwner owner, File file)
{
	Assert(owner->nfiles < owner->maxfiles);
	owner->files[owner->nfiles] = file;
	owner->nfiles++;
}

/*
 * Forget that a temporary file is owned by a ResourceOwner
 */
void
ResourceOwnerForgetFile(ResourceOwner owner, File file)
{
	File	   *files = owner->files;
	int			ns1 = owner->nfiles - 1;
=======
ResourceOwnerEnlargeSnapshots(ResourceOwner owner)
{
	int			newmax;

	if (owner->nsnapshots < owner->maxsnapshots)
		return;					/* nothing to do */

	if (owner->snapshots == NULL)
	{
		newmax = 16;
		owner->snapshots = (Snapshot *)
			MemoryContextAlloc(TopMemoryContext, newmax * sizeof(Snapshot));
		owner->maxsnapshots = newmax;
	}
	else
	{
		newmax = owner->maxsnapshots * 2;
		owner->snapshots = (Snapshot *)
			repalloc(owner->snapshots, newmax * sizeof(Snapshot));
		owner->maxsnapshots = newmax;
	}
}

/*
 * Remember that a snapshot reference is owned by a ResourceOwner
 *
 * Caller must have previously done ResourceOwnerEnlargeSnapshots()
 */
void
ResourceOwnerRememberSnapshot(ResourceOwner owner, Snapshot snapshot)
{
	Assert(owner->nsnapshots < owner->maxsnapshots);
	owner->snapshots[owner->nsnapshots] = snapshot;
	owner->nsnapshots++;
}

/*
 * Forget that a snapshot reference is owned by a ResourceOwner
 */
void
ResourceOwnerForgetSnapshot(ResourceOwner owner, Snapshot snapshot)
{
	Snapshot   *snapshots = owner->snapshots;
	int			ns1 = owner->nsnapshots -1;
>>>>>>> 38e93482
	int			i;

	for (i = ns1; i >= 0; i--)
	{
<<<<<<< HEAD
		if (files[i] == file)
		{
			while (i < ns1)
			{
				files[i] = files[i + 1];
				i++;
			}
			owner->nfiles = ns1;
			return;
		}
	}
	elog(ERROR, "temporery file %d is not owned by resource owner %s",
		 file, owner->name);
}


=======
		if (snapshots[i] == snapshot)
		{
			while (i < ns1)
			{
				snapshots[i] = snapshots[i + 1];
				i++;
			}
			owner->nsnapshots = ns1;
			return;
		}
	}
	elog(ERROR, "snapshot reference %p is not owned by resource owner %s",
		 snapshot, owner->name);
}

>>>>>>> 38e93482
/*
 * Debugging subroutine
 */
static void
<<<<<<< HEAD
PrintFileLeakWarning(File file)
{
	elog(WARNING,
		 "temporary file leak: File %d still referenced",
		 file);
=======
PrintSnapshotLeakWarning(Snapshot snapshot)
{
	elog(WARNING,
		 "Snapshot reference leak: Snapshot %p still referenced",
		 snapshot);
>>>>>>> 38e93482
}<|MERGE_RESOLUTION|>--- conflicted
+++ resolved
@@ -27,13 +27,7 @@
 #include "utils/memutils.h"
 #include "utils/rel.h"
 #include "utils/resowner.h"
-<<<<<<< HEAD
-#include "utils/relcache.h"
-#include "executor/execdesc.h"
-#include "utils/resource_manager.h"
-=======
 #include "utils/snapmgr.h"
->>>>>>> 38e93482
 
 /*
  * To speed up bulk releasing or reassigning locks from a resource owner to
@@ -96,17 +90,15 @@
 	TupleDesc  *tupdescs;		/* dynamically allocated array */
 	int			maxtupdescs;	/* currently allocated array size */
 
-<<<<<<< HEAD
+	/* We have built-in support for remembering snapshot references */
+	int			nsnapshots;		/* number of owned snapshot references */
+	Snapshot   *snapshots;		/* dynamically allocated array */
+	int			maxsnapshots;	/* currently allocated array size */
+
 	/* We have built-in support for remembering open temporary files */
 	int			nfiles;			/* number of owned temporary files */
 	File	   *files;			/* dynamically allocated array */
 	int			maxfiles;		/* currently allocated array size */
-=======
-	/* We have built-in support for remembering snapshot references */
-	int			nsnapshots;		/* number of owned snapshot references */
-	Snapshot   *snapshots;		/* dynamically allocated array */
-	int			maxsnapshots;	/* currently allocated array size */
->>>>>>> 38e93482
 } ResourceOwnerData;
 
 
@@ -139,11 +131,8 @@
 static void PrintRelCacheLeakWarning(Relation rel);
 static void PrintPlanCacheLeakWarning(CachedPlan *plan);
 static void PrintTupleDescLeakWarning(TupleDesc tupdesc);
-<<<<<<< HEAD
+static void PrintSnapshotLeakWarning(Snapshot snapshot);
 static void PrintFileLeakWarning(File file);
-=======
-static void PrintSnapshotLeakWarning(Snapshot snapshot);
->>>>>>> 38e93482
 
 
 /*****************************************************************************
@@ -432,11 +421,8 @@
 	Assert(owner->nrelrefs == 0);
 	Assert(owner->nplanrefs == 0);
 	Assert(owner->ntupdescs == 0);
-<<<<<<< HEAD
+	Assert(owner->nsnapshots == 0);
 	Assert(owner->nfiles == 0);
-=======
-	Assert(owner->nsnapshots == 0);
->>>>>>> 38e93482
 
 	/*
 	 * Delete children.  The recursive call will delink the child from me, so
@@ -465,13 +451,10 @@
 		pfree(owner->planrefs);
 	if (owner->tupdescs)
 		pfree(owner->tupdescs);
-<<<<<<< HEAD
+	if (owner->snapshots)
+		pfree(owner->snapshots);
 	if (owner->files)
 		pfree(owner->files);
-=======
-	if (owner->snapshots)
-		pfree(owner->snapshots);
->>>>>>> 38e93482
 
 	pfree(owner);
 }
@@ -1099,22 +1082,97 @@
 		 tupdesc, tupdesc->tdtypeid, tupdesc->tdtypmod);
 }
 
-<<<<<<< HEAD
+/*
+ * Make sure there is room for at least one more entry in a ResourceOwner's
+ * snapshot reference array.
+ *
+ * This is separate from actually inserting an entry because if we run out
+ * of memory, it's critical to do so *before* acquiring the resource.
+ */
+void
+ResourceOwnerEnlargeSnapshots(ResourceOwner owner)
+{
+	int			newmax;
+
+	if (owner->nsnapshots < owner->maxsnapshots)
+		return;					/* nothing to do */
+
+	if (owner->snapshots == NULL)
+	{
+		newmax = 16;
+		owner->snapshots = (Snapshot *)
+			MemoryContextAlloc(TopMemoryContext, newmax * sizeof(Snapshot));
+		owner->maxsnapshots = newmax;
+	}
+	else
+	{
+		newmax = owner->maxsnapshots * 2;
+		owner->snapshots = (Snapshot *)
+			repalloc(owner->snapshots, newmax * sizeof(Snapshot));
+		owner->maxsnapshots = newmax;
+	}
+}
+
+/*
+ * Remember that a snapshot reference is owned by a ResourceOwner
+ *
+ * Caller must have previously done ResourceOwnerEnlargeSnapshots()
+ */
+void
+ResourceOwnerRememberSnapshot(ResourceOwner owner, Snapshot snapshot)
+{
+	Assert(owner->nsnapshots < owner->maxsnapshots);
+	owner->snapshots[owner->nsnapshots] = snapshot;
+	owner->nsnapshots++;
+}
+
+/*
+ * Forget that a snapshot reference is owned by a ResourceOwner
+ */
+void
+ResourceOwnerForgetSnapshot(ResourceOwner owner, Snapshot snapshot)
+{
+	Snapshot   *snapshots = owner->snapshots;
+	int			ns1 = owner->nsnapshots -1;
+	int			i;
+
+	for (i = ns1; i >= 0; i--)
+	{
+		if (snapshots[i] == snapshot)
+		{
+			while (i < ns1)
+			{
+				snapshots[i] = snapshots[i + 1];
+				i++;
+			}
+			owner->nsnapshots = ns1;
+			return;
+		}
+	}
+	elog(ERROR, "snapshot reference %p is not owned by resource owner %s",
+		 snapshot, owner->name);
+}
+
+/*
+ * Debugging subroutine
+ */
+static void
+PrintSnapshotLeakWarning(Snapshot snapshot)
+{
+	elog(WARNING,
+		 "Snapshot reference leak: Snapshot %p still referenced",
+		 snapshot);
+}
+
 
 /*
  * Make sure there is room for at least one more entry in a ResourceOwner's
  * files reference array.
-=======
-/*
- * Make sure there is room for at least one more entry in a ResourceOwner's
- * snapshot reference array.
->>>>>>> 38e93482
  *
  * This is separate from actually inserting an entry because if we run out
  * of memory, it's critical to do so *before* acquiring the resource.
  */
 void
-<<<<<<< HEAD
 ResourceOwnerEnlargeFiles(ResourceOwner owner)
 {
 	int			newmax;
@@ -1159,57 +1217,10 @@
 {
 	File	   *files = owner->files;
 	int			ns1 = owner->nfiles - 1;
-=======
-ResourceOwnerEnlargeSnapshots(ResourceOwner owner)
-{
-	int			newmax;
-
-	if (owner->nsnapshots < owner->maxsnapshots)
-		return;					/* nothing to do */
-
-	if (owner->snapshots == NULL)
-	{
-		newmax = 16;
-		owner->snapshots = (Snapshot *)
-			MemoryContextAlloc(TopMemoryContext, newmax * sizeof(Snapshot));
-		owner->maxsnapshots = newmax;
-	}
-	else
-	{
-		newmax = owner->maxsnapshots * 2;
-		owner->snapshots = (Snapshot *)
-			repalloc(owner->snapshots, newmax * sizeof(Snapshot));
-		owner->maxsnapshots = newmax;
-	}
-}
-
-/*
- * Remember that a snapshot reference is owned by a ResourceOwner
- *
- * Caller must have previously done ResourceOwnerEnlargeSnapshots()
- */
-void
-ResourceOwnerRememberSnapshot(ResourceOwner owner, Snapshot snapshot)
-{
-	Assert(owner->nsnapshots < owner->maxsnapshots);
-	owner->snapshots[owner->nsnapshots] = snapshot;
-	owner->nsnapshots++;
-}
-
-/*
- * Forget that a snapshot reference is owned by a ResourceOwner
- */
-void
-ResourceOwnerForgetSnapshot(ResourceOwner owner, Snapshot snapshot)
-{
-	Snapshot   *snapshots = owner->snapshots;
-	int			ns1 = owner->nsnapshots -1;
->>>>>>> 38e93482
 	int			i;
 
 	for (i = ns1; i >= 0; i--)
 	{
-<<<<<<< HEAD
 		if (files[i] == file)
 		{
 			while (i < ns1)
@@ -1226,38 +1237,13 @@
 }
 
 
-=======
-		if (snapshots[i] == snapshot)
-		{
-			while (i < ns1)
-			{
-				snapshots[i] = snapshots[i + 1];
-				i++;
-			}
-			owner->nsnapshots = ns1;
-			return;
-		}
-	}
-	elog(ERROR, "snapshot reference %p is not owned by resource owner %s",
-		 snapshot, owner->name);
-}
-
->>>>>>> 38e93482
 /*
  * Debugging subroutine
  */
 static void
-<<<<<<< HEAD
 PrintFileLeakWarning(File file)
 {
 	elog(WARNING,
 		 "temporary file leak: File %d still referenced",
 		 file);
-=======
-PrintSnapshotLeakWarning(Snapshot snapshot)
-{
-	elog(WARNING,
-		 "Snapshot reference leak: Snapshot %p still referenced",
-		 snapshot);
->>>>>>> 38e93482
 }