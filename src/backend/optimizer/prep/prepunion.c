--- conflicted
+++ resolved
@@ -17,13 +17,9 @@
  * append relations, and thenceforth share code with the UNION ALL case.
  *
  *
-<<<<<<< HEAD
  * Portions Copyright (c) 2006-2008, Greenplum inc
  * Portions Copyright (c) 2012-Present Pivotal Software, Inc.
- * Portions Copyright (c) 1996-2011, PostgreSQL Global Development Group
-=======
  * Portions Copyright (c) 1996-2012, PostgreSQL Global Development Group
->>>>>>> 80edfd76
  * Portions Copyright (c) 1994, Regents of the University of California
  *
  *
@@ -60,19 +56,6 @@
 #include "cdb/cdbvars.h"
 #include "cdb/cdbsetop.h"
 
-/*
- * In PostgreSQL, adjust_appendrel_attrs_mutator() uses AppendRelInfo as the
- * 'context'. But in GPDB, we need the PlannerInfo as well, so we pass this
- * struct instead.
- * Struct to enable adjusting for partitioned tables.
- */
-typedef struct AppendRelInfoContext
-{
-	PlannerInfo *root;
-	AppendRelInfo *appinfo;
-} AppendRelInfoContext;
-
-static Node *adjust_appendrel_attrs_mutator(Node *node, AppendRelInfoContext *ctx);
 
 typedef struct
 {
@@ -129,11 +112,8 @@
 						  List **translated_vars);
 static Bitmapset *translate_col_privs(const Bitmapset *parent_privs,
 					List *translated_vars);
-<<<<<<< HEAD
-=======
 static Node *adjust_appendrel_attrs_mutator(Node *node,
 							   adjust_appendrel_attrs_context *context);
->>>>>>> 80edfd76
 static Relids adjust_relid_set(Relids relids, Index oldrelid, Index newrelid);
 static List *adjust_inherited_tlist(List *tlist,
 					   AppendRelInfo *apprelinfo);
@@ -250,12 +230,8 @@
 		RangeTblRef *rtr = (RangeTblRef *) setOp;
 		RangeTblEntry *rte = root->simple_rte_array[rtr->rtindex];
 		Query	   *subquery = rte->subquery;
-<<<<<<< HEAD
-		PlannerInfo *subroot = NULL;
-=======
 		RelOptInfo *rel;
 		PlannerInfo *subroot;
->>>>>>> 80edfd76
 		Plan	   *subplan,
 				   *plan;
 
@@ -304,7 +280,7 @@
 		 * Add a SubqueryScan with the caller-requested targetlist
 		 */
 		plan = (Plan *)
-			make_subqueryscan(root, generate_setop_tlist(colTypes, colCollations,
+			make_subqueryscan(generate_setop_tlist(colTypes, colCollations,
 												   flag,
 												   rtr->rtindex,
 												   true,
@@ -312,14 +288,8 @@
 												   refnames_tlist),
 							  NIL,
 							  rtr->rtindex,
-<<<<<<< HEAD
-							  subplan,
-							  subroot->parse->rtable,
-							  subroot->rowMarks);
+							  subplan);
 		mark_passthru_locus(plan, FALSE, FALSE); /* CDB: no hash/sort keys */
-=======
-							  subplan);
->>>>>>> 80edfd76
 
 		/*
 		 * We don't bother to determine the subquery's output ordering since
@@ -366,7 +336,7 @@
 				make_result(root,
 							generate_setop_tlist(colTypes, colCollations,
 												 flag,
-												 OUTER,
+												 OUTER_VAR,
 												 false,
 												 plan->targetlist,
 												 refnames_tlist),
@@ -1219,7 +1189,7 @@
 
 		Assert(reftle->resno == resno);
 		Assert(!reftle->resjunk);
-		expr = (Node *) makeVar(OUTER,
+		expr = (Node *) makeVar(OUTER_VAR,
 								resno,
 								colType,
 								colTypmod,
@@ -1236,7 +1206,7 @@
 	{
 		/* Add a resjunk flag column */
 		/* flag value is shown as copied up from subplan */
-		expr = (Node *) makeVar(OUTER,
+		expr = (Node *) makeVar(OUTER_VAR,
 								resno,
 								INT4OID,
 								-1,
@@ -1742,16 +1712,10 @@
 adjust_appendrel_attrs(PlannerInfo *root, Node *node, AppendRelInfo *appinfo)
 {
 	Node	   *result;
-<<<<<<< HEAD
-	AppendRelInfoContext ctx;
-	ctx.root = root;
-	ctx.appinfo = appinfo;
-=======
 	adjust_appendrel_attrs_context context;
 
 	context.root = root;
 	context.appinfo = appinfo;
->>>>>>> 80edfd76
 
 	/*
 	 * Must be prepared to start with a Query or a bare expression tree.
@@ -1762,11 +1726,7 @@
 
 		newnode = query_tree_mutator((Query *) node,
 									 adjust_appendrel_attrs_mutator,
-<<<<<<< HEAD
-									 (void *) &ctx,
-=======
 									 (void *) &context,
->>>>>>> 80edfd76
 									 QTW_IGNORE_RC_SUBQUERIES);
 		if (newnode->resultRelation == appinfo->parent_relid)
 		{
@@ -1780,11 +1740,7 @@
 		result = (Node *) newnode;
 	}
 	else
-<<<<<<< HEAD
-		result = adjust_appendrel_attrs_mutator(node, &ctx);
-=======
 		result = adjust_appendrel_attrs_mutator(node, &context);
->>>>>>> 80edfd76
 
 	return result;
 }
@@ -1794,18 +1750,10 @@
  * for a child partition.
  */
 static Node *
-<<<<<<< HEAD
-adjust_appendrel_attrs_mutator(Node *node, AppendRelInfoContext *ctx)
-{
-	Assert(ctx);
-	AppendRelInfo *appinfo = ctx->appinfo;
-	Assert(appinfo);
-=======
 adjust_appendrel_attrs_mutator(Node *node,
 							   adjust_appendrel_attrs_context *context)
 {
 	AppendRelInfo *appinfo = context->appinfo;
->>>>>>> 80edfd76
 
 	if (node == NULL)
 		return NULL;
@@ -1873,11 +1821,8 @@
 					List	   *fields;
 					RangeTblEntry *rte;
 
-<<<<<<< HEAD
-=======
 					rte = rt_fetch(appinfo->parent_relid,
 								   context->root->parse->rtable);
->>>>>>> 80edfd76
 					fields = (List *) copyObject(appinfo->translated_vars);
 					rowexpr = makeNode(RowExpr);
 					rowexpr->args = fields;
@@ -1916,7 +1861,7 @@
 
 		j = (JoinExpr *) expression_tree_mutator(node,
 											  adjust_appendrel_attrs_mutator,
-												 (void *) ctx);
+												 (void *) context);
 		/* now fix JoinExpr's rtindex (probably never happens) */
 		if (j->rtindex == appinfo->parent_relid)
 			j->rtindex = appinfo->child_relid;
@@ -1929,7 +1874,7 @@
 
 		phv = (PlaceHolderVar *) expression_tree_mutator(node,
 											  adjust_appendrel_attrs_mutator,
-														 (void *) ctx);
+														 (void *) context);
 		/* now fix PlaceHolderVar's relid sets */
 		if (phv->phlevelsup == 0)
 			phv->phrels = adjust_relid_set(phv->phrels,
@@ -1958,11 +1903,11 @@
 
 		/* Recursively fix the clause itself */
 		newinfo->clause = (Expr *)
-				adjust_appendrel_attrs_mutator((Node *) oldinfo->clause, ctx);
+				adjust_appendrel_attrs_mutator((Node *) oldinfo->clause, context);
 
 		/* and the modified version, if an OR clause */
 		newinfo->orclause = (Expr *)
-				adjust_appendrel_attrs_mutator((Node *) oldinfo->orclause, ctx);
+				adjust_appendrel_attrs_mutator((Node *) oldinfo->orclause, context);
 
 		/* adjust relid sets too */
 		newinfo->clause_relids = adjust_relid_set(oldinfo->clause_relids,
@@ -1971,12 +1916,9 @@
 		newinfo->required_relids = adjust_relid_set(oldinfo->required_relids,
 													appinfo->parent_relid,
 													appinfo->child_relid);
-<<<<<<< HEAD
-=======
 		newinfo->outer_relids = adjust_relid_set(oldinfo->outer_relids,
 												 appinfo->parent_relid,
 												 appinfo->child_relid);
->>>>>>> 80edfd76
 		newinfo->nullable_relids = adjust_relid_set(oldinfo->nullable_relids,
 													appinfo->parent_relid,
 													appinfo->child_relid);
@@ -2013,7 +1955,7 @@
 	Assert(!IsA(node, Query));
 
 	node = expression_tree_mutator(node, adjust_appendrel_attrs_mutator,
-								   (void *) ctx);
+								   (void *) context);
 
 	/*
 	 * In GPDB, if you have two SubPlans referring to the same initplan, we
@@ -2029,17 +1971,18 @@
 
 		if (!sp->is_initplan)
 		{
-			PlannerInfo *root = ctx->root;
+			PlannerInfo *root = context->root;
 			Plan *newsubplan = (Plan *) copyObject(planner_subplan_get_plan(root, sp));
-			List *newrtable = (List *) copyObject(planner_subplan_get_rtable(root, sp));
-			List *newrowmarks = (List *) copyObject(planner_subplan_get_rowmarks(root, sp));
+			PlannerInfo *newsubroot = makeNode(PlannerInfo);
+
+			/* GPDB_92_MERGE_FIXME: Do we just need a reference or maybe deep copy instead? */
+			memcpy(newsubroot, planner_subplan_get_root(root, sp), sizeof(PlannerInfo));
 
 			/*
-			 * Add the subplan and its rtable to the global lists.
+			 * Add the subplan and its subroot to the global lists.
 			 */
 			root->glob->subplans = lappend(root->glob->subplans, newsubplan);
-			root->glob->subrtables = lappend(root->glob->subrtables, newrtable);
-			root->glob->subrowmarks = lappend(root->glob->subrowmarks, newrowmarks);
+			root->glob->subroots = lappend(root->glob->subroots, newsubroot);
 
 			/*
 			 * expression_tree_mutator made a copy of the SubPlan already, so
