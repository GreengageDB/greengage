--- conflicted
+++ resolved
@@ -12,7 +12,6 @@
  *		reduce_outer_joins
  *
  *
-<<<<<<< HEAD
  * In PostgreSQL, there is code here to do with pulling up "simple UNION ALLs".
  * In GPDB, there is no such thing as a simple UNION ALL as locus of the relations
  * may be different, so all that has been removed.
@@ -20,10 +19,7 @@
  *
  * Portions Copyright (c) 2006-2008, Greenplum inc
  * Portions Copyright (c) 2012-Present Pivotal Software, Inc.
- * Portions Copyright (c) 1996-2011, PostgreSQL Global Development Group
-=======
  * Portions Copyright (c) 1996-2012, PostgreSQL Global Development Group
->>>>>>> 80edfd76
  * Portions Copyright (c) 1994, Regents of the University of California
  *
  *
@@ -332,7 +328,19 @@
 		/* Is it a convertible ANY or EXISTS clause? */
 		if (sublink->subLinkType == ANY_SUBLINK)
 		{
-			if ((j = convert_ANY_sublink_to_join(root, sublink,
+			/*
+			 * GPDB_92_MERGE_FIXME: debug with the following two queries:
+			 *
+			 * select * from A where exists
+			 * 		(select * from B where A.i in
+			 * 			(select C.i from C where C.i = B.i));
+			 *
+			 *
+			 * select * from C,A where C.i in
+			 * 		(select C.i from C where C.i = A.i);
+			 */
+			if (available_rels2 == NULL &&
+					(j = convert_ANY_sublink_to_join(root, sublink,
 												 available_rels1)) != NULL)
 			{
 				/* Yes; insert the new join node into the join tree */
@@ -368,99 +376,6 @@
 				j->rarg = pull_up_sublinks_jointree_recurse(root,
 															j->rarg,
 															&child_rels);
-<<<<<<< HEAD
-				/* Any inserted joins get stacked onto j->rarg */
-=======
-
-				/*
-				 * Now recursively process the pulled-up quals.  Any inserted
-				 * joins can get stacked onto either j->larg or j->rarg,
-				 * depending on which rels they reference.
-				 */
->>>>>>> 80edfd76
-				j->quals = pull_up_sublinks_qual_recurse(root,
-														 j->quals,
-														 &j->larg,
-														 available_rels2,
-														 &j->rarg,
-														 child_rels);
-				/* Return NULL representing constant TRUE */
-				return NULL;
-			}
-		}
-		else if (sublink->subLinkType == EXISTS_SUBLINK)
-		{
-<<<<<<< HEAD
-			Node* subst;
-			subst = convert_EXISTS_sublink_to_join(root, sublink, false,
-												   available_rels);
-			if (subst && IsA(subst, JoinExpr))
-			{
-				j = (JoinExpr *) subst;
-				/* Yes; recursively process what we pulled up */
-				j->rarg = pull_up_sublinks_jointree_recurse(root,
-															j->rarg,
-															&child_rels);
-				/* Any inserted joins get stacked onto j->rarg */
-				j->quals = pull_up_sublinks_qual_recurse(root,
-														 j->quals,
-														 child_rels,
-														 &j->rarg);
-				/* Now insert the new join node into the join tree */
-				j->larg = *jtlink;
-				*jtlink = (Node *) j;
-				/* and return NULL representing constant TRUE */
-				return NULL;
-			}
-			else if(subst)
-				return subst;
-		}
-		else if (sublink->subLinkType == ALL_SUBLINK)
-		{
-			j = convert_IN_to_antijoin(root, sublink, available_rels);
-			if (j)
-=======
-			if ((j = convert_EXISTS_sublink_to_join(root, sublink, false,
-													available_rels1)) != NULL)
->>>>>>> 80edfd76
-			{
-				/* Yes; insert the new join node into the join tree */
-				j->larg = *jtlink1;
-				*jtlink1 = (Node *) j;
-				/* Recursively process pulled-up jointree nodes */
-				j->rarg = pull_up_sublinks_jointree_recurse(root,
-															j->rarg,
-															&child_rels);
-<<<<<<< HEAD
-				/* Any inserted joins get stacked onto j->rarg */
-=======
-
-				/*
-				 * Now recursively process the pulled-up quals.  Any inserted
-				 * joins can get stacked onto either j->larg or j->rarg,
-				 * depending on which rels they reference.
-				 */
->>>>>>> 80edfd76
-				j->quals = pull_up_sublinks_qual_recurse(root,
-														 j->quals,
-														 &j->larg,
-														 available_rels1,
-														 &j->rarg,
-														 child_rels);
-				/* Return NULL representing constant TRUE */
-				return NULL;
-			}
-			if (available_rels2 != NULL &&
-				(j = convert_EXISTS_sublink_to_join(root, sublink, false,
-													available_rels2)) != NULL)
-			{
-				/* Yes; insert the new join node into the join tree */
-				j->larg = *jtlink2;
-				*jtlink2 = (Node *) j;
-				/* Recursively process pulled-up jointree nodes */
-				j->rarg = pull_up_sublinks_jointree_recurse(root,
-															j->rarg,
-															&child_rels);
 
 				/*
 				 * Now recursively process the pulled-up quals.  Any inserted
@@ -477,6 +392,134 @@
 				return NULL;
 			}
 		}
+		else if (sublink->subLinkType == EXISTS_SUBLINK)
+		{
+			Node *subst;
+			subst = convert_EXISTS_sublink_to_join(root, sublink, false,
+													available_rels1);
+
+			if (subst && IsA(subst, JoinExpr))
+
+			{
+				j = (JoinExpr *) subst;
+				/* Yes; insert the new join node into the join tree */
+				j->larg = *jtlink1;
+				*jtlink1 = (Node *) j;
+				/* Recursively process pulled-up jointree nodes */
+				j->rarg = pull_up_sublinks_jointree_recurse(root,
+															j->rarg,
+															&child_rels);
+
+				/*
+				 * Now recursively process the pulled-up quals.  Any inserted
+				 * joins can get stacked onto either j->larg or j->rarg,
+				 * depending on which rels they reference.
+				 */
+				j->quals = pull_up_sublinks_qual_recurse(root,
+														 j->quals,
+														 &j->larg,
+														 available_rels1,
+														 &j->rarg,
+														 child_rels);
+				/* Return NULL representing constant TRUE */
+				return NULL;
+			}
+			else if (subst)
+				return subst;
+
+			if (available_rels2 != NULL)
+			{
+				subst = convert_EXISTS_sublink_to_join(root, sublink, false,
+													available_rels2);
+
+				if (subst && IsA(subst, JoinExpr))
+				{
+					j = (JoinExpr *) subst;
+					/* Yes; insert the new join node into the join tree */
+					j->larg = *jtlink2;
+					*jtlink2 = (Node *) j;
+					/* Recursively process pulled-up jointree nodes */
+					j->rarg = pull_up_sublinks_jointree_recurse(root,
+																j->rarg,
+																&child_rels);
+
+					/*
+					 * Now recursively process the pulled-up quals.  Any inserted
+					 * joins can get stacked onto either j->larg or j->rarg,
+					 * depending on which rels they reference.
+					 */
+					j->quals = pull_up_sublinks_qual_recurse(root,
+															 j->quals,
+															 &j->larg,
+															 available_rels2,
+															 &j->rarg,
+															 child_rels);
+					/* Return NULL representing constant TRUE */
+					return NULL;
+				}
+				else if (subst)
+					return subst;
+			}
+		}
+		else if (sublink->subLinkType == ALL_SUBLINK)
+		{
+			/*
+			 * GPDB_92_MERGE_FIXME: Should the ALL SUBLINK below be converted?
+			 *
+			 * 	select * from A,B where exists
+			 *     (select * from C where B.i not in (select C.i from C where C.i != 10))
+			 */
+			if (available_rels2 == NULL &&
+					(j = convert_IN_to_antijoin(root, sublink, available_rels1)) != NULL)
+			{
+				/* Yes; insert the new join node into the join tree */
+				j->larg = *jtlink1;
+				*jtlink1 = (Node *) j;
+				/* Recursively process pulled-up jointree nodes */
+				j->rarg = pull_up_sublinks_jointree_recurse(root,
+															j->rarg,
+															&child_rels);
+
+				/*
+				 * Now recursively process the pulled-up quals.  Any inserted
+				 * joins can get stacked onto either j->larg or j->rarg,
+				 * depending on which rels they reference.
+				 */
+				j->quals = pull_up_sublinks_qual_recurse(root,
+														 j->quals,
+														 &j->larg,
+														 available_rels1,
+														 &j->rarg,
+														 child_rels);
+				/* Return NULL representing constant TRUE */
+				return NULL;
+			}
+			if (available_rels2 != NULL &&
+				(j = convert_IN_to_antijoin(root, sublink, available_rels2)) != NULL)
+			{
+				/* Yes; insert the new join node into the join tree */
+				j->larg = *jtlink2;
+				*jtlink2 = (Node *) j;
+				/* Recursively process pulled-up jointree nodes */
+				j->rarg = pull_up_sublinks_jointree_recurse(root,
+															j->rarg,
+															&child_rels);
+
+				/*
+				 * Now recursively process the pulled-up quals.  Any inserted
+				 * joins can get stacked onto either j->larg or j->rarg,
+				 * depending on which rels they reference.
+				 */
+				j->quals = pull_up_sublinks_qual_recurse(root,
+														 j->quals,
+														 &j->larg,
+														 available_rels2,
+														 &j->rarg,
+														 child_rels);
+				/* Return NULL representing constant TRUE */
+				return NULL;
+			}
+		}
 		/* Else return it unmodified */
 		return node;
 	}
@@ -492,52 +535,15 @@
 			SubLink    *sublink = (SubLink *) arg;
 			if (sublink->subLinkType == EXISTS_SUBLINK)
 			{
-<<<<<<< HEAD
 				Node* subst;
 				subst = convert_EXISTS_sublink_to_join(root, sublink, true,
-													   available_rels);
+												   available_rels1);
 				if (subst && IsA(subst, JoinExpr))
 				{
 					j = (JoinExpr *) subst;
-					/* Yes; recursively process what we pulled up */
-					j->rarg = pull_up_sublinks_jointree_recurse(root,
-																j->rarg,
-																&child_rels);
-					/* Any inserted joins get stacked onto j->rarg */
-=======
-				if ((j = convert_EXISTS_sublink_to_join(root, sublink, true,
-												   available_rels1)) != NULL)
-				{
 					/* Yes; insert the new join node into the join tree */
 					j->larg = *jtlink1;
 					*jtlink1 = (Node *) j;
-					/* Recursively process pulled-up jointree nodes */
-					j->rarg = pull_up_sublinks_jointree_recurse(root,
-																j->rarg,
-																&child_rels);
-
-					/*
-					 * Now recursively process the pulled-up quals.  Because
-					 * we are underneath a NOT, we can't pull up sublinks that
-					 * reference the left-hand stuff, but it's still okay to
-					 * pull up sublinks referencing j->rarg.
-					 */
->>>>>>> 80edfd76
-					j->quals = pull_up_sublinks_qual_recurse(root,
-															 j->quals,
-															 &j->rarg,
-															 child_rels,
-															 NULL, NULL);
-					/* Return NULL representing constant TRUE */
-					return NULL;
-				}
-				if (available_rels2 != NULL &&
-					(j = convert_EXISTS_sublink_to_join(root, sublink, true,
-												   available_rels2)) != NULL)
-				{
-					/* Yes; insert the new join node into the join tree */
-					j->larg = *jtlink2;
-					*jtlink2 = (Node *) j;
 					/* Recursively process pulled-up jointree nodes */
 					j->rarg = pull_up_sublinks_jointree_recurse(root,
 																j->rarg,
@@ -560,6 +566,39 @@
 				else if (subst)
 					return subst;
 
+				if (available_rels2 != NULL)
+				{
+					subst = convert_EXISTS_sublink_to_join(root, sublink, true,
+												   available_rels2);
+					if (subst && IsA(subst, JoinExpr))
+					{
+						j = (JoinExpr *) subst;
+						/* Yes; insert the new join node into the join tree */
+						j->larg = *jtlink2;
+						*jtlink2 = (Node *) j;
+						/* Recursively process pulled-up jointree nodes */
+						j->rarg = pull_up_sublinks_jointree_recurse(root,
+																	j->rarg,
+																	&child_rels);
+
+						/*
+						 * Now recursively process the pulled-up quals.  Because
+						 * we are underneath a NOT, we can't pull up sublinks that
+						 * reference the left-hand stuff, but it's still okay to
+						 * pull up sublinks referencing j->rarg.
+						 */
+						j->quals = pull_up_sublinks_qual_recurse(root,
+																 j->quals,
+																 &j->rarg,
+																 child_rels,
+																 NULL, NULL);
+						/* Return NULL representing constant TRUE */
+						return NULL;
+					}
+					else if (subst)
+						return subst;
+				}
+
 				/* Else return it unmodified */
 				return node;
 			}
@@ -575,7 +614,9 @@
 			{
 				sublink->subLinkType = (sublink->subLinkType == ANY_SUBLINK) ? ALL_SUBLINK : ANY_SUBLINK;
 				sublink->testexpr = (Node *) canonicalize_qual(make_notclause((Expr *) sublink->testexpr));
-				return pull_up_sublinks_qual_recurse(root, (Node *) sublink, available_rels, jtlink);
+				return pull_up_sublinks_qual_recurse(root, (Node *) sublink,
+														jtlink1, available_rels1,
+														jtlink2, available_rels2);
 			}
 
 			/*
@@ -590,7 +631,8 @@
 			/* NOT NOT (expr) => (expr)  */
 			return (Node *) pull_up_sublinks_qual_recurse(root,
 														 (Node *) get_notclausearg((Expr *) arg),
-														 available_rels, jtlink);
+														 jtlink1, available_rels1,
+														 jtlink2, available_rels2);
 		}
 		/*
 		 * GPDB_91_MERGE_FIXME: The below enters an infinite recursion with
@@ -667,8 +709,8 @@
 				if (j)
 				{
 					/* Yes, insert the new join node into the join tree */
-					j->larg = *jtlink;
-					*jtlink = (Node *) j;
+					j->larg = *jtlink1;
+					*jtlink1 = (Node *) j;
 				}
 				return node;
 			}
@@ -784,13 +826,9 @@
 		 * unless is_safe_append_member says so.
 		 */
 		if (rte->rtekind == RTE_SUBQUERY &&
-<<<<<<< HEAD
 			!rte->forceDistRandom &&
 			is_simple_subquery(root, rte->subquery) &&
-=======
-			is_simple_subquery(rte->subquery) &&
 			!rte->security_barrier &&
->>>>>>> 80edfd76
 			(containing_appendrel == NULL ||
 			 is_safe_append_member(rte->subquery)))
 			return pull_up_simple_subquery(root, jtnode, rte,
@@ -979,12 +1017,8 @@
 	 * easier just to keep this "if" looking the same as the one in
 	 * pull_up_subqueries.
 	 */
-<<<<<<< HEAD
 	if (is_simple_subquery(root, subquery) &&
-=======
-	if (is_simple_subquery(subquery) &&
 		!rte->security_barrier &&
->>>>>>> 80edfd76
 		(containing_appendrel == NULL || is_safe_append_member(subquery)))
 	{
 		/* good to go */
