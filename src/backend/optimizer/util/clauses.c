--- conflicted
+++ resolved
@@ -10,11 +10,7 @@
  *
  *
  * IDENTIFICATION
-<<<<<<< HEAD
- *	  $PostgreSQL: pgsql/src/backend/optimizer/util/clauses.c,v 1.270 2008/10/21 20:42:53 tgl Exp $
-=======
  *	  $PostgreSQL: pgsql/src/backend/optimizer/util/clauses.c,v 1.259 2008/05/15 17:37:49 tgl Exp $
->>>>>>> 49f001d8
  *
  * HISTORY
  *	  AUTHOR			DATE			MAJOR EVENT
@@ -2672,10 +2668,7 @@
 	{
 		CoerceViaIO *expr = (CoerceViaIO *) node;
 		Expr	   *arg;
-<<<<<<< HEAD
 		List	   *args;
-=======
->>>>>>> 49f001d8
 		Oid			outfunc;
 		bool		outtypisvarlena;
 		Oid			infunc;
@@ -2688,10 +2681,7 @@
 		 */
 		arg = (Expr *) eval_const_expressions_mutator((Node *) expr->arg,
 													  context);
-<<<<<<< HEAD
 		args = list_make1(arg);
-=======
->>>>>>> 49f001d8
 
 		/*
 		 * CoerceViaIO represents calling the source type's output function
@@ -2704,11 +2694,7 @@
 
 		simple = simplify_function(outfunc,
 								   CSTRINGOID, -1,
-<<<<<<< HEAD
 								   &args,
-=======
-								   list_make1(arg),
->>>>>>> 49f001d8
 								   true, context);
 		if (simple)				/* successfully simplified output fn */
 		{
@@ -2728,11 +2714,7 @@
 
 			simple = simplify_function(infunc,
 									   expr->resulttype, -1,
-<<<<<<< HEAD
 									   &args,
-=======
-									   args,
->>>>>>> 49f001d8
 									   true, context);
 			if (simple)			/* successfully simplified input fn */
 				return (Node *) simple;
@@ -2749,7 +2731,6 @@
 		newexpr->coerceformat = expr->coerceformat;
 		return (Node *) newexpr;
 	}
-<<<<<<< HEAD
 	if (IsA(node, ArrayCoerceExpr))
 	{
 		ArrayCoerceExpr *expr = (ArrayCoerceExpr *) node;
@@ -2785,8 +2766,6 @@
 		/* Else we must return the partially-simplified node */
 		return (Node *) newexpr;
 	}
-=======
->>>>>>> 49f001d8
 	if (IsA(node, CaseExpr))
 	{
 		/*----------
