--- conflicted
+++ resolved
@@ -3,10 +3,7 @@
  * relnode.c
  *	  Relation-node lookup/construction routines
  *
-<<<<<<< HEAD
  * Portions Copyright (c) 2005-2008, Greenplum inc
-=======
->>>>>>> d13f41d2
  * Portions Copyright (c) 1996-2008, PostgreSQL Global Development Group
  * Portions Copyright (c) 1994, Regents of the University of California
  *
@@ -68,14 +65,12 @@
 	if (root->simple_rel_array[relid] != NULL)
 		elog(ERROR, "rel %d already exists", relid);
 
-<<<<<<< HEAD
-    /* CDB: Rel isn't expected to have any pseudo columns yet. */
-    Assert(!rte->pseudocols);
-=======
 	/* Fetch RTE for relation */
 	rte = root->simple_rte_array[relid];
 	Assert(rte != NULL);
->>>>>>> d13f41d2
+
+    /* CDB: Rel isn't expected to have any pseudo columns yet. */
+    Assert(!rte->pseudocols);
 
 	rel = makeNode(RelOptInfo);
 	rel->reloptkind = reloptkind;
@@ -96,7 +91,6 @@
 	rel->tuples = 0;
 	rel->subplan = NULL;
 	rel->subrtable = NIL;
-<<<<<<< HEAD
 	rel->locationlist = NIL;
 	rel->execcommand = NULL;
 	rel->fmttype = '\0';
@@ -106,8 +100,6 @@
 	rel->fmterrtbl = InvalidOid;
 	rel->ext_encoding = -1;
 	rel->writable = false;
-=======
->>>>>>> d13f41d2
 	rel->baserestrictinfo = NIL;
 	rel->baserestrictcost.startup = 0;
 	rel->baserestrictcost.per_tuple = 0;
