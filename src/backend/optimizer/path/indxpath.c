/*-------------------------------------------------------------------------
 *
 * indxpath.c
 *	  Routines to determine which indexes are usable for scanning a
 *	  given relation, and create Paths accordingly.
 *
<<<<<<< HEAD
 * Portions Copyright (c) 2006-2008, Greenplum inc
 * Portions Copyright (c) 2012-Present Pivotal Software, Inc.
 * Portions Copyright (c) 1996-2011, PostgreSQL Global Development Group
=======
 * Portions Copyright (c) 1996-2012, PostgreSQL Global Development Group
>>>>>>> 80edfd76
 * Portions Copyright (c) 1994, Regents of the University of California
 *
 *
 * IDENTIFICATION
 *	  src/backend/optimizer/path/indxpath.c
 *
 *-------------------------------------------------------------------------
 */
#include "postgres.h"

#include <math.h>

#include "access/skey.h"
#include "access/sysattr.h"
#include "catalog/pg_am.h"
#include "catalog/pg_collation.h"
#include "catalog/pg_operator.h"
#include "catalog/pg_opfamily.h"
#include "catalog/pg_type.h"
#include "nodes/makefuncs.h"
#include "optimizer/clauses.h"
#include "optimizer/cost.h"
#include "optimizer/pathnode.h"
#include "optimizer/paths.h"
#include "optimizer/predtest.h"
#include "optimizer/restrictinfo.h"
#include "optimizer/var.h"
#include "parser/parsetree.h"
#include "utils/builtins.h"
#include "utils/bytea.h"
#include "utils/lsyscache.h"
#include "utils/pg_locale.h"
#include "utils/selfuncs.h"


#define IsBooleanOpfamily(opfamily) \
	((opfamily) == BOOL_BTREE_FAM_OID || (opfamily) == BOOL_HASH_FAM_OID)

#define IndexCollMatchesExprColl(idxcollation, exprcollation) \
	((idxcollation) == InvalidOid || (idxcollation) == (exprcollation))

/* Whether to use ScalarArrayOpExpr to build index qualifications */
typedef enum
{
	SAOP_PER_AM,				/* Use ScalarArrayOpExpr if amsearcharray */
	SAOP_ALLOW,					/* Use ScalarArrayOpExpr for all indexes */
	SAOP_REQUIRE				/* Require ScalarArrayOpExpr to be used */
} SaOpControl;

/* Whether we are looking for plain indexscan, bitmap scan, or either */
typedef enum
{
	ST_INDEXSCAN,				/* must support amgettuple */
	ST_BITMAPSCAN,				/* must support amgetbitmap */
	ST_ANYSCAN					/* either is okay */
} ScanTypeControl;

/* Data structure for collecting qual clauses that match an index */
typedef struct
{
	bool		nonempty;		/* True if lists are not all empty */
	/* Lists of RestrictInfos, one per index column */
	List	   *indexclauses[INDEX_MAX_KEYS];
} IndexClauseSet;

/* Per-path data used within choose_bitmap_and() */
typedef struct
{
	Path	   *path;			/* IndexPath, BitmapAndPath, or BitmapOrPath */
	List	   *quals;			/* the WHERE clauses it uses */
	List	   *preds;			/* predicates of its partial index(es) */
	Bitmapset  *clauseids;		/* quals+preds represented as a bitmapset */
} PathClauseUsage;


static void consider_index_join_clauses(PlannerInfo *root, RelOptInfo *rel,
							IndexOptInfo *index,
							IndexClauseSet *rclauseset,
							IndexClauseSet *jclauseset,
							IndexClauseSet *eclauseset,
							List **bitindexpaths);
static void expand_eclass_clause_combinations(PlannerInfo *root,
								  RelOptInfo *rel,
								  IndexOptInfo *index,
								  int thiscol, int lastcol,
								  IndexClauseSet *clauseset,
								  IndexClauseSet *eclauseset,
								  List **bitindexpaths);
static void get_index_paths(PlannerInfo *root, RelOptInfo *rel,
				IndexOptInfo *index, IndexClauseSet *clauses,
				List **bitindexpaths);
static List *build_index_paths(PlannerInfo *root, RelOptInfo *rel,
				  IndexOptInfo *index, IndexClauseSet *clauses,
				  bool useful_predicate,
				  SaOpControl saop_control, ScanTypeControl scantype);
static List *build_paths_for_OR(PlannerInfo *root, RelOptInfo *rel,
				   List *clauses, List *other_clauses);
static List *drop_indexable_join_clauses(RelOptInfo *rel, List *clauses);
static Path *choose_bitmap_and(PlannerInfo *root, RelOptInfo *rel,
				  List *paths);
static int	path_usage_comparator(const void *a, const void *b);
static Cost bitmap_scan_cost_est(PlannerInfo *root, RelOptInfo *rel,
					 Path *ipath);
static Cost bitmap_and_cost_est(PlannerInfo *root, RelOptInfo *rel,
					List *paths);
static PathClauseUsage *classify_index_clause_usage(Path *path,
							List **clauselist);
static Relids get_bitmap_tree_required_outer(Path *bitmapqual);
static void find_indexpath_quals(Path *bitmapqual, List **quals, List **preds);
static int	find_list_position(Node *node, List **nodelist);
static bool check_index_only(RelOptInfo *rel, IndexOptInfo *index);
static double get_loop_count(PlannerInfo *root, Relids outer_relids);
static void match_restriction_clauses_to_index(RelOptInfo *rel,
								   IndexOptInfo *index,
								   IndexClauseSet *clauseset);
static void match_join_clauses_to_index(PlannerInfo *root,
							RelOptInfo *rel, IndexOptInfo *index,
							IndexClauseSet *clauseset,
							List **joinorclauses);
static void match_eclass_clauses_to_index(PlannerInfo *root,
							  IndexOptInfo *index,
							  IndexClauseSet *clauseset);
static void match_clauses_to_index(IndexOptInfo *index,
					   List *clauses,
					   IndexClauseSet *clauseset);
static void match_clause_to_index(IndexOptInfo *index,
					  RestrictInfo *rinfo,
					  IndexClauseSet *clauseset);
static bool match_clause_to_indexcol(IndexOptInfo *index,
						 int indexcol,
						 RestrictInfo *rinfo);
static bool is_indexable_operator(Oid expr_op, Oid opfamily,
					  bool indexkey_on_left);
static bool match_rowcompare_to_indexcol(IndexOptInfo *index,
							 int indexcol,
							 Oid opfamily,
							 Oid idxcollation,
							 RowCompareExpr *clause);
static void match_pathkeys_to_index(IndexOptInfo *index, List *pathkeys,
						List **orderby_clauses_p,
						List **clause_columns_p);
static Expr *match_clause_to_ordering_op(IndexOptInfo *index,
							int indexcol, Expr *clause, Oid pk_opfamily);
static bool match_boolean_index_clause(Node *clause, int indexcol,
						   IndexOptInfo *index);
static bool match_special_index_operator(Expr *clause,
							 Oid opfamily, Oid idxcollation,
							 bool indexkey_on_left);
static Expr *expand_boolean_index_clause(Node *clause, int indexcol,
							IndexOptInfo *index);
static List *expand_indexqual_opclause(RestrictInfo *rinfo,
						  Oid opfamily, Oid idxcollation);
static RestrictInfo *expand_indexqual_rowcompare(RestrictInfo *rinfo,
							IndexOptInfo *index,
							int indexcol);
static List *prefix_quals(Node *leftop, Oid opfamily, Oid collation,
			 Const *prefix, Pattern_Prefix_Status pstatus);
static List *network_prefix_quals(Node *leftop, Oid expr_op, Oid opfamily,
					 Datum rightop);
static Datum string_to_datum(const char *str, Oid datatype);
static Const *string_to_const(const char *str, Oid datatype);

/*
 * create_bitmap_scan_path()
 *   Create either BitmapHeapScan, or BitmapAppendOnlyScan path based
 *   on the given relation storage option.
 */
static Path *
create_bitmap_scan_path(PlannerInfo *root,
						RelOptInfo *rel,
						Path *bitmapqual,
						RelOptInfo *outer_rel)
{
	Path	   *path = NULL;

	switch (rel->relstorage)
	{
		case RELSTORAGE_HEAP:
			path = (Path *) create_bitmap_heap_path(root, rel, bitmapqual, outer_rel);
			break;
		case RELSTORAGE_AOROWS:
			path = (Path *) create_bitmap_appendonly_path(root, rel, bitmapqual, outer_rel, true);
			break;
		case RELSTORAGE_AOCOLS:
			path = (Path *) create_bitmap_appendonly_path(root, rel, bitmapqual, outer_rel, false);
			break;
		default:
			elog(ERROR, "unrecognized relstorage type %d for using bitmap scan path",
				 rel->relstorage);
	}

	return path;
}

/*
 * create_index_paths()
 *	  Generate all interesting index paths for the given relation.
 *	  Candidate paths are added to the rel's pathlist (using add_path).
 *
 * To be considered for an index scan, an index must match one or more
 * restriction clauses or join clauses from the query's qual condition,
 * or match the query's ORDER BY condition, or have a predicate that
 * matches the query's qual condition.
 *
 * There are two basic kinds of index scans.  A "plain" index scan uses
 * only restriction clauses (possibly none at all) in its indexqual,
 * so it can be applied in any context.  A "parameterized" index scan uses
 * join clauses (plus restriction clauses, if available) in its indexqual.
 * When joining such a scan to one of the relations supplying the other
 * variables used in its indexqual, the parameterized scan must appear as
 * the inner relation of a nestloop join; it can't be used on the outer side,
 * nor in a merge or hash join.  In that context, values for the other rels'
 * attributes are available and fixed during any one scan of the indexpath.
 *
 * An IndexPath is generated and submitted to add_path() for each plain or
 * parameterized index scan this routine deems potentially interesting for
 * the current query.
 *
 * 'rel' is the relation for which we want to generate index paths
 *
 * Note: check_partial_indexes() must have been run previously for this rel.
 */
void
create_index_paths(PlannerInfo *root, RelOptInfo *rel)
{
	List	   *indexpaths;
	List	   *bitindexpaths;
	List	   *bitjoinpaths;
	List	   *joinorclauses;
	IndexClauseSet rclauseset;
	IndexClauseSet jclauseset;
	IndexClauseSet eclauseset;
	ListCell   *ilist;

	/* Skip the whole mess if no indexes */
	if (rel->indexlist == NIL)
		return;

	/* Bitmap paths are collected and then dealt with at the end */
	bitindexpaths = bitjoinpaths = joinorclauses = NIL;

	/* Examine each index in turn */
	foreach(ilist, rel->indexlist)
	{
		IndexOptInfo *index = (IndexOptInfo *) lfirst(ilist);

		/* Protect limited-size array in IndexClauseSets */
		Assert(index->ncolumns <= INDEX_MAX_KEYS);

		/*
		 * Ignore partial indexes that do not match the query.
		 * (generate_bitmap_or_paths() might be able to do something with
		 * them, but that's of no concern here.)
		 */
		if (index->indpred != NIL && !index->predOK)
			continue;

		/*
		 * Identify the restriction clauses that can match the index.
		 */
		MemSet(&rclauseset, 0, sizeof(rclauseset));
		match_restriction_clauses_to_index(rel, index, &rclauseset);

		/*
		 * Build index paths from the restriction clauses.	These will be
		 * non-parameterized paths.  Plain paths go directly to add_path(),
		 * bitmap paths are added to bitindexpaths to be handled below.
		 */
		get_index_paths(root, rel, index, &rclauseset,
						&bitindexpaths);

		/*
		 * Identify the join clauses that can match the index.	For the moment
		 * we keep them separate from the restriction clauses.	Note that this
		 * finds only "loose" join clauses that have not been merged into
		 * EquivalenceClasses.	Also, collect join OR clauses for later.
		 */
		MemSet(&jclauseset, 0, sizeof(jclauseset));
		match_join_clauses_to_index(root, rel, index,
									&jclauseset, &joinorclauses);

		/*
		 * Look for EquivalenceClasses that can generate joinclauses matching
		 * the index.
		 */
		MemSet(&eclauseset, 0, sizeof(eclauseset));
		match_eclass_clauses_to_index(root, index, &eclauseset);

		/*
		 * If we found any plain or eclass join clauses, decide what to do
		 * with 'em.
		 */
		if (jclauseset.nonempty || eclauseset.nonempty)
			consider_index_join_clauses(root, rel, index,
										&rclauseset,
										&jclauseset,
										&eclauseset,
										&bitjoinpaths);
	}

	/*
	 * Generate BitmapOrPaths for any suitable OR-clauses present in the
	 * restriction list.  Add these to bitindexpaths.
	 */
	indexpaths = generate_bitmap_or_paths(root, rel,
										  rel->baserestrictinfo, NIL,
										  false);
	bitindexpaths = list_concat(bitindexpaths, indexpaths);

	/*
	 * Likewise, generate BitmapOrPaths for any suitable OR-clauses present in
	 * the joinclause list.  Add these to bitjoinpaths.
	 */
	indexpaths = generate_bitmap_or_paths(root, rel,
										joinorclauses, rel->baserestrictinfo,
										  false);
	bitjoinpaths = list_concat(bitjoinpaths, indexpaths);

	/*
	 * If we found anything usable, generate a BitmapHeapPath for the most
	 * promising combination of restriction bitmap index paths.  Note there
	 * will be only one such path no matter how many indexes exist.  This
	 * should be sufficient since there's basically only one figure of merit
	 * (total cost) for such a path.
	 */
	if (bitindexpaths != NIL)
	{
		Path	   *bitmapqual;
		BitmapHeapPath *bpath;

		bitmapqual = choose_bitmap_and(root, rel, bitindexpaths);
		bpath = create_bitmap_heap_path(root, rel, bitmapqual, NULL, 1.0);
		add_path(rel, (Path *) bpath);
	}

	/*
	 * Likewise, if we found anything usable, generate a BitmapHeapPath for
	 * the most promising combination of join bitmap index paths.  Note there
	 * will be only one such path no matter how many join clauses are
	 * available.  (XXX is that good enough, or do we need to consider even
	 * more paths for different subsets of possible join partners?	Also,
	 * should we add in restriction bitmap paths as well?)
	 */
	if (bitjoinpaths != NIL)
	{
		Path	   *bitmapqual;
		Relids		required_outer;
		double		loop_count;
		BitmapHeapPath *bpath;

		bitmapqual = choose_bitmap_and(root, rel, bitjoinpaths);
		required_outer = get_bitmap_tree_required_outer(bitmapqual);
		loop_count = get_loop_count(root, required_outer);
		bpath = create_bitmap_heap_path(root, rel, bitmapqual,
										required_outer, loop_count);
		add_path(rel, (Path *) bpath);
	}
}

/*
 * consider_index_join_clauses
 *	  Given sets of join clauses for an index, decide which parameterized
 *	  index paths to build.
 *
 * Plain indexpaths are sent directly to add_path, while potential
 * bitmap indexpaths are added to *bitindexpaths for later processing.
 *
 * 'rel' is the index's heap relation
 * 'index' is the index for which we want to generate paths
 * 'rclauseset' is the collection of indexable restriction clauses
 * 'jclauseset' is the collection of indexable simple join clauses
 * 'eclauseset' is the collection of indexable clauses from EquivalenceClasses
 * '*bitindexpaths' is the list to add bitmap paths to
 *
 * Note: this changes the clause lists contained in the passed clausesets,
 * but we don't care since the caller is done with them.
 */
static void
consider_index_join_clauses(PlannerInfo *root, RelOptInfo *rel,
							IndexOptInfo *index,
							IndexClauseSet *rclauseset,
							IndexClauseSet *jclauseset,
							IndexClauseSet *eclauseset,
							List **bitindexpaths)
{
	IndexClauseSet clauseset;
	int			last_eclass_col;
	int			indexcol;

	/*
	 * We can always include any restriction clauses in the index clauses.
	 * However, it's not obvious which subsets of the join clauses are worth
	 * generating paths from, and it's unlikely that considering every
	 * possible subset is worth the cycles.  Our current heuristic is based on
	 * the index columns, with the idea that later index columns are less
	 * useful than earlier ones; therefore it's unlikely to be worth trying
	 * combinations that would remove a clause from an earlier index column
	 * while adding one to a later column.	Also, we know that all the eclass
	 * clauses for a particular column are redundant, so we should use only
	 * one of them.  However, eclass clauses will always represent equality
	 * which is the strongest type of index constraint, so those are
	 * high-value and we should try every available combination when we have
	 * eclass clauses for more than one column.  Furthermore, it's unlikely to
	 * be useful to combine an eclass clause with non-eclass clauses for the
	 * same index column.  These considerations lead to the following
	 * heuristics:
	 *
	 * First, start with the restriction clauses, and add on all simple join
	 * clauses for column 1.  If there are any such join clauses, generate
	 * paths with this collection of clauses.  Then, if there are eclass
	 * clauses for column 1, generate paths with each one of them replacing
	 * any other clauses we have for column 1.
	 *
	 * Next, add on all simple join clauses for column 2.  If there are any
	 * such join clauses, generate paths with this collection.	If there are
	 * eclass clauses for columns 1 or 2, generate paths with each such clause
	 * replacing other clauses for its index column, including cases where we
	 * use restriction or simple join clauses for one column and an eclass
	 * clause for the other.
	 *
	 * Repeat for each additional index column.
	 */

	/* Set up working set with just the restriction clauses */
	memcpy(&clauseset, rclauseset, sizeof(clauseset));
	/* Even if it's empty right now, it won't be by the time we use it */
	clauseset.nonempty = true;

	last_eclass_col = -1;
	for (indexcol = 0; indexcol < index->ncolumns; indexcol++)
	{
		/*
		 * If we don't have either simple join clauses or eclass clauses for
		 * this column, no new paths can be created in this iteration.
		 */
		if (jclauseset->indexclauses[indexcol] == NIL &&
			eclauseset->indexclauses[indexcol] == NIL)
			continue;

		/* Add any simple join clauses to the working set */
		clauseset.indexclauses[indexcol] =
			list_concat(clauseset.indexclauses[indexcol],
						jclauseset->indexclauses[indexcol]);

		/* Set recursion depth to reach last col with eclass clauses */
		if (eclauseset->indexclauses[indexcol] != NIL)
			last_eclass_col = indexcol;

		/* Do we have eclass clauses for any column now under consideration? */
		if (last_eclass_col >= 0)
		{
			/* Yes, so recursively generate all eclass clause combinations */
			expand_eclass_clause_combinations(root, rel, index,
											  0, last_eclass_col,
											  &clauseset, eclauseset,
											  bitindexpaths);
		}
		else
		{
			/* No, consider the newly-enlarged set of simple join clauses */
			get_index_paths(root, rel, index, &clauseset, bitindexpaths);
		}
	}
}

/*
 * expand_eclass_clause_combinations
 *		Generate all combinations of eclass join clauses for first N columns,
 *		and construct parameterized index paths for each combination.
 *
 * Workhorse for consider_index_join_clauses; see notes therein for rationale.
 * It's convenient to use recursion to implement the enumeration, since we
 * can have at most INDEX_MAX_KEYS recursion levels.
 *
 * 'rel', 'index', 'eclauseset', 'bitindexpaths' as above
 * 'thiscol' is the current index column number/recursion level
 * 'lastcol' is the last index column we should consider eclass clauses for
 * 'clauseset' is the current collection of indexable clauses
 */
static void
expand_eclass_clause_combinations(PlannerInfo *root, RelOptInfo *rel,
								  IndexOptInfo *index,
								  int thiscol, int lastcol,
								  IndexClauseSet *clauseset,
								  IndexClauseSet *eclauseset,
								  List **bitindexpaths)
{
	List	   *save_clauses;
	ListCell   *lc;

	/* If past last eclass column, end the recursion and generate paths */
	if (thiscol > lastcol)
	{
		get_index_paths(root, rel, index, clauseset, bitindexpaths);
		return;
	}

	/* If no eclass clauses to consider for this column, just recurse */
	if (eclauseset->indexclauses[thiscol] == NIL)
	{
		Assert(thiscol < lastcol);
		expand_eclass_clause_combinations(root, rel, index,
										  thiscol + 1, lastcol,
										  clauseset, eclauseset,
										  bitindexpaths);
		return;
	}

	/* We'll momentarily save and restore the list of non-eclass clauses */
	save_clauses = clauseset->indexclauses[thiscol];

	/* If we have non-eclass clauses for this column, first try with those */
	if (save_clauses)
		expand_eclass_clause_combinations(root, rel, index,
										  thiscol + 1, lastcol,
										  clauseset, eclauseset,
										  bitindexpaths);

	/* For each eclass clause alternative ... */
	foreach(lc, eclauseset->indexclauses[thiscol])
	{
		RestrictInfo *rinfo = (RestrictInfo *) lfirst(lc);

		/* Replace any existing clauses with the eclass clause */
		clauseset->indexclauses[thiscol] = list_make1(rinfo);

		/* Recurse to advance to next column */
		expand_eclass_clause_combinations(root, rel, index,
										  thiscol + 1, lastcol,
										  clauseset, eclauseset,
										  bitindexpaths);
	}

	/* Restore previous list contents */
	clauseset->indexclauses[thiscol] = save_clauses;
}


/*
 * get_index_paths
 *	  Given an index and a set of index clauses for it, construct IndexPaths.
 *
 * Plain indexpaths are sent directly to add_path, while potential
 * bitmap indexpaths are added to *bitindexpaths for later processing.
 *
 * This is a fairly simple frontend to build_index_paths().  Its reason for
 * existence is mainly to handle ScalarArrayOpExpr quals properly.	If the
 * index AM supports them natively, we should just include them in simple
 * index paths.  If not, we should exclude them while building simple index
 * paths, and then make a separate attempt to include them in bitmap paths.
 */
static void
get_index_paths(PlannerInfo *root, RelOptInfo *rel,
				IndexOptInfo *index, IndexClauseSet *clauses,
				List **bitindexpaths)
{
	List	   *indexpaths;
	ListCell   *lc;

	/*
	 * Build simple index paths using the clauses.	Allow ScalarArrayOpExpr
	 * clauses only if the index AM supports them natively.
	 */
	indexpaths = build_index_paths(root, rel,
								   index, clauses,
								   index->predOK,
								   SAOP_PER_AM, ST_ANYSCAN);

	/*
	 * CDB: Flag RelOptInfo if at most one row can satisfy index quals.
	 */
	foreach(l, indexpaths)
	{
		IndexPath  *ipath = (IndexPath *) lfirst(l);

		if (ipath->num_leading_eq > 0 &&
			ipath->num_leading_eq == ipath->indexinfo->ncolumns &&
			ipath->indexinfo->unique)
			rel->onerow = true;
	}

	/*
	 * Submit all the ones that can form plain IndexScan plans to add_path. (A
	 * plain IndexPath can represent either a plain IndexScan or an
	 * IndexOnlyScan, but for our purposes here that distinction does not
	 * matter.	However, some of the indexes might support only bitmap scans,
	 * and those we mustn't submit to add_path here.)
	 *
	 * Also, pick out the ones that are usable as bitmap scans.  For that, we
	 * must discard indexes that don't support bitmap scans, and we also are
	 * only interested in paths that have some selectivity; we should discard
	 * anything that was generated solely for ordering purposes.
	 */
	foreach(lc, indexpaths)
	{
		IndexPath  *ipath = (IndexPath *) lfirst(lc);

<<<<<<< HEAD
		/* Add index path to caller's list. */

		/*
		 * Random access to Append-Only is slow because AO doesn't use the buffer
		 * pool and we want to avoid decompressing blocks multiple times.  So,
		 * only consider bitmap paths because they are processed in TID order.
		 * The appendonlyam.c module will optimize fetches in TID order by keeping
		 * the last decompressed block between fetch calls.
		 */
		if (ipath->indexinfo->amhasgettuple &&
			rel->relstorage == RELSTORAGE_HEAP)
			add_path(root, rel, (Path *) ipath);
=======
		if (index->amhasgettuple)
			add_path(rel, (Path *) ipath);
>>>>>>> 80edfd76

		if (index->amhasgetbitmap &&
			(ipath->path.pathkeys == NIL ||
			 ipath->indexselectivity < 1.0))
			*bitindexpaths = lappend(*bitindexpaths, ipath);
	}

	/*
	 * If the index doesn't handle ScalarArrayOpExpr clauses natively, check
	 * to see if there are any such clauses, and if so generate bitmap scan
	 * paths relying on executor-managed ScalarArrayOpExpr.
	 */
	if (!index->amsearcharray)
	{
		indexpaths = build_index_paths(root, rel,
									   index, clauses,
									   false,
									   SAOP_REQUIRE, ST_BITMAPSCAN);
		*bitindexpaths = list_concat(*bitindexpaths, indexpaths);
	}
}

/*
 * build_index_paths
 *	  Given an index and a set of index clauses for it, construct zero
 *	  or more IndexPaths.
 *
 * We return a list of paths because (1) this routine checks some cases
 * that should cause us to not generate any IndexPath, and (2) in some
 * cases we want to consider both a forward and a backward scan, so as
 * to obtain both sort orders.	Note that the paths are just returned
 * to the caller and not immediately fed to add_path().
 *
 * At top level, useful_predicate should be exactly the index's predOK flag
 * (ie, true if it has a predicate that was proven from the restriction
 * clauses).  When working on an arm of an OR clause, useful_predicate
 * should be true if the predicate required the current OR list to be proven.
 * Note that this routine should never be called at all if the index has an
 * unprovable predicate.
 *
 * saop_control indicates whether ScalarArrayOpExpr clauses can be used.
 * When it's SAOP_REQUIRE, index paths are created only if we found at least
 * one ScalarArrayOpExpr clause.
 *
 * scantype indicates whether we want to create plain indexscans, bitmap
 * indexscans, or both.  When it's ST_BITMAPSCAN, we will not consider
 * index ordering while deciding if a Path is worth generating.
 *
 * 'rel' is the index's heap relation
 * 'index' is the index for which we want to generate paths
 * 'clauses' is the collection of indexable clauses (RestrictInfo nodes)
 * 'useful_predicate' indicates whether the index has a useful predicate
 * 'saop_control' indicates whether ScalarArrayOpExpr clauses can be used
 * 'scantype' indicates whether we need plain or bitmap scan support
 */
static List *
build_index_paths(PlannerInfo *root, RelOptInfo *rel,
				  IndexOptInfo *index, IndexClauseSet *clauses,
				  bool useful_predicate,
				  SaOpControl saop_control, ScanTypeControl scantype)
{
	List	   *result = NIL;
	IndexPath  *ipath;
	List	   *index_clauses;
	List	   *clause_columns;
	Relids		outer_relids;
	double		loop_count;
	List	   *orderbyclauses;
	List	   *orderbyclausecols;
	List	   *index_pathkeys;
	List	   *useful_pathkeys;
	bool		found_clause;
	bool		pathkeys_possibly_useful;
	bool		index_is_ordered;
	bool		index_only_scan;
	int			indexcol;

	/*
	 * Check that index supports the desired scan type(s)
	 */
	switch (scantype)
	{
		case ST_INDEXSCAN:
			if (!index->amhasgettuple)
				return NIL;
			break;
		case ST_BITMAPSCAN:
			if (!index->amhasgetbitmap)
				return NIL;
			break;
		case ST_ANYSCAN:
			/* either or both are OK */
			break;
	}

	/*
	 * 1. Collect the index clauses into a single list.
	 *
	 * We build a list of RestrictInfo nodes for clauses to be used with this
	 * index, along with an integer list of the index column numbers (zero
	 * based) that each clause should be used with.  The clauses are ordered
	 * by index key, so that the column numbers form a nondecreasing sequence.
	 * (This order is depended on by btree and possibly other places.)	The
	 * lists can be empty, if the index AM allows that.
	 *
	 * found_clause is set true only if there's at least one index clause; and
	 * if saop_control is SAOP_REQUIRE, it has to be a ScalarArrayOpExpr
	 * clause.
	 *
	 * We also build a Relids set showing which outer rels are required by the
	 * selected clauses.
	 */
	index_clauses = NIL;
	clause_columns = NIL;
	found_clause = false;
	outer_relids = NULL;
	for (indexcol = 0; indexcol < index->ncolumns; indexcol++)
	{
<<<<<<< HEAD
		Path	   *bitmapqual;
		Path	   *bpath;

		bitmapqual = choose_bitmap_and(root, rel, bitindexpaths, NULL);
		bpath = create_bitmap_scan_path(root, rel, bitmapqual, NULL);
		add_path(root, rel, (Path *) bpath);
=======
		ListCell   *lc;

		foreach(lc, clauses->indexclauses[indexcol])
		{
			RestrictInfo *rinfo = (RestrictInfo *) lfirst(lc);

			if (IsA(rinfo->clause, ScalarArrayOpExpr))
			{
				/* Ignore if not supported by index */
				if (saop_control == SAOP_PER_AM && !index->amsearcharray)
					continue;
				found_clause = true;
			}
			else
			{
				if (saop_control != SAOP_REQUIRE)
					found_clause = true;
			}
			index_clauses = lappend(index_clauses, rinfo);
			clause_columns = lappend_int(clause_columns, indexcol);
			outer_relids = bms_add_members(outer_relids,
										   rinfo->clause_relids);
		}

		/*
		 * If no clauses match the first index column, check for amoptionalkey
		 * restriction.  We can't generate a scan over an index with
		 * amoptionalkey = false unless there's at least one index clause.
		 * (When working on columns after the first, this test cannot fail. It
		 * is always okay for columns after the first to not have any
		 * clauses.)
		 */
		if (index_clauses == NIL && !index->amoptionalkey)
			return NIL;
	}

	/* We do not want the index's rel itself listed in outer_relids */
	outer_relids = bms_del_member(outer_relids, rel->relid);
	/* Enforce convention that outer_relids is exactly NULL if empty */
	if (bms_is_empty(outer_relids))
		outer_relids = NULL;

	/* Compute loop_count for cost estimation purposes */
	loop_count = get_loop_count(root, outer_relids);

	/*
	 * 2. Compute pathkeys describing index's ordering, if any, then see how
	 * many of them are actually useful for this query.  This is not relevant
	 * if we are only trying to build bitmap indexscans.
	 */
	pathkeys_possibly_useful = (scantype != ST_BITMAPSCAN &&
								has_useful_pathkeys(root, rel));
	index_is_ordered = (index->sortopfamily != NULL);
	if (index_is_ordered && pathkeys_possibly_useful)
	{
		index_pathkeys = build_index_pathkeys(root, index,
											  ForwardScanDirection);
		useful_pathkeys = truncate_useless_pathkeys(root, rel,
													index_pathkeys);
		orderbyclauses = NIL;
		orderbyclausecols = NIL;
	}
	else if (index->amcanorderbyop && pathkeys_possibly_useful)
	{
		/* see if we can generate ordering operators for query_pathkeys */
		match_pathkeys_to_index(index, root->query_pathkeys,
								&orderbyclauses,
								&orderbyclausecols);
		if (orderbyclauses)
			useful_pathkeys = root->query_pathkeys;
		else
			useful_pathkeys = NIL;
	}
	else
	{
		useful_pathkeys = NIL;
		orderbyclauses = NIL;
		orderbyclausecols = NIL;
	}

	/*
	 * 3. Check if an index-only scan is possible.	If we're not building
	 * plain indexscans, this isn't relevant since bitmap scans don't support
	 * index data retrieval anyway.
	 */
	index_only_scan = (scantype != ST_BITMAPSCAN &&
					   check_index_only(rel, index));

	/*
	 * 4. Generate an indexscan path if there are relevant restriction clauses
	 * in the current clauses, OR the index ordering is potentially useful for
	 * later merging or final output ordering, OR the index has a useful
	 * predicate, OR an index-only scan is possible.
	 */
	if (found_clause || useful_pathkeys != NIL || useful_predicate ||
		index_only_scan)
	{
		ipath = create_index_path(root, index,
								  index_clauses,
								  clause_columns,
								  orderbyclauses,
								  orderbyclausecols,
								  useful_pathkeys,
								  index_is_ordered ?
								  ForwardScanDirection :
								  NoMovementScanDirection,
								  index_only_scan,
								  outer_relids,
								  loop_count);
		result = lappend(result, ipath);
>>>>>>> 80edfd76
	}

	/*
	 * 5. If the index is ordered, a backwards scan might be interesting.
	 */
	if (index_is_ordered && pathkeys_possibly_useful)
	{
		index_pathkeys = build_index_pathkeys(root, index,
											  BackwardScanDirection);
		useful_pathkeys = truncate_useless_pathkeys(root, rel,
													index_pathkeys);
		if (useful_pathkeys != NIL)
		{
			ipath = create_index_path(root, index,
									  index_clauses,
									  clause_columns,
									  NIL,
									  NIL,
									  useful_pathkeys,
									  BackwardScanDirection,
									  index_only_scan,
									  outer_relids,
									  loop_count);
			result = lappend(result, ipath);
		}
	}

	return result;
}

/*
 * build_paths_for_OR
 *	  Given a list of restriction clauses from one arm of an OR clause,
 *	  construct all matching IndexPaths for the relation.
 *
 * Here we must scan all indexes of the relation, since a bitmap OR tree
 * can use multiple indexes.
 *
 * The caller actually supplies two lists of restriction clauses: some
 * "current" ones and some "other" ones.  Both lists can be used freely
 * to match keys of the index, but an index must use at least one of the
 * "current" clauses to be considered usable.  The motivation for this is
 * examples like
 *		WHERE (x = 42) AND (... OR (y = 52 AND z = 77) OR ....)
 * While we are considering the y/z subclause of the OR, we can use "x = 42"
 * as one of the available index conditions; but we shouldn't match the
 * subclause to any index on x alone, because such a Path would already have
 * been generated at the upper level.  So we could use an index on x,y,z
 * or an index on x,y for the OR subclause, but not an index on just x.
 * When dealing with a partial index, a match of the index predicate to
 * one of the "current" clauses also makes the index usable.
 *
 * 'rel' is the relation for which we want to generate index paths
 * 'clauses' is the current list of clauses (RestrictInfo nodes)
 * 'other_clauses' is the list of additional upper-level clauses
 */
static List *
build_paths_for_OR(PlannerInfo *root, RelOptInfo *rel,
				   List *clauses, List *other_clauses)
{
	List	   *result = NIL;
	List	   *all_clauses = NIL;		/* not computed till needed */
	ListCell   *lc;

	foreach(lc, rel->indexlist)
	{
		IndexOptInfo *index = (IndexOptInfo *) lfirst(lc);
		IndexClauseSet clauseset;
		List	   *indexpaths;
		bool		useful_predicate;

		/* Ignore index if it doesn't support bitmap scans */
		if (!index->amhasgetbitmap)
			continue;

		/*
		 * Ignore partial indexes that do not match the query.	If a partial
		 * index is marked predOK then we know it's OK.  Otherwise, we have to
		 * test whether the added clauses are sufficient to imply the
		 * predicate. If so, we can use the index in the current context.
		 *
		 * We set useful_predicate to true iff the predicate was proven using
		 * the current set of clauses.	This is needed to prevent matching a
		 * predOK index to an arm of an OR, which would be a legal but
		 * pointlessly inefficient plan.  (A better plan will be generated by
		 * just scanning the predOK index alone, no OR.)
		 */
		useful_predicate = false;
		if (index->indpred != NIL)
		{
			if (index->predOK)
			{
				/* Usable, but don't set useful_predicate */
			}
			else
			{
				/* Form all_clauses if not done already */
				if (all_clauses == NIL)
					all_clauses = list_concat(list_copy(clauses),
											  other_clauses);

				if (!predicate_implied_by(index->indpred, all_clauses))
					continue;	/* can't use it at all */

				if (!predicate_implied_by(index->indpred, other_clauses))
					useful_predicate = true;
			}
		}

		/*
		 * Identify the restriction clauses that can match the index.
		 */
		MemSet(&clauseset, 0, sizeof(clauseset));
		match_clauses_to_index(index, clauses, &clauseset);

		/*
		 * If no matches so far, and the index predicate isn't useful, we
		 * don't want it.
		 */
		if (!clauseset.nonempty && !useful_predicate)
			continue;

		/*
<<<<<<< HEAD
		 * 2. Compute pathkeys describing index's ordering, if any, then see
		 * how many of them are actually useful for this query.  This is not
		 * relevant unless we are at top level.
		 */
		index_is_ordered = (index->sortopfamily != NULL);
		if (index_is_ordered && possibly_useful_pathkeys &&
			istoplevel && outer_rel == NULL)
		{
			index_pathkeys = build_index_pathkeys(root, index,
												  ForwardScanDirection);

			/*
			 * CDB: For appendrel child, pathkeys contain Var nodes in terms
			 * of the child's baserel.  Transform the pathkey list to refer to
			 * columns of the appendrel.
			 */
			if (rel->reloptkind == RELOPT_OTHER_MEMBER_REL && index_pathkeys)
			{
				AppendRelInfo *appinfo = NULL;
				RelOptInfo *appendrel = NULL;
				ListCell   *appcell;
				CdbPathLocus notalocus;

				/* Find the appendrel of which this baserel is a child. */
				foreach(appcell, root->append_rel_list)
				{
					appinfo = (AppendRelInfo *) lfirst(appcell);
					if (appinfo->child_relid == rel->relid)
						break;
				}
				Assert(appinfo);
				appendrel = find_base_rel(root, appinfo->parent_relid);

				/*
				 * The pathkey list happens to have the same format as the
				 * partitioning key of a Hashed locus, so by disguising it we
				 * can use cdbpathlocus_pull_above_projection() to do the
				 * transformation.
				 */
				CdbPathLocus_MakeHashed(&notalocus, index_pathkeys);
				notalocus =
					cdbpathlocus_pull_above_projection(root,
													   notalocus,
													   rel->relids,
													   rel->reltargetlist,
													appendrel->reltargetlist,
													   appendrel->relid);
				if (CdbPathLocus_IsHashed(notalocus))
					index_pathkeys = truncate_useless_pathkeys(root, appendrel,
														notalocus.partkey_h);
				else
					index_pathkeys = NULL;
			}

			useful_pathkeys = truncate_useless_pathkeys(root, rel,
														index_pathkeys);
			orderbyclauses = NIL;
		}
		else if (index->amcanorderbyop && possibly_useful_pathkeys &&
				 istoplevel && outer_rel == NULL && scantype != ST_BITMAPSCAN)
		{
			/* see if we can generate ordering operators for query_pathkeys */
			orderbyclauses = match_index_to_pathkeys(index,
													 root->query_pathkeys);
			if (orderbyclauses)
				useful_pathkeys = root->query_pathkeys;
			else
				useful_pathkeys = NIL;
		}
		else
		{
			useful_pathkeys = NIL;
			orderbyclauses = NIL;
		}

		/*
		 * 3. Generate an indexscan path if there are relevant restriction
		 * clauses in the current clauses, OR the index ordering is
		 * potentially useful for later merging or final output ordering, OR
		 * the index has a predicate that was proven by the current clauses.
=======
		 * Add "other" restriction clauses to the clauseset.
>>>>>>> 80edfd76
		 */
		match_clauses_to_index(index, other_clauses, &clauseset);

		/*
		 * Construct paths if possible.
		 */
		indexpaths = build_index_paths(root, rel,
									   index, &clauseset,
									   useful_predicate,
									   SAOP_ALLOW, ST_BITMAPSCAN);
		result = list_concat(result, indexpaths);
	}

	return result;
}

/*
 * generate_bitmap_or_paths
 *		Look through the list of clauses to find OR clauses, and generate
 *		a BitmapOrPath for each one we can handle that way.  Return a list
 *		of the generated BitmapOrPaths.
 *
 * other_clauses is a list of additional clauses that can be assumed true
 * for the purpose of generating indexquals, but are not to be searched for
 * ORs.  (See build_paths_for_OR() for motivation.)
 *
 * If restriction_only is true, ignore OR elements that are join clauses.
 * When using this feature it is caller's responsibility that neither clauses
 * nor other_clauses contain any join clauses that are not ORs, as we do not
 * re-filter those lists.
 */
List *
generate_bitmap_or_paths(PlannerInfo *root, RelOptInfo *rel,
						 List *clauses, List *other_clauses,
						 bool restriction_only)
{
	List	   *result = NIL;
	List	   *all_clauses;
	ListCell   *lc;

	/*
	 * We can use both the current and other clauses as context for
	 * build_paths_for_OR; no need to remove ORs from the lists.
	 */
	all_clauses = list_concat(list_copy(clauses), other_clauses);

	foreach(lc, clauses)
	{
		RestrictInfo *rinfo = (RestrictInfo *) lfirst(lc);
		List	   *pathlist;
		Path	   *bitmapqual;
		ListCell   *j;

		Assert(IsA(rinfo, RestrictInfo));
		/* Ignore RestrictInfos that aren't ORs */
		if (!restriction_is_or_clause(rinfo))
			continue;

		/*
		 * We must be able to match at least one index to each of the arms of
		 * the OR, else we can't use it.
		 */
		pathlist = NIL;
		foreach(j, ((BoolExpr *) rinfo->orclause)->args)
		{
			Node	   *orarg = (Node *) lfirst(j);
			List	   *indlist;

			/* OR arguments should be ANDs or sub-RestrictInfos */
			if (and_clause(orarg))
			{
				List	   *andargs = ((BoolExpr *) orarg)->args;

				if (restriction_only)
					andargs = drop_indexable_join_clauses(rel, andargs);

				indlist = build_paths_for_OR(root, rel,
											 andargs,
											 all_clauses);

				/* Recurse in case there are sub-ORs */
				indlist = list_concat(indlist,
									  generate_bitmap_or_paths(root, rel,
															   andargs,
															   all_clauses,
														  restriction_only));
			}
			else
			{
				List	   *orargs;

				Assert(IsA(orarg, RestrictInfo));
				Assert(!restriction_is_or_clause((RestrictInfo *) orarg));
				orargs = list_make1(orarg);

				if (restriction_only)
					orargs = drop_indexable_join_clauses(rel, orargs);

				indlist = build_paths_for_OR(root, rel,
											 orargs,
											 all_clauses);
			}

			/*
			 * If nothing matched this arm, we can't do anything with this OR
			 * clause.
			 */
			if (indlist == NIL)
			{
				pathlist = NIL;
				break;
			}

			/*
			 * OK, pick the most promising AND combination, and add it to
			 * pathlist.
			 */
			bitmapqual = choose_bitmap_and(root, rel, indlist);
			pathlist = lappend(pathlist, bitmapqual);
		}

		/*
		 * If we have a match for every arm, then turn them into a
		 * BitmapOrPath, and add to result list.
		 */
		if (pathlist != NIL)
		{
			bitmapqual = (Path *) create_bitmap_or_path(root, rel, pathlist);
			result = lappend(result, bitmapqual);
		}
	}

	return result;
}

/*
 * drop_indexable_join_clauses
 *		Remove any indexable join clauses from the list.
 *
 * This is a helper for generate_bitmap_or_paths().  We leave OR clauses
 * in the list whether they are joins or not, since we might be able to
 * extract a restriction item from an OR list.	It's safe to leave such
 * clauses in the list because match_clauses_to_index() will ignore them,
 * so there's no harm in passing such clauses to build_paths_for_OR().
 */
static List *
drop_indexable_join_clauses(RelOptInfo *rel, List *clauses)
{
	List	   *result = NIL;
	ListCell   *lc;

	foreach(lc, clauses)
	{
		RestrictInfo *rinfo = (RestrictInfo *) lfirst(lc);

		Assert(IsA(rinfo, RestrictInfo));
		if (restriction_is_or_clause(rinfo) ||
			bms_is_subset(rinfo->clause_relids, rel->relids))
			result = lappend(result, rinfo);
	}
	return result;
}


/*
 * choose_bitmap_and
 *		Given a nonempty list of bitmap paths, AND them into one path.
 *
 * This is a nontrivial decision since we can legally use any subset of the
 * given path set.	We want to choose a good tradeoff between selectivity
 * and cost of computing the bitmap.
 *
 * The result is either a single one of the inputs, or a BitmapAndPath
 * combining multiple inputs.
 */
static Path *
choose_bitmap_and(PlannerInfo *root, RelOptInfo *rel, List *paths)
{
	int			npaths = list_length(paths);
	PathClauseUsage **pathinfoarray;
	PathClauseUsage *pathinfo;
	List	   *clauselist;
	List	   *bestpaths = NIL;
	Cost		bestcost = 0;
	int			i,
				j;
	ListCell   *l;

	Assert(npaths > 0);			/* else caller error */
	if (npaths == 1)
		return (Path *) linitial(paths);		/* easy case */

	/*
	 * In theory we should consider every nonempty subset of the given paths.
	 * In practice that seems like overkill, given the crude nature of the
	 * estimates, not to mention the possible effects of higher-level AND and
	 * OR clauses.	Moreover, it's completely impractical if there are a large
	 * number of paths, since the work would grow as O(2^N).
	 *
	 * As a heuristic, we first check for paths using exactly the same sets of
	 * WHERE clauses + index predicate conditions, and reject all but the
	 * cheapest-to-scan in any such group.	This primarily gets rid of indexes
	 * that include the interesting columns but also irrelevant columns.  (In
	 * situations where the DBA has gone overboard on creating variant
	 * indexes, this can make for a very large reduction in the number of
	 * paths considered further.)
	 *
	 * We then sort the surviving paths with the cheapest-to-scan first, and
	 * for each path, consider using that path alone as the basis for a bitmap
	 * scan.  Then we consider bitmap AND scans formed from that path plus
	 * each subsequent (higher-cost) path, adding on a subsequent path if it
	 * results in a reduction in the estimated total scan cost. This means we
	 * consider about O(N^2) rather than O(2^N) path combinations, which is
	 * quite tolerable, especially given than N is usually reasonably small
	 * because of the prefiltering step.  The cheapest of these is returned.
	 *
	 * We will only consider AND combinations in which no two indexes use the
	 * same WHERE clause.  This is a bit of a kluge: it's needed because
	 * costsize.c and clausesel.c aren't very smart about redundant clauses.
	 * They will usually double-count the redundant clauses, producing a
	 * too-small selectivity that makes a redundant AND step look like it
	 * reduces the total cost.	Perhaps someday that code will be smarter and
	 * we can remove this limitation.  (But note that this also defends
	 * against flat-out duplicate input paths, which can happen because
	 * match_join_clauses_to_index will find the same OR join clauses that
	 * create_or_index_quals has pulled OR restriction clauses out of.)
	 *
	 * For the same reason, we reject AND combinations in which an index
	 * predicate clause duplicates another clause.	Here we find it necessary
	 * to be even stricter: we'll reject a partial index if any of its
	 * predicate clauses are implied by the set of WHERE clauses and predicate
	 * clauses used so far.  This covers cases such as a condition "x = 42"
	 * used with a plain index, followed by a clauseless scan of a partial
	 * index "WHERE x >= 40 AND x < 50".  The partial index has been accepted
	 * only because "x = 42" was present, and so allowing it would partially
	 * double-count selectivity.  (We could use predicate_implied_by on
	 * regular qual clauses too, to have a more intelligent, but much more
	 * expensive, check for redundancy --- but in most cases simple equality
	 * seems to suffice.)
	 */

	/*
	 * Extract clause usage info and detect any paths that use exactly the
	 * same set of clauses; keep only the cheapest-to-scan of any such groups.
	 * The surviving paths are put into an array for qsort'ing.
	 */
	pathinfoarray = (PathClauseUsage **)
		palloc(npaths * sizeof(PathClauseUsage *));
	clauselist = NIL;
	npaths = 0;
	foreach(l, paths)
	{
		Path	   *ipath = (Path *) lfirst(l);

		pathinfo = classify_index_clause_usage(ipath, &clauselist);
		for (i = 0; i < npaths; i++)
		{
			if (bms_equal(pathinfo->clauseids, pathinfoarray[i]->clauseids))
				break;
		}
		if (i < npaths)
		{
			/* duplicate clauseids, keep the cheaper one */
			Cost		ncost;
			Cost		ocost;
			Selectivity nselec;
			Selectivity oselec;

			cost_bitmap_tree_node(pathinfo->path, &ncost, &nselec);
			cost_bitmap_tree_node(pathinfoarray[i]->path, &ocost, &oselec);
			if (ncost < ocost)
				pathinfoarray[i] = pathinfo;
		}
		else
		{
			/* not duplicate clauseids, add to array */
			pathinfoarray[npaths++] = pathinfo;
		}
	}

	/* If only one surviving path, we're done */
	if (npaths == 1)
		return pathinfoarray[0]->path;

	/* Sort the surviving paths by index access cost */
	qsort(pathinfoarray, npaths, sizeof(PathClauseUsage *),
		  path_usage_comparator);

	/*
	 * For each surviving index, consider it as an "AND group leader", and see
	 * whether adding on any of the later indexes results in an AND path with
	 * cheaper total cost than before.	Then take the cheapest AND group.
	 */
	for (i = 0; i < npaths; i++)
	{
		Cost		costsofar;
		List	   *qualsofar;
		Bitmapset  *clauseidsofar;
		ListCell   *lastcell;

		pathinfo = pathinfoarray[i];
		paths = list_make1(pathinfo->path);
		costsofar = bitmap_scan_cost_est(root, rel, pathinfo->path);
		qualsofar = list_concat(list_copy(pathinfo->quals),
								list_copy(pathinfo->preds));
		clauseidsofar = bms_copy(pathinfo->clauseids);
		lastcell = list_head(paths);	/* for quick deletions */

		for (j = i + 1; j < npaths; j++)
		{
			Cost		newcost;

			pathinfo = pathinfoarray[j];
			/* Check for redundancy */
			if (bms_overlap(pathinfo->clauseids, clauseidsofar))
				continue;		/* consider it redundant */
			if (pathinfo->preds)
			{
				bool		redundant = false;

				/* we check each predicate clause separately */
				foreach(l, pathinfo->preds)
				{
					Node	   *np = (Node *) lfirst(l);

					if (predicate_implied_by(list_make1(np), qualsofar))
					{
						redundant = true;
						break;	/* out of inner foreach loop */
					}
				}
				if (redundant)
					continue;
			}
			/* tentatively add new path to paths, so we can estimate cost */
			paths = lappend(paths, pathinfo->path);
			newcost = bitmap_and_cost_est(root, rel, paths);
			if (newcost < costsofar)
			{
				/* keep new path in paths, update subsidiary variables */
				costsofar = newcost;
				qualsofar = list_concat(qualsofar,
										list_copy(pathinfo->quals));
				qualsofar = list_concat(qualsofar,
										list_copy(pathinfo->preds));
				clauseidsofar = bms_add_members(clauseidsofar,
												pathinfo->clauseids);
				lastcell = lnext(lastcell);
			}
			else
			{
				/* reject new path, remove it from paths list */
				paths = list_delete_cell(paths, lnext(lastcell), lastcell);
			}
			Assert(lnext(lastcell) == NULL);
		}

		/* Keep the cheapest AND-group (or singleton) */
		if (i == 0 || costsofar < bestcost)
		{
			bestpaths = paths;
			bestcost = costsofar;
		}

		/* some easy cleanup (we don't try real hard though) */
		list_free(qualsofar);
	}

	if (list_length(bestpaths) == 1)
		return (Path *) linitial(bestpaths);	/* no need for AND */
	return (Path *) create_bitmap_and_path(root, rel, bestpaths);
}

/* qsort comparator to sort in increasing index access cost order */
static int
path_usage_comparator(const void *a, const void *b)
{
	PathClauseUsage *pa = *(PathClauseUsage *const *) a;
	PathClauseUsage *pb = *(PathClauseUsage *const *) b;
	Cost		acost;
	Cost		bcost;
	Selectivity aselec;
	Selectivity bselec;

	cost_bitmap_tree_node(pa->path, &acost, &aselec);
	cost_bitmap_tree_node(pb->path, &bcost, &bselec);

	/*
	 * If costs are the same, sort by selectivity.
	 */
	if (acost < bcost)
		return -1;
	if (acost > bcost)
		return 1;

	if (aselec < bselec)
		return -1;
	if (aselec > bselec)
		return 1;

	return 0;
}

/*
 * Estimate the cost of actually executing a bitmap scan with a single
 * index path (no BitmapAnd, at least not at this level; but it could be
 * a BitmapOr).
 */
static Cost
bitmap_scan_cost_est(PlannerInfo *root, RelOptInfo *rel, Path *ipath)
{
	BitmapHeapPath bpath;
	Relids		required_outer;

	/* Identify required outer rels, in case it's a parameterized scan */
	required_outer = get_bitmap_tree_required_outer(ipath);

	/* Set up a dummy BitmapHeapPath */
	bpath.path.type = T_BitmapHeapPath;
	bpath.path.pathtype = T_BitmapHeapScan;
	bpath.path.parent = rel;
	bpath.path.param_info = get_baserel_parampathinfo(root, rel,
													  required_outer);
	bpath.path.pathkeys = NIL;
	bpath.bitmapqual = ipath;

	cost_bitmap_heap_scan(&bpath.path, root, rel,
						  bpath.path.param_info,
						  ipath,
						  get_loop_count(root, required_outer));

	return bpath.path.total_cost;
}

/*
 * Estimate the cost of actually executing a BitmapAnd scan with the given
 * inputs.
 */
static Cost
bitmap_and_cost_est(PlannerInfo *root, RelOptInfo *rel, List *paths)
{
	BitmapAndPath apath;
	BitmapHeapPath bpath;
	Relids		required_outer;

	/* Set up a dummy BitmapAndPath */
	apath.path.type = T_BitmapAndPath;
	apath.path.pathtype = T_BitmapAnd;
	apath.path.parent = rel;
	apath.path.param_info = NULL;		/* not used in bitmap trees */
	apath.path.pathkeys = NIL;
	apath.bitmapquals = paths;
	cost_bitmap_and_node(&apath, root);

	/* Identify required outer rels, in case it's a parameterized scan */
	required_outer = get_bitmap_tree_required_outer((Path *) &apath);

	/* Set up a dummy BitmapHeapPath */
	bpath.path.type = T_BitmapHeapPath;
	bpath.path.pathtype = T_BitmapHeapScan;
	bpath.path.parent = rel;
	bpath.path.param_info = get_baserel_parampathinfo(root, rel,
													  required_outer);
	bpath.path.pathkeys = NIL;
	bpath.bitmapqual = (Path *) &apath;

	/* Now we can do cost_bitmap_heap_scan */
	cost_bitmap_heap_scan(&bpath.path, root, rel,
						  bpath.path.param_info,
						  (Path *) &apath,
						  get_loop_count(root, required_outer));

	return bpath.path.total_cost;
}


/*
 * classify_index_clause_usage
 *		Construct a PathClauseUsage struct describing the WHERE clauses and
 *		index predicate clauses used by the given indexscan path.
 *		We consider two clauses the same if they are equal().
 *
 * At some point we might want to migrate this info into the Path data
 * structure proper, but for the moment it's only needed within
 * choose_bitmap_and().
 *
 * *clauselist is used and expanded as needed to identify all the distinct
 * clauses seen across successive calls.  Caller must initialize it to NIL
 * before first call of a set.
 */
static PathClauseUsage *
classify_index_clause_usage(Path *path, List **clauselist)
{
	PathClauseUsage *result;
	Bitmapset  *clauseids;
	ListCell   *lc;

	result = (PathClauseUsage *) palloc(sizeof(PathClauseUsage));
	result->path = path;

	/* Recursively find the quals and preds used by the path */
	result->quals = NIL;
	result->preds = NIL;
	find_indexpath_quals(path, &result->quals, &result->preds);

	/* Build up a bitmapset representing the quals and preds */
	clauseids = NULL;
	foreach(lc, result->quals)
	{
		Node	   *node = (Node *) lfirst(lc);

		clauseids = bms_add_member(clauseids,
								   find_list_position(node, clauselist));
	}
	foreach(lc, result->preds)
	{
		Node	   *node = (Node *) lfirst(lc);

		clauseids = bms_add_member(clauseids,
								   find_list_position(node, clauselist));
	}
	result->clauseids = clauseids;

	return result;
}


/*
 * get_bitmap_tree_required_outer
 *		Find the required outer rels for a bitmap tree (index/and/or)
 *
 * We don't associate any particular parameterization with a BitmapAnd or
 * BitmapOr node; however, the IndexPaths have parameterization info, in
 * their capacity as standalone access paths.  The parameterization required
 * for the bitmap heap scan node is the union of rels referenced in the
 * child IndexPaths.
 */
static Relids
get_bitmap_tree_required_outer(Path *bitmapqual)
{
	Relids		result = NULL;
	ListCell   *lc;

	if (IsA(bitmapqual, IndexPath))
	{
		return bms_copy(PATH_REQ_OUTER(bitmapqual));
	}
	else if (IsA(bitmapqual, BitmapAndPath))
	{
		foreach(lc, ((BitmapAndPath *) bitmapqual)->bitmapquals)
		{
			result = bms_join(result,
						get_bitmap_tree_required_outer((Path *) lfirst(lc)));
		}
	}
	else if (IsA(bitmapqual, BitmapOrPath))
	{
		foreach(lc, ((BitmapOrPath *) bitmapqual)->bitmapquals)
		{
			result = bms_join(result,
						get_bitmap_tree_required_outer((Path *) lfirst(lc)));
		}
	}
	else
		elog(ERROR, "unrecognized node type: %d", nodeTag(bitmapqual));

	return result;
}


/*
 * find_indexpath_quals
 *
 * Given the Path structure for a plain or bitmap indexscan, extract lists
 * of all the indexquals and index predicate conditions used in the Path.
 * These are appended to the initial contents of *quals and *preds (hence
 * caller should initialize those to NIL).
 *
 * This is sort of a simplified version of make_restrictinfo_from_bitmapqual;
 * here, we are not trying to produce an accurate representation of the AND/OR
 * semantics of the Path, but just find out all the base conditions used.
 *
 * The result lists contain pointers to the expressions used in the Path,
 * but all the list cells are freshly built, so it's safe to destructively
 * modify the lists (eg, by concat'ing with other lists).
 */
static void
find_indexpath_quals(Path *bitmapqual, List **quals, List **preds)
{
	if (IsA(bitmapqual, BitmapAndPath))
	{
		BitmapAndPath *apath = (BitmapAndPath *) bitmapqual;
		ListCell   *l;

		foreach(l, apath->bitmapquals)
		{
			find_indexpath_quals((Path *) lfirst(l), quals, preds);
		}
	}
	else if (IsA(bitmapqual, BitmapOrPath))
	{
		BitmapOrPath *opath = (BitmapOrPath *) bitmapqual;
		ListCell   *l;

		foreach(l, opath->bitmapquals)
		{
			find_indexpath_quals((Path *) lfirst(l), quals, preds);
		}
	}
	else if (IsA(bitmapqual, IndexPath))
	{
		IndexPath  *ipath = (IndexPath *) bitmapqual;

		*quals = list_concat(*quals, get_actual_clauses(ipath->indexclauses));
		*preds = list_concat(*preds, list_copy(ipath->indexinfo->indpred));
	}
	else
		elog(ERROR, "unrecognized node type: %d", nodeTag(bitmapqual));
}


/*
 * find_list_position
 *		Return the given node's position (counting from 0) in the given
 *		list of nodes.	If it's not equal() to any existing list member,
 *		add it at the end, and return that position.
 */
static int
find_list_position(Node *node, List **nodelist)
{
	int			i;
	ListCell   *lc;

	i = 0;
	foreach(lc, *nodelist)
	{
		Node	   *oldnode = (Node *) lfirst(lc);

		if (equal(node, oldnode))
			return i;
		i++;
	}

	*nodelist = lappend(*nodelist, node);

	return i;
}


/*
 * check_index_only
 *		Determine whether an index-only scan is possible for this index.
 */
static bool
check_index_only(RelOptInfo *rel, IndexOptInfo *index)
{
	bool		result;
	Bitmapset  *attrs_used = NULL;
	Bitmapset  *index_attrs = NULL;
	ListCell   *lc;
	int			i;

	/* Index-only scans must be enabled, and index must be capable of them */
	if (!enable_indexonlyscan)
		return false;
	if (!index->canreturn)
		return false;

	/*
	 * Check that all needed attributes of the relation are available from the
	 * index.
	 *
	 * XXX this is overly conservative for partial indexes, since we will
	 * consider attributes involved in the index predicate as required even
	 * though the predicate won't need to be checked at runtime.  (The same is
	 * true for attributes used only in index quals, if we are certain that
	 * the index is not lossy.)  However, it would be quite expensive to
	 * determine that accurately at this point, so for now we take the easy
	 * way out.
	 */

	/*
	 * Add all the attributes needed for joins or final output.  Note: we must
	 * look at reltargetlist, not the attr_needed data, because attr_needed
	 * isn't computed for inheritance child rels.
	 */
	pull_varattnos((Node *) rel->reltargetlist, rel->relid, &attrs_used);

	/* Add all the attributes used by restriction clauses. */
	foreach(lc, rel->baserestrictinfo)
	{
		RestrictInfo *rinfo = (RestrictInfo *) lfirst(lc);

		pull_varattnos((Node *) rinfo->clause, rel->relid, &attrs_used);
	}

	/* Construct a bitmapset of columns stored in the index. */
	for (i = 0; i < index->ncolumns; i++)
	{
		int			attno = index->indexkeys[i];

		/*
		 * For the moment, we just ignore index expressions.  It might be nice
		 * to do something with them, later.
		 */
		if (attno == 0)
			continue;

		index_attrs =
			bms_add_member(index_attrs,
						   attno - FirstLowInvalidHeapAttributeNumber);
	}

	/* Do we have all the necessary attributes? */
	result = bms_is_subset(attrs_used, index_attrs);

	bms_free(attrs_used);
	bms_free(index_attrs);

	return result;
}

/*
 * get_loop_count
 *		Choose the loop count estimate to use for costing a parameterized path
 *		with the given set of outer relids.
 *
 * Since we produce parameterized paths before we've begun to generate join
 * relations, it's impossible to predict exactly how many times a parameterized
 * path will be iterated; we don't know the size of the relation that will be
 * on the outside of the nestloop.	However, we should try to account for
 * multiple iterations somehow in costing the path.  The heuristic embodied
 * here is to use the rowcount of the smallest other base relation needed in
 * the join clauses used by the path.  (We could alternatively consider the
 * largest one, but that seems too optimistic.)  This is of course the right
 * answer for single-other-relation cases, and it seems like a reasonable
 * zero-order approximation for multiway-join cases.
 *
 * Note: for this to work, allpaths.c must establish all baserel size
 * estimates before it begins to compute paths, or at least before it
 * calls create_index_paths().
 */
static double
get_loop_count(PlannerInfo *root, Relids outer_relids)
{
	double		result = 1.0;

	/* For a non-parameterized path, just return 1.0 quickly */
	if (outer_relids != NULL)
	{
		int			relid;

		/* Need a working copy since bms_first_member is destructive */
		outer_relids = bms_copy(outer_relids);
		while ((relid = bms_first_member(outer_relids)) >= 0)
		{
			RelOptInfo *outer_rel;

			/* Paranoia: ignore bogus relid indexes */
			if (relid >= root->simple_rel_array_size)
				continue;
			outer_rel = root->simple_rel_array[relid];
			if (outer_rel == NULL)
				continue;
			Assert(outer_rel->relid == relid);	/* sanity check on array */

			/* Other relation could be proven empty, if so ignore */
			if (IS_DUMMY_REL(outer_rel))
				continue;

			/* Otherwise, rel's rows estimate should be valid by now */
			Assert(outer_rel->rows > 0);

			/* Remember smallest row count estimate among the outer rels */
			if (result == 1.0 || result > outer_rel->rows)
				result = outer_rel->rows;
		}
		bms_free(outer_relids);
	}
	return result;
}


/****************************************************************************
 *				----  ROUTINES TO CHECK QUERY CLAUSES  ----
 ****************************************************************************/

/*
 * match_restriction_clauses_to_index
 *	  Identify restriction clauses for the rel that match the index.
 *	  Matching clauses are added to *clauseset.
 */
static void
match_restriction_clauses_to_index(RelOptInfo *rel, IndexOptInfo *index,
								   IndexClauseSet *clauseset)
{
	match_clauses_to_index(index, rel->baserestrictinfo, clauseset);
}

/*
 * match_join_clauses_to_index
 *	  Identify join clauses for the rel that match the index.
 *	  Matching clauses are added to *clauseset.
 *	  Also, add any potentially usable join OR clauses to *joinorclauses.
 */
static void
match_join_clauses_to_index(PlannerInfo *root,
							RelOptInfo *rel, IndexOptInfo *index,
							IndexClauseSet *clauseset,
							List **joinorclauses)
{
	ListCell   *lc;

	/* Scan the rel's join clauses */
	foreach(lc, rel->joininfo)
	{
		RestrictInfo *rinfo = (RestrictInfo *) lfirst(lc);

		/* Check if clause can be moved to this rel */
		if (!join_clause_is_movable_to(rinfo, rel->relid))
			continue;

		/* Potentially usable, so see if it matches the index or is an OR */
		if (restriction_is_or_clause(rinfo))
			*joinorclauses = lappend(*joinorclauses, rinfo);
		else
			match_clause_to_index(index, rinfo, clauseset);
	}
}

/*
 * match_eclass_clauses_to_index
 *	  Identify EquivalenceClass join clauses for the rel that match the index.
 *	  Matching clauses are added to *clauseset.
 */
static void
match_eclass_clauses_to_index(PlannerInfo *root, IndexOptInfo *index,
							  IndexClauseSet *clauseset)
{
	int			indexcol;

	/* No work if rel is not in any such ECs */
	if (!index->rel->has_eclass_joins)
		return;

	for (indexcol = 0; indexcol < index->ncolumns; indexcol++)
	{
		List	   *clauses;

		clauses = generate_implied_equalities_for_indexcol(root,
														   index,
														   indexcol);

		/*
		 * We have to check whether the results actually do match the index,
		 * since for non-btree indexes the EC's equality operators might not
		 * be in the index opclass (cf eclass_member_matches_indexcol).
		 */
		match_clauses_to_index(index, clauses, clauseset);
	}
}

/*
 * match_clauses_to_index
 *	  Perform match_clause_to_index() for each clause in a list.
 *	  Matching clauses are added to *clauseset.
 */
static void
match_clauses_to_index(IndexOptInfo *index,
					   List *clauses,
					   IndexClauseSet *clauseset)
{
	ListCell   *lc;

	foreach(lc, clauses)
	{
		RestrictInfo *rinfo = (RestrictInfo *) lfirst(lc);

		Assert(IsA(rinfo, RestrictInfo));
		match_clause_to_index(index, rinfo, clauseset);
	}
}

/*
 * match_clause_to_index
 *	  Test whether a qual clause can be used with an index.
 *
 * If the clause is usable, add it to the appropriate list in *clauseset.
 * *clauseset must be initialized to zeroes before first call.
 *
 * Note: in some circumstances we may find the same RestrictInfos coming from
 * multiple places.  Defend against redundant outputs by refusing to add a
 * clause twice (pointer equality should be a good enough check for this).
 *
 * Note: it's possible that a badly-defined index could have multiple matching
 * columns.  We always select the first match if so; this avoids scenarios
 * wherein we get an inflated idea of the index's selectivity by using the
 * same clause multiple times with different index columns.
 */
static void
match_clause_to_index(IndexOptInfo *index,
					  RestrictInfo *rinfo,
					  IndexClauseSet *clauseset)
{
	int			indexcol;

	for (indexcol = 0; indexcol < index->ncolumns; indexcol++)
	{
		if (match_clause_to_indexcol(index,
									 indexcol,
									 rinfo))
		{
			clauseset->indexclauses[indexcol] =
				list_append_unique_ptr(clauseset->indexclauses[indexcol],
									   rinfo);
			clauseset->nonempty = true;
			return;
		}
	}
}

/*
 * match_clause_to_indexcol()
 *	  Determines whether a restriction clause matches a column of an index.
 *
 *	  To match an index normally, the clause:
 *
 *	  (1)  must be in the form (indexkey op const) or (const op indexkey);
 *		   and
 *	  (2)  must contain an operator which is in the same family as the index
 *		   operator for this column, or is a "special" operator as recognized
 *		   by match_special_index_operator();
 *		   and
 *	  (3)  must match the collation of the index, if collation is relevant.
 *
 *	  Our definition of "const" is exceedingly liberal: we allow anything that
 *	  doesn't involve a volatile function or a Var of the index's relation.
 *	  In particular, Vars belonging to other relations of the query are
 *	  accepted here, since a clause of that form can be used in a
 *	  parameterized indexscan.	It's the responsibility of higher code levels
 *	  to manage restriction and join clauses appropriately.
 *
 *	  Note: we do need to check for Vars of the index's relation on the
 *	  "const" side of the clause, since clauses like (a.f1 OP (b.f2 OP a.f3))
 *	  are not processable by a parameterized indexscan on a.f1, whereas
 *	  something like (a.f1 OP (b.f2 OP c.f3)) is.
 *
 *	  Presently, the executor can only deal with indexquals that have the
 *	  indexkey on the left, so we can only use clauses that have the indexkey
 *	  on the right if we can commute the clause to put the key on the left.
 *	  We do not actually do the commuting here, but we check whether a
 *	  suitable commutator operator is available.
 *
 *	  If the index has a collation, the clause must have the same collation.
 *	  For collation-less indexes, we assume it doesn't matter; this is
 *	  necessary for cases like "hstore ? text", wherein hstore's operators
 *	  don't care about collation but the clause will get marked with a
 *	  collation anyway because of the text argument.  (This logic is
 *	  embodied in the macro IndexCollMatchesExprColl.)
 *
 *	  It is also possible to match RowCompareExpr clauses to indexes (but
 *	  currently, only btree indexes handle this).  In this routine we will
 *	  report a match if the first column of the row comparison matches the
 *	  target index column.	This is sufficient to guarantee that some index
 *	  condition can be constructed from the RowCompareExpr --- whether the
 *	  remaining columns match the index too is considered in
 *	  adjust_rowcompare_for_index().
 *
 *	  It is also possible to match ScalarArrayOpExpr clauses to indexes, when
 *	  the clause is of the form "indexkey op ANY (arrayconst)".
 *
 *	  For boolean indexes, it is also possible to match the clause directly
 *	  to the indexkey; or perhaps the clause is (NOT indexkey).
 *
 * 'index' is the index of interest.
 * 'indexcol' is a column number of 'index' (counting from 0).
 * 'rinfo' is the clause to be tested (as a RestrictInfo node).
 *
 * Returns true if the clause can be used with this index key.
 *
 * NOTE:  returns false if clause is an OR or AND clause; it is the
 * responsibility of higher-level routines to cope with those.
 */
static bool
match_clause_to_indexcol(IndexOptInfo *index,
						 int indexcol,
						 RestrictInfo *rinfo)
{
	Expr	   *clause = rinfo->clause;
	Index		index_relid = index->rel->relid;
	Oid			opfamily = index->opfamily[indexcol];
	Oid			idxcollation = index->indexcollations[indexcol];
	Node	   *leftop,
			   *rightop;
	Relids		left_relids;
	Relids		right_relids;
	Oid			expr_op;
	Oid			expr_coll;
	bool		plain_op;

	/*
	 * Never match pseudoconstants to indexes.	(Normally this could not
	 * happen anyway, since a pseudoconstant clause couldn't contain a Var,
	 * but what if someone builds an expression index on a constant? It's not
	 * totally unreasonable to do so with a partial index, either.)
	 */
	if (rinfo->pseudoconstant)
		return false;

	/* First check for boolean-index cases. */
	if (IsBooleanOpfamily(opfamily))
	{
		if (match_boolean_index_clause((Node *) clause, indexcol, index))
			return true;
	}

	/*
	 * Clause must be a binary opclause, or possibly a ScalarArrayOpExpr
	 * (which is always binary, by definition).  Or it could be a
	 * RowCompareExpr, which we pass off to match_rowcompare_to_indexcol().
	 * Or, if the index supports it, we can handle IS NULL/NOT NULL clauses.
	 */
	if (is_opclause(clause))
	{
		leftop = get_leftop(clause);
		rightop = get_rightop(clause);
		if (!leftop || !rightop)
			return false;
		left_relids = rinfo->left_relids;
		right_relids = rinfo->right_relids;
		expr_op = ((OpExpr *) clause)->opno;
		expr_coll = ((OpExpr *) clause)->inputcollid;
		plain_op = true;
	}
	else if (clause && IsA(clause, ScalarArrayOpExpr))
	{
		ScalarArrayOpExpr *saop = (ScalarArrayOpExpr *) clause;

		/* We only accept ANY clauses, not ALL */
		if (!saop->useOr)
			return false;
		leftop = (Node *) linitial(saop->args);
		rightop = (Node *) lsecond(saop->args);
		left_relids = NULL;		/* not actually needed */
		right_relids = pull_varnos(rightop);
		expr_op = saop->opno;
		expr_coll = saop->inputcollid;
		plain_op = false;
	}
	else if (clause && IsA(clause, RowCompareExpr))
	{
		return match_rowcompare_to_indexcol(index, indexcol,
											opfamily, idxcollation,
											(RowCompareExpr *) clause);
	}
	else if (index->amsearchnulls && IsA(clause, NullTest))
	{
		NullTest   *nt = (NullTest *) clause;

		if (!nt->argisrow &&
			match_index_to_operand((Node *) nt->arg, indexcol, index))
			return true;
		return false;
	}
	else
		return false;

	/*
	 * Check for clauses of the form: (indexkey operator constant) or
	 * (constant operator indexkey).  See above notes about const-ness.
	 */
	if (match_index_to_operand(leftop, indexcol, index) &&
		!bms_is_member(index_relid, right_relids) &&
		!contain_volatile_functions(rightop))
	{
		if (IndexCollMatchesExprColl(idxcollation, expr_coll) &&
			is_indexable_operator(expr_op, opfamily, true))
			return true;

		/*
		 * If we didn't find a member of the index's opfamily, see whether it
		 * is a "special" indexable operator.
		 */
		if (plain_op &&
			match_special_index_operator(clause, opfamily,
										 idxcollation, true))
			return true;
		return false;
	}

	if (plain_op &&
		match_index_to_operand(rightop, indexcol, index) &&
		!bms_is_member(index_relid, left_relids) &&
		!contain_volatile_functions(leftop))
	{
		if (IndexCollMatchesExprColl(idxcollation, expr_coll) &&
			is_indexable_operator(expr_op, opfamily, false))
			return true;

		/*
		 * If we didn't find a member of the index's opfamily, see whether it
		 * is a "special" indexable operator.
		 */
		if (match_special_index_operator(clause, opfamily,
										 idxcollation, false))
			return true;
		return false;
	}

	return false;
}

/*
 * is_indexable_operator
 *	  Does the operator match the specified index opfamily?
 *
 * If the indexkey is on the right, what we actually want to know
 * is whether the operator has a commutator operator that matches
 * the opfamily.
 */
static bool
is_indexable_operator(Oid expr_op, Oid opfamily, bool indexkey_on_left)
{
	/* Get the commuted operator if necessary */
	if (!indexkey_on_left)
	{
		expr_op = get_commutator(expr_op);
		if (expr_op == InvalidOid)
			return false;
	}

	/* OK if the (commuted) operator is a member of the index's opfamily */
	return op_in_opfamily(expr_op, opfamily);
}

/*
 * match_rowcompare_to_indexcol()
 *	  Handles the RowCompareExpr case for match_clause_to_indexcol(),
 *	  which see for comments.
 */
static bool
match_rowcompare_to_indexcol(IndexOptInfo *index,
							 int indexcol,
							 Oid opfamily,
							 Oid idxcollation,
							 RowCompareExpr *clause)
{
	Index		index_relid = index->rel->relid;
	Node	   *leftop,
			   *rightop;
	Oid			expr_op;
	Oid			expr_coll;

	/* Forget it if we're not dealing with a btree index */
	if (index->relam != BTREE_AM_OID)
		return false;

	/*
	 * We could do the matching on the basis of insisting that the opfamily
	 * shown in the RowCompareExpr be the same as the index column's opfamily,
	 * but that could fail in the presence of reverse-sort opfamilies: it'd be
	 * a matter of chance whether RowCompareExpr had picked the forward or
	 * reverse-sort family.  So look only at the operator, and match if it is
	 * a member of the index's opfamily (after commutation, if the indexkey is
	 * on the right).  We'll worry later about whether any additional
	 * operators are matchable to the index.
	 */
	leftop = (Node *) linitial(clause->largs);
	rightop = (Node *) linitial(clause->rargs);
	expr_op = linitial_oid(clause->opnos);
	expr_coll = linitial_oid(clause->inputcollids);

	/* Collations must match, if relevant */
	if (!IndexCollMatchesExprColl(idxcollation, expr_coll))
		return false;

	/*
	 * These syntactic tests are the same as in match_clause_to_indexcol()
	 */
	if (match_index_to_operand(leftop, indexcol, index) &&
		!bms_is_member(index_relid, pull_varnos(rightop)) &&
		!contain_volatile_functions(rightop))
	{
		/* OK, indexkey is on left */
	}
	else if (match_index_to_operand(rightop, indexcol, index) &&
			 !bms_is_member(index_relid, pull_varnos(leftop)) &&
			 !contain_volatile_functions(leftop))
	{
		/* indexkey is on right, so commute the operator */
		expr_op = get_commutator(expr_op);
		if (expr_op == InvalidOid)
			return false;
	}
	else
		return false;

	/* We're good if the operator is the right type of opfamily member */
	switch (get_op_opfamily_strategy(expr_op, opfamily))
	{
		case BTLessStrategyNumber:
		case BTLessEqualStrategyNumber:
		case BTGreaterEqualStrategyNumber:
		case BTGreaterStrategyNumber:
			return true;
	}

	return false;
}


/****************************************************************************
 *				----  ROUTINES TO CHECK ORDERING OPERATORS	----
 ****************************************************************************/

/*
 * match_pathkeys_to_index
 *		Test whether an index can produce output ordered according to the
 *		given pathkeys using "ordering operators".
 *
 * If it can, return a list of suitable ORDER BY expressions, each of the form
 * "indexedcol operator pseudoconstant", along with an integer list of the
 * index column numbers (zero based) that each clause would be used with.
 * NIL lists are returned if the ordering is not achievable this way.
 *
 * On success, the result list is ordered by pathkeys, and in fact is
 * one-to-one with the requested pathkeys.
 */
static void
match_pathkeys_to_index(IndexOptInfo *index, List *pathkeys,
						List **orderby_clauses_p,
						List **clause_columns_p)
{
	List	   *orderby_clauses = NIL;
	List	   *clause_columns = NIL;
	ListCell   *lc1;

	*orderby_clauses_p = NIL;	/* set default results */
	*clause_columns_p = NIL;

	/* Only indexes with the amcanorderbyop property are interesting here */
	if (!index->amcanorderbyop)
		return;

	foreach(lc1, pathkeys)
	{
		PathKey    *pathkey = (PathKey *) lfirst(lc1);
		bool		found = false;
		ListCell   *lc2;

		/*
		 * Note: for any failure to match, we just return NIL immediately.
		 * There is no value in matching just some of the pathkeys.
		 */

		/* Pathkey must request default sort order for the target opfamily */
		if (pathkey->pk_strategy != BTLessStrategyNumber ||
			pathkey->pk_nulls_first)
			return;

		/* If eclass is volatile, no hope of using an indexscan */
		if (pathkey->pk_eclass->ec_has_volatile)
			return;

		/*
		 * Try to match eclass member expression(s) to index.  Note that child
		 * EC members are considered, but only when they belong to the target
		 * relation.  (Unlike regular members, the same expression could be a
		 * child member of more than one EC.  Therefore, the same index could
		 * be considered to match more than one pathkey list, which is OK
		 * here.  See also get_eclass_for_sort_expr.)
		 */
		foreach(lc2, pathkey->pk_eclass->ec_members)
		{
			EquivalenceMember *member = (EquivalenceMember *) lfirst(lc2);
			int			indexcol;

			/* No possibility of match if it references other relations */
			if (!bms_equal(member->em_relids, index->rel->relids))
				continue;

			/*
			 * We allow any column of the index to match each pathkey; they
			 * don't have to match left-to-right as you might expect.  This is
			 * correct for GiST, which is the sole existing AM supporting
			 * amcanorderbyop.	We might need different logic in future for
			 * other implementations.
			 */
			for (indexcol = 0; indexcol < index->ncolumns; indexcol++)
			{
				Expr	   *expr;

				expr = match_clause_to_ordering_op(index,
												   indexcol,
												   member->em_expr,
												   pathkey->pk_opfamily);
				if (expr)
				{
					orderby_clauses = lappend(orderby_clauses, expr);
					clause_columns = lappend_int(clause_columns, indexcol);
					found = true;
					break;
				}
			}

			if (found)			/* don't want to look at remaining members */
				break;
		}

		if (!found)				/* fail if no match for this pathkey */
			return;
	}

	*orderby_clauses_p = orderby_clauses;		/* success! */
	*clause_columns_p = clause_columns;
}

/*
 * match_clause_to_ordering_op
 *	  Determines whether an ordering operator expression matches an
 *	  index column.
 *
 *	  This is similar to, but simpler than, match_clause_to_indexcol.
 *	  We only care about simple OpExpr cases.  The input is a bare
 *	  expression that is being ordered by, which must be of the form
 *	  (indexkey op const) or (const op indexkey) where op is an ordering
 *	  operator for the column's opfamily.
 *
 * 'index' is the index of interest.
 * 'indexcol' is a column number of 'index' (counting from 0).
 * 'clause' is the ordering expression to be tested.
 * 'pk_opfamily' is the btree opfamily describing the required sort order.
 *
 * Note that we currently do not consider the collation of the ordering
 * operator's result.  In practical cases the result type will be numeric
 * and thus have no collation, and it's not very clear what to match to
 * if it did have a collation.	The index's collation should match the
 * ordering operator's input collation, not its result.
 *
 * If successful, return 'clause' as-is if the indexkey is on the left,
 * otherwise a commuted copy of 'clause'.  If no match, return NULL.
 */
static Expr *
match_clause_to_ordering_op(IndexOptInfo *index,
							int indexcol,
							Expr *clause,
							Oid pk_opfamily)
{
	Oid			opfamily = index->opfamily[indexcol];
	Oid			idxcollation = index->indexcollations[indexcol];
	Node	   *leftop,
			   *rightop;
	Oid			expr_op;
	Oid			expr_coll;
	Oid			sortfamily;
	bool		commuted;
<<<<<<< HEAD

	/*
	 * Clause must be a binary opclause.
	 */
	if (!is_opclause(clause))
		return NULL;
	leftop = get_leftop(clause);
	rightop = get_rightop(clause);
	if (!leftop || !rightop)
		return NULL;
	expr_op = ((OpExpr *) clause)->opno;
	expr_coll = ((OpExpr *) clause)->inputcollid;

	/*
	 * We can forget the whole thing right away if wrong collation.
	 */
	if (expr_coll != idxcollation)
		return NULL;

	/*
	 * Check for clauses of the form: (indexkey operator constant) or
	 * (constant operator indexkey).
	 */
	if (match_index_to_operand(leftop, indexcol, index) &&
		!contain_var_clause(rightop) &&
		!contain_volatile_functions(rightop))
	{
		commuted = false;
	}
	else if (match_index_to_operand(rightop, indexcol, index) &&
			 !contain_var_clause(leftop) &&
			 !contain_volatile_functions(leftop))
	{
		/* Might match, but we need a commuted operator */
		expr_op = get_commutator(expr_op);
		if (expr_op == InvalidOid)
			return NULL;
		commuted = true;
	}
	else
		return NULL;

	/*
	 * Is the (commuted) operator an ordering operator for the opfamily? And
	 * if so, does it yield the right sorting semantics?
	 */
	sortfamily = get_op_opfamily_sortfamily(expr_op, opfamily);
	if (sortfamily != pk_opfamily)
		return NULL;

	/* We have a match.  Return clause or a commuted version thereof. */
	if (commuted)
	{
		OpExpr	   *newclause = makeNode(OpExpr);

		/* flat-copy all the fields of clause */
		memcpy(newclause, clause, sizeof(OpExpr));

		/* commute it */
		newclause->opno = expr_op;
		newclause->opfuncid = InvalidOid;
		newclause->args = list_make2(rightop, leftop);

		clause = (Expr *) newclause;
	}

	return clause;
}


/****************************************************************************
 *				----  ROUTINES TO DO PARTIAL INDEX PREDICATE TESTS	----
 ****************************************************************************/

/*
 * check_partial_indexes
 *		Check each partial index of the relation, and mark it predOK if
 *		the index's predicate is satisfied for this query.
 *
 * Note: it is possible for this to get re-run after adding more restrictions
 * to the rel; so we might be able to prove more indexes OK.  We assume that
 * adding more restrictions can't make an index not OK.
 */
void
check_partial_indexes(PlannerInfo *root, RelOptInfo *rel)
{
	List	   *restrictinfo_list = rel->baserestrictinfo;
	ListCell   *ilist;

	foreach(ilist, rel->indexlist)
	{
		IndexOptInfo *index = (IndexOptInfo *) lfirst(ilist);

		if (index->indpred == NIL)
			continue;			/* ignore non-partial indexes */

		if (index->predOK)
			continue;			/* don't repeat work if already proven OK */

		index->predOK = predicate_implied_by(index->indpred,
											 restrictinfo_list);
	}
}

/****************************************************************************
 *				----  ROUTINES TO CHECK JOIN CLAUSES  ----
 ****************************************************************************/

/*
 * indexable_outerrelids
 *	  Finds all other relids that participate in any indexable join clause
 *	  for the specified table.	Returns a set of relids.
 */
static Relids
indexable_outerrelids(PlannerInfo *root, RelOptInfo *rel)
{
	Relids		outer_relids = NULL;
	bool		is_child_rel = (rel->reloptkind == RELOPT_OTHER_MEMBER_REL);
	ListCell   *lc1;

	/*
	 * Examine each joinclause in the joininfo list to see if it matches any
	 * key of any index.  If so, add the clause's other rels to the result.
	 */
	foreach(lc1, rel->joininfo)
	{
		RestrictInfo *joininfo = (RestrictInfo *) lfirst(lc1);
		Relids		other_rels;

		other_rels = bms_difference(joininfo->required_relids, rel->relids);
		if (matches_any_index(joininfo, rel, other_rels))
			outer_relids = bms_join(outer_relids, other_rels);
		else
			bms_free(other_rels);
	}

	/*
	 * We also have to look through the query's EquivalenceClasses to see if
	 * any of them could generate indexable join conditions for this rel.
	 */
	if (rel->has_eclass_joins)
	{
		foreach(lc1, root->eq_classes)
		{
			EquivalenceClass *cur_ec = (EquivalenceClass *) lfirst(lc1);
			Relids		other_rels = NULL;
			bool		found_index = false;
			ListCell   *lc2;

			/*
			 * Won't generate joinclauses if const or single-member (the
			 * latter test covers the volatile case too)
			 */
			if (cur_ec->ec_has_const || list_length(cur_ec->ec_members) <= 1)
				continue;

			/*
			 * Note we don't test ec_broken; if we did, we'd need a separate
			 * code path to look through ec_sources.  Checking the members
			 * anyway is OK as a possibly-overoptimistic heuristic.
			 */

			/*
			 * No point in searching if rel not mentioned in eclass (but we
			 * can't tell that for a child rel).
			 */
			if (!is_child_rel &&
				!bms_is_subset(rel->relids, cur_ec->ec_relids))
				continue;

			/*
			 * Scan members, looking for both an index match and join
			 * candidates
			 */
			foreach(lc2, cur_ec->ec_members)
			{
				EquivalenceMember *cur_em = (EquivalenceMember *) lfirst(lc2);

				/* Join candidate? */
				if (!cur_em->em_is_child &&
					!bms_overlap(cur_em->em_relids, rel->relids))
				{
					other_rels = bms_add_members(other_rels,
												 cur_em->em_relids);
					continue;
				}

				/* Check for index match (only need one) */
				if (!found_index &&
					bms_equal(cur_em->em_relids, rel->relids) &&
					eclass_matches_any_index(cur_ec, cur_em, rel))
					found_index = true;
			}

			if (found_index)
				outer_relids = bms_join(outer_relids, other_rels);
			else
				bms_free(other_rels);
		}
	}

	return outer_relids;
}

/*
 * matches_any_index
 *	  Workhorse for indexable_outerrelids: see if a joinclause can be
 *	  matched to any index of the given rel.
 */
static bool
matches_any_index(RestrictInfo *rinfo, RelOptInfo *rel, Relids outer_relids)
{
	ListCell   *l;

	Assert(IsA(rinfo, RestrictInfo));

	if (restriction_is_or_clause(rinfo))
	{
		foreach(l, ((BoolExpr *) rinfo->orclause)->args)
		{
			Node	   *orarg = (Node *) lfirst(l);

			/* OR arguments should be ANDs or sub-RestrictInfos */
			if (and_clause(orarg))
			{
				ListCell   *j;

				/* Recurse to examine AND items and sub-ORs */
				foreach(j, ((BoolExpr *) orarg)->args)
				{
					RestrictInfo *arinfo = (RestrictInfo *) lfirst(j);

					if (matches_any_index(arinfo, rel, outer_relids))
						return true;
				}
			}
			else
			{
				/* Recurse to examine simple clause */
				Assert(IsA(orarg, RestrictInfo));
				Assert(!restriction_is_or_clause((RestrictInfo *) orarg));
				if (matches_any_index((RestrictInfo *) orarg, rel,
									  outer_relids))
					return true;
			}
		}

		return false;
	}

	/* Normal case for a simple restriction clause */
	foreach(l, rel->indexlist)
	{
		IndexOptInfo *index = (IndexOptInfo *) lfirst(l);
		int			indexcol;

		for (indexcol = 0; indexcol < index->ncolumns; indexcol++)
		{
			if (match_clause_to_indexcol(index,
										 indexcol,
										 rinfo,
										 outer_relids,
										 SAOP_ALLOW))
				return true;
		}
	}

	return false;
}

/*
 * eclass_matches_any_index
 *	  Workhorse for indexable_outerrelids: see if an EquivalenceClass member
 *	  can be matched to any index column of the given rel.
 *
 * This is also exported for use by find_eclass_clauses_for_index_join.
 */
bool
eclass_matches_any_index(EquivalenceClass *ec, EquivalenceMember *em,
						 RelOptInfo *rel)
{
	ListCell   *l;

	foreach(l, rel->indexlist)
	{
		IndexOptInfo *index = (IndexOptInfo *) lfirst(l);
		int			indexcol;

		for (indexcol = 0; indexcol < index->ncolumns; indexcol++)
		{
			Oid			curFamily = index->opfamily[indexcol];
			Oid			curCollation = index->indexcollations[indexcol];

			/*
			 * If it's a btree index, we can reject it if its opfamily isn't
			 * compatible with the EC, since no clause generated from the EC
			 * could be used with the index.  For non-btree indexes, we can't
			 * easily tell whether clauses generated from the EC could be used
			 * with the index, so only check for expression match.	This might
			 * mean we return "true" for a useless index, but that will just
			 * cause some wasted planner cycles; it's better than ignoring
			 * useful indexes.
			 *
			 * We insist on collation match for all index types, though.
			 */
			if ((index->relam != BTREE_AM_OID ||
				 list_member_oid(ec->ec_opfamilies, curFamily)) &&
				ec->ec_collation == curCollation &&
				match_index_to_operand((Node *) em->em_expr, indexcol, index))
				return true;
		}
	}

	return false;
}


/*
 * best_inner_indexscan
 *	  Finds the best available inner indexscans for a nestloop join
 *	  with the given rel on the inside and the given outer_rel outside.
 *
 * *cheapest_startup gets the path with least startup cost
 * *cheapest_total gets the path with least total cost (often the same path)
 * Both are set to NULL if there are no possible inner indexscans.
 *
 * We ignore ordering considerations, since a nestloop's inner scan's order
 * is uninteresting.  Hence startup cost and total cost are the only figures
 * of merit to consider.
 *
 * Note: create_index_paths() must have been run previously for this rel,
 * else the results will always be NULL.
 */
void
best_inner_indexscan(PlannerInfo *root, RelOptInfo *rel,
					 RelOptInfo *outer_rel, JoinType jointype,
					 Path **cheapest_startup, Path **cheapest_total)
{
	Relids		outer_relids;
	bool		isouterjoin;
	List	   *clause_list;
	List	   *indexpaths;
	List	   *bitindexpaths;
	List	   *allindexpaths;
	ListCell   *l;
	InnerIndexscanInfo *info;
	MemoryContext oldcontext;

	Assert(rel->rtekind == RTE_RELATION);

	/* Initialize results for failure returns */
	*cheapest_startup = *cheapest_total = NULL;

	/* Initialize results for failure returns */
	*cheapest_startup = *cheapest_total = NULL;

	/*
	 * Nestloop only supports inner, left, semi, and anti joins.
	 */
	switch (jointype)
	{
		case JOIN_INNER:
		case JOIN_SEMI:
			isouterjoin = false;
			break;
		case JOIN_LEFT:
		case JOIN_ANTI:
			isouterjoin = true;
			break;
		default:
			return;
	}

	/*
	 * If there are no indexable joinclauses for this rel, exit quickly.
	 */
	if (bms_is_empty(rel->index_outer_relids))
		return;
=======
>>>>>>> 80edfd76

	/*
	 * Clause must be a binary opclause.
	 */
	if (!is_opclause(clause))
		return NULL;
	leftop = get_leftop(clause);
	rightop = get_rightop(clause);
	if (!leftop || !rightop)
		return NULL;
	expr_op = ((OpExpr *) clause)->opno;
	expr_coll = ((OpExpr *) clause)->inputcollid;

	/*
	 * We can forget the whole thing right away if wrong collation.
	 */
	if (!IndexCollMatchesExprColl(idxcollation, expr_coll))
		return NULL;

	/*
	 * Check for clauses of the form: (indexkey operator constant) or
	 * (constant operator indexkey).
	 */
	if (match_index_to_operand(leftop, indexcol, index) &&
		!contain_var_clause(rightop) &&
		!contain_volatile_functions(rightop))
	{
		commuted = false;
	}
	else if (match_index_to_operand(rightop, indexcol, index) &&
			 !contain_var_clause(leftop) &&
			 !contain_volatile_functions(leftop))
	{
<<<<<<< HEAD
		IndexPath  *ipath = (IndexPath *) lfirst(l);

		/*
		 * CDB: Only allow plain index scans on heap tables. AO/CO tables
		 * don't support them.
		 */
		if (ipath->indexinfo->amhasgettuple &&
			rel->relstorage == RELSTORAGE_HEAP)
			indexpaths = lappend(indexpaths, ipath);

		if (ipath->indexinfo->amhasgetbitmap)
			bitindexpaths = lappend(bitindexpaths, ipath);
=======
		/* Might match, but we need a commuted operator */
		expr_op = get_commutator(expr_op);
		if (expr_op == InvalidOid)
			return NULL;
		commuted = true;
>>>>>>> 80edfd76
	}
	else
		return NULL;

	/*
	 * Is the (commuted) operator an ordering operator for the opfamily? And
	 * if so, does it yield the right sorting semantics?
	 */
	sortfamily = get_op_opfamily_sortfamily(expr_op, opfamily);
	if (sortfamily != pk_opfamily)
		return NULL;

	/* We have a match.  Return clause or a commuted version thereof. */
	if (commuted)
	{
<<<<<<< HEAD
		Path	   *bitmapqual;
		Path	   *bpath;

		bitmapqual = choose_bitmap_and(root, rel, bitindexpaths, outer_rel);
		bpath = create_bitmap_scan_path(root, rel, bitmapqual, outer_rel);
		indexpaths = lappend(indexpaths, bpath);
	}
=======
		OpExpr	   *newclause = makeNode(OpExpr);
>>>>>>> 80edfd76

		/* flat-copy all the fields of clause */
		memcpy(newclause, clause, sizeof(OpExpr));

		/* commute it */
		newclause->opno = expr_op;
		newclause->opfuncid = InvalidOid;
		newclause->args = list_make2(rightop, leftop);

		clause = (Expr *) newclause;
	}

	return clause;
}


/****************************************************************************
 *				----  ROUTINES TO DO PARTIAL INDEX PREDICATE TESTS	----
 ****************************************************************************/

/*
 * check_partial_indexes
 *		Check each partial index of the relation, and mark it predOK if
 *		the index's predicate is satisfied for this query.
 *
 * Note: it is possible for this to get re-run after adding more restrictions
 * to the rel; so we might be able to prove more indexes OK.  We assume that
 * adding more restrictions can't make an index not OK.
 */
void
check_partial_indexes(PlannerInfo *root, RelOptInfo *rel)
{
	List	   *restrictinfo_list = rel->baserestrictinfo;
	ListCell   *ilist;

	foreach(ilist, rel->indexlist)
	{
		IndexOptInfo *index = (IndexOptInfo *) lfirst(ilist);

		if (index->indpred == NIL)
			continue;			/* ignore non-partial indexes */

		if (index->predOK)
			continue;			/* don't repeat work if already proven OK */

		index->predOK = predicate_implied_by(index->indpred,
											 restrictinfo_list);
	}
}

/****************************************************************************
 *				----  ROUTINES TO CHECK EXTERNALLY-VISIBLE CONDITIONS  ----
 ****************************************************************************/

/*
 * eclass_member_matches_indexcol
 *	  Test whether an EquivalenceClass member matches an index column.
 *
 * This is exported for use by generate_implied_equalities_for_indexcol.
 */
bool
eclass_member_matches_indexcol(EquivalenceClass *ec, EquivalenceMember *em,
							   IndexOptInfo *index, int indexcol)
{
	Oid			curFamily = index->opfamily[indexcol];
	Oid			curCollation = index->indexcollations[indexcol];

	/*
	 * If it's a btree index, we can reject it if its opfamily isn't
	 * compatible with the EC, since no clause generated from the EC could be
	 * used with the index.  For non-btree indexes, we can't easily tell
	 * whether clauses generated from the EC could be used with the index, so
	 * don't check the opfamily.  This might mean we return "true" for a
	 * useless EC, so we have to recheck the results of
	 * generate_implied_equalities_for_indexcol; see
	 * match_eclass_clauses_to_index.
	 */
	if (index->relam == BTREE_AM_OID &&
		!list_member_oid(ec->ec_opfamilies, curFamily))
		return false;

	/* We insist on collation match for all index types, though */
	if (!IndexCollMatchesExprColl(curCollation, ec->ec_collation))
		return false;

	return match_index_to_operand((Node *) em->em_expr, indexcol, index);
}

/*
 * relation_has_unique_index_for
 *	  Determine whether the relation provably has at most one row satisfying
 *	  a set of equality conditions, because the conditions constrain all
 *	  columns of some unique index.
 *
 * The conditions can be represented in either or both of two ways:
 * 1. A list of RestrictInfo nodes, where the caller has already determined
 * that each condition is a mergejoinable equality with an expression in
 * this relation on one side, and an expression not involving this relation
 * on the other.  The transient outer_is_left flag is used to identify which
 * side we should look at: left side if outer_is_left is false, right side
 * if it is true.
 * 2. A list of expressions in this relation, and a corresponding list of
 * equality operators. The caller must have already checked that the operators
 * represent equality.	(Note: the operators could be cross-type; the
 * expressions should correspond to their RHS inputs.)
 *
 * The caller need only supply equality conditions arising from joins;
 * this routine automatically adds in any usable baserestrictinfo clauses.
 * (Note that the passed-in restrictlist will be destructively modified!)
 */
bool
relation_has_unique_index_for(PlannerInfo *root, RelOptInfo *rel,
							  List *restrictlist,
							  List *exprlist, List *oprlist)
{
	ListCell   *ic;

	Assert(list_length(exprlist) == list_length(oprlist));

	/* Short-circuit if no indexes... */
	if (rel->indexlist == NIL)
		return false;

	/*
	 * Examine the rel's restriction clauses for usable var = const clauses
	 * that we can add to the restrictlist.
	 */
	foreach(ic, rel->baserestrictinfo)
	{
		RestrictInfo *restrictinfo = (RestrictInfo *) lfirst(ic);

		/*
		 * Note: can_join won't be set for a restriction clause, but
		 * mergeopfamilies will be if it has a mergejoinable operator and
		 * doesn't contain volatile functions.
		 */
		if (restrictinfo->mergeopfamilies == NIL)
			continue;			/* not mergejoinable */

		/*
		 * The clause certainly doesn't refer to anything but the given rel.
		 * If either side is pseudoconstant then we can use it.
		 */
		if (bms_is_empty(restrictinfo->left_relids))
		{
			/* righthand side is inner */
			restrictinfo->outer_is_left = true;
		}
		else if (bms_is_empty(restrictinfo->right_relids))
		{
			/* lefthand side is inner */
			restrictinfo->outer_is_left = false;
		}
		else
			continue;

		/* OK, add to list */
		restrictlist = lappend(restrictlist, restrictinfo);
	}

	/* Short-circuit the easy case */
	if (restrictlist == NIL && exprlist == NIL)
		return false;

	/* Examine each index of the relation ... */
	foreach(ic, rel->indexlist)
	{
		IndexOptInfo *ind = (IndexOptInfo *) lfirst(ic);
		int			c;

		/*
		 * If the index is not unique, or not immediately enforced, or if it's
		 * a partial index that doesn't match the query, it's useless here.
		 */
		if (!ind->unique || !ind->immediate ||
			(ind->indpred != NIL && !ind->predOK))
			continue;

		/*
		 * Try to find each index column in the lists of conditions.  This is
		 * O(N^2) or worse, but we expect all the lists to be short.
		 */
		for (c = 0; c < ind->ncolumns; c++)
		{
			bool		matched = false;
			ListCell   *lc;
			ListCell   *lc2;

			foreach(lc, restrictlist)
			{
				RestrictInfo *rinfo = (RestrictInfo *) lfirst(lc);
				Node	   *rexpr;

				/*
				 * The condition's equality operator must be a member of the
				 * index opfamily, else it is not asserting the right kind of
				 * equality behavior for this index.  We check this first
				 * since it's probably cheaper than match_index_to_operand().
				 */
				if (!list_member_oid(rinfo->mergeopfamilies, ind->opfamily[c]))
					continue;

				/*
				 * XXX at some point we may need to check collations here too.
				 * For the moment we assume all collations reduce to the same
				 * notion of equality.
				 */

				/* OK, see if the condition operand matches the index key */
				if (rinfo->outer_is_left)
					rexpr = get_rightop(rinfo->clause);
				else
					rexpr = get_leftop(rinfo->clause);

				if (match_index_to_operand(rexpr, c, ind))
				{
					matched = true;		/* column is unique */
					break;
				}
			}

			if (matched)
				continue;

			forboth(lc, exprlist, lc2, oprlist)
			{
				Node	   *expr = (Node *) lfirst(lc);
				Oid			opr = lfirst_oid(lc2);

				/* See if the expression matches the index key */
				if (!match_index_to_operand(expr, c, ind))
					continue;

				/*
				 * The equality operator must be a member of the index
				 * opfamily, else it is not asserting the right kind of
				 * equality behavior for this index.  We assume the caller
				 * determined it is an equality operator, so we don't need to
				 * check any more tightly than this.
				 */
				if (!op_in_opfamily(opr, ind->opfamily[c]))
					continue;

				/*
				 * XXX at some point we may need to check collations here too.
				 * For the moment we assume all collations reduce to the same
				 * notion of equality.
				 */

				matched = true; /* column is unique */
				break;
			}

			if (!matched)
				break;			/* no match; this index doesn't help us */
		}

		/* Matched all columns of this index? */
		if (c == ind->ncolumns)
			return true;
	}

	return false;
}


/****************************************************************************
 *				----  ROUTINES TO CHECK OPERANDS  ----
 ****************************************************************************/

/*
 * match_index_to_operand()
 *	  Generalized test for a match between an index's key
 *	  and the operand on one side of a restriction or join clause.
 *
 * operand: the nodetree to be compared to the index
 * indexcol: the column number of the index (counting from 0)
 * index: the index of interest
 *
 * Note that we aren't interested in collations here; the caller must check
 * for a collation match, if it's dealing with an operator where that matters.
 *
 * This is exported for use in selfuncs.c.
 */
bool
match_index_to_operand(Node *operand,
					   int indexcol,
					   IndexOptInfo *index)
{
	int			indkey;

	/*
	 * Ignore any RelabelType node above the operand.	This is needed to be
	 * able to apply indexscanning in binary-compatible-operator cases. Note:
	 * we can assume there is at most one RelabelType node;
	 * eval_const_expressions() will have simplified if more than one.
	 */
	if (operand && IsA(operand, RelabelType))
		operand = (Node *) ((RelabelType *) operand)->arg;

	indkey = index->indexkeys[indexcol];
	if (indkey != 0)
	{
		/*
		 * Simple index column; operand must be a matching Var.
		 */
		if (operand && IsA(operand, Var) &&
			index->rel->relid == ((Var *) operand)->varno &&
			indkey == ((Var *) operand)->varattno)
			return true;
	}
	else
	{
		/*
		 * Index expression; find the correct expression.  (This search could
		 * be avoided, at the cost of complicating all the callers of this
		 * routine; doesn't seem worth it.)
		 */
		ListCell   *indexpr_item;
		int			i;
		Node	   *indexkey;

		indexpr_item = list_head(index->indexprs);
		for (i = 0; i < indexcol; i++)
		{
			if (index->indexkeys[i] == 0)
			{
				if (indexpr_item == NULL)
					elog(ERROR, "wrong number of index expressions");
				indexpr_item = lnext(indexpr_item);
			}
		}
		if (indexpr_item == NULL)
			elog(ERROR, "wrong number of index expressions");
		indexkey = (Node *) lfirst(indexpr_item);

		/*
		 * Does it match the operand?  Again, strip any relabeling.
		 */
		if (indexkey && IsA(indexkey, RelabelType))
			indexkey = (Node *) ((RelabelType *) indexkey)->arg;

		if (equal(indexkey, operand))
			return true;
	}

	return false;
}

/****************************************************************************
 *			----  ROUTINES FOR "SPECIAL" INDEXABLE OPERATORS  ----
 ****************************************************************************/

/*
 * These routines handle special optimization of operators that can be
 * used with index scans even though they are not known to the executor's
 * indexscan machinery.  The key idea is that these operators allow us
 * to derive approximate indexscan qual clauses, such that any tuples
 * that pass the operator clause itself must also satisfy the simpler
 * indexscan condition(s).	Then we can use the indexscan machinery
 * to avoid scanning as much of the table as we'd otherwise have to,
 * while applying the original operator as a qpqual condition to ensure
 * we deliver only the tuples we want.	(In essence, we're using a regular
 * index as if it were a lossy index.)
 *
 * An example of what we're doing is
 *			textfield LIKE 'abc%'
 * from which we can generate the indexscanable conditions
 *			textfield >= 'abc' AND textfield < 'abd'
 * which allow efficient scanning of an index on textfield.
 * (In reality, character set and collation issues make the transformation
 * from LIKE to indexscan limits rather harder than one might think ...
 * but that's the basic idea.)
 *
 * Another thing that we do with this machinery is to provide special
 * smarts for "boolean" indexes (that is, indexes on boolean columns
 * that support boolean equality).	We can transform a plain reference
 * to the indexkey into "indexkey = true", or "NOT indexkey" into
 * "indexkey = false", so as to make the expression indexable using the
 * regular index operators.  (As of Postgres 8.1, we must do this here
 * because constant simplification does the reverse transformation;
 * without this code there'd be no way to use such an index at all.)
 *
 * Three routines are provided here:
 *
 * match_special_index_operator() is just an auxiliary function for
 * match_clause_to_indexcol(); after the latter fails to recognize a
 * restriction opclause's operator as a member of an index's opfamily,
 * it asks match_special_index_operator() whether the clause should be
 * considered an indexqual anyway.
 *
 * match_boolean_index_clause() similarly detects clauses that can be
 * converted into boolean equality operators.
 *
 * expand_indexqual_conditions() converts a list of RestrictInfo nodes
 * (with implicit AND semantics across list elements) into a list of clauses
 * that the executor can actually handle.  For operators that are members of
 * the index's opfamily this transformation is a no-op, but clauses recognized
 * by match_special_index_operator() or match_boolean_index_clause() must be
 * converted into one or more "regular" indexqual conditions.
 */

/*
 * match_boolean_index_clause
 *	  Recognize restriction clauses that can be matched to a boolean index.
 *
 * This should be called only when IsBooleanOpfamily() recognizes the
 * index's operator family.  We check to see if the clause matches the
 * index's key.
 */
static bool
match_boolean_index_clause(Node *clause,
						   int indexcol,
						   IndexOptInfo *index)
{
	/* Direct match? */
	if (match_index_to_operand(clause, indexcol, index))
		return true;
	/* NOT clause? */
	if (not_clause(clause))
	{
		if (match_index_to_operand((Node *) get_notclausearg((Expr *) clause),
								   indexcol, index))
			return true;
	}

	/*
	 * Since we only consider clauses at top level of WHERE, we can convert
	 * indexkey IS TRUE and indexkey IS FALSE to index searches as well. The
	 * different meaning for NULL isn't important.
	 */
	else if (clause && IsA(clause, BooleanTest))
	{
		BooleanTest *btest = (BooleanTest *) clause;

		if (btest->booltesttype == IS_TRUE ||
			btest->booltesttype == IS_FALSE)
			if (match_index_to_operand((Node *) btest->arg,
									   indexcol, index))
				return true;
	}
	return false;
}

/*
 * match_special_index_operator
 *	  Recognize restriction clauses that can be used to generate
 *	  additional indexscanable qualifications.
 *
 * The given clause is already known to be a binary opclause having
 * the form (indexkey OP pseudoconst) or (pseudoconst OP indexkey),
 * but the OP proved not to be one of the index's opfamily operators.
 * Return 'true' if we can do something with it anyway.
 */
static bool
match_special_index_operator(Expr *clause, Oid opfamily, Oid idxcollation,
							 bool indexkey_on_left)
{
	bool		isIndexable = false;
	Node	   *rightop;
	Oid			expr_op;
	Oid			expr_coll;
	Const	   *patt;
	Const	   *prefix = NULL;
	Pattern_Prefix_Status pstatus = Pattern_Prefix_None;

	/*
	 * Currently, all known special operators require the indexkey on the
	 * left, but this test could be pushed into the switch statement if some
	 * are added that do not...
	 */
	if (!indexkey_on_left)
		return false;

	/* we know these will succeed */
	rightop = get_rightop(clause);
	expr_op = ((OpExpr *) clause)->opno;
	expr_coll = ((OpExpr *) clause)->inputcollid;

	/* again, required for all current special ops: */
	if (!IsA(rightop, Const) ||
		((Const *) rightop)->constisnull)
		return false;
	patt = (Const *) rightop;

	switch (expr_op)
	{
		case OID_TEXT_LIKE_OP:
		case OID_BPCHAR_LIKE_OP:
		case OID_NAME_LIKE_OP:
			/* the right-hand const is type text for all of these */
			pstatus = pattern_fixed_prefix(patt, Pattern_Type_Like, expr_coll,
										   &prefix, NULL);
			isIndexable = (pstatus != Pattern_Prefix_None);
			break;

		case OID_BYTEA_LIKE_OP:
			pstatus = pattern_fixed_prefix(patt, Pattern_Type_Like, expr_coll,
										   &prefix, NULL);
			isIndexable = (pstatus != Pattern_Prefix_None);
			break;

		case OID_TEXT_ICLIKE_OP:
		case OID_BPCHAR_ICLIKE_OP:
		case OID_NAME_ICLIKE_OP:
			/* the right-hand const is type text for all of these */
			pstatus = pattern_fixed_prefix(patt, Pattern_Type_Like_IC, expr_coll,
										   &prefix, NULL);
			isIndexable = (pstatus != Pattern_Prefix_None);
			break;

		case OID_TEXT_REGEXEQ_OP:
		case OID_BPCHAR_REGEXEQ_OP:
		case OID_NAME_REGEXEQ_OP:
			/* the right-hand const is type text for all of these */
			pstatus = pattern_fixed_prefix(patt, Pattern_Type_Regex, expr_coll,
										   &prefix, NULL);
			isIndexable = (pstatus != Pattern_Prefix_None);
			break;

		case OID_TEXT_ICREGEXEQ_OP:
		case OID_BPCHAR_ICREGEXEQ_OP:
		case OID_NAME_ICREGEXEQ_OP:
			/* the right-hand const is type text for all of these */
			pstatus = pattern_fixed_prefix(patt, Pattern_Type_Regex_IC, expr_coll,
										   &prefix, NULL);
			isIndexable = (pstatus != Pattern_Prefix_None);
			break;

		case OID_INET_SUB_OP:
		case OID_INET_SUBEQ_OP:
			isIndexable = true;
			break;
	}

	if (prefix)
	{
		pfree(DatumGetPointer(prefix->constvalue));
		pfree(prefix);
	}

	/* done if the expression doesn't look indexable */
	if (!isIndexable)
		return false;

	/*
	 * Must also check that index's opfamily supports the operators we will
	 * want to apply.  (A hash index, for example, will not support ">=".)
	 * Currently, only btree and spgist support the operators we need.
	 *
	 * Note: actually, in the Pattern_Prefix_Exact case, we only need "=" so a
	 * hash index would work.  Currently it doesn't seem worth checking for
	 * that, however.
	 *
	 * We insist on the opfamily being the specific one we expect, else we'd
	 * do the wrong thing if someone were to make a reverse-sort opfamily with
	 * the same operators.
	 *
	 * The non-pattern opclasses will not sort the way we need in most non-C
	 * locales.  We can use such an index anyway for an exact match (simple
	 * equality), but not for prefix-match cases.  Note that here we are
	 * looking at the index's collation, not the expression's collation --
	 * this test is *not* dependent on the LIKE/regex operator's collation.
	 */
	switch (expr_op)
	{
		case OID_TEXT_LIKE_OP:
		case OID_TEXT_ICLIKE_OP:
		case OID_TEXT_REGEXEQ_OP:
		case OID_TEXT_ICREGEXEQ_OP:
			isIndexable =
				(opfamily == TEXT_PATTERN_BTREE_FAM_OID) ||
				(opfamily == TEXT_SPGIST_FAM_OID) ||
				(opfamily == TEXT_BTREE_FAM_OID &&
				 (pstatus == Pattern_Prefix_Exact ||
				  lc_collate_is_c(idxcollation)));
			break;

		case OID_BPCHAR_LIKE_OP:
		case OID_BPCHAR_ICLIKE_OP:
		case OID_BPCHAR_REGEXEQ_OP:
		case OID_BPCHAR_ICREGEXEQ_OP:
			isIndexable =
				(opfamily == BPCHAR_PATTERN_BTREE_FAM_OID) ||
				(opfamily == BPCHAR_BTREE_FAM_OID &&
				 (pstatus == Pattern_Prefix_Exact ||
				  lc_collate_is_c(idxcollation)));
			break;

		case OID_NAME_LIKE_OP:
		case OID_NAME_ICLIKE_OP:
		case OID_NAME_REGEXEQ_OP:
		case OID_NAME_ICREGEXEQ_OP:
			/* name uses locale-insensitive sorting */
			isIndexable = (opfamily == NAME_BTREE_FAM_OID);
			break;

		case OID_BYTEA_LIKE_OP:
			isIndexable = (opfamily == BYTEA_BTREE_FAM_OID);
			break;

		case OID_INET_SUB_OP:
		case OID_INET_SUBEQ_OP:
			isIndexable = (opfamily == NETWORK_BTREE_FAM_OID);
			break;
	}

	return isIndexable;
}

/*
 * expand_indexqual_conditions
 *	  Given a list of RestrictInfo nodes, produce a list of directly usable
 *	  index qual clauses.
 *
 * Standard qual clauses (those in the index's opfamily) are passed through
 * unchanged.  Boolean clauses and "special" index operators are expanded
 * into clauses that the indexscan machinery will know what to do with.
 * RowCompare clauses are simplified if necessary to create a clause that is
 * fully checkable by the index.
 *
 * In addition to the expressions themselves, there are auxiliary lists
 * of the index column numbers that the clauses are meant to be used with;
 * we generate an updated column number list for the result.  (This is not
 * the identical list because one input clause sometimes produces more than
 * one output clause.)
 *
 * The input clauses are sorted by column number, and so the output is too.
 * (This is depended on in various places in both planner and executor.)
 */
void
expand_indexqual_conditions(IndexOptInfo *index,
							List *indexclauses, List *indexclausecols,
							List **indexquals_p, List **indexqualcols_p)
{
	List	   *indexquals = NIL;
	List	   *indexqualcols = NIL;
	ListCell   *lcc,
			   *lci;

	forboth(lcc, indexclauses, lci, indexclausecols)
	{
		RestrictInfo *rinfo = (RestrictInfo *) lfirst(lcc);
		int			indexcol = lfirst_int(lci);
		Expr	   *clause = rinfo->clause;
		Oid			curFamily = index->opfamily[indexcol];
		Oid			curCollation = index->indexcollations[indexcol];

		/* First check for boolean cases */
		if (IsBooleanOpfamily(curFamily))
		{
			Expr	   *boolqual;

			boolqual = expand_boolean_index_clause((Node *) clause,
												   indexcol,
												   index);
			if (boolqual)
			{
				indexquals = lappend(indexquals,
									 make_simple_restrictinfo(boolqual));
				indexqualcols = lappend_int(indexqualcols, indexcol);
				continue;
			}
		}

		/*
		 * Else it must be an opclause (usual case), ScalarArrayOp,
		 * RowCompare, or NullTest
		 */
		if (is_opclause(clause))
		{
			indexquals = list_concat(indexquals,
									 expand_indexqual_opclause(rinfo,
															   curFamily,
															   curCollation));
			/* expand_indexqual_opclause can produce multiple clauses */
			while (list_length(indexqualcols) < list_length(indexquals))
				indexqualcols = lappend_int(indexqualcols, indexcol);
		}
		else if (IsA(clause, ScalarArrayOpExpr))
		{
			/* no extra work at this time */
			indexquals = lappend(indexquals, rinfo);
			indexqualcols = lappend_int(indexqualcols, indexcol);
		}
		else if (IsA(clause, RowCompareExpr))
		{
			indexquals = lappend(indexquals,
								 expand_indexqual_rowcompare(rinfo,
															 index,
															 indexcol));
			indexqualcols = lappend_int(indexqualcols, indexcol);
		}
		else if (IsA(clause, NullTest))
		{
			Assert(index->amsearchnulls);
			indexquals = lappend(indexquals, rinfo);
			indexqualcols = lappend_int(indexqualcols, indexcol);
		}
		else
			elog(ERROR, "unsupported indexqual type: %d",
				 (int) nodeTag(clause));
	}

	*indexquals_p = indexquals;
	*indexqualcols_p = indexqualcols;
}

/*
 * expand_boolean_index_clause
 *	  Convert a clause recognized by match_boolean_index_clause into
 *	  a boolean equality operator clause.
 *
 * Returns NULL if the clause isn't a boolean index qual.
 */
static Expr *
expand_boolean_index_clause(Node *clause,
							int indexcol,
							IndexOptInfo *index)
{
	/* Direct match? */
	if (match_index_to_operand(clause, indexcol, index))
	{
		/* convert to indexkey = TRUE */
		return make_opclause(BooleanEqualOperator, BOOLOID, false,
							 (Expr *) clause,
							 (Expr *) makeBoolConst(true, false),
							 InvalidOid, InvalidOid);
	}
	/* NOT clause? */
	if (not_clause(clause))
	{
		Node	   *arg = (Node *) get_notclausearg((Expr *) clause);

		/* It must have matched the indexkey */
		Assert(match_index_to_operand(arg, indexcol, index));
		/* convert to indexkey = FALSE */
		return make_opclause(BooleanEqualOperator, BOOLOID, false,
							 (Expr *) arg,
							 (Expr *) makeBoolConst(false, false),
							 InvalidOid, InvalidOid);
	}
	if (clause && IsA(clause, BooleanTest))
	{
		BooleanTest *btest = (BooleanTest *) clause;
		Node	   *arg = (Node *) btest->arg;

		/* It must have matched the indexkey */
		Assert(match_index_to_operand(arg, indexcol, index));
		if (btest->booltesttype == IS_TRUE)
		{
			/* convert to indexkey = TRUE */
			return make_opclause(BooleanEqualOperator, BOOLOID, false,
								 (Expr *) arg,
								 (Expr *) makeBoolConst(true, false),
								 InvalidOid, InvalidOid);
		}
		if (btest->booltesttype == IS_FALSE)
		{
			/* convert to indexkey = FALSE */
			return make_opclause(BooleanEqualOperator, BOOLOID, false,
								 (Expr *) arg,
								 (Expr *) makeBoolConst(false, false),
								 InvalidOid, InvalidOid);
		}
		/* Oops */
		Assert(false);
	}

	return NULL;
}

/*
 * expand_indexqual_opclause --- expand a single indexqual condition
 *		that is an operator clause
 *
 * The input is a single RestrictInfo, the output a list of RestrictInfos.
 *
 * In the base case this is just list_make1(), but we have to be prepared to
 * expand special cases that were accepted by match_special_index_operator().
 */
static List *
expand_indexqual_opclause(RestrictInfo *rinfo, Oid opfamily, Oid idxcollation)
{
	Expr	   *clause = rinfo->clause;

	/* we know these will succeed */
	Node	   *leftop = get_leftop(clause);
	Node	   *rightop = get_rightop(clause);
	Oid			expr_op = ((OpExpr *) clause)->opno;
	Oid			expr_coll = ((OpExpr *) clause)->inputcollid;
	Const	   *patt = (Const *) rightop;
	Const	   *prefix = NULL;
	Pattern_Prefix_Status pstatus;

	/*
	 * LIKE and regex operators are not members of any btree index opfamily,
	 * but they can be members of opfamilies for more exotic index types such
	 * as GIN.	Therefore, we should only do expansion if the operator is
	 * actually not in the opfamily.  But checking that requires a syscache
	 * lookup, so it's best to first see if the operator is one we are
	 * interested in.
	 */
	switch (expr_op)
	{
		case OID_TEXT_LIKE_OP:
		case OID_BPCHAR_LIKE_OP:
		case OID_NAME_LIKE_OP:
		case OID_BYTEA_LIKE_OP:
			if (!op_in_opfamily(expr_op, opfamily))
			{
				pstatus = pattern_fixed_prefix(patt, Pattern_Type_Like, expr_coll,
											   &prefix, NULL);
				return prefix_quals(leftop, opfamily, idxcollation, prefix, pstatus);
			}
			break;

		case OID_TEXT_ICLIKE_OP:
		case OID_BPCHAR_ICLIKE_OP:
		case OID_NAME_ICLIKE_OP:
			if (!op_in_opfamily(expr_op, opfamily))
			{
				/* the right-hand const is type text for all of these */
				pstatus = pattern_fixed_prefix(patt, Pattern_Type_Like_IC, expr_coll,
											   &prefix, NULL);
				return prefix_quals(leftop, opfamily, idxcollation, prefix, pstatus);
			}
			break;

		case OID_TEXT_REGEXEQ_OP:
		case OID_BPCHAR_REGEXEQ_OP:
		case OID_NAME_REGEXEQ_OP:
			if (!op_in_opfamily(expr_op, opfamily))
			{
				/* the right-hand const is type text for all of these */
				pstatus = pattern_fixed_prefix(patt, Pattern_Type_Regex, expr_coll,
											   &prefix, NULL);
				return prefix_quals(leftop, opfamily, idxcollation, prefix, pstatus);
			}
			break;

		case OID_TEXT_ICREGEXEQ_OP:
		case OID_BPCHAR_ICREGEXEQ_OP:
		case OID_NAME_ICREGEXEQ_OP:
			if (!op_in_opfamily(expr_op, opfamily))
			{
				/* the right-hand const is type text for all of these */
				pstatus = pattern_fixed_prefix(patt, Pattern_Type_Regex_IC, expr_coll,
											   &prefix, NULL);
				return prefix_quals(leftop, opfamily, idxcollation, prefix, pstatus);
			}
			break;

		case OID_INET_SUB_OP:
		case OID_INET_SUBEQ_OP:
			if (!op_in_opfamily(expr_op, opfamily))
			{
				return network_prefix_quals(leftop, expr_op, opfamily,
											patt->constvalue);
			}
			break;
	}

	/* Default case: just make a list of the unmodified indexqual */
	return list_make1(rinfo);
}

/*
 * expand_indexqual_rowcompare --- expand a single indexqual condition
 *		that is a RowCompareExpr
 *
 * This is a thin wrapper around adjust_rowcompare_for_index; we export the
 * latter so that createplan.c can use it to re-discover which columns of the
 * index are used by a row comparison indexqual.
 */
static RestrictInfo *
expand_indexqual_rowcompare(RestrictInfo *rinfo,
							IndexOptInfo *index,
							int indexcol)
{
	RowCompareExpr *clause = (RowCompareExpr *) rinfo->clause;
	Expr	   *newclause;
	List	   *indexcolnos;
	bool		var_on_left;

	newclause = adjust_rowcompare_for_index(clause,
											index,
											indexcol,
											&indexcolnos,
											&var_on_left);

	/*
	 * If we didn't have to change the RowCompareExpr, return the original
	 * RestrictInfo.
	 */
	if (newclause == (Expr *) clause)
		return rinfo;

	/* Else we need a new RestrictInfo */
	return make_simple_restrictinfo(newclause);
}

/*
 * adjust_rowcompare_for_index --- expand a single indexqual condition
 *		that is a RowCompareExpr
 *
 * It's already known that the first column of the row comparison matches
 * the specified column of the index.  We can use additional columns of the
 * row comparison as index qualifications, so long as they match the index
 * in the "same direction", ie, the indexkeys are all on the same side of the
 * clause and the operators are all the same-type members of the opfamilies.
 * If all the columns of the RowCompareExpr match in this way, we just use it
 * as-is.  Otherwise, we build a shortened RowCompareExpr (if more than one
 * column matches) or a simple OpExpr (if the first-column match is all
 * there is).  In these cases the modified clause is always "<=" or ">="
 * even when the original was "<" or ">" --- this is necessary to match all
 * the rows that could match the original.	(We are essentially building a
 * lossy version of the row comparison when we do this.)
 *
 * *indexcolnos receives an integer list of the index column numbers (zero
 * based) used in the resulting expression.  The reason we need to return
 * that is that if the index is selected for use, createplan.c will need to
 * call this again to extract that list.  (This is a bit grotty, but row
 * comparison indexquals aren't used enough to justify finding someplace to
 * keep the information in the Path representation.)  Since createplan.c
 * also needs to know which side of the RowCompareExpr is the index side,
 * we also return *var_on_left_p rather than re-deducing that there.
 */
Expr *
adjust_rowcompare_for_index(RowCompareExpr *clause,
							IndexOptInfo *index,
							int indexcol,
							List **indexcolnos,
							bool *var_on_left_p)
{
	bool		var_on_left;
	int			op_strategy;
	Oid			op_lefttype;
	Oid			op_righttype;
	int			matching_cols;
	Oid			expr_op;
	List	   *opfamilies;
	List	   *lefttypes;
	List	   *righttypes;
	List	   *new_ops;
	ListCell   *largs_cell;
	ListCell   *rargs_cell;
	ListCell   *opnos_cell;
	ListCell   *collids_cell;

	/* We have to figure out (again) how the first col matches */
	var_on_left = match_index_to_operand((Node *) linitial(clause->largs),
										 indexcol, index);
	Assert(var_on_left ||
		   match_index_to_operand((Node *) linitial(clause->rargs),
								  indexcol, index));
	*var_on_left_p = var_on_left;

	expr_op = linitial_oid(clause->opnos);
	if (!var_on_left)
		expr_op = get_commutator(expr_op);
	get_op_opfamily_properties(expr_op, index->opfamily[indexcol], false,
							   &op_strategy,
							   &op_lefttype,
							   &op_righttype);

	/* Initialize returned list of which index columns are used */
	*indexcolnos = list_make1_int(indexcol);

	/* Build lists of the opfamilies and operator datatypes in case needed */
	opfamilies = list_make1_oid(index->opfamily[indexcol]);
	lefttypes = list_make1_oid(op_lefttype);
	righttypes = list_make1_oid(op_righttype);

	/*
	 * See how many of the remaining columns match some index column in the
	 * same way.  As in match_clause_to_indexcol(), the "other" side of any
	 * potential index condition is OK as long as it doesn't use Vars from the
	 * indexed relation.
	 */
	matching_cols = 1;
	largs_cell = lnext(list_head(clause->largs));
	rargs_cell = lnext(list_head(clause->rargs));
	opnos_cell = lnext(list_head(clause->opnos));
	collids_cell = lnext(list_head(clause->inputcollids));

	while (largs_cell != NULL)
	{
		Node	   *varop;
		Node	   *constop;
		int			i;

		expr_op = lfirst_oid(opnos_cell);
		if (var_on_left)
		{
			varop = (Node *) lfirst(largs_cell);
			constop = (Node *) lfirst(rargs_cell);
		}
		else
		{
			varop = (Node *) lfirst(rargs_cell);
			constop = (Node *) lfirst(largs_cell);
			/* indexkey is on right, so commute the operator */
			expr_op = get_commutator(expr_op);
			if (expr_op == InvalidOid)
				break;			/* operator is not usable */
		}
		if (bms_is_member(index->rel->relid, pull_varnos(constop)))
			break;				/* no good, Var on wrong side */
		if (contain_volatile_functions(constop))
			break;				/* no good, volatile comparison value */

		/*
		 * The Var side can match any column of the index.
		 */
		for (i = 0; i < index->ncolumns; i++)
		{
			if (match_index_to_operand(varop, i, index) &&
				get_op_opfamily_strategy(expr_op,
										 index->opfamily[i]) == op_strategy &&
				IndexCollMatchesExprColl(index->indexcollations[i],
										 lfirst_oid(collids_cell)))
				break;
		}
		if (i >= index->ncolumns)
			break;				/* no match found */

		/* Add column number to returned list */
		*indexcolnos = lappend_int(*indexcolnos, i);

		/* Add opfamily and datatypes to lists */
		get_op_opfamily_properties(expr_op, index->opfamily[i], false,
								   &op_strategy,
								   &op_lefttype,
								   &op_righttype);
		opfamilies = lappend_oid(opfamilies, index->opfamily[i]);
		lefttypes = lappend_oid(lefttypes, op_lefttype);
		righttypes = lappend_oid(righttypes, op_righttype);

		/* This column matches, keep scanning */
		matching_cols++;
		largs_cell = lnext(largs_cell);
		rargs_cell = lnext(rargs_cell);
		opnos_cell = lnext(opnos_cell);
		collids_cell = lnext(collids_cell);
	}

	/* Return clause as-is if it's all usable as index quals */
	if (matching_cols == list_length(clause->opnos))
		return (Expr *) clause;

	/*
	 * We have to generate a subset rowcompare (possibly just one OpExpr). The
	 * painful part of this is changing < to <= or > to >=, so deal with that
	 * first.
	 */
	if (op_strategy == BTLessEqualStrategyNumber ||
		op_strategy == BTGreaterEqualStrategyNumber)
	{
		/* easy, just use the same operators */
		new_ops = list_truncate(list_copy(clause->opnos), matching_cols);
	}
	else
	{
		ListCell   *opfamilies_cell;
		ListCell   *lefttypes_cell;
		ListCell   *righttypes_cell;

		if (op_strategy == BTLessStrategyNumber)
			op_strategy = BTLessEqualStrategyNumber;
		else if (op_strategy == BTGreaterStrategyNumber)
			op_strategy = BTGreaterEqualStrategyNumber;
		else
			elog(ERROR, "unexpected strategy number %d", op_strategy);
		new_ops = NIL;
		lefttypes_cell = list_head(lefttypes);
		righttypes_cell = list_head(righttypes);
		foreach(opfamilies_cell, opfamilies)
		{
			Oid			opfam = lfirst_oid(opfamilies_cell);
			Oid			lefttype = lfirst_oid(lefttypes_cell);
			Oid			righttype = lfirst_oid(righttypes_cell);

			expr_op = get_opfamily_member(opfam, lefttype, righttype,
										  op_strategy);
			if (!OidIsValid(expr_op))	/* should not happen */
				elog(ERROR, "could not find member %d(%u,%u) of opfamily %u",
					 op_strategy, lefttype, righttype, opfam);
			if (!var_on_left)
			{
				expr_op = get_commutator(expr_op);
				if (!OidIsValid(expr_op))		/* should not happen */
					elog(ERROR, "could not find commutator of member %d(%u,%u) of opfamily %u",
						 op_strategy, lefttype, righttype, opfam);
			}
			new_ops = lappend_oid(new_ops, expr_op);
			lefttypes_cell = lnext(lefttypes_cell);
			righttypes_cell = lnext(righttypes_cell);
		}
	}

	/* If we have more than one matching col, create a subset rowcompare */
	if (matching_cols > 1)
	{
		RowCompareExpr *rc = makeNode(RowCompareExpr);

		if (var_on_left)
			rc->rctype = (RowCompareType) op_strategy;
		else
			rc->rctype = (op_strategy == BTLessEqualStrategyNumber) ?
				ROWCOMPARE_GE : ROWCOMPARE_LE;
		rc->opnos = new_ops;
		rc->opfamilies = list_truncate(list_copy(clause->opfamilies),
									   matching_cols);
		rc->inputcollids = list_truncate(list_copy(clause->inputcollids),
										 matching_cols);
		rc->largs = list_truncate((List *) copyObject(clause->largs),
								  matching_cols);
		rc->rargs = list_truncate((List *) copyObject(clause->rargs),
								  matching_cols);
		return (Expr *) rc;
	}
	else
	{
		return make_opclause(linitial_oid(new_ops), BOOLOID, false,
							 copyObject(linitial(clause->largs)),
							 copyObject(linitial(clause->rargs)),
							 InvalidOid,
							 linitial_oid(clause->inputcollids));
	}
}

/*
 * Given a fixed prefix that all the "leftop" values must have,
 * generate suitable indexqual condition(s).  opfamily is the index
 * operator family; we use it to deduce the appropriate comparison
 * operators and operand datatypes.  collation is the input collation to use.
 */
static List *
prefix_quals(Node *leftop, Oid opfamily, Oid collation,
			 Const *prefix_const, Pattern_Prefix_Status pstatus)
{
	List	   *result;
	Oid			datatype;
	Oid			oproid;
	Expr	   *expr;
	FmgrInfo	ltproc;
	Const	   *greaterstr;

	Assert(pstatus != Pattern_Prefix_None);

	switch (opfamily)
	{
		case TEXT_BTREE_FAM_OID:
		case TEXT_PATTERN_BTREE_FAM_OID:
		case TEXT_SPGIST_FAM_OID:
			datatype = TEXTOID;
			break;

		case BPCHAR_BTREE_FAM_OID:
		case BPCHAR_PATTERN_BTREE_FAM_OID:
			datatype = BPCHAROID;
			break;

		case NAME_BTREE_FAM_OID:
			datatype = NAMEOID;
			break;

		case BYTEA_BTREE_FAM_OID:
			datatype = BYTEAOID;
			break;

		default:
			/* shouldn't get here */
			elog(ERROR, "unexpected opfamily: %u", opfamily);
			return NIL;
	}

	/*
	 * If necessary, coerce the prefix constant to the right type. The given
	 * prefix constant is either text or bytea type.
	 */
	if (prefix_const->consttype != datatype)
	{
		char	   *prefix;

		switch (prefix_const->consttype)
		{
			case TEXTOID:
				prefix = TextDatumGetCString(prefix_const->constvalue);
				break;
			case BYTEAOID:
				prefix = DatumGetCString(DirectFunctionCall1(byteaout,
												  prefix_const->constvalue));
				break;
			default:
				elog(ERROR, "unexpected const type: %u",
					 prefix_const->consttype);
				return NIL;
		}
		prefix_const = string_to_const(prefix, datatype);
		pfree(prefix);
	}

	/*
	 * If we found an exact-match pattern, generate an "=" indexqual.
	 */
	if (pstatus == Pattern_Prefix_Exact)
	{
		oproid = get_opfamily_member(opfamily, datatype, datatype,
									 BTEqualStrategyNumber);
		if (oproid == InvalidOid)
			elog(ERROR, "no = operator for opfamily %u", opfamily);
		expr = make_opclause(oproid, BOOLOID, false,
							 (Expr *) leftop, (Expr *) prefix_const,
							 InvalidOid, collation);
		result = list_make1(make_simple_restrictinfo(expr));
		return result;
	}

	/*
	 * Otherwise, we have a nonempty required prefix of the values.
	 *
	 * We can always say "x >= prefix".
	 */
	oproid = get_opfamily_member(opfamily, datatype, datatype,
								 BTGreaterEqualStrategyNumber);
	if (oproid == InvalidOid)
		elog(ERROR, "no >= operator for opfamily %u", opfamily);
	expr = make_opclause(oproid, BOOLOID, false,
						 (Expr *) leftop, (Expr *) prefix_const,
						 InvalidOid, collation);
	result = list_make1(make_simple_restrictinfo(expr));

	/*-------
	 * If we can create a string larger than the prefix, we can say
	 * "x < greaterstr".  NB: we rely on make_greater_string() to generate
	 * a guaranteed-greater string, not just a probably-greater string.
	 * In general this is only guaranteed in C locale, so we'd better be
	 * using a C-locale index collation.
	 *-------
	 */
	oproid = get_opfamily_member(opfamily, datatype, datatype,
								 BTLessStrategyNumber);
	if (oproid == InvalidOid)
		elog(ERROR, "no < operator for opfamily %u", opfamily);
	fmgr_info(get_opcode(oproid), &ltproc);
	greaterstr = make_greater_string(prefix_const, &ltproc, collation);
	if (greaterstr)
	{
		expr = make_opclause(oproid, BOOLOID, false,
							 (Expr *) leftop, (Expr *) greaterstr,
							 InvalidOid, collation);
		result = lappend(result, make_simple_restrictinfo(expr));
	}

	return result;
}

/*
 * Given a leftop and a rightop, and a inet-family sup/sub operator,
 * generate suitable indexqual condition(s).  expr_op is the original
 * operator, and opfamily is the index opfamily.
 */
static List *
network_prefix_quals(Node *leftop, Oid expr_op, Oid opfamily, Datum rightop)
{
	bool		is_eq;
	Oid			datatype;
	Oid			opr1oid;
	Oid			opr2oid;
	Datum		opr1right;
	Datum		opr2right;
	List	   *result;
	Expr	   *expr;

	switch (expr_op)
	{
		case OID_INET_SUB_OP:
			datatype = INETOID;
			is_eq = false;
			break;
		case OID_INET_SUBEQ_OP:
			datatype = INETOID;
			is_eq = true;
			break;
		default:
			elog(ERROR, "unexpected operator: %u", expr_op);
			return NIL;
	}

	/*
	 * create clause "key >= network_scan_first( rightop )", or ">" if the
	 * operator disallows equality.
	 */
	if (is_eq)
	{
		opr1oid = get_opfamily_member(opfamily, datatype, datatype,
									  BTGreaterEqualStrategyNumber);
		if (opr1oid == InvalidOid)
			elog(ERROR, "no >= operator for opfamily %u", opfamily);
	}
	else
	{
		opr1oid = get_opfamily_member(opfamily, datatype, datatype,
									  BTGreaterStrategyNumber);
		if (opr1oid == InvalidOid)
			elog(ERROR, "no > operator for opfamily %u", opfamily);
	}

	opr1right = network_scan_first(rightop);

	expr = make_opclause(opr1oid, BOOLOID, false,
						 (Expr *) leftop,
						 (Expr *) makeConst(datatype, -1,
											InvalidOid, /* not collatable */
											-1, opr1right,
											false, false),
						 InvalidOid, InvalidOid);
	result = list_make1(make_simple_restrictinfo(expr));

	/* create clause "key <= network_scan_last( rightop )" */

	opr2oid = get_opfamily_member(opfamily, datatype, datatype,
								  BTLessEqualStrategyNumber);
	if (opr2oid == InvalidOid)
		elog(ERROR, "no <= operator for opfamily %u", opfamily);

	opr2right = network_scan_last(rightop);

	expr = make_opclause(opr2oid, BOOLOID, false,
						 (Expr *) leftop,
						 (Expr *) makeConst(datatype, -1,
											InvalidOid, /* not collatable */
											-1, opr2right,
											false, false),
						 InvalidOid, InvalidOid);
	result = lappend(result, make_simple_restrictinfo(expr));

	return result;
}

/*
 * Handy subroutines for match_special_index_operator() and friends.
 */

/*
 * Generate a Datum of the appropriate type from a C string.
 * Note that all of the supported types are pass-by-ref, so the
 * returned value should be pfree'd if no longer needed.
 */
static Datum
string_to_datum(const char *str, Oid datatype)
{
	/*
	 * We cheat a little by assuming that CStringGetTextDatum() will do for
	 * bpchar and varchar constants too...
	 */
	if (datatype == NAMEOID)
		return DirectFunctionCall1(namein, CStringGetDatum(str));
	else if (datatype == BYTEAOID)
		return DirectFunctionCall1(byteain, CStringGetDatum(str));
	else
		return CStringGetTextDatum(str);
}

/*
 * Generate a Const node of the appropriate type from a C string.
 */
static Const *
string_to_const(const char *str, Oid datatype)
{
	Datum		conval = string_to_datum(str, datatype);
	Oid			collation;
	int			constlen;

	/*
	 * We only need to support a few datatypes here, so hard-wire properties
	 * instead of incurring the expense of catalog lookups.
	 */
	switch (datatype)
	{
		case TEXTOID:
		case VARCHAROID:
		case BPCHAROID:
			collation = DEFAULT_COLLATION_OID;
			constlen = -1;
			break;

		case NAMEOID:
			collation = InvalidOid;
			constlen = NAMEDATALEN;
			break;

		case BYTEAOID:
			collation = InvalidOid;
			constlen = -1;
			break;

		default:
			elog(ERROR, "unexpected datatype in string_to_const: %u",
				 datatype);
			return NULL;
	}

	return makeConst(datatype, -1, collation, constlen,
					 conval, false, false);
}<|MERGE_RESOLUTION|>--- conflicted
+++ resolved
@@ -4,13 +4,9 @@
  *	  Routines to determine which indexes are usable for scanning a
  *	  given relation, and create Paths accordingly.
  *
-<<<<<<< HEAD
  * Portions Copyright (c) 2006-2008, Greenplum inc
  * Portions Copyright (c) 2012-Present Pivotal Software, Inc.
- * Portions Copyright (c) 1996-2011, PostgreSQL Global Development Group
-=======
  * Portions Copyright (c) 1996-2012, PostgreSQL Global Development Group
->>>>>>> 80edfd76
  * Portions Copyright (c) 1994, Regents of the University of California
  *
  *
@@ -173,6 +169,10 @@
 static Datum string_to_datum(const char *str, Oid datatype);
 static Const *string_to_const(const char *str, Oid datatype);
 
+static void cdb_transform_appendrel_var(PlannerInfo *root,
+										RelOptInfo *rel,
+										List **index_pathkeys);
+
 /*
  * create_bitmap_scan_path()
  *   Create either BitmapHeapScan, or BitmapAppendOnlyScan path based
@@ -182,20 +182,21 @@
 create_bitmap_scan_path(PlannerInfo *root,
 						RelOptInfo *rel,
 						Path *bitmapqual,
-						RelOptInfo *outer_rel)
+						Relids required_outer,
+						double loop_count)
 {
 	Path	   *path = NULL;
 
 	switch (rel->relstorage)
 	{
 		case RELSTORAGE_HEAP:
-			path = (Path *) create_bitmap_heap_path(root, rel, bitmapqual, outer_rel);
+			path = (Path *) create_bitmap_heap_path(root, rel, bitmapqual, required_outer, loop_count);
 			break;
 		case RELSTORAGE_AOROWS:
-			path = (Path *) create_bitmap_appendonly_path(root, rel, bitmapqual, outer_rel, true);
+			path = (Path *) create_bitmap_appendonly_path(root, rel, bitmapqual, required_outer, loop_count, true);
 			break;
 		case RELSTORAGE_AOCOLS:
-			path = (Path *) create_bitmap_appendonly_path(root, rel, bitmapqual, outer_rel, false);
+			path = (Path *) create_bitmap_appendonly_path(root, rel, bitmapqual, required_outer, loop_count, false);
 			break;
 		default:
 			elog(ERROR, "unrecognized relstorage type %d for using bitmap scan path",
@@ -339,11 +340,11 @@
 	if (bitindexpaths != NIL)
 	{
 		Path	   *bitmapqual;
-		BitmapHeapPath *bpath;
+		Path *bpath;
 
 		bitmapqual = choose_bitmap_and(root, rel, bitindexpaths);
-		bpath = create_bitmap_heap_path(root, rel, bitmapqual, NULL, 1.0);
-		add_path(rel, (Path *) bpath);
+		bpath = create_bitmap_scan_path(root, rel, bitmapqual, NULL, 1.0);
+		add_path(root, rel, (Path *) bpath);
 	}
 
 	/*
@@ -359,14 +360,14 @@
 		Path	   *bitmapqual;
 		Relids		required_outer;
 		double		loop_count;
-		BitmapHeapPath *bpath;
+		Path *bpath;
 
 		bitmapqual = choose_bitmap_and(root, rel, bitjoinpaths);
 		required_outer = get_bitmap_tree_required_outer(bitmapqual);
 		loop_count = get_loop_count(root, required_outer);
-		bpath = create_bitmap_heap_path(root, rel, bitmapqual,
+		bpath = create_bitmap_scan_path(root, rel, bitmapqual,
 										required_outer, loop_count);
-		add_path(rel, (Path *) bpath);
+		add_path(root, rel, (Path *) bpath);
 	}
 }
 
@@ -580,19 +581,6 @@
 								   SAOP_PER_AM, ST_ANYSCAN);
 
 	/*
-	 * CDB: Flag RelOptInfo if at most one row can satisfy index quals.
-	 */
-	foreach(l, indexpaths)
-	{
-		IndexPath  *ipath = (IndexPath *) lfirst(l);
-
-		if (ipath->num_leading_eq > 0 &&
-			ipath->num_leading_eq == ipath->indexinfo->ncolumns &&
-			ipath->indexinfo->unique)
-			rel->onerow = true;
-	}
-
-	/*
 	 * Submit all the ones that can form plain IndexScan plans to add_path. (A
 	 * plain IndexPath can represent either a plain IndexScan or an
 	 * IndexOnlyScan, but for our purposes here that distinction does not
@@ -608,8 +596,11 @@
 	{
 		IndexPath  *ipath = (IndexPath *) lfirst(lc);
 
-<<<<<<< HEAD
-		/* Add index path to caller's list. */
+		/* CDB: Flag RelOptInfo if at most one row can satisfy index quals. */
+		if (ipath->num_leading_eq > 0 &&
+			ipath->num_leading_eq == ipath->indexinfo->ncolumns &&
+			ipath->indexinfo->unique)
+			rel->onerow = true;
 
 		/*
 		 * Random access to Append-Only is slow because AO doesn't use the buffer
@@ -618,16 +609,18 @@
 		 * The appendonlyam.c module will optimize fetches in TID order by keeping
 		 * the last decompressed block between fetch calls.
 		 */
-		if (ipath->indexinfo->amhasgettuple &&
+		if (index->amhasgettuple &&
 			rel->relstorage == RELSTORAGE_HEAP)
 			add_path(root, rel, (Path *) ipath);
-=======
-		if (index->amhasgettuple)
-			add_path(rel, (Path *) ipath);
->>>>>>> 80edfd76
 
 		if (index->amhasgetbitmap &&
-			(ipath->path.pathkeys == NIL ||
+			/* GPDB: Give a chance of bitmap index path if seqscan is disabled.
+			 * GPDB_92_MERGE_FIXME: Maybe we should remove this check to follow
+			 * pg upstream? test co_nestloop_idxscan output will diff with and
+			 * without this line.
+			 */
+			(!root->config->enable_seqscan ||
+			 ipath->path.pathkeys == NIL ||
 			 ipath->indexselectivity < 1.0))
 			*bitindexpaths = lappend(*bitindexpaths, ipath);
 	}
@@ -743,14 +736,6 @@
 	outer_relids = NULL;
 	for (indexcol = 0; indexcol < index->ncolumns; indexcol++)
 	{
-<<<<<<< HEAD
-		Path	   *bitmapqual;
-		Path	   *bpath;
-
-		bitmapqual = choose_bitmap_and(root, rel, bitindexpaths, NULL);
-		bpath = create_bitmap_scan_path(root, rel, bitmapqual, NULL);
-		add_path(root, rel, (Path *) bpath);
-=======
 		ListCell   *lc;
 
 		foreach(lc, clauses->indexclauses[indexcol])
@@ -808,6 +793,14 @@
 	{
 		index_pathkeys = build_index_pathkeys(root, index,
 											  ForwardScanDirection);
+
+		/*
+		 * CDB: For appendrel child, pathkeys contain Var nodes in terms
+		 * of the child's baserel.  Transform the pathkey list to refer to
+		 * columns of the appendrel.
+		 */
+		cdb_transform_appendrel_var(root, rel, &index_pathkeys);
+
 		useful_pathkeys = truncate_useless_pathkeys(root, rel,
 													index_pathkeys);
 		orderbyclauses = NIL;
@@ -861,7 +854,6 @@
 								  outer_relids,
 								  loop_count);
 		result = lappend(result, ipath);
->>>>>>> 80edfd76
 	}
 
 	/*
@@ -985,90 +977,7 @@
 			continue;
 
 		/*
-<<<<<<< HEAD
-		 * 2. Compute pathkeys describing index's ordering, if any, then see
-		 * how many of them are actually useful for this query.  This is not
-		 * relevant unless we are at top level.
-		 */
-		index_is_ordered = (index->sortopfamily != NULL);
-		if (index_is_ordered && possibly_useful_pathkeys &&
-			istoplevel && outer_rel == NULL)
-		{
-			index_pathkeys = build_index_pathkeys(root, index,
-												  ForwardScanDirection);
-
-			/*
-			 * CDB: For appendrel child, pathkeys contain Var nodes in terms
-			 * of the child's baserel.  Transform the pathkey list to refer to
-			 * columns of the appendrel.
-			 */
-			if (rel->reloptkind == RELOPT_OTHER_MEMBER_REL && index_pathkeys)
-			{
-				AppendRelInfo *appinfo = NULL;
-				RelOptInfo *appendrel = NULL;
-				ListCell   *appcell;
-				CdbPathLocus notalocus;
-
-				/* Find the appendrel of which this baserel is a child. */
-				foreach(appcell, root->append_rel_list)
-				{
-					appinfo = (AppendRelInfo *) lfirst(appcell);
-					if (appinfo->child_relid == rel->relid)
-						break;
-				}
-				Assert(appinfo);
-				appendrel = find_base_rel(root, appinfo->parent_relid);
-
-				/*
-				 * The pathkey list happens to have the same format as the
-				 * partitioning key of a Hashed locus, so by disguising it we
-				 * can use cdbpathlocus_pull_above_projection() to do the
-				 * transformation.
-				 */
-				CdbPathLocus_MakeHashed(&notalocus, index_pathkeys);
-				notalocus =
-					cdbpathlocus_pull_above_projection(root,
-													   notalocus,
-													   rel->relids,
-													   rel->reltargetlist,
-													appendrel->reltargetlist,
-													   appendrel->relid);
-				if (CdbPathLocus_IsHashed(notalocus))
-					index_pathkeys = truncate_useless_pathkeys(root, appendrel,
-														notalocus.partkey_h);
-				else
-					index_pathkeys = NULL;
-			}
-
-			useful_pathkeys = truncate_useless_pathkeys(root, rel,
-														index_pathkeys);
-			orderbyclauses = NIL;
-		}
-		else if (index->amcanorderbyop && possibly_useful_pathkeys &&
-				 istoplevel && outer_rel == NULL && scantype != ST_BITMAPSCAN)
-		{
-			/* see if we can generate ordering operators for query_pathkeys */
-			orderbyclauses = match_index_to_pathkeys(index,
-													 root->query_pathkeys);
-			if (orderbyclauses)
-				useful_pathkeys = root->query_pathkeys;
-			else
-				useful_pathkeys = NIL;
-		}
-		else
-		{
-			useful_pathkeys = NIL;
-			orderbyclauses = NIL;
-		}
-
-		/*
-		 * 3. Generate an indexscan path if there are relevant restriction
-		 * clauses in the current clauses, OR the index ordering is
-		 * potentially useful for later merging or final output ordering, OR
-		 * the index has a predicate that was proven by the current clauses.
-=======
 		 * Add "other" restriction clauses to the clauseset.
->>>>>>> 80edfd76
 		 */
 		match_clauses_to_index(index, other_clauses, &clauseset);
 
@@ -2425,7 +2334,6 @@
 	Oid			expr_coll;
 	Oid			sortfamily;
 	bool		commuted;
-<<<<<<< HEAD
 
 	/*
 	 * Clause must be a binary opclause.
@@ -2442,7 +2350,7 @@
 	/*
 	 * We can forget the whole thing right away if wrong collation.
 	 */
-	if (expr_coll != idxcollation)
+	if (!IndexCollMatchesExprColl(idxcollation, expr_coll))
 		return NULL;
 
 	/*
@@ -2480,411 +2388,6 @@
 	if (commuted)
 	{
 		OpExpr	   *newclause = makeNode(OpExpr);
-
-		/* flat-copy all the fields of clause */
-		memcpy(newclause, clause, sizeof(OpExpr));
-
-		/* commute it */
-		newclause->opno = expr_op;
-		newclause->opfuncid = InvalidOid;
-		newclause->args = list_make2(rightop, leftop);
-
-		clause = (Expr *) newclause;
-	}
-
-	return clause;
-}
-
-
-/****************************************************************************
- *				----  ROUTINES TO DO PARTIAL INDEX PREDICATE TESTS	----
- ****************************************************************************/
-
-/*
- * check_partial_indexes
- *		Check each partial index of the relation, and mark it predOK if
- *		the index's predicate is satisfied for this query.
- *
- * Note: it is possible for this to get re-run after adding more restrictions
- * to the rel; so we might be able to prove more indexes OK.  We assume that
- * adding more restrictions can't make an index not OK.
- */
-void
-check_partial_indexes(PlannerInfo *root, RelOptInfo *rel)
-{
-	List	   *restrictinfo_list = rel->baserestrictinfo;
-	ListCell   *ilist;
-
-	foreach(ilist, rel->indexlist)
-	{
-		IndexOptInfo *index = (IndexOptInfo *) lfirst(ilist);
-
-		if (index->indpred == NIL)
-			continue;			/* ignore non-partial indexes */
-
-		if (index->predOK)
-			continue;			/* don't repeat work if already proven OK */
-
-		index->predOK = predicate_implied_by(index->indpred,
-											 restrictinfo_list);
-	}
-}
-
-/****************************************************************************
- *				----  ROUTINES TO CHECK JOIN CLAUSES  ----
- ****************************************************************************/
-
-/*
- * indexable_outerrelids
- *	  Finds all other relids that participate in any indexable join clause
- *	  for the specified table.	Returns a set of relids.
- */
-static Relids
-indexable_outerrelids(PlannerInfo *root, RelOptInfo *rel)
-{
-	Relids		outer_relids = NULL;
-	bool		is_child_rel = (rel->reloptkind == RELOPT_OTHER_MEMBER_REL);
-	ListCell   *lc1;
-
-	/*
-	 * Examine each joinclause in the joininfo list to see if it matches any
-	 * key of any index.  If so, add the clause's other rels to the result.
-	 */
-	foreach(lc1, rel->joininfo)
-	{
-		RestrictInfo *joininfo = (RestrictInfo *) lfirst(lc1);
-		Relids		other_rels;
-
-		other_rels = bms_difference(joininfo->required_relids, rel->relids);
-		if (matches_any_index(joininfo, rel, other_rels))
-			outer_relids = bms_join(outer_relids, other_rels);
-		else
-			bms_free(other_rels);
-	}
-
-	/*
-	 * We also have to look through the query's EquivalenceClasses to see if
-	 * any of them could generate indexable join conditions for this rel.
-	 */
-	if (rel->has_eclass_joins)
-	{
-		foreach(lc1, root->eq_classes)
-		{
-			EquivalenceClass *cur_ec = (EquivalenceClass *) lfirst(lc1);
-			Relids		other_rels = NULL;
-			bool		found_index = false;
-			ListCell   *lc2;
-
-			/*
-			 * Won't generate joinclauses if const or single-member (the
-			 * latter test covers the volatile case too)
-			 */
-			if (cur_ec->ec_has_const || list_length(cur_ec->ec_members) <= 1)
-				continue;
-
-			/*
-			 * Note we don't test ec_broken; if we did, we'd need a separate
-			 * code path to look through ec_sources.  Checking the members
-			 * anyway is OK as a possibly-overoptimistic heuristic.
-			 */
-
-			/*
-			 * No point in searching if rel not mentioned in eclass (but we
-			 * can't tell that for a child rel).
-			 */
-			if (!is_child_rel &&
-				!bms_is_subset(rel->relids, cur_ec->ec_relids))
-				continue;
-
-			/*
-			 * Scan members, looking for both an index match and join
-			 * candidates
-			 */
-			foreach(lc2, cur_ec->ec_members)
-			{
-				EquivalenceMember *cur_em = (EquivalenceMember *) lfirst(lc2);
-
-				/* Join candidate? */
-				if (!cur_em->em_is_child &&
-					!bms_overlap(cur_em->em_relids, rel->relids))
-				{
-					other_rels = bms_add_members(other_rels,
-												 cur_em->em_relids);
-					continue;
-				}
-
-				/* Check for index match (only need one) */
-				if (!found_index &&
-					bms_equal(cur_em->em_relids, rel->relids) &&
-					eclass_matches_any_index(cur_ec, cur_em, rel))
-					found_index = true;
-			}
-
-			if (found_index)
-				outer_relids = bms_join(outer_relids, other_rels);
-			else
-				bms_free(other_rels);
-		}
-	}
-
-	return outer_relids;
-}
-
-/*
- * matches_any_index
- *	  Workhorse for indexable_outerrelids: see if a joinclause can be
- *	  matched to any index of the given rel.
- */
-static bool
-matches_any_index(RestrictInfo *rinfo, RelOptInfo *rel, Relids outer_relids)
-{
-	ListCell   *l;
-
-	Assert(IsA(rinfo, RestrictInfo));
-
-	if (restriction_is_or_clause(rinfo))
-	{
-		foreach(l, ((BoolExpr *) rinfo->orclause)->args)
-		{
-			Node	   *orarg = (Node *) lfirst(l);
-
-			/* OR arguments should be ANDs or sub-RestrictInfos */
-			if (and_clause(orarg))
-			{
-				ListCell   *j;
-
-				/* Recurse to examine AND items and sub-ORs */
-				foreach(j, ((BoolExpr *) orarg)->args)
-				{
-					RestrictInfo *arinfo = (RestrictInfo *) lfirst(j);
-
-					if (matches_any_index(arinfo, rel, outer_relids))
-						return true;
-				}
-			}
-			else
-			{
-				/* Recurse to examine simple clause */
-				Assert(IsA(orarg, RestrictInfo));
-				Assert(!restriction_is_or_clause((RestrictInfo *) orarg));
-				if (matches_any_index((RestrictInfo *) orarg, rel,
-									  outer_relids))
-					return true;
-			}
-		}
-
-		return false;
-	}
-
-	/* Normal case for a simple restriction clause */
-	foreach(l, rel->indexlist)
-	{
-		IndexOptInfo *index = (IndexOptInfo *) lfirst(l);
-		int			indexcol;
-
-		for (indexcol = 0; indexcol < index->ncolumns; indexcol++)
-		{
-			if (match_clause_to_indexcol(index,
-										 indexcol,
-										 rinfo,
-										 outer_relids,
-										 SAOP_ALLOW))
-				return true;
-		}
-	}
-
-	return false;
-}
-
-/*
- * eclass_matches_any_index
- *	  Workhorse for indexable_outerrelids: see if an EquivalenceClass member
- *	  can be matched to any index column of the given rel.
- *
- * This is also exported for use by find_eclass_clauses_for_index_join.
- */
-bool
-eclass_matches_any_index(EquivalenceClass *ec, EquivalenceMember *em,
-						 RelOptInfo *rel)
-{
-	ListCell   *l;
-
-	foreach(l, rel->indexlist)
-	{
-		IndexOptInfo *index = (IndexOptInfo *) lfirst(l);
-		int			indexcol;
-
-		for (indexcol = 0; indexcol < index->ncolumns; indexcol++)
-		{
-			Oid			curFamily = index->opfamily[indexcol];
-			Oid			curCollation = index->indexcollations[indexcol];
-
-			/*
-			 * If it's a btree index, we can reject it if its opfamily isn't
-			 * compatible with the EC, since no clause generated from the EC
-			 * could be used with the index.  For non-btree indexes, we can't
-			 * easily tell whether clauses generated from the EC could be used
-			 * with the index, so only check for expression match.	This might
-			 * mean we return "true" for a useless index, but that will just
-			 * cause some wasted planner cycles; it's better than ignoring
-			 * useful indexes.
-			 *
-			 * We insist on collation match for all index types, though.
-			 */
-			if ((index->relam != BTREE_AM_OID ||
-				 list_member_oid(ec->ec_opfamilies, curFamily)) &&
-				ec->ec_collation == curCollation &&
-				match_index_to_operand((Node *) em->em_expr, indexcol, index))
-				return true;
-		}
-	}
-
-	return false;
-}
-
-
-/*
- * best_inner_indexscan
- *	  Finds the best available inner indexscans for a nestloop join
- *	  with the given rel on the inside and the given outer_rel outside.
- *
- * *cheapest_startup gets the path with least startup cost
- * *cheapest_total gets the path with least total cost (often the same path)
- * Both are set to NULL if there are no possible inner indexscans.
- *
- * We ignore ordering considerations, since a nestloop's inner scan's order
- * is uninteresting.  Hence startup cost and total cost are the only figures
- * of merit to consider.
- *
- * Note: create_index_paths() must have been run previously for this rel,
- * else the results will always be NULL.
- */
-void
-best_inner_indexscan(PlannerInfo *root, RelOptInfo *rel,
-					 RelOptInfo *outer_rel, JoinType jointype,
-					 Path **cheapest_startup, Path **cheapest_total)
-{
-	Relids		outer_relids;
-	bool		isouterjoin;
-	List	   *clause_list;
-	List	   *indexpaths;
-	List	   *bitindexpaths;
-	List	   *allindexpaths;
-	ListCell   *l;
-	InnerIndexscanInfo *info;
-	MemoryContext oldcontext;
-
-	Assert(rel->rtekind == RTE_RELATION);
-
-	/* Initialize results for failure returns */
-	*cheapest_startup = *cheapest_total = NULL;
-
-	/* Initialize results for failure returns */
-	*cheapest_startup = *cheapest_total = NULL;
-
-	/*
-	 * Nestloop only supports inner, left, semi, and anti joins.
-	 */
-	switch (jointype)
-	{
-		case JOIN_INNER:
-		case JOIN_SEMI:
-			isouterjoin = false;
-			break;
-		case JOIN_LEFT:
-		case JOIN_ANTI:
-			isouterjoin = true;
-			break;
-		default:
-			return;
-	}
-
-	/*
-	 * If there are no indexable joinclauses for this rel, exit quickly.
-	 */
-	if (bms_is_empty(rel->index_outer_relids))
-		return;
-=======
->>>>>>> 80edfd76
-
-	/*
-	 * Clause must be a binary opclause.
-	 */
-	if (!is_opclause(clause))
-		return NULL;
-	leftop = get_leftop(clause);
-	rightop = get_rightop(clause);
-	if (!leftop || !rightop)
-		return NULL;
-	expr_op = ((OpExpr *) clause)->opno;
-	expr_coll = ((OpExpr *) clause)->inputcollid;
-
-	/*
-	 * We can forget the whole thing right away if wrong collation.
-	 */
-	if (!IndexCollMatchesExprColl(idxcollation, expr_coll))
-		return NULL;
-
-	/*
-	 * Check for clauses of the form: (indexkey operator constant) or
-	 * (constant operator indexkey).
-	 */
-	if (match_index_to_operand(leftop, indexcol, index) &&
-		!contain_var_clause(rightop) &&
-		!contain_volatile_functions(rightop))
-	{
-		commuted = false;
-	}
-	else if (match_index_to_operand(rightop, indexcol, index) &&
-			 !contain_var_clause(leftop) &&
-			 !contain_volatile_functions(leftop))
-	{
-<<<<<<< HEAD
-		IndexPath  *ipath = (IndexPath *) lfirst(l);
-
-		/*
-		 * CDB: Only allow plain index scans on heap tables. AO/CO tables
-		 * don't support them.
-		 */
-		if (ipath->indexinfo->amhasgettuple &&
-			rel->relstorage == RELSTORAGE_HEAP)
-			indexpaths = lappend(indexpaths, ipath);
-
-		if (ipath->indexinfo->amhasgetbitmap)
-			bitindexpaths = lappend(bitindexpaths, ipath);
-=======
-		/* Might match, but we need a commuted operator */
-		expr_op = get_commutator(expr_op);
-		if (expr_op == InvalidOid)
-			return NULL;
-		commuted = true;
->>>>>>> 80edfd76
-	}
-	else
-		return NULL;
-
-	/*
-	 * Is the (commuted) operator an ordering operator for the opfamily? And
-	 * if so, does it yield the right sorting semantics?
-	 */
-	sortfamily = get_op_opfamily_sortfamily(expr_op, opfamily);
-	if (sortfamily != pk_opfamily)
-		return NULL;
-
-	/* We have a match.  Return clause or a commuted version thereof. */
-	if (commuted)
-	{
-<<<<<<< HEAD
-		Path	   *bitmapqual;
-		Path	   *bpath;
-
-		bitmapqual = choose_bitmap_and(root, rel, bitindexpaths, outer_rel);
-		bpath = create_bitmap_scan_path(root, rel, bitmapqual, outer_rel);
-		indexpaths = lappend(indexpaths, bpath);
-	}
-=======
-		OpExpr	   *newclause = makeNode(OpExpr);
->>>>>>> 80edfd76
 
 		/* flat-copy all the fields of clause */
 		memcpy(newclause, clause, sizeof(OpExpr));
@@ -4292,4 +3795,48 @@
 
 	return makeConst(datatype, -1, collation, constlen,
 					 conval, false, false);
+}
+
+static void
+cdb_transform_appendrel_var(PlannerInfo *root, RelOptInfo *rel, List **index_pathkeys)
+{
+	if (index_pathkeys == NULL ||
+		*index_pathkeys == NULL ||
+		rel->reloptkind != RELOPT_OTHER_MEMBER_REL)
+		return;
+
+	AppendRelInfo *appinfo = NULL;
+	RelOptInfo *appendrel = NULL;
+	ListCell   *appcell;
+	CdbPathLocus notalocus;
+
+	/* Find the appendrel of which this baserel is a child. */
+	foreach(appcell, root->append_rel_list)
+	{
+		appinfo = (AppendRelInfo *) lfirst(appcell);
+		if (appinfo->child_relid == rel->relid)
+			break;
+	}
+	Assert(appinfo);
+	appendrel = find_base_rel(root, appinfo->parent_relid);
+
+	/*
+	 * The pathkey list happens to have the same format as the
+	 * partitioning key of a Hashed locus, so by disguising it we
+	 * can use cdbpathlocus_pull_above_projection() to do the
+	 * transformation.
+	 */
+	CdbPathLocus_MakeHashed(&notalocus, *index_pathkeys);
+	notalocus =
+		cdbpathlocus_pull_above_projection(root,
+										   notalocus,
+										   rel->relids,
+										   rel->reltargetlist,
+										appendrel->reltargetlist,
+										   appendrel->relid);
+	if (CdbPathLocus_IsHashed(notalocus))
+		*index_pathkeys = truncate_useless_pathkeys(root, appendrel,
+											notalocus.partkey_h);
+	else
+		*index_pathkeys = NULL;
 }