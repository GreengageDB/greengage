/*-------------------------------------------------------------------------
 *
 * allpaths.c
 *	  Routines to find possible search paths for processing a query
 *
 * Portions Copyright (c) 2005-2008, Greenplum inc
 * Portions Copyright (c) 2012-Present Pivotal Software, Inc.
 * Portions Copyright (c) 1996-2008, PostgreSQL Global Development Group
 * Portions Copyright (c) 1994, Regents of the University of California
 *
 *
 * IDENTIFICATION
<<<<<<< HEAD
 *	  $PostgreSQL: pgsql/src/backend/optimizer/path/allpaths.c,v 1.175 2008/10/21 20:42:52 tgl Exp $
=======
 *	  $PostgreSQL: pgsql/src/backend/optimizer/path/allpaths.c,v 1.171 2008/06/27 03:56:55 tgl Exp $
>>>>>>> 49f001d8
 *
 *-------------------------------------------------------------------------
 */

#include "postgres.h"

<<<<<<< HEAD
#include "nodes/nodeFuncs.h"
=======
#include <math.h>

>>>>>>> 49f001d8
#ifdef OPTIMIZER_DEBUG
#include "nodes/print.h"
#endif
#include "optimizer/clauses.h"
#include "optimizer/cost.h"
#include "optimizer/pathnode.h"
#include "optimizer/paths.h"
#include "optimizer/plancat.h"
#include "optimizer/planmain.h"
#include "optimizer/planner.h"
#include "optimizer/prep.h"
#include "optimizer/var.h"
#include "optimizer/planshare.h"
#include "parser/parse_clause.h"
#include "parser/parsetree.h"
#include "rewrite/rewriteManip.h"
#include "utils/guc.h"

#include "cdb/cdbmutate.h"		/* cdbmutate_warn_ctid_without_segid */
#include "cdb/cdbpath.h"		/* cdbpath_rows() */

// TODO: these planner gucs need to be refactored into PlannerConfig.
bool		gp_enable_sort_limit = FALSE;
bool		gp_enable_sort_distinct = FALSE;

/* Hook for plugins to replace standard_join_search() */
join_search_hook_type join_search_hook = NULL;


static void set_base_rel_pathlists(PlannerInfo *root);
static void set_rel_pathlist(PlannerInfo *root, RelOptInfo *rel,
				 Index rti, RangeTblEntry *rte);
static void set_plain_rel_pathlist(PlannerInfo *root, RelOptInfo *rel,
					   RangeTblEntry *rte);
static void set_append_rel_pathlist(PlannerInfo *root, RelOptInfo *rel,
						Index rti, RangeTblEntry *rte);
static bool has_multiple_baserels(PlannerInfo *root);
static void set_dummy_rel_pathlist(PlannerInfo *root, RelOptInfo *rel);
static void set_subquery_pathlist(PlannerInfo *root, RelOptInfo *rel,
					  Index rti, RangeTblEntry *rte);
static void set_function_pathlist(PlannerInfo *root, RelOptInfo *rel,
					  RangeTblEntry *rte);
static void set_tablefunction_pathlist(PlannerInfo *root, RelOptInfo *rel,
						   RangeTblEntry *rte);
static void set_values_pathlist(PlannerInfo *root, RelOptInfo *rel,
					RangeTblEntry *rte);
static void set_cte_pathlist(PlannerInfo *root, RelOptInfo *rel,
							 RangeTblEntry *rte);
static void set_worktable_pathlist(PlannerInfo *root, RelOptInfo *rel,
								   RangeTblEntry *rte);
static RelOptInfo *make_rel_from_joinlist(PlannerInfo *root, List *joinlist);
static Query *push_down_restrict(PlannerInfo *root, RelOptInfo *rel,
				   RangeTblEntry *rte, Index rti, Query *subquery);
static bool subquery_is_pushdown_safe(Query *subquery, Query *topquery,
						  bool *differentTypes);
static bool recurse_pushdown_safe(Node *setOp, Query *topquery,
					  bool *differentTypes);
static void compare_tlist_datatypes(List *tlist, List *colTypes,
						bool *differentTypes);
static bool qual_is_pushdown_safe(Query *subquery, Index rti, Node *qual,
					  bool *differentTypes);
static void subquery_push_qual(Query *subquery,
				   RangeTblEntry *rte, Index rti, Node *qual);
static void recurse_push_qual(Node *setOp, Query *topquery,
				  RangeTblEntry *rte, Index rti, Node *qual);
#ifdef _MSC_VER
__declspec(noreturn)
#endif
static void cdb_no_path_for_query(void) __attribute__((__noreturn__));


/*
 * make_one_rel
 *	  Finds all possible access paths for executing a query, returning a
 *	  single rel that represents the join of all base rels in the query.
 */
RelOptInfo *
make_one_rel(PlannerInfo *root, List *joinlist)
{
	RelOptInfo *rel;

	/*
	 * Generate access paths for the base rels.
	 */
	set_base_rel_pathlists(root);

	/*
	 * CDB: If join, warn of any tables that need ANALYZE.
	 */
	if (has_multiple_baserels(root))
	{
		Index		rti;
		RelOptInfo *brel;
		RangeTblEntry *brte;

		for (rti = 1; rti < root->simple_rel_array_size; rti++)
		{
			brel = root->simple_rel_array[rti];
			if (brel &&
				brel->cdb_default_stats_used)
			{
				brte = rt_fetch(rti, root->parse->rtable);
				cdb_default_stats_warning_for_table(brte->relid);
			}
		}
	}

	/*
	 * Generate access paths for the entire join tree.
	 */
	rel = make_rel_from_joinlist(root, joinlist);

	/* CDB: No path might be found if user set enable_xxx = off */
	if (!rel ||
		!rel->cheapest_total_path)
		cdb_no_path_for_query();	/* raise error - no return */

	/*
	 * The result should join all and only the query's base rels.
	 */
#ifdef USE_ASSERT_CHECKING
	{
		int			num_base_rels = 0;
		Index		rti;

		for (rti = 1; rti < root->simple_rel_array_size; rti++)
		{
			RelOptInfo *brel = root->simple_rel_array[rti];

			if (brel == NULL)
				continue;

			Assert(brel->relid == rti); /* sanity check on array */

			/* ignore RTEs that are "other rels" */
			if (brel->reloptkind != RELOPT_BASEREL)
				continue;

			Assert(bms_is_member(rti, rel->relids));
			num_base_rels++;
		}

		Assert(bms_num_members(rel->relids) == num_base_rels);
	}
#endif

	return rel;
}

/*
 * set_base_rel_pathlists
 *	  Finds all paths available for scanning each base-relation entry.
 *	  Sequential scan and any available indices are considered.
 *	  Each useful path is attached to its relation's 'pathlist' field.
 */
static void
set_base_rel_pathlists(PlannerInfo *root)
{
	Index		rti;

	for (rti = 1; rti < root->simple_rel_array_size; rti++)
	{
		RelOptInfo *rel = root->simple_rel_array[rti];

		/* there may be empty slots corresponding to non-baserel RTEs */
		if (rel == NULL)
			continue;

		Assert(rel->relid == rti);		/* sanity check on array */

		/* ignore RTEs that are "other rels" */
		if (rel->reloptkind != RELOPT_BASEREL)
			continue;

		/* CDB: Warn if ctid column is referenced but gp_segment_id is not. */
		cdbmutate_warn_ctid_without_segid(root, rel);

		set_rel_pathlist(root, rel, rti, root->simple_rte_array[rti]);
	}
}

/*
 * set_rel_pathlist
 *	  Build access paths for a base relation
 */
static void
set_rel_pathlist(PlannerInfo *root, RelOptInfo *rel,
				 Index rti, RangeTblEntry *rte)
{
	if (rte->inh)
	{
		/* It's an "append relation", process accordingly */
		set_append_rel_pathlist(root, rel, rti, rte);
	}
	else if (rel->rtekind == RTE_SUBQUERY)
	{
		/* Subquery --- generate a separate plan for it */
		set_subquery_pathlist(root, rel, rti, rte);
	}
	else if (rel->rtekind == RTE_FUNCTION)
	{
		/* RangeFunction --- generate a suitable path for it */
		set_function_pathlist(root, rel, rte);
	}
	else if (rel->rtekind == RTE_TABLEFUNCTION)
	{
		/* RangeFunction --- generate a separate plan for it */
		set_tablefunction_pathlist(root, rel, rte);
	}
	else if (rel->rtekind == RTE_VALUES)
	{
		/* Values list --- generate a suitable path for it */
		set_values_pathlist(root, rel, rte);
	}
	else if (rel->rtekind == RTE_CTE)
	{
		/* CTE reference --- generate a suitable path for it */
		if (rte->self_reference)
			set_worktable_pathlist(root, rel, rte);
		else
			set_cte_pathlist(root, rel, rte);
	}
	else
	{
		/* Plain relation */
		Assert(rel->rtekind == RTE_RELATION);
		set_plain_rel_pathlist(root, rel, rte);
	}

#ifdef OPTIMIZER_DEBUG
	debug_print_rel(root, rel);
#endif
}

/*
 * set_plain_rel_pathlist
 *	  Build access paths for a plain relation (no subquery, no inheritance)
 */
static void
set_plain_rel_pathlist(PlannerInfo *root, RelOptInfo *rel, RangeTblEntry *rte)
{
	List	   *pathlist = NIL;
	List	   *indexpathlist = NIL;
	List	   *bitmappathlist = NIL;
	List	   *tidpathlist = NIL;
	Path	   *seqpath = NULL;
	ListCell   *cell;

	/*
	 * If we can prove we don't need to scan the rel via constraint exclusion,
	 * set up a single dummy path for it.  We only need to check for regular
	 * baserels; if it's an otherrel, CE was already checked in
	 * set_append_rel_pathlist().
	 */
	if (rel->reloptkind == RELOPT_BASEREL &&
		relation_excluded_by_constraints(root, rel, rte))
	{
		set_dummy_rel_pathlist(root, rel);
		return;
	}

	/* Mark rel with estimated output rows, width, etc */
	set_baserel_size_estimates(root, rel);

	/* Test any partial indexes of rel for applicability */
	check_partial_indexes(root, rel);

	/*
	 * Check to see if we can extract any restriction conditions from join
	 * quals that are OR-of-AND structures.  If so, add them to the rel's
	 * restriction list, and recompute the size estimates.
	 */
	if (create_or_index_quals(root, rel))
		set_baserel_size_estimates(root, rel);

	/* CDB: Attach subquery duplicate suppression info. */
	if (root->join_info_list)
		rel->dedup_info = cdb_make_rel_dedup_info(root, rel);

	/*
	 * Generate paths and add them to the rel's pathlist.
	 *
	 * Note: add_path() will discard any paths that are dominated by another
	 * available path, keeping only those paths that are superior along at
	 * least one dimension of cost or sortedness.
	 *
	 * CDB: So that create_index_paths() and create_tidscan_paths() can set
	 * the rel->onerow flag before it is tested by add_path(), we gather the
	 * paths in a temporary list, then add them.
	 */

	/* early exit for external and append only relations */
	switch (rel->relstorage)
	{
		case RELSTORAGE_EXTERNAL:

			/*
			 * If the relation is external, create an external path for it and
			 * select it (only external path is considered for an external
			 * base rel).
			 */
			add_path(root, rel, (Path *) create_external_path(root, rel));
			set_cheapest(root, rel);
			return;

		case RELSTORAGE_AOROWS:
			seqpath = (Path *) create_appendonly_path(root, rel);
			break;

		case RELSTORAGE_AOCOLS:
			seqpath = (Path *) create_aocs_path(root, rel);
			break;

		case RELSTORAGE_HEAP:
			seqpath = create_seqscan_path(root, rel);
			break;

		default:

			/*
			 * should not be feasible, usually indicates a failure to
			 * correctly apply rewrite rules.
			 */
			elog(ERROR, "plan contains range table with relstorage='%c'", rel->relstorage);
			return;
	}

	/* Consider sequential scan */
	if (root->config->enable_seqscan)
		pathlist = lappend(pathlist, seqpath);

	/* Consider index and bitmap scans */
	create_index_paths(root, rel,
					   &indexpathlist, &bitmappathlist);

	/*
	 * Random access to Append-Only is slow because AO doesn't use the buffer
	 * pool and we want to avoid decompressing blocks multiple times.  So,
	 * only consider bitmap paths because they are processed in TID order.
	 * The appendonlyam.c module will optimize fetches in TID order by keeping
	 * the last decompressed block between fetch calls.
	 */
	if (rel->relstorage == RELSTORAGE_AOROWS ||
		rel->relstorage == RELSTORAGE_AOCOLS)
		indexpathlist = NIL;

	if (indexpathlist && root->config->enable_indexscan)
		pathlist = list_concat(pathlist, indexpathlist);
	if (bitmappathlist && root->config->enable_bitmapscan)
		pathlist = list_concat(pathlist, bitmappathlist);

	/* Consider TID scans */
	create_tidscan_paths(root, rel, &tidpathlist);

	/*
	 * AO and CO tables do not currently support TidScans. Disable TidScan
	 * path for such tables
	 */
	if (rel->relstorage == RELSTORAGE_AOROWS ||
		rel->relstorage == RELSTORAGE_AOCOLS)
		tidpathlist = NIL;

	if (tidpathlist && root->config->enable_tidscan)
		pathlist = list_concat(pathlist, tidpathlist);

	/* If no enabled path was found, consider disabled paths. */
	if (!pathlist)
	{
		pathlist = lappend(pathlist, seqpath);
		if (root->config->gp_enable_fallback_plan)
		{
			pathlist = list_concat(pathlist, indexpathlist);
			pathlist = list_concat(pathlist, bitmappathlist);
			pathlist = list_concat(pathlist, tidpathlist);
		}
	}

	/* Add them, now that we know whether the quals specify a unique key. */
	foreach(cell, pathlist)
		add_path(root, rel, (Path *) lfirst(cell));

	/* Now find the cheapest of the paths for this rel */
	set_cheapest(root, rel);
}

/*
 * set_append_rel_pathlist
 *	  Build access paths for an "append relation"
 *
 * The passed-in rel and RTE represent the entire append relation.	The
 * relation's contents are computed by appending together the output of
 * the individual member relations.  Note that in the inheritance case,
 * the first member relation is actually the same table as is mentioned in
 * the parent RTE ... but it has a different RTE and RelOptInfo.  This is
 * a good thing because their outputs are not the same size.
 */
static void
set_append_rel_pathlist(PlannerInfo *root, RelOptInfo *rel,
						Index rti, RangeTblEntry *rte)
{
	int			parentRTindex = rti;
	List	   *subpaths = NIL;
	double		parent_rows;
	double		parent_size;
	double	   *parent_attrsizes;
	int			nattrs;
	ListCell   *l;

	/* weighted average of widths */
	double		width_avg = 0;

	/*
	 * XXX for now, can't handle inherited expansion of FOR UPDATE/SHARE; can
	 * we do better?  (This will take some redesign because the executor
	 * currently supposes that every rowMark relation is involved in every row
	 * returned by the query.)
	 */
	if (get_rowmark(root->parse, parentRTindex))
		ereport(ERROR,
				(errcode(ERRCODE_FEATURE_NOT_SUPPORTED),
				 errmsg("SELECT FOR UPDATE/SHARE is not supported for inheritance queries")));

	/* Mark rel with estimated output rows, width, etc */
	set_baserel_size_estimates(root, rel);

	/*
	 * Initialize to compute size estimates for whole append relation.
	 *
	 * We handle width estimates by weighting the widths of different
	 * child rels proportionally to their number of rows.  This is sensible
	 * because the use of width estimates is mainly to compute the total
	 * relation "footprint" if we have to sort or hash it.  To do this,
	 * we sum the total equivalent size (in "double" arithmetic) and then
	 * divide by the total rowcount estimate.  This is done separately for
	 * the total rel width and each attribute.
	 *
	 * Note: if you consider changing this logic, beware that child rels could
	 * have zero rows and/or width, if they were excluded by constraints.
	 */
<<<<<<< HEAD
	rel->rows = 0;
	rel->tuples = 0;
	rel->width = 0;
=======
	parent_rows = 0;
	parent_size = 0;
	nattrs = rel->max_attr - rel->min_attr + 1;
	parent_attrsizes = (double *) palloc0(nattrs * sizeof(double));
>>>>>>> 49f001d8

	/*
	 * Generate access paths for each member relation, and pick the cheapest
	 * path for each one.
	 */
	foreach(l, root->append_rel_list)
	{
		AppendRelInfo *appinfo = (AppendRelInfo *) lfirst(l);
		int			childRTindex;
		RangeTblEntry *childRTE;
		RelOptInfo *childrel;
		Path	   *childpath;
		ListCell   *parentvars;
		ListCell   *childvars;

		/* append_rel_list contains all append rels; ignore others */
		if (appinfo->parent_relid != parentRTindex)
			continue;

		childRTindex = appinfo->child_relid;
		childRTE = root->simple_rte_array[childRTindex];

		/*
		 * The child rel's RelOptInfo was already created during
		 * add_base_rels_to_query.
		 */
		childrel = find_base_rel(root, childRTindex);
		Assert(childrel->reloptkind == RELOPT_OTHER_MEMBER_REL);

		/*
		 * We have to copy the parent's targetlist and quals to the child,
		 * with appropriate substitution of variables.	However, only the
		 * baserestrictinfo quals are needed before we can check for
		 * constraint exclusion; so do that first and then check to see if we
		 * can disregard this child.
		 */
		childrel->baserestrictinfo = (List *)
			adjust_appendrel_attrs(root, (Node *) rel->baserestrictinfo,
								   appinfo);

		if (relation_excluded_by_constraints(root, childrel, childRTE))
		{
			/*
			 * This child need not be scanned, so we can omit it from the
			 * appendrel.  Mark it with a dummy cheapest-path though, in case
			 * best_appendrel_indexscan() looks at it later.
			 */
			set_dummy_rel_pathlist(root, childrel);
			continue;
		}

		/* CE failed, so finish copying targetlist and join quals */
		childrel->joininfo = (List *)
			adjust_appendrel_attrs(root, (Node *) rel->joininfo,
								   appinfo);
		childrel->reltargetlist = (List *)
			adjust_appendrel_attrs(root, (Node *) rel->reltargetlist,
								   appinfo);

		/*
		 * We have to make child entries in the EquivalenceClass data
		 * structures as well.
		 */
		if (rel->has_eclass_joins)
		{
			add_child_rel_equivalences(root, appinfo, rel, childrel);
			childrel->has_eclass_joins = true;
		}

		/*
		 * Note: we could compute appropriate attr_needed data for the
		 * child's variables, by transforming the parent's attr_needed
		 * through the translated_vars mapping.  However, currently there's
		 * no need because attr_needed is only examined for base relations
		 * not otherrels.  So we just leave the child's attr_needed empty.
		 */

		/*
		 * Compute the child's access paths, and add the cheapest one to the
		 * Append path we are constructing for the parent.
		 *
		 * It's possible that the child is itself an appendrel, in which case
		 * we can "cut out the middleman" and just add its child paths to our
		 * own list.  (We don't try to do this earlier because we need to
		 * apply both levels of transformation to the quals.)
		 */
		set_rel_pathlist(root, childrel, childRTindex, childRTE);

		childpath = childrel->cheapest_total_path;
		if (IsA(childpath, AppendPath))
			subpaths = list_concat(subpaths,
							list_copy(((AppendPath *) childpath)->subpaths));
		else
			subpaths = lappend(subpaths, childpath);

		/*
		 * Accumulate size information from each child.
		 */
<<<<<<< HEAD
		rel->tuples += childrel->tuples;
		rel->rows += cdbpath_rows(root, childrel->cheapest_total_path);
		width_avg += cdbpath_rows(root, childrel->cheapest_total_path) * childrel->width;

		forboth(parentvars, rel->reltargetlist,
				childvars, childrel->reltargetlist)
=======
		if (childrel->rows > 0)
>>>>>>> 49f001d8
		{
			parent_rows += childrel->rows;
			parent_size += childrel->width * childrel->rows;

<<<<<<< HEAD
			/*
			 * Accumulate per-column estimates too.  Whole-row Vars and
			 * PlaceHolderVars can be ignored here.
			 */
			if (IsA(parentvar, Var) &&
				IsA(childvar, Var))
=======
			forboth(parentvars, rel->reltargetlist,
					childvars, childrel->reltargetlist)
>>>>>>> 49f001d8
			{
				Var		   *parentvar = (Var *) lfirst(parentvars);
				Var		   *childvar = (Var *) lfirst(childvars);

				if (IsA(parentvar, Var) &&
					IsA(childvar, Var))
				{
					int			pndx = parentvar->varattno - rel->min_attr;
					int			cndx = childvar->varattno - childrel->min_attr;

					parent_attrsizes[pndx] += childrel->attr_widths[cndx] * childrel->rows;
				}
			}
		}
	}

<<<<<<< HEAD
	rel->width = (int) (width_avg / Max(1.0, rel->rows));

	/* CDB: Just one child (or none)?  Set flag if result is at most 1 row. */
	if (!subpaths)
		rel->onerow = true;
	else if (list_length(subpaths) == 1)
		rel->onerow = ((Path *) linitial(subpaths))->parent->onerow;
=======
	/*
	 * Save the finished size estimates.
	 */
	rel->rows = parent_rows;
	if (parent_rows > 0)
	{
		int		i;

		rel->width = rint(parent_size / parent_rows);
		for (i = 0; i < nattrs; i++)
			rel->attr_widths[i] = rint(parent_attrsizes[i] / parent_rows);
	}
	else
		rel->width = 0;			/* attr_widths should be zero already */

	/*
	 * Set "raw tuples" count equal to "rows" for the appendrel; needed
	 * because some places assume rel->tuples is valid for any baserel.
	 */
	rel->tuples = parent_rows;

	pfree(parent_attrsizes);
>>>>>>> 49f001d8

	/*
	 * Finally, build Append path and install it as the only access path for
	 * the parent rel.	(Note: this is correct even if we have zero or one
	 * live subpath due to constraint exclusion.)
	 */
	add_path(root, rel, (Path *) create_append_path(root, rel, subpaths));

	/* Select cheapest path (pretty easy in this case...) */
	set_cheapest(root, rel);
}

/*
 * set_dummy_rel_pathlist
 *	  Build a dummy path for a relation that's been excluded by constraints
 *
 * Rather than inventing a special "dummy" path type, we represent this as an
 * AppendPath with no members (see also IS_DUMMY_PATH macro).
 */
static void
set_dummy_rel_pathlist(PlannerInfo *root, RelOptInfo *rel)
{
	/* Set dummy size estimates --- we leave attr_widths[] as zeroes */
	rel->rows = 0;
	rel->width = 0;

	add_path(root, rel, (Path *) create_append_path(root, rel, NIL));

	/* Select cheapest path (pretty easy in this case...) */
	set_cheapest(root, rel);
}

/* quick-and-dirty test to see if any joining is needed */
static bool
has_multiple_baserels(PlannerInfo *root)
{
	int			num_base_rels = 0;
	Index		rti;

	for (rti = 1; rti < root->simple_rel_array_size; rti++)
	{
		RelOptInfo *brel = root->simple_rel_array[rti];

		if (brel == NULL)
			continue;

		/* ignore RTEs that are "other rels" */
		if (brel->reloptkind == RELOPT_BASEREL)
			if (++num_base_rels > 1)
				return true;
	}
	return false;
}

/*
 * set_subquery_pathlist
 *		Build the (single) access path for a subquery RTE
 */
static void
set_subquery_pathlist(PlannerInfo *root, RelOptInfo *rel,
					  Index rti, RangeTblEntry *rte)
{
	Query	   *subquery = rte->subquery;
	double		tuple_fraction;
	PlannerInfo *subroot;
	List	   *pathkeys;
	bool		forceDistRand;
	Path	   *subquery_path;
	PlannerConfig *config;

	/*
	 * Must copy the Query so that planning doesn't mess up the RTE contents
	 * (really really need to fix the planner to not scribble on its input,
	 * someday).
	 */
	subquery = copyObject(subquery);

	forceDistRand = rte->forceDistRandom;

	/* CDB: Could be a preplanned subquery from window_planner. */
	if (rte->subquery_plan == NULL)
	{
		/*
		 * push down quals if possible. Note subquery might be
		 * different pointer from original one.
		 */
		subquery = push_down_restrict(root, rel, rte, rti, subquery);

		/*
		 * CDB: Does the subquery return at most one row?
		 */
		rel->onerow = false;

		/* Set-returning function in tlist could give any number of rows. */
		if (expression_returns_set((Node *)subquery->targetList))
		{}

		/* Always one row if aggregate function without GROUP BY. */
		else if (!subquery->groupClause &&
				 (subquery->hasAggs || subquery->havingQual))
			rel->onerow = true;

		/* LIMIT 1 or less? */
		else if (subquery->limitCount &&
				 IsA(subquery->limitCount, Const) &&
				 !((Const *) subquery->limitCount)->constisnull)
		{
			Const	   *cnst = (Const *) subquery->limitCount;

			if (cnst->consttype == INT8OID &&
				DatumGetInt64(cnst->constvalue) <= 1)
				rel->onerow = true;
		}

		/*
		 * We can safely pass the outer tuple_fraction down to the subquery if the
		 * outer level has no joining, aggregation, or sorting to do. Otherwise
		 * we'd better tell the subquery to plan for full retrieval. (XXX This
		 * could probably be made more intelligent ...)
		 */
		if (subquery->hasAggs ||
			subquery->groupClause ||
			subquery->havingQual ||
			subquery->distinctClause ||
			subquery->sortClause ||
			has_multiple_baserels(root))
			tuple_fraction = 0.0;	/* default case */
		else
			tuple_fraction = root->tuple_fraction;

		/* Generate the plan for the subquery */
		config = CopyPlannerConfig(root->config);
		config->honor_order_by = false;		/* partial order is enough */

		rel->subplan = subquery_planner(root->glob, subquery,
									root,
									false, tuple_fraction,
									&subroot,
									config);
		rel->subrtable = subroot->parse->rtable;
	}
	else
	{
		/* This is a preplanned sub-query RTE. */
		rel->subplan = rte->subquery_plan;
		rel->subrtable = rte->subquery_rtable;
		subroot = root;
		/* XXX rel->onerow = ??? */
	}

	/* Copy number of output rows from subplan */
	if (rel->onerow)
		rel->tuples = 1;
	else
		rel->tuples = rel->subplan->plan_rows;

	/* CDB: Attach subquery duplicate suppression info. */
	if (root->join_info_list)
		rel->dedup_info = cdb_make_rel_dedup_info(root, rel);

	/* Mark rel with estimated output rows, width, etc */
	set_baserel_size_estimates(root, rel);

	/* Convert subquery pathkeys to outer representation */
	pathkeys = convert_subquery_pathkeys(root, rel, subroot->query_pathkeys);

	/* Generate appropriate path */
	subquery_path = create_subqueryscan_path(root, rel, pathkeys);

	if (forceDistRand)
		CdbPathLocus_MakeStrewn(&subquery_path->locus);

	add_path(root, rel, subquery_path);

	/* Select cheapest path (pretty easy in this case...) */
	set_cheapest(root, rel);
}

/*
 * set_function_pathlist
 *		Build the (single) access path for a function RTE
 */
static void
set_function_pathlist(PlannerInfo *root, RelOptInfo *rel, RangeTblEntry *rte)
{
	/* CDB: Could the function return more than one row? */
	rel->onerow = !expression_returns_set(rte->funcexpr);

	/* CDB: Attach subquery duplicate suppression info. */
	if (root->join_info_list)
		rel->dedup_info = cdb_make_rel_dedup_info(root, rel);

	/* Mark rel with estimated output rows, width, etc */
	set_function_size_estimates(root, rel);

	/* Generate appropriate path */
	add_path(root, rel, create_functionscan_path(root, rel, rte));

	/* Select cheapest path (pretty easy in this case...) */
	set_cheapest(root, rel);
}

/*
 * set_tablefunction_pathlist
 *		Build the (single) access path for a table function RTE
 */
static void
set_tablefunction_pathlist(PlannerInfo *root, RelOptInfo *rel, RangeTblEntry *rte)
{
	PlannerConfig *config;
	PlannerInfo *subroot = NULL;
	FuncExpr   *fexpr = (FuncExpr *) rte->funcexpr;
	ListCell   *arg;

	/* Cannot be a preplanned subquery from window_planner. */
	Assert(!rte->subquery_plan);
	Assert(fexpr && IsA(fexpr, FuncExpr));

	config = CopyPlannerConfig(root->config);
	config->honor_order_by = false;		/* partial order is enough */

	/* Plan input subquery */
	rel->subplan = subquery_planner(root->glob, rte->subquery, root,
									false,
									0.0, //tuple_fraction
									& subroot,
									config);
	rel->subrtable = subroot->parse->rtable;

	/*
	 * With the subquery planned we now need to clear the subquery from the
	 * TableValueExpr nodes, otherwise preprocess_expression will trip over
	 * it.
	 */
	foreach(arg, fexpr->args)
	{
		if (IsA(arg, TableValueExpr))
		{
			TableValueExpr *tve = (TableValueExpr *) arg;

			tve->subquery = NULL;
		}
	}

	/* Could the function return more than one row? */
	rel->onerow = !expression_returns_set(rte->funcexpr);

	/* Attach subquery duplicate suppression info. */
	if (root->join_info_list)
		rel->dedup_info = cdb_make_rel_dedup_info(root, rel);

	/* Mark rel with estimated output rows, width, etc */
	set_table_function_size_estimates(root, rel);

	/* Generate appropriate path */
	add_path(root, rel, create_tablefunction_path(root, rel, rte));

	/* Select cheapest path (pretty easy in this case...) */
	set_cheapest(root, rel);
}

/*
 * set_values_pathlist
 *		Build the (single) access path for a VALUES RTE
 */
static void
set_values_pathlist(PlannerInfo *root, RelOptInfo *rel, RangeTblEntry *rte)
{
	/* Mark rel with estimated output rows, width, etc */
	set_values_size_estimates(root, rel);

	/* CDB: Just one row? */
	rel->onerow = (rel->tuples <= 1 &&
				   !expression_returns_set((Node *) rte->values_lists));

	/* CDB: Attach subquery duplicate suppression info. */
	if (root->join_info_list)
		rel->dedup_info = cdb_make_rel_dedup_info(root, rel);

	/* Generate appropriate path */
	add_path(root, rel, create_valuesscan_path(root, rel, rte));

	/* Select cheapest path (pretty easy in this case...) */
	set_cheapest(root, rel);
}

/*
 * set_cte_pathlist
 *		Build the (single) access path for a CTE RTE.
 */
static void
set_cte_pathlist(PlannerInfo *root, RelOptInfo *rel, RangeTblEntry *rte)
{
	PlannerInfo *cteroot;
	Index		levelsup;
	int			ndx;
	ListCell   *lc;
	int			planinfo_id;
	CommonTableExpr *cte = NULL;
	double		tuple_fraction = 0.0;
	CtePlanInfo *cteplaninfo;
	Plan	   *subplan = NULL;
	List	   *subrtable = NULL;
	List	   *pathkeys = NULL;
	PlannerInfo *subroot = NULL;

	/*
	 * Find the referenced CTE based on the given range table entry
	 */
	levelsup = rte->ctelevelsup;
	cteroot = root;
	while (levelsup-- > 0)
	{
		cteroot = cteroot->parent_root;
		if (!cteroot)			/* shouldn't happen */
			elog(ERROR, "bad levelsup for CTE \"%s\"", rte->ctename);
	}

	ndx = 0;
	foreach(lc, cteroot->parse->cteList)
	{
		cte = (CommonTableExpr *) lfirst(lc);

		if (strcmp(cte->ctename, rte->ctename) == 0)
			break;
		ndx++;
	}
	if (lc == NULL)				/* shouldn't happen */
		elog(ERROR, "could not find CTE \"%s\"", rte->ctename);

	Assert(IsA(cte->ctequery, Query));

	/*
	 * In PostgreSQL, we use the index to look up the plan ID in the
	 * cteroot->cte_plan_ids list. In GPDB, CTE plans work differently, and
	 * we look up the CtePlanInfo struct in the list_cteplaninfo instead.
	 */
	planinfo_id = ndx;

	/*
	 * Determine whether we need to generate a new subplan for this CTE.
	 *
	 * There are the following cases:
	 *   (1) If this subquery can be pulled up as an InitPlan, we will
	 *       generate a new subplan. In InitPlan case, the subplan can
	 *       not be shared with the main query or other InitPlans. We
	 *       do not store this subplan in cteplaninfo.
	 *   (2) If we never generate a subplan for this CTE, then we generate
	 *       one. If the reference count for this CTE is greater than 1
	 *       (excluding ones used in InitPlans), we create multiple subplans,
	 *       each of which has a SharedNode on top. We store these subplans
	 *       in cteplaninfo so that they can be used later.
	 */
	Assert(list_length(cteroot->list_cteplaninfo) > planinfo_id);
	cteplaninfo = list_nth(cteroot->list_cteplaninfo, planinfo_id);

	/*
	 * If there is exactly one reference to this CTE in the query, or plan
	 * sharing is disabled, create a new subplan for this CTE. It will
	 * become simple subquery scan.
	 *
	 * NOTE: The check for "exactly one reference" is a bit fuzzy. The
	 * references are counted in parse analysis phase, and it's possible
	 * that we duplicate a reference during query planning. So the check
	 * for number of references must be treated merely as a hint. If it
	 * turns out that there are in fact multiple references to the same
	 * CTE, even though we thought that there is only one, we might choose
	 * a sub-optimal plan because we missed the opportunity to share the
	 * subplan. That's acceptable for now.
	 *
	 * subquery tree will be modified if any qual is pushed down.
	 * There's risk that it'd be confusing if the tree is used
	 * later. At the moment InitPlan case uses the tree, but it
	 * is called earlier than this pass always, so we don't avoid it.
	 *
	 * Also, we might want to think extracting "common"
	 * qual expressions between multiple references, but
	 * so far we don't support it.
	 */
	if (!root->config->gp_cte_sharing || cte->cterefcount == 1)
	{
		PlannerConfig *config = CopyPlannerConfig(root->config);

		/*
		 * Copy query node since subquery_planner may trash it, and we need it
		 * intact in case we need to create another plan for the CTE
		 */
		Query	   *subquery = (Query *) copyObject(cte->ctequery);

		/*
		 * Having multiple SharedScans can lead to deadlocks. For now,
		 * disallow sharing of ctes at lower levels.
		 */
		config->gp_cte_sharing = false;

		config->honor_order_by = false;

		if (!cte->cterecursive)
		{
			/*
			 * Adjust the subquery so that 'root', i.e. this subquery, is the
			 * parent of the CTE subquery, even though the CTE might've been
			 * higher up syntactically. This is because some of the quals that
			 * we push down might refer to relations between the current level
			 * and the CTE's syntactical level. Such relations are not visible
			 * at the CTE's syntactical level, and SS_finalize_plan() would
			 * throw an error on them.
			 */
			IncrementVarSublevelsUp((Node *) subquery, rte->ctelevelsup, 1);

			/*
			 * Push down quals, like we do in set_subquery_pathlist()
			 */
			subquery = push_down_restrict(root, rel, rte, rel->relid, subquery);
		}

		subplan = subquery_planner(cteroot->glob, subquery, root, cte->cterecursive,
								   tuple_fraction, &subroot, config);

		subrtable = subroot->parse->rtable;
		pathkeys = subroot->query_pathkeys;

		/*
		 * Do not store the subplan in cteplaninfo, since we will not share
		 * this plan.
		 */
	}
	else
	{
		/*
		 * If we haven't created a subplan for this CTE yet, do it now. This
		 * subplan will not be used by InitPlans, so that they can be shared
		 * if this CTE is referenced multiple times (excluding in InitPlans).
		 */
		if (cteplaninfo->shared_plan == NULL)
		{
			PlannerConfig *config = CopyPlannerConfig(root->config);

			/*
			 * Copy query node since subquery_planner may trash it and we need
			 * it intact in case we need to create another plan for the CTE
			 */
			Query	   *subquery = (Query *) copyObject(cte->ctequery);

			/*
			 * Having multiple SharedScans can lead to deadlocks. For now,
			 * disallow sharing of ctes at lower levels.
			 */
			config->gp_cte_sharing = false;

			config->honor_order_by = false;

			subplan = subquery_planner(cteroot->glob, subquery, cteroot, cte->cterecursive,
									   tuple_fraction, &subroot, config);

			cteplaninfo->shared_plan = prepare_plan_for_sharing(cteroot, subplan);
			cteplaninfo->subrtable = subroot->parse->rtable;
			cteplaninfo->pathkeys = subroot->query_pathkeys;
		}

		/*
		 * Create another ShareInputScan to reference the already-created
		 * subplan.
		 */
		subplan = share_prepared_plan(cteroot, cteplaninfo->shared_plan);
		subrtable = cteplaninfo->subrtable;
		pathkeys = cteplaninfo->pathkeys;
	}

	rel->subplan = subplan;
	rel->subrtable = subrtable;

	/* Mark rel with estimated output rows, width, etc */
	set_cte_size_estimates(root, rel, rel->subplan);

	/* Convert subquery pathkeys to outer representation */
	pathkeys = convert_subquery_pathkeys(root, rel, pathkeys);

	/* Generate appropriate path */
	add_path(root, rel, create_ctescan_path(root, rel, pathkeys));

	/* Select cheapest path (pretty easy in this case...) */
	set_cheapest(root, rel);
}

/*
 * set_worktable_pathlist
 *		Build the (single) access path for a self-reference CTE RTE
 */
static void
set_worktable_pathlist(PlannerInfo *root, RelOptInfo *rel, RangeTblEntry *rte)
{
	Plan	   *cteplan;
	PlannerInfo *cteroot;
	Index		levelsup;
	CdbLocusType ctelocus;

	/*
	 * We need to find the non-recursive term's plan, which is in the plan
	 * level that's processing the recursive UNION, which is one level
	 * *below* where the CTE comes from.
	 */
	levelsup = rte->ctelevelsup;
	if (levelsup == 0)			/* shouldn't happen */
		elog(ERROR, "bad levelsup for CTE \"%s\"", rte->ctename);
	levelsup--;
	cteroot = root;
	while (levelsup-- > 0)
	{
		cteroot = cteroot->parent_root;
		if (!cteroot)			/* shouldn't happen */
			elog(ERROR, "bad levelsup for CTE \"%s\"", rte->ctename);
	}
	cteplan = cteroot->non_recursive_plan;
	if (!cteplan)				/* shouldn't happen */
		elog(ERROR, "could not find plan for CTE \"%s\"", rte->ctename);

	/* Mark rel with estimated output rows, width, etc */
	set_cte_size_estimates(root, rel, cteplan);

	ctelocus = cteplan->flow->locustype;
	/* Generate appropriate path */
	add_path(root, rel, create_worktablescan_path(root, rel, ctelocus));

	/* Select cheapest path (pretty easy in this case...) */
	set_cheapest(root, rel);
}

/*
 * make_rel_from_joinlist
 *	  Build access paths using a "joinlist" to guide the join path search.
 *
 * See comments for deconstruct_jointree() for definition of the joinlist
 * data structure.
 */
static RelOptInfo *
make_rel_from_joinlist(PlannerInfo *root, List *joinlist)
{
	int			levels_needed;
	List	   *initial_rels;
	ListCell   *jl;

	/*
	 * Count the number of child joinlist nodes.  This is the depth of the
	 * dynamic-programming algorithm we must employ to consider all ways of
	 * joining the child nodes.
	 */
	levels_needed = list_length(joinlist);

	if (levels_needed <= 0)
		return NULL;			/* nothing to do? */

	/*
	 * Construct a list of rels corresponding to the child joinlist nodes.
	 * This may contain both base rels and rels constructed according to
	 * sub-joinlists.
	 */
	initial_rels = NIL;
	foreach(jl, joinlist)
	{
		Node	   *jlnode = (Node *) lfirst(jl);
		RelOptInfo *thisrel;

		if (IsA(jlnode, RangeTblRef))
		{
			int			varno = ((RangeTblRef *) jlnode)->rtindex;

			thisrel = find_base_rel(root, varno);
		}
		else if (IsA(jlnode, List))
		{
			/* Recurse to handle subproblem */
			thisrel = make_rel_from_joinlist(root, (List *) jlnode);
		}
		else
		{
			elog(ERROR, "unrecognized joinlist node type: %d",
				 (int) nodeTag(jlnode));
			thisrel = NULL;		/* keep compiler quiet */
		}

		/* CDB: Fail if no path could be built due to set enable_xxx = off. */
		if (!thisrel ||
			!thisrel->cheapest_total_path)
			return NULL;

		initial_rels = lappend(initial_rels, thisrel);
	}

	if (levels_needed == 1)
	{
		/*
		 * Single joinlist node, so we're done.
		 */
		return (RelOptInfo *) linitial(initial_rels);
	}
	else
	{
		/*
		 * Consider the different orders in which we could join the rels,
		 * using a plugin, GEQO, or the regular join search code.
		 *
		 * We put the initial_rels list into a PlannerInfo field because
		 * has_legal_joinclause() needs to look at it (ugly :-().
		 */
		root->initial_rels = initial_rels;

		if (join_search_hook)
			return (*join_search_hook) (root, levels_needed, initial_rels);
		else
		{
			RelOptInfo *rel;

			rel = standard_join_search(root, levels_needed, initial_rels, false);
			if (rel == NULL && root->config->gp_enable_fallback_plan)
			{
				root->join_rel_hash = NULL;
				root->join_rel_list = NULL;
				rel = standard_join_search(root, levels_needed, initial_rels, true);
			}
			return rel;
		}
	}
}

/*
 * standard_join_search
 *	  Find possible joinpaths for a query by successively finding ways
 *	  to join component relations into join relations.
 *
 * 'levels_needed' is the number of iterations needed, ie, the number of
 *		independent jointree items in the query.  This is > 1.
 *
 * 'initial_rels' is a list of RelOptInfo nodes for each independent
 *		jointree item.	These are the components to be joined together.
 *		Note that levels_needed == list_length(initial_rels).
 *
 * Returns the final level of join relations, i.e., the relation that is
 * the result of joining all the original relations together.
 * At least one implementation path must be provided for this relation and
 * all required sub-relations.
 *
 * To support loadable plugins that modify planner behavior by changing the
 * join searching algorithm, we provide a hook variable that lets a plugin
 * replace or supplement this function.  Any such hook must return the same
 * final join relation as the standard code would, but it might have a
 * different set of implementation paths attached, and only the sub-joinrels
 * needed for these paths need have been instantiated.
 *
 * Note to plugin authors: the functions invoked during standard_join_search()
 * modify root->join_rel_list and root->join_rel_hash.	If you want to do more
 * than one join-order search, you'll probably need to save and restore the
 * original states of those data structures.  See geqo_eval() for an example.
 */
RelOptInfo *
standard_join_search(PlannerInfo *root, int levels_needed, List *initial_rels, bool fallback)
{
	List	  **joinitems;
	int			lev;
	RelOptInfo *rel;

	root->config->mpp_trying_fallback_plan = fallback;

	/*
	 * We employ a simple "dynamic programming" algorithm: we first find all
	 * ways to build joins of two jointree items, then all ways to build joins
	 * of three items (from two-item joins and single items), then four-item
	 * joins, and so on until we have considered all ways to join all the
	 * items into one rel.
	 *
	 * joinitems[j] is a list of all the j-item rels.  Initially we set
	 * joinitems[1] to represent all the single-jointree-item relations.
	 */
	joinitems = (List **) palloc0((levels_needed + 1) * sizeof(List *));

	joinitems[1] = initial_rels;

	for (lev = 2; lev <= levels_needed; lev++)
	{
		ListCell   *w = NULL;
		ListCell   *x;
		ListCell   *y;

		/*
		 * Determine all possible pairs of relations to be joined at this
		 * level, and build paths for making each one from every available
		 * pair of lower-level relations.
		 */
		joinitems[lev] = join_search_one_level(root, lev, joinitems);

		/*
		 * Do cleanup work on each just-processed rel.
		 */
		for (x = list_head(joinitems[lev]); x; x = y)	/* cannot use foreach */
		{
			y = lnext(x);
			rel = (RelOptInfo *) lfirst(x);

			/* Find and save the cheapest paths for this rel */
			set_cheapest(root, rel);

			/* CDB: Prune this rel if it has no path. */
			if (!rel->cheapest_total_path)
				joinitems[lev] = list_delete_cell(joinitems[lev], x, w);

			/* Keep this rel. */
			else
				w = x;

#ifdef OPTIMIZER_DEBUG
			debug_print_rel(root, rel);
#endif
		}
		/* If no paths found because enable_xxx=false, enable all & retry. */
		if (!joinitems[lev] &&
			root->config->gp_enable_fallback_plan &&
			!root->config->mpp_trying_fallback_plan)
		{
			root->config->mpp_trying_fallback_plan = true;
			lev--;
		}

	}

	/*
	 * We should have a single rel at the final level.
	 */
	if (joinitems[levels_needed] == NIL)
		return NULL;
	Assert(list_length(joinitems[levels_needed]) == 1);

	rel = (RelOptInfo *) linitial(joinitems[levels_needed]);

	return rel;
}

/*****************************************************************************
 *			PUSHING QUALS DOWN INTO SUBQUERIES
 *****************************************************************************/

/*
 * push_down_restrict
 *   push down restrictinfo to subquery if any.
 *
 * If there are any restriction clauses that have been attached to the
 * subquery relation, consider pushing them down to become WHERE or HAVING
 * quals of the subquery itself.  This transformation is useful because it
 * may allow us to generate a better plan for the subquery than evaluating
 * all the subquery output rows and then filtering them.
 *
 * There are several cases where we cannot push down clauses. Restrictions
 * involving the subquery are checked by subquery_is_pushdown_safe().
 * Restrictions on individual clauses are checked by
 * qual_is_pushdown_safe().  Also, we don't want to push down
 * pseudoconstant clauses; better to have the gating node above the
 * subquery.
 *
 * Non-pushed-down clauses will get evaluated as qpquals of the
 * SubqueryScan node.
 *
 * XXX Are there any cases where we want to make a policy decision not to
 * push down a pushable qual, because it'd result in a worse plan?
 */
static Query *
push_down_restrict(PlannerInfo *root, RelOptInfo *rel,
				   RangeTblEntry *rte, Index rti, Query *subquery)
{
	bool	   *differentTypes;

	/* Nothing to do here if it doesn't have qual at all */
	if (rel->baserestrictinfo == NIL)
		return subquery;

	/* We need a workspace for keeping track of set-op type coercions */
	differentTypes = (bool *)
		palloc0((list_length(subquery->targetList) + 1) * sizeof(bool));

	if (subquery_is_pushdown_safe(subquery, subquery, differentTypes))
	{
		/* Ok to consider pushing down individual quals */
		List	   *upperrestrictlist = NIL;
		ListCell   *l;

		foreach(l, rel->baserestrictinfo)
		{
			RestrictInfo *rinfo = (RestrictInfo *) lfirst(l);
			Node	   *clause = (Node *) rinfo->clause;

			if (!rinfo->pseudoconstant &&
				qual_is_pushdown_safe(subquery, rti, clause, differentTypes))
			{
				/* Push it down */
				subquery_push_qual(subquery, rte, rti, clause);
			}
			else
			{
				/* Keep it in the upper query */
				upperrestrictlist = lappend(upperrestrictlist, rinfo);
			}
		}
		rel->baserestrictinfo = upperrestrictlist;
	}

	pfree(differentTypes);

	return subquery;
}

/*
 * subquery_is_pushdown_safe - is a subquery safe for pushing down quals?
 *
 * subquery is the particular component query being checked.  topquery
 * is the top component of a set-operations tree (the same Query if no
 * set-op is involved).
 *
 * Conditions checked here:
 *
 * 1. If the subquery has a LIMIT clause, we must not push down any quals,
 * since that could change the set of rows returned.
 *
 * 2. If the subquery contains EXCEPT or EXCEPT ALL set ops we cannot push
 * quals into it, because that would change the results.
 *
 * 3. For subqueries using UNION/UNION ALL/INTERSECT/INTERSECT ALL, we can
 * push quals into each component query, but the quals can only reference
 * subquery columns that suffer no type coercions in the set operation.
 * Otherwise there are possible semantic gotchas.  So, we check the
 * component queries to see if any of them have different output types;
 * differentTypes[k] is set true if column k has different type in any
 * component.
 *
 * 4. If the subquery target list has expressions containing calls to
 * window functions, we must not push down any quals since this could
 * change the meaning of the query.  At runtime, window functions refer
 * to the executor state of their Window node.  If a pushed-down qual
 * removed a tuple, the state seen by later tuples (hence the values
 * of window functions) could be affected.
 *
 * 5. Do not push down quals if the subquery is a grouping extension
 * query, since this may change the meaning of the query.
 */
static bool
subquery_is_pushdown_safe(Query *subquery, Query *topquery,
						  bool *differentTypes)
{
	SetOperationStmt *topop;

	/* Check point 1 */
	if (subquery->limitOffset != NULL || subquery->limitCount != NULL)
		return false;

	/* Targetlist must not contain SRF */
	if (expression_returns_set((Node *) subquery->targetList))
		return false;

	/* See point 5. */
	if (subquery->groupClause != NULL &&
		contain_extended_grouping(subquery->groupClause))
		return false;

	/* Are we at top level, or looking at a setop component? */
	if (subquery == topquery)
	{
		/* Top level, so check any component queries */
		if (subquery->setOperations != NULL)
			if (!recurse_pushdown_safe(subquery->setOperations, topquery,
									   differentTypes))
				return false;
	}
	else
	{
		/* Setop component must not have more components (too weird) */
		if (subquery->setOperations != NULL)
			return false;
		/* Check whether setop component output types match top level */
		topop = (SetOperationStmt *) topquery->setOperations;
		Assert(topop && IsA(topop, SetOperationStmt));
		compare_tlist_datatypes(subquery->targetList,
								topop->colTypes,
								differentTypes);
	}
	return true;
}

/*
 * Helper routine to recurse through setOperations tree
 */
static bool
recurse_pushdown_safe(Node *setOp, Query *topquery,
					  bool *differentTypes)
{
	if (IsA(setOp, RangeTblRef))
	{
		RangeTblRef *rtr = (RangeTblRef *) setOp;
		RangeTblEntry *rte = rt_fetch(rtr->rtindex, topquery->rtable);
		Query	   *subquery = rte->subquery;

		Assert(subquery != NULL);
		return subquery_is_pushdown_safe(subquery, topquery, differentTypes);
	}
	else if (IsA(setOp, SetOperationStmt))
	{
		SetOperationStmt *op = (SetOperationStmt *) setOp;

		/* EXCEPT is no good */
		if (op->op == SETOP_EXCEPT)
			return false;
		/* Else recurse */
		if (!recurse_pushdown_safe(op->larg, topquery, differentTypes))
			return false;
		if (!recurse_pushdown_safe(op->rarg, topquery, differentTypes))
			return false;
	}
	else
	{
		elog(ERROR, "unrecognized node type: %d",
			 (int) nodeTag(setOp));
	}
	return true;
}

/*
 * Compare tlist's datatypes against the list of set-operation result types.
 * For any items that are different, mark the appropriate element of
 * differentTypes[] to show that this column will have type conversions.
 *
 * We don't have to care about typmods here: the only allowed difference
 * between set-op input and output typmods is input is a specific typmod
 * and output is -1, and that does not require a coercion.
 */
static void
compare_tlist_datatypes(List *tlist, List *colTypes,
						bool *differentTypes)
{
	ListCell   *l;
	ListCell   *colType = list_head(colTypes);

	foreach(l, tlist)
	{
		TargetEntry *tle = (TargetEntry *) lfirst(l);

		if (tle->resjunk)
			continue;			/* ignore resjunk columns */
		if (colType == NULL)
			elog(ERROR, "wrong number of tlist entries");
		if (exprType((Node *) tle->expr) != lfirst_oid(colType))
			differentTypes[tle->resno] = true;
		colType = lnext(colType);
	}
	if (colType != NULL)
		elog(ERROR, "wrong number of tlist entries");
}



/*
 * qual_contains_winref
 *
 * does qual include a window ref node?
 *
 */
static bool
qual_contains_winref(Query *topquery,
					 Index rti, /* index of RTE of subquery where qual needs
								 * to be checked */
					 Node *qual)
{
	/*
	 * extract subquery where qual needs to be checked
	 */
	RangeTblEntry *rte = rt_fetch(rti, topquery->rtable);
	Query	   *subquery = rte->subquery;
	bool		result = false;

	if (NULL != subquery && NIL != subquery->windowClause)
	{
		/*
		 * qual needs to be resolved first to map qual columns to the
		 * underlying set of produced columns, e.g., if we work on a setop
		 * child
		 */
		Node	   *qualNew = ResolveNew(qual, rti, 0, rte,
										 subquery->targetList,
										 CMD_SELECT, 0, NULL);

		result = contain_window_function(qualNew);
		pfree(qualNew);
	}

	return result;
}


/*
 * qual_is_pushdown_safe_set_operation
 *
 * is a particular qual safe to push down set operation?
 *
 */
static bool
qual_is_pushdown_safe_set_operation(Query *subquery, Node *qual)
{
	SetOperationStmt *setop = (SetOperationStmt *) subquery->setOperations;

	/*
	 * MPP-21075
	 * for queries of the form:
	 *   SELECT * from (SELECT max(i) over () as w from X Union Select 1 as w) as foo where w > 0
	 * the qual (w > 0) is not push_down_safe since it uses a window ref
	 *
	 * we check if this is the case for either left or right setop inputs
	 *
	 */
	Index		rtiLeft = ((RangeTblRef *) setop->larg)->rtindex;
	Index		rtiRight = ((RangeTblRef *) setop->rarg)->rtindex;

	if (qual_contains_winref(subquery, rtiLeft, qual) ||
		qual_contains_winref(subquery, rtiRight, qual))
	{
		return false;
	}

	return true;
}


/*
 * qual_is_pushdown_safe - is a particular qual safe to push down?
 *
 * qual is a restriction clause applying to the given subquery (whose RTE
 * has index rti in the parent query).
 *
 * Conditions checked here:
 *
 * 1. The qual must not contain any subselects (mainly because I'm not sure
 * it will work correctly: sublinks will already have been transformed into
 * subplans in the qual, but not in the subquery).
 *
 * 2X. If we try to push qual below set operation, then qual must be pushable
 * below set operation children
 *
 * 2. The qual must not refer to the whole-row output of the subquery
 * (since there is no easy way to name that within the subquery itself).
 *
 * 3. The qual must not refer to any subquery output columns that were
 * found to have inconsistent types across a set operation tree by
 * subquery_is_pushdown_safe().
 *
 * 4. If the subquery uses DISTINCT ON, we must not push down any quals that
 * refer to non-DISTINCT output columns, because that could change the set
 * of rows returned.  This condition is vacuous for DISTINCT, because then
 * there are no non-DISTINCT output columns, but unfortunately it's fairly
 * expensive to tell the difference between DISTINCT and DISTINCT ON in the
 * parsetree representation.  It's cheaper to just make sure all the Vars
 * in the qual refer to DISTINCT columns.
 *
 * 5. We must not push down any quals that refer to subselect outputs that
 * return sets, else we'd introduce functions-returning-sets into the
 * subquery's WHERE/HAVING quals.
 *
 * 6. We must not push down any quals that refer to subselect outputs that
 * contain volatile functions, for fear of introducing strange results due
 * to multiple evaluation of a volatile function.
 */
static bool
qual_is_pushdown_safe(Query *subquery, Index rti, Node *qual,
					  bool *differentTypes)
{
	bool		safe = true;
	List	   *vars;
	ListCell   *vl;
	Bitmapset  *tested = NULL;

	/* Refuse subselects (point 1) */
	if (contain_subplans(qual))
		return false;

	/*
	 * (point 2X)
	 * if we try to push quals below set operation, make
	 * sure that qual is pushable to below set operation children
	 */
	if (NULL != subquery->setOperations &&
		!qual_is_pushdown_safe_set_operation(subquery, qual))
	{
		return false;
	}

	/*
	 * Examine all Vars used in clause; since it's a restriction clause, all
	 * such Vars must refer to subselect output columns.
	 */
	vars = pull_var_clause(qual, true);
	foreach(vl, vars)
	{
		Var		   *var = (Var *) lfirst(vl);
		TargetEntry *tle;

		/*
		 * XXX Punt if we find any PlaceHolderVars in the restriction clause.
		 * It's not clear whether a PHV could safely be pushed down, and even
		 * less clear whether such a situation could arise in any cases of
		 * practical interest anyway.  So for the moment, just refuse to push
		 * down.
		 */
		if (!IsA(var, Var))
		{
			safe = false;
			break;
		}

		Assert(var->varno == rti);

		/* Check point 2 */
		if (var->varattno == 0)
		{
			safe = false;
			break;
		}

		/*
		 * We use a bitmapset to avoid testing the same attno more than once.
		 * (NB: this only works because subquery outputs can't have negative
		 * attnos.)
		 */
		if (bms_is_member(var->varattno, tested))
			continue;
		tested = bms_add_member(tested, var->varattno);

		/* Check point 3 */
		if (differentTypes[var->varattno])
		{
			safe = false;
			break;
		}

		/* Must find the tlist element referenced by the Var */
		tle = get_tle_by_resno(subquery->targetList, var->varattno);
		Assert(tle != NULL);
		Assert(!tle->resjunk);

		/* If subquery uses DISTINCT or DISTINCT ON, check point 4 */
		if (subquery->distinctClause != NIL &&
			!targetIsInSortGroupList(tle, InvalidOid, subquery->distinctClause))
		{
			/* non-DISTINCT column, so fail */
			safe = false;
			break;
		}

		/* Refuse functions returning sets (point 5) */
		if (expression_returns_set((Node *) tle->expr))
		{
			safe = false;
			break;
		}

		/* Refuse volatile functions (point 6) */
		if (contain_volatile_functions((Node *) tle->expr))
		{
			safe = false;
			break;
		}

		/* Refuse subplans */
		if (contain_subplans((Node *) tle->expr))
		{
			safe = false;
			break;
		}

		/* MPP-19244:
		 * if subquery has WINDOW clause, it is safe to push-down quals that
		 * use columns included in in the Partition-By clauses of every OVER
		 * clause in the subquery
		 * */
		if (subquery->windowClause != NIL)
		{
			ListCell   *lc;

			foreach(lc, subquery->windowClause)
			{
				WindowClause *wc = (WindowClause *) lfirst(lc);

				if (!targetIsInSortGroupList(tle, InvalidOid, wc->partitionClause))
				{
					/*
					 * qual's columns are not included in Partition-By clause,
					 * so fail
					 */
					safe = false;
					break;
				}
			}
		}

	}

	list_free(vars);
	bms_free(tested);

	return safe;
}

/*
 * subquery_push_qual - push down a qual that we have determined is safe
 */
static void
subquery_push_qual(Query *subquery, RangeTblEntry *rte, Index rti, Node *qual)
{
	if (subquery->setOperations != NULL)
	{
		/* Recurse to push it separately to each component query */
		recurse_push_qual(subquery->setOperations, subquery,
						  rte, rti, qual);
	}
	else
	{
		/*
		 * We need to replace Vars in the qual (which must refer to outputs of
		 * the subquery) with copies of the subquery's targetlist expressions.
		 * Note that at this point, any uplevel Vars in the qual should have
		 * been replaced with Params, so they need no work.
		 *
		 * This step also ensures that when we are pushing into a setop tree,
		 * each component query gets its own copy of the qual.
		 */
		qual = ResolveNew(qual, rti, 0, rte,
						  subquery->targetList,
						  CMD_SELECT, 0,
						  &subquery->hasSubLinks);

		/*
		 * Now attach the qual to the proper place: normally WHERE, but if the
		 * subquery uses grouping or aggregation, put it in HAVING (since the
		 * qual really refers to the group-result rows).
		 */
		if (subquery->hasAggs || subquery->groupClause || subquery->havingQual)
			subquery->havingQual = make_and_qual(subquery->havingQual, qual);
		else
			subquery->jointree->quals =
				make_and_qual(subquery->jointree->quals, qual);

		/*
		 * We need not change the subquery's hasAggs or hasSublinks flags,
		 * since we can't be pushing down any aggregates that weren't there
		 * before, and we don't push down subselects at all.
		 */
	}
}

/*
 * Helper routine to recurse through setOperations tree
 */
static void
recurse_push_qual(Node *setOp, Query *topquery,
				  RangeTblEntry *rte, Index rti, Node *qual)
{
	if (IsA(setOp, RangeTblRef))
	{
		RangeTblRef *rtr = (RangeTblRef *) setOp;
		RangeTblEntry *subrte = rt_fetch(rtr->rtindex, topquery->rtable);
		Query	   *subquery = subrte->subquery;

		Assert(subquery != NULL);
		subquery_push_qual(subquery, rte, rti, qual);
	}
	else if (IsA(setOp, SetOperationStmt))
	{
		SetOperationStmt *op = (SetOperationStmt *) setOp;

		recurse_push_qual(op->larg, topquery, rte, rti, qual);
		recurse_push_qual(op->rarg, topquery, rte, rti, qual);
	}
	else
	{
		elog(ERROR, "unrecognized node type: %d",
			 (int) nodeTag(setOp));
	}
}

/*
 * cdb_no_path_for_query
 *
 * Raise error when the set of allowable paths for a query is empty.
 * Does not return.
 */
void
cdb_no_path_for_query(void)
{
	char	   *settings;

	settings = gp_guc_list_show(PGC_S_DEFAULT, gp_guc_list_for_no_plan);

	if (*settings)
	{
		ereport(ERROR,
				(errcode(ERRCODE_GP_FEATURE_NOT_CONFIGURED),
				 errmsg("Query requires a feature that has been disabled by a configuration setting."),
				 errdetail("Could not devise a query plan for the given query."),
				 errhint("Current settings:  %s", settings)));
	}
	else
		elog(ERROR, "Could not devise a query plan for the given query.");
}	/* cdb_no_path_for_query */



/*****************************************************************************
 *			DEBUG SUPPORT
 *****************************************************************************/

#ifdef OPTIMIZER_DEBUG

static void
print_relids(Relids relids)
{
	Relids		tmprelids;
	int			x;
	bool		first = true;

	tmprelids = bms_copy(relids);
	while ((x = bms_first_member(tmprelids)) >= 0)
	{
		if (!first)
			printf(" ");
		printf("%d", x);
		first = false;
	}
	bms_free(tmprelids);
}

static void
print_restrictclauses(PlannerInfo *root, List *clauses)
{
	ListCell   *l;

	foreach(l, clauses)
	{
		RestrictInfo *c = lfirst(l);

		print_expr((Node *) c->clause, root->parse->rtable);
		if (lnext(l))
			printf(", ");
	}
}

static void
print_path(PlannerInfo *root, Path *path, int indent)
{
	const char *ptype;
	bool		join = false;
	Path	   *subpath = NULL;
	int			i;

	switch (nodeTag(path))
	{
		case T_Path:
			ptype = "SeqScan";
			break;
		case T_IndexPath:
			ptype = "IdxScan";
			break;
		case T_BitmapHeapPath:
			ptype = "BitmapHeapScan";
			break;
		case T_BitmapAppendOnlyPath:
			if (((BitmapAppendOnlyPath *) path)->isAORow)
				ptype = "BitmapAppendOnlyScan Row-oriented";
			else
				ptype = "BitmapAppendOnlyScan Column-oriented";
			break;
		case T_BitmapAndPath:
			ptype = "BitmapAndPath";
			break;
		case T_BitmapOrPath:
			ptype = "BitmapOrPath";
			break;
		case T_TidPath:
			ptype = "TidScan";
			break;
		case T_AppendPath:
			ptype = "Append";
			break;
		case T_ResultPath:
			ptype = "Result";
			subpath = ((ResultPath *) path)->subpath;
			break;
		case T_MaterialPath:
			ptype = "Material";
			subpath = ((MaterialPath *) path)->subpath;
			break;
		case T_UniquePath:
			ptype = "Unique";
			subpath = ((UniquePath *) path)->subpath;
			break;
		case T_NestPath:
			ptype = "NestLoop";
			join = true;
			break;
		case T_MergePath:
			ptype = "MergeJoin";
			join = true;
			break;
		case T_HashPath:
			ptype = "HashJoin";
			join = true;
			break;
		default:
			ptype = "???Path";
			break;
	}

	for (i = 0; i < indent; i++)
		printf("\t");
	printf("%s", ptype);

	if (path->parent)
	{
		printf("(");
		print_relids(path->parent->relids);
		printf(") rows=%.0f", path->parent->rows);
	}
	printf(" cost=%.2f..%.2f\n", path->startup_cost, path->total_cost);

	if (path->pathkeys)
	{
		for (i = 0; i < indent; i++)
			printf("\t");
		printf("  pathkeys: ");
		print_pathkeys(path->pathkeys, root->parse->rtable);
	}

	if (join)
	{
		JoinPath   *jp = (JoinPath *) path;

		for (i = 0; i < indent; i++)
			printf("\t");
		printf("  clauses: ");
		print_restrictclauses(root, jp->joinrestrictinfo);
		printf("\n");

		if (IsA(path, MergePath))
		{
			MergePath  *mp = (MergePath *) path;

			if (mp->outersortkeys || mp->innersortkeys)
			{
				for (i = 0; i < indent; i++)
					printf("\t");
				printf("  sortouter=%d sortinner=%d\n",
					   ((mp->outersortkeys) ? 1 : 0),
					   ((mp->innersortkeys) ? 1 : 0));
			}
		}

		print_path(root, jp->outerjoinpath, indent + 1);
		print_path(root, jp->innerjoinpath, indent + 1);
	}

	if (subpath)
		print_path(root, subpath, indent + 1);
}

void
debug_print_rel(PlannerInfo *root, RelOptInfo *rel)
{
	ListCell   *l;

	printf("RELOPTINFO (");
	print_relids(rel->relids);
	printf("): rows=%.0f width=%d\n", rel->rows, rel->width);

	if (rel->baserestrictinfo)
	{
		printf("\tbaserestrictinfo: ");
		print_restrictclauses(root, rel->baserestrictinfo);
		printf("\n");
	}

	if (rel->joininfo)
	{
		printf("\tjoininfo: ");
		print_restrictclauses(root, rel->joininfo);
		printf("\n");
	}

	printf("\tpath list:\n");
	foreach(l, rel->pathlist)
		print_path(root, lfirst(l), 1);
	printf("\n\tcheapest startup path:\n");
	print_path(root, rel->cheapest_startup_path, 1);
	printf("\n\tcheapest total path:\n");
	print_path(root, rel->cheapest_total_path, 1);
	printf("\n");
	fflush(stdout);
}

#endif   /* OPTIMIZER_DEBUG */<|MERGE_RESOLUTION|>--- conflicted
+++ resolved
@@ -10,23 +10,16 @@
  *
  *
  * IDENTIFICATION
-<<<<<<< HEAD
- *	  $PostgreSQL: pgsql/src/backend/optimizer/path/allpaths.c,v 1.175 2008/10/21 20:42:52 tgl Exp $
-=======
  *	  $PostgreSQL: pgsql/src/backend/optimizer/path/allpaths.c,v 1.171 2008/06/27 03:56:55 tgl Exp $
->>>>>>> 49f001d8
  *
  *-------------------------------------------------------------------------
  */
 
 #include "postgres.h"
 
-<<<<<<< HEAD
+#include <math.h>
+
 #include "nodes/nodeFuncs.h"
-=======
-#include <math.h>
-
->>>>>>> 49f001d8
 #ifdef OPTIMIZER_DEBUG
 #include "nodes/print.h"
 #endif
@@ -466,16 +459,10 @@
 	 * Note: if you consider changing this logic, beware that child rels could
 	 * have zero rows and/or width, if they were excluded by constraints.
 	 */
-<<<<<<< HEAD
-	rel->rows = 0;
-	rel->tuples = 0;
-	rel->width = 0;
-=======
 	parent_rows = 0;
 	parent_size = 0;
 	nattrs = rel->max_attr - rel->min_attr + 1;
 	parent_attrsizes = (double *) palloc0(nattrs * sizeof(double));
->>>>>>> 49f001d8
 
 	/*
 	 * Generate access paths for each member relation, and pick the cheapest
@@ -574,31 +561,18 @@
 		/*
 		 * Accumulate size information from each child.
 		 */
-<<<<<<< HEAD
-		rel->tuples += childrel->tuples;
-		rel->rows += cdbpath_rows(root, childrel->cheapest_total_path);
-		width_avg += cdbpath_rows(root, childrel->cheapest_total_path) * childrel->width;
-
-		forboth(parentvars, rel->reltargetlist,
-				childvars, childrel->reltargetlist)
-=======
+
 		if (childrel->rows > 0)
->>>>>>> 49f001d8
-		{
-			parent_rows += childrel->rows;
-			parent_size += childrel->width * childrel->rows;
-
-<<<<<<< HEAD
+		{
+			parent_rows += cdbpath_rows(root, childrel->cheapest_total_path);
+			width_avg += cdbpath_rows(root, childrel->cheapest_total_path) * childrel->width;
+
 			/*
 			 * Accumulate per-column estimates too.  Whole-row Vars and
 			 * PlaceHolderVars can be ignored here.
 			 */
-			if (IsA(parentvar, Var) &&
-				IsA(childvar, Var))
-=======
 			forboth(parentvars, rel->reltargetlist,
 					childvars, childrel->reltargetlist)
->>>>>>> 49f001d8
 			{
 				Var		   *parentvar = (Var *) lfirst(parentvars);
 				Var		   *childvar = (Var *) lfirst(childvars);
@@ -615,30 +589,37 @@
 		}
 	}
 
-<<<<<<< HEAD
-	rel->width = (int) (width_avg / Max(1.0, rel->rows));
+	/*
+	 * GPDB_84_MERGE_FIXME: review the estimation math here; 8.4 changed the
+	 * logic around. In particular, we capped the minimum parent_rows at 1,
+	 * whereas upstream will divide by any positive number. We also set
+	 * rel->width to width_avg if the parent_rows are zero, whereas upstream
+	 * sets it to zero.
+	 */
+	/*
+	 * Save the finished size estimates.
+	 */
+	rel->rows = parent_rows;
+	if (parent_rows > 0)
+	{
+		int		i;
+
+		rel->width = rint(width_avg / parent_rows);
+		for (i = 0; i < nattrs; i++)
+			rel->attr_widths[i] = rint(parent_attrsizes[i] / parent_rows);
+	}
+	else
+		rel->width = 0;			/* attr_widths should be zero already */
 
 	/* CDB: Just one child (or none)?  Set flag if result is at most 1 row. */
 	if (!subpaths)
 		rel->onerow = true;
 	else if (list_length(subpaths) == 1)
 		rel->onerow = ((Path *) linitial(subpaths))->parent->onerow;
-=======
-	/*
-	 * Save the finished size estimates.
-	 */
-	rel->rows = parent_rows;
-	if (parent_rows > 0)
-	{
-		int		i;
-
-		rel->width = rint(parent_size / parent_rows);
-		for (i = 0; i < nattrs; i++)
-			rel->attr_widths[i] = rint(parent_attrsizes[i] / parent_rows);
-	}
-	else
-		rel->width = 0;			/* attr_widths should be zero already */
-
+
+	/*
+	 * GPDB_84_MERGE_FIXME: ensure that this rel->tuples count works for us.
+	 */
 	/*
 	 * Set "raw tuples" count equal to "rows" for the appendrel; needed
 	 * because some places assume rel->tuples is valid for any baserel.
@@ -646,7 +627,6 @@
 	rel->tuples = parent_rows;
 
 	pfree(parent_attrsizes);
->>>>>>> 49f001d8
 
 	/*
 	 * Finally, build Append path and install it as the only access path for
