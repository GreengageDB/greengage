/*-------------------------------------------------------------------------
 *
 * allpaths.c
 *	  Routines to find possible search paths for processing a query
 *
 * Portions Copyright (c) 2005-2008, Greenplum inc
 * Portions Copyright (c) 2012-Present Pivotal Software, Inc.
 * Portions Copyright (c) 1996-2008, PostgreSQL Global Development Group
 * Portions Copyright (c) 1994, Regents of the University of California
 *
 *
 * IDENTIFICATION
 *	  $PostgreSQL: pgsql/src/backend/optimizer/path/allpaths.c,v 1.172 2008/08/02 21:31:59 tgl Exp $
 *
 *-------------------------------------------------------------------------
 */

#include "postgres.h"

#include <math.h>

#include "nodes/nodeFuncs.h"
#ifdef OPTIMIZER_DEBUG
#include "nodes/print.h"
#endif
#include "optimizer/clauses.h"
#include "optimizer/cost.h"
#include "optimizer/pathnode.h"
#include "optimizer/paths.h"
#include "optimizer/plancat.h"
#include "optimizer/planmain.h"
#include "optimizer/planner.h"
#include "optimizer/prep.h"
#include "optimizer/var.h"
#include "optimizer/planshare.h"
#include "parser/parse_clause.h"
#include "parser/parsetree.h"
#include "rewrite/rewriteManip.h"
#include "utils/guc.h"

#include "cdb/cdbmutate.h"		/* cdbmutate_warn_ctid_without_segid */
#include "cdb/cdbpath.h"		/* cdbpath_rows() */

// TODO: these planner gucs need to be refactored into PlannerConfig.
bool		gp_enable_sort_limit = FALSE;
bool		gp_enable_sort_distinct = FALSE;

/* Hook for plugins to replace standard_join_search() */
join_search_hook_type join_search_hook = NULL;


static void set_base_rel_pathlists(PlannerInfo *root);
static void set_rel_pathlist(PlannerInfo *root, RelOptInfo *rel,
				 Index rti, RangeTblEntry *rte);
static void set_plain_rel_pathlist(PlannerInfo *root, RelOptInfo *rel,
					   RangeTblEntry *rte);
static void set_append_rel_pathlist(PlannerInfo *root, RelOptInfo *rel,
						Index rti, RangeTblEntry *rte);
static bool has_multiple_baserels(PlannerInfo *root);
static void set_dummy_rel_pathlist(PlannerInfo *root, RelOptInfo *rel);
static void set_subquery_pathlist(PlannerInfo *root, RelOptInfo *rel,
					  Index rti, RangeTblEntry *rte);
static void set_function_pathlist(PlannerInfo *root, RelOptInfo *rel,
					  RangeTblEntry *rte);
static void set_tablefunction_pathlist(PlannerInfo *root, RelOptInfo *rel,
						   RangeTblEntry *rte);
static void set_values_pathlist(PlannerInfo *root, RelOptInfo *rel,
					RangeTblEntry *rte);
static void set_cte_pathlist(PlannerInfo *root, RelOptInfo *rel,
							 RangeTblEntry *rte);
static void set_worktable_pathlist(PlannerInfo *root, RelOptInfo *rel,
								   RangeTblEntry *rte);
static RelOptInfo *make_rel_from_joinlist(PlannerInfo *root, List *joinlist);
static Query *push_down_restrict(PlannerInfo *root, RelOptInfo *rel,
				   RangeTblEntry *rte, Index rti, Query *subquery);
static bool subquery_is_pushdown_safe(Query *subquery, Query *topquery,
						  bool *differentTypes);
static bool recurse_pushdown_safe(Node *setOp, Query *topquery,
					  bool *differentTypes);
static void compare_tlist_datatypes(List *tlist, List *colTypes,
						bool *differentTypes);
static bool qual_is_pushdown_safe(Query *subquery, Index rti, Node *qual,
					  bool *differentTypes);
static void subquery_push_qual(Query *subquery,
				   RangeTblEntry *rte, Index rti, Node *qual);
static void recurse_push_qual(Node *setOp, Query *topquery,
				  RangeTblEntry *rte, Index rti, Node *qual);
#ifdef _MSC_VER
__declspec(noreturn)
#endif
static void cdb_no_path_for_query(void) __attribute__((__noreturn__));


/*
 * make_one_rel
 *	  Finds all possible access paths for executing a query, returning a
 *	  single rel that represents the join of all base rels in the query.
 */
RelOptInfo *
make_one_rel(PlannerInfo *root, List *joinlist)
{
	RelOptInfo *rel;

	/*
	 * Generate access paths for the base rels.
	 */
	set_base_rel_pathlists(root);

	/*
	 * CDB: If join, warn of any tables that need ANALYZE.
	 */
	if (has_multiple_baserels(root))
	{
		Index		rti;
		RelOptInfo *brel;
		RangeTblEntry *brte;

		for (rti = 1; rti < root->simple_rel_array_size; rti++)
		{
			brel = root->simple_rel_array[rti];
			if (brel &&
				brel->cdb_default_stats_used)
			{
				brte = rt_fetch(rti, root->parse->rtable);
				cdb_default_stats_warning_for_table(brte->relid);
			}
		}
	}

	/*
	 * Generate access paths for the entire join tree.
	 */
	rel = make_rel_from_joinlist(root, joinlist);

	/* CDB: No path might be found if user set enable_xxx = off */
	if (!rel ||
		!rel->cheapest_total_path)
		cdb_no_path_for_query();	/* raise error - no return */

	/*
	 * The result should join all and only the query's base rels.
	 */
#ifdef USE_ASSERT_CHECKING
	{
		int			num_base_rels = 0;
		Index		rti;

		for (rti = 1; rti < root->simple_rel_array_size; rti++)
		{
			RelOptInfo *brel = root->simple_rel_array[rti];

			if (brel == NULL)
				continue;

			Assert(brel->relid == rti); /* sanity check on array */

			/* ignore RTEs that are "other rels" */
			if (brel->reloptkind != RELOPT_BASEREL)
				continue;

			Assert(bms_is_member(rti, rel->relids));
			num_base_rels++;
		}

		Assert(bms_num_members(rel->relids) == num_base_rels);
	}
#endif

	return rel;
}

/*
 * set_base_rel_pathlists
 *	  Finds all paths available for scanning each base-relation entry.
 *	  Sequential scan and any available indices are considered.
 *	  Each useful path is attached to its relation's 'pathlist' field.
 */
static void
set_base_rel_pathlists(PlannerInfo *root)
{
	Index		rti;

	for (rti = 1; rti < root->simple_rel_array_size; rti++)
	{
		RelOptInfo *rel = root->simple_rel_array[rti];

		/* there may be empty slots corresponding to non-baserel RTEs */
		if (rel == NULL)
			continue;

		Assert(rel->relid == rti);		/* sanity check on array */

		/* ignore RTEs that are "other rels" */
		if (rel->reloptkind != RELOPT_BASEREL)
			continue;

		/* CDB: Warn if ctid column is referenced but gp_segment_id is not. */
		cdbmutate_warn_ctid_without_segid(root, rel);

		set_rel_pathlist(root, rel, rti, root->simple_rte_array[rti]);
	}
}

/*
 * set_rel_pathlist
 *	  Build access paths for a base relation
 */
static void
set_rel_pathlist(PlannerInfo *root, RelOptInfo *rel,
				 Index rti, RangeTblEntry *rte)
{
	if (rte->inh)
	{
		/* It's an "append relation", process accordingly */
		set_append_rel_pathlist(root, rel, rti, rte);
	}
	else if (rel->rtekind == RTE_SUBQUERY)
	{
		/* Subquery --- generate a separate plan for it */
		set_subquery_pathlist(root, rel, rti, rte);
	}
	else if (rel->rtekind == RTE_FUNCTION)
	{
		/* RangeFunction --- generate a suitable path for it */
		set_function_pathlist(root, rel, rte);
	}
	else if (rel->rtekind == RTE_TABLEFUNCTION)
	{
		/* RangeFunction --- generate a separate plan for it */
		set_tablefunction_pathlist(root, rel, rte);
	}
	else if (rel->rtekind == RTE_VALUES)
	{
		/* Values list --- generate a suitable path for it */
		set_values_pathlist(root, rel, rte);
	}
	else if (rel->rtekind == RTE_CTE)
	{
		/* CTE reference --- generate a suitable path for it */
		if (rte->self_reference)
			set_worktable_pathlist(root, rel, rte);
		else
			set_cte_pathlist(root, rel, rte);
	}
	else
	{
		/* Plain relation */
		Assert(rel->rtekind == RTE_RELATION);
		set_plain_rel_pathlist(root, rel, rte);
	}

#ifdef OPTIMIZER_DEBUG
	debug_print_rel(root, rel);
#endif
}

/*
 * set_plain_rel_pathlist
 *	  Build access paths for a plain relation (no subquery, no inheritance)
 */
static void
set_plain_rel_pathlist(PlannerInfo *root, RelOptInfo *rel, RangeTblEntry *rte)
{
	List	   *pathlist = NIL;
	List	   *indexpathlist = NIL;
	List	   *bitmappathlist = NIL;
	List	   *tidpathlist = NIL;
	Path	   *seqpath = NULL;
	ListCell   *cell;

	/*
	 * If we can prove we don't need to scan the rel via constraint exclusion,
	 * set up a single dummy path for it.  We only need to check for regular
	 * baserels; if it's an otherrel, CE was already checked in
	 * set_append_rel_pathlist().
	 */
	if (rel->reloptkind == RELOPT_BASEREL &&
		relation_excluded_by_constraints(root, rel, rte))
	{
		set_dummy_rel_pathlist(root, rel);
		return;
	}

	/* Mark rel with estimated output rows, width, etc */
	set_baserel_size_estimates(root, rel);

	/* Test any partial indexes of rel for applicability */
	check_partial_indexes(root, rel);

	/*
	 * Check to see if we can extract any restriction conditions from join
	 * quals that are OR-of-AND structures.  If so, add them to the rel's
	 * restriction list, and recompute the size estimates.
	 */
	if (create_or_index_quals(root, rel))
		set_baserel_size_estimates(root, rel);

	/* CDB: Attach subquery duplicate suppression info. */
	if (root->join_info_list)
		rel->dedup_info = cdb_make_rel_dedup_info(root, rel);

	/*
	 * Generate paths and add them to the rel's pathlist.
	 *
	 * Note: add_path() will discard any paths that are dominated by another
	 * available path, keeping only those paths that are superior along at
	 * least one dimension of cost or sortedness.
	 *
	 * CDB: So that create_index_paths() and create_tidscan_paths() can set
	 * the rel->onerow flag before it is tested by add_path(), we gather the
	 * paths in a temporary list, then add them.
	 */

	/* early exit for external and append only relations */
	switch (rel->relstorage)
	{
		case RELSTORAGE_EXTERNAL:

			/*
			 * If the relation is external, create an external path for it and
			 * select it (only external path is considered for an external
			 * base rel).
			 */
			add_path(root, rel, (Path *) create_external_path(root, rel));
			set_cheapest(root, rel);
			return;

		case RELSTORAGE_AOROWS:
			seqpath = (Path *) create_appendonly_path(root, rel);
			break;

		case RELSTORAGE_AOCOLS:
			seqpath = (Path *) create_aocs_path(root, rel);
			break;

		case RELSTORAGE_HEAP:
			seqpath = create_seqscan_path(root, rel);
			break;

		default:

			/*
			 * should not be feasible, usually indicates a failure to
			 * correctly apply rewrite rules.
			 */
			elog(ERROR, "plan contains range table with relstorage='%c'", rel->relstorage);
			return;
	}

	/* Consider sequential scan */
	if (root->config->enable_seqscan)
		pathlist = lappend(pathlist, seqpath);

	/* Consider index and bitmap scans */
	create_index_paths(root, rel,
					   &indexpathlist, &bitmappathlist);

	/*
	 * Random access to Append-Only is slow because AO doesn't use the buffer
	 * pool and we want to avoid decompressing blocks multiple times.  So,
	 * only consider bitmap paths because they are processed in TID order.
	 * The appendonlyam.c module will optimize fetches in TID order by keeping
	 * the last decompressed block between fetch calls.
	 */
	if (rel->relstorage == RELSTORAGE_AOROWS ||
		rel->relstorage == RELSTORAGE_AOCOLS)
		indexpathlist = NIL;

	if (indexpathlist && root->config->enable_indexscan)
		pathlist = list_concat(pathlist, indexpathlist);
	if (bitmappathlist && root->config->enable_bitmapscan)
		pathlist = list_concat(pathlist, bitmappathlist);

	/* Consider TID scans */
	create_tidscan_paths(root, rel, &tidpathlist);

	/*
	 * AO and CO tables do not currently support TidScans. Disable TidScan
	 * path for such tables
	 */
	if (rel->relstorage == RELSTORAGE_AOROWS ||
		rel->relstorage == RELSTORAGE_AOCOLS)
		tidpathlist = NIL;

	if (tidpathlist && root->config->enable_tidscan)
		pathlist = list_concat(pathlist, tidpathlist);

	/* If no enabled path was found, consider disabled paths. */
	if (!pathlist)
	{
		pathlist = lappend(pathlist, seqpath);
		if (root->config->gp_enable_fallback_plan)
		{
			pathlist = list_concat(pathlist, indexpathlist);
			pathlist = list_concat(pathlist, bitmappathlist);
			pathlist = list_concat(pathlist, tidpathlist);
		}
	}

	/* Add them, now that we know whether the quals specify a unique key. */
	foreach(cell, pathlist)
		add_path(root, rel, (Path *) lfirst(cell));

	/* Now find the cheapest of the paths for this rel */
	set_cheapest(root, rel);
}

/*
 * set_append_rel_pathlist
 *	  Build access paths for an "append relation"
 *
 * The passed-in rel and RTE represent the entire append relation.	The
 * relation's contents are computed by appending together the output of
 * the individual member relations.  Note that in the inheritance case,
 * the first member relation is actually the same table as is mentioned in
 * the parent RTE ... but it has a different RTE and RelOptInfo.  This is
 * a good thing because their outputs are not the same size.
 */
static void
set_append_rel_pathlist(PlannerInfo *root, RelOptInfo *rel,
						Index rti, RangeTblEntry *rte)
{
	int			parentRTindex = rti;
	List	   *subpaths = NIL;
	double		parent_rows;
	double		parent_size;
	double	   *parent_attrsizes;
	int			nattrs;
	ListCell   *l;

	/* weighted average of widths */
	double		width_avg = 0;

	/*
	 * XXX for now, can't handle inherited expansion of FOR UPDATE/SHARE; can
	 * we do better?  (This will take some redesign because the executor
	 * currently supposes that every rowMark relation is involved in every row
	 * returned by the query.)
	 */
	if (get_rowmark(root->parse, parentRTindex))
		ereport(ERROR,
				(errcode(ERRCODE_FEATURE_NOT_SUPPORTED),
				 errmsg("SELECT FOR UPDATE/SHARE is not supported for inheritance queries")));

	/* Mark rel with estimated output rows, width, etc */
	set_baserel_size_estimates(root, rel);

	/*
	 * Initialize to compute size estimates for whole append relation.
	 *
	 * We handle width estimates by weighting the widths of different
	 * child rels proportionally to their number of rows.  This is sensible
	 * because the use of width estimates is mainly to compute the total
	 * relation "footprint" if we have to sort or hash it.  To do this,
	 * we sum the total equivalent size (in "double" arithmetic) and then
	 * divide by the total rowcount estimate.  This is done separately for
	 * the total rel width and each attribute.
	 *
	 * Note: if you consider changing this logic, beware that child rels could
	 * have zero rows and/or width, if they were excluded by constraints.
	 */
	parent_rows = 0;
	parent_size = 0;
	nattrs = rel->max_attr - rel->min_attr + 1;
	parent_attrsizes = (double *) palloc0(nattrs * sizeof(double));

	/*
	 * Generate access paths for each member relation, and pick the cheapest
	 * path for each one.
	 */
	foreach(l, root->append_rel_list)
	{
		AppendRelInfo *appinfo = (AppendRelInfo *) lfirst(l);
		int			childRTindex;
		RangeTblEntry *childRTE;
		RelOptInfo *childrel;
		Path	   *childpath;
		ListCell   *parentvars;
		ListCell   *childvars;

		/* append_rel_list contains all append rels; ignore others */
		if (appinfo->parent_relid != parentRTindex)
			continue;

		childRTindex = appinfo->child_relid;
		childRTE = root->simple_rte_array[childRTindex];

		/*
		 * The child rel's RelOptInfo was already created during
		 * add_base_rels_to_query.
		 */
		childrel = find_base_rel(root, childRTindex);
		Assert(childrel->reloptkind == RELOPT_OTHER_MEMBER_REL);

		/*
		 * We have to copy the parent's targetlist and quals to the child,
		 * with appropriate substitution of variables.	However, only the
		 * baserestrictinfo quals are needed before we can check for
		 * constraint exclusion; so do that first and then check to see if we
		 * can disregard this child.
		 */
		childrel->baserestrictinfo = (List *)
			adjust_appendrel_attrs(root, (Node *) rel->baserestrictinfo,
								   appinfo);

		if (relation_excluded_by_constraints(root, childrel, childRTE))
		{
			/*
			 * This child need not be scanned, so we can omit it from the
			 * appendrel.  Mark it with a dummy cheapest-path though, in case
			 * best_appendrel_indexscan() looks at it later.
			 */
			set_dummy_rel_pathlist(root, childrel);
			continue;
		}

		/* CE failed, so finish copying targetlist and join quals */
		childrel->joininfo = (List *)
			adjust_appendrel_attrs(root, (Node *) rel->joininfo,
								   appinfo);
		childrel->reltargetlist = (List *)
			adjust_appendrel_attrs(root, (Node *) rel->reltargetlist,
								   appinfo);

		/*
		 * We have to make child entries in the EquivalenceClass data
		 * structures as well.
		 */
		if (rel->has_eclass_joins)
		{
			add_child_rel_equivalences(root, appinfo, rel, childrel);
			childrel->has_eclass_joins = true;
		}

		/*
		 * Note: we could compute appropriate attr_needed data for the
		 * child's variables, by transforming the parent's attr_needed
		 * through the translated_vars mapping.  However, currently there's
		 * no need because attr_needed is only examined for base relations
		 * not otherrels.  So we just leave the child's attr_needed empty.
		 */

		/*
		 * Compute the child's access paths, and add the cheapest one to the
		 * Append path we are constructing for the parent.
		 *
		 * It's possible that the child is itself an appendrel, in which case
		 * we can "cut out the middleman" and just add its child paths to our
		 * own list.  (We don't try to do this earlier because we need to
		 * apply both levels of transformation to the quals.)
		 */
		set_rel_pathlist(root, childrel, childRTindex, childRTE);

		childpath = childrel->cheapest_total_path;
		if (IsA(childpath, AppendPath))
			subpaths = list_concat(subpaths,
							list_copy(((AppendPath *) childpath)->subpaths));
		else
			subpaths = lappend(subpaths, childpath);

		/*
		 * Accumulate size information from each child.
		 */

		if (childrel->rows > 0)
		{
			parent_rows += cdbpath_rows(root, childrel->cheapest_total_path);
			width_avg += cdbpath_rows(root, childrel->cheapest_total_path) * childrel->width;

			/*
			 * Accumulate per-column estimates too.  Whole-row Vars and
			 * PlaceHolderVars can be ignored here.
			 */
			forboth(parentvars, rel->reltargetlist,
					childvars, childrel->reltargetlist)
			{
				Var		   *parentvar = (Var *) lfirst(parentvars);
				Var		   *childvar = (Var *) lfirst(childvars);

				if (IsA(parentvar, Var) &&
					IsA(childvar, Var))
				{
					int			pndx = parentvar->varattno - rel->min_attr;
					int			cndx = childvar->varattno - childrel->min_attr;

					parent_attrsizes[pndx] += childrel->attr_widths[cndx] * childrel->rows;
				}
			}
		}
	}

	/*
	 * GPDB_84_MERGE_FIXME: review the estimation math here; 8.4 changed the
	 * logic around. In particular, we capped the minimum parent_rows at 1,
	 * whereas upstream will divide by any positive number. We also set
	 * rel->width to width_avg if the parent_rows are zero, whereas upstream
	 * sets it to zero.
	 */
	/*
	 * Save the finished size estimates.
	 */
	rel->rows = parent_rows;
	if (parent_rows > 0)
	{
		int		i;

		rel->width = rint(width_avg / parent_rows);
		for (i = 0; i < nattrs; i++)
			rel->attr_widths[i] = rint(parent_attrsizes[i] / parent_rows);
	}
	else
		rel->width = 0;			/* attr_widths should be zero already */

	/* CDB: Just one child (or none)?  Set flag if result is at most 1 row. */
	if (!subpaths)
		rel->onerow = true;
	else if (list_length(subpaths) == 1)
		rel->onerow = ((Path *) linitial(subpaths))->parent->onerow;

	/*
	 * GPDB_84_MERGE_FIXME: ensure that this rel->tuples count works for us.
	 */
	/*
	 * Set "raw tuples" count equal to "rows" for the appendrel; needed
	 * because some places assume rel->tuples is valid for any baserel.
	 */
	rel->tuples = parent_rows;

	pfree(parent_attrsizes);

	/*
	 * Finally, build Append path and install it as the only access path for
	 * the parent rel.	(Note: this is correct even if we have zero or one
	 * live subpath due to constraint exclusion.)
	 */
	add_path(root, rel, (Path *) create_append_path(root, rel, subpaths));

	/* Select cheapest path (pretty easy in this case...) */
	set_cheapest(root, rel);
}

/*
 * set_dummy_rel_pathlist
 *	  Build a dummy path for a relation that's been excluded by constraints
 *
 * Rather than inventing a special "dummy" path type, we represent this as an
 * AppendPath with no members (see also IS_DUMMY_PATH macro).
 */
static void
set_dummy_rel_pathlist(PlannerInfo *root, RelOptInfo *rel)
{
	/* Set dummy size estimates --- we leave attr_widths[] as zeroes */
	rel->rows = 0;
	rel->width = 0;

	add_path(root, rel, (Path *) create_append_path(root, rel, NIL));

	/* Select cheapest path (pretty easy in this case...) */
	set_cheapest(root, rel);
}

/* quick-and-dirty test to see if any joining is needed */
static bool
has_multiple_baserels(PlannerInfo *root)
{
	int			num_base_rels = 0;
	Index		rti;

	for (rti = 1; rti < root->simple_rel_array_size; rti++)
	{
		RelOptInfo *brel = root->simple_rel_array[rti];

		if (brel == NULL)
			continue;

		/* ignore RTEs that are "other rels" */
		if (brel->reloptkind == RELOPT_BASEREL)
			if (++num_base_rels > 1)
				return true;
	}
	return false;
}

/*
 * set_subquery_pathlist
 *		Build the (single) access path for a subquery RTE
 */
static void
set_subquery_pathlist(PlannerInfo *root, RelOptInfo *rel,
					  Index rti, RangeTblEntry *rte)
{
	Query	   *subquery = rte->subquery;
	double		tuple_fraction;
	PlannerInfo *subroot;
	List	   *pathkeys;
	bool		forceDistRand;
	Path	   *subquery_path;
	PlannerConfig *config;

	/*
	 * Must copy the Query so that planning doesn't mess up the RTE contents
	 * (really really need to fix the planner to not scribble on its input,
	 * someday).
	 */
	subquery = copyObject(subquery);

	forceDistRand = rte->forceDistRandom;

	/* CDB: Could be a preplanned subquery from window_planner. */
	if (rte->subquery_plan == NULL)
	{
		/*
		 * push down quals if possible. Note subquery might be
		 * different pointer from original one.
		 */
		subquery = push_down_restrict(root, rel, rte, rti, subquery);

		/*
		 * CDB: Does the subquery return at most one row?
		 */
		rel->onerow = false;

		/* Set-returning function in tlist could give any number of rows. */
		if (expression_returns_set((Node *)subquery->targetList))
		{}

		/* Always one row if aggregate function without GROUP BY. */
		else if (!subquery->groupClause &&
				 (subquery->hasAggs || subquery->havingQual))
			rel->onerow = true;

		/* LIMIT 1 or less? */
		else if (subquery->limitCount &&
				 IsA(subquery->limitCount, Const) &&
				 !((Const *) subquery->limitCount)->constisnull)
		{
			Const	   *cnst = (Const *) subquery->limitCount;

			if (cnst->consttype == INT8OID &&
				DatumGetInt64(cnst->constvalue) <= 1)
				rel->onerow = true;
		}

		/*
		 * We can safely pass the outer tuple_fraction down to the subquery if the
		 * outer level has no joining, aggregation, or sorting to do. Otherwise
		 * we'd better tell the subquery to plan for full retrieval. (XXX This
		 * could probably be made more intelligent ...)
		 */
		if (subquery->hasAggs ||
			subquery->groupClause ||
			subquery->havingQual ||
			subquery->distinctClause ||
			subquery->sortClause ||
			has_multiple_baserels(root))
			tuple_fraction = 0.0;	/* default case */
		else
			tuple_fraction = root->tuple_fraction;

		/* Generate the plan for the subquery */
		config = CopyPlannerConfig(root->config);
		config->honor_order_by = false;		/* partial order is enough */

		rel->subplan = subquery_planner(root->glob, subquery,
									root,
									false, tuple_fraction,
									&subroot,
									config);
		rel->subrtable = subroot->parse->rtable;
	}
	else
	{
		/* This is a preplanned sub-query RTE. */
		rel->subplan = rte->subquery_plan;
		rel->subrtable = rte->subquery_rtable;
		subroot = root;
		/* XXX rel->onerow = ??? */
	}

	/* Copy number of output rows from subplan */
	if (rel->onerow)
		rel->tuples = 1;
	else
		rel->tuples = rel->subplan->plan_rows;

	/* CDB: Attach subquery duplicate suppression info. */
	if (root->join_info_list)
		rel->dedup_info = cdb_make_rel_dedup_info(root, rel);

	/* Mark rel with estimated output rows, width, etc */
	set_baserel_size_estimates(root, rel);

	/* Convert subquery pathkeys to outer representation */
	pathkeys = convert_subquery_pathkeys(root, rel, subroot->query_pathkeys);

	/* Generate appropriate path */
	subquery_path = create_subqueryscan_path(root, rel, pathkeys);

	if (forceDistRand)
		CdbPathLocus_MakeStrewn(&subquery_path->locus);

	add_path(root, rel, subquery_path);

	/* Select cheapest path (pretty easy in this case...) */
	set_cheapest(root, rel);
}

/*
 * set_function_pathlist
 *		Build the (single) access path for a function RTE
 */
static void
set_function_pathlist(PlannerInfo *root, RelOptInfo *rel, RangeTblEntry *rte)
{
	/* CDB: Could the function return more than one row? */
	rel->onerow = !expression_returns_set(rte->funcexpr);

	/* CDB: Attach subquery duplicate suppression info. */
	if (root->join_info_list)
		rel->dedup_info = cdb_make_rel_dedup_info(root, rel);

	/* Mark rel with estimated output rows, width, etc */
	set_function_size_estimates(root, rel);

	/* Generate appropriate path */
	add_path(root, rel, create_functionscan_path(root, rel, rte));

	/* Select cheapest path (pretty easy in this case...) */
	set_cheapest(root, rel);
}

/*
 * set_tablefunction_pathlist
 *		Build the (single) access path for a table function RTE
 */
static void
set_tablefunction_pathlist(PlannerInfo *root, RelOptInfo *rel, RangeTblEntry *rte)
{
	PlannerConfig *config;
	PlannerInfo *subroot = NULL;
	FuncExpr   *fexpr = (FuncExpr *) rte->funcexpr;
	ListCell   *arg;

	/* Cannot be a preplanned subquery from window_planner. */
	Assert(!rte->subquery_plan);
	Assert(fexpr && IsA(fexpr, FuncExpr));

	config = CopyPlannerConfig(root->config);
	config->honor_order_by = false;		/* partial order is enough */

	/* Plan input subquery */
	rel->subplan = subquery_planner(root->glob, rte->subquery, root,
									false,
									0.0, //tuple_fraction
									& subroot,
									config);
	rel->subrtable = subroot->parse->rtable;

	/*
	 * With the subquery planned we now need to clear the subquery from the
	 * TableValueExpr nodes, otherwise preprocess_expression will trip over
	 * it.
	 */
	foreach(arg, fexpr->args)
	{
		if (IsA(arg, TableValueExpr))
		{
			TableValueExpr *tve = (TableValueExpr *) arg;

			tve->subquery = NULL;
		}
	}

	/* Could the function return more than one row? */
	rel->onerow = !expression_returns_set(rte->funcexpr);

	/* Attach subquery duplicate suppression info. */
	if (root->join_info_list)
		rel->dedup_info = cdb_make_rel_dedup_info(root, rel);

	/* Mark rel with estimated output rows, width, etc */
	set_table_function_size_estimates(root, rel);

	/* Generate appropriate path */
	add_path(root, rel, create_tablefunction_path(root, rel, rte));

	/* Select cheapest path (pretty easy in this case...) */
	set_cheapest(root, rel);
}

/*
 * set_values_pathlist
 *		Build the (single) access path for a VALUES RTE
 */
static void
set_values_pathlist(PlannerInfo *root, RelOptInfo *rel, RangeTblEntry *rte)
{
	/* Mark rel with estimated output rows, width, etc */
	set_values_size_estimates(root, rel);

	/* CDB: Just one row? */
	rel->onerow = (rel->tuples <= 1 &&
				   !expression_returns_set((Node *) rte->values_lists));

	/* CDB: Attach subquery duplicate suppression info. */
	if (root->join_info_list)
		rel->dedup_info = cdb_make_rel_dedup_info(root, rel);

	/* Generate appropriate path */
	add_path(root, rel, create_valuesscan_path(root, rel, rte));

	/* Select cheapest path (pretty easy in this case...) */
	set_cheapest(root, rel);
}

/*
 * set_cte_pathlist
 *		Build the (single) access path for a CTE RTE.
 */
static void
set_cte_pathlist(PlannerInfo *root, RelOptInfo *rel, RangeTblEntry *rte)
{
	PlannerInfo *cteroot;
	Index		levelsup;
	int			ndx;
	ListCell   *lc;
	int			planinfo_id;
	CommonTableExpr *cte = NULL;
	double		tuple_fraction = 0.0;
	CtePlanInfo *cteplaninfo;
	Plan	   *subplan = NULL;
	List	   *subrtable = NULL;
	List	   *pathkeys = NULL;
	PlannerInfo *subroot = NULL;

	/*
	 * Find the referenced CTE based on the given range table entry
	 */
	levelsup = rte->ctelevelsup;
	cteroot = root;
	while (levelsup-- > 0)
	{
		cteroot = cteroot->parent_root;
		if (!cteroot)			/* shouldn't happen */
			elog(ERROR, "bad levelsup for CTE \"%s\"", rte->ctename);
	}

	ndx = 0;
	foreach(lc, cteroot->parse->cteList)
	{
		cte = (CommonTableExpr *) lfirst(lc);

		if (strcmp(cte->ctename, rte->ctename) == 0)
			break;
		ndx++;
	}
	if (lc == NULL)				/* shouldn't happen */
		elog(ERROR, "could not find CTE \"%s\"", rte->ctename);

	Assert(IsA(cte->ctequery, Query));

	/*
	 * In PostgreSQL, we use the index to look up the plan ID in the
	 * cteroot->cte_plan_ids list. In GPDB, CTE plans work differently, and
	 * we look up the CtePlanInfo struct in the list_cteplaninfo instead.
	 */
	planinfo_id = ndx;

	/*
	 * Determine whether we need to generate a new subplan for this CTE.
	 *
	 * There are the following cases:
	 *   (1) If this subquery can be pulled up as an InitPlan, we will
	 *       generate a new subplan. In InitPlan case, the subplan can
	 *       not be shared with the main query or other InitPlans. We
	 *       do not store this subplan in cteplaninfo.
	 *   (2) If we never generate a subplan for this CTE, then we generate
	 *       one. If the reference count for this CTE is greater than 1
	 *       (excluding ones used in InitPlans), we create multiple subplans,
	 *       each of which has a SharedNode on top. We store these subplans
	 *       in cteplaninfo so that they can be used later.
	 */
	Assert(list_length(cteroot->list_cteplaninfo) > planinfo_id);
	cteplaninfo = list_nth(cteroot->list_cteplaninfo, planinfo_id);

	/*
	 * If there is exactly one reference to this CTE in the query, or plan
	 * sharing is disabled, create a new subplan for this CTE. It will
	 * become simple subquery scan.
	 *
	 * NOTE: The check for "exactly one reference" is a bit fuzzy. The
	 * references are counted in parse analysis phase, and it's possible
	 * that we duplicate a reference during query planning. So the check
	 * for number of references must be treated merely as a hint. If it
	 * turns out that there are in fact multiple references to the same
	 * CTE, even though we thought that there is only one, we might choose
	 * a sub-optimal plan because we missed the opportunity to share the
	 * subplan. That's acceptable for now.
	 *
	 * subquery tree will be modified if any qual is pushed down.
	 * There's risk that it'd be confusing if the tree is used
	 * later. At the moment InitPlan case uses the tree, but it
	 * is called earlier than this pass always, so we don't avoid it.
	 *
	 * Also, we might want to think extracting "common"
	 * qual expressions between multiple references, but
	 * so far we don't support it.
	 */
	if (!root->config->gp_cte_sharing || cte->cterefcount == 1)
	{
		PlannerConfig *config = CopyPlannerConfig(root->config);

		/*
		 * Copy query node since subquery_planner may trash it, and we need it
		 * intact in case we need to create another plan for the CTE
		 */
		Query	   *subquery = (Query *) copyObject(cte->ctequery);

		/*
		 * Having multiple SharedScans can lead to deadlocks. For now,
		 * disallow sharing of ctes at lower levels.
		 */
		config->gp_cte_sharing = false;

		config->honor_order_by = false;

		if (!cte->cterecursive)
		{
			/*
			 * Adjust the subquery so that 'root', i.e. this subquery, is the
			 * parent of the CTE subquery, even though the CTE might've been
			 * higher up syntactically. This is because some of the quals that
			 * we push down might refer to relations between the current level
			 * and the CTE's syntactical level. Such relations are not visible
			 * at the CTE's syntactical level, and SS_finalize_plan() would
			 * throw an error on them.
			 */
			IncrementVarSublevelsUp((Node *) subquery, rte->ctelevelsup, 1);

			/*
			 * Push down quals, like we do in set_subquery_pathlist()
			 */
			subquery = push_down_restrict(root, rel, rte, rel->relid, subquery);
		}

		subplan = subquery_planner(cteroot->glob, subquery, root, cte->cterecursive,
								   tuple_fraction, &subroot, config);

		subrtable = subroot->parse->rtable;
		pathkeys = subroot->query_pathkeys;

		/*
		 * Do not store the subplan in cteplaninfo, since we will not share
		 * this plan.
		 */
	}
	else
	{
		/*
		 * If we haven't created a subplan for this CTE yet, do it now. This
		 * subplan will not be used by InitPlans, so that they can be shared
		 * if this CTE is referenced multiple times (excluding in InitPlans).
		 */
		if (cteplaninfo->shared_plan == NULL)
		{
			PlannerConfig *config = CopyPlannerConfig(root->config);

			/*
			 * Copy query node since subquery_planner may trash it and we need
			 * it intact in case we need to create another plan for the CTE
			 */
			Query	   *subquery = (Query *) copyObject(cte->ctequery);

			/*
			 * Having multiple SharedScans can lead to deadlocks. For now,
			 * disallow sharing of ctes at lower levels.
			 */
			config->gp_cte_sharing = false;

			config->honor_order_by = false;

			subplan = subquery_planner(cteroot->glob, subquery, cteroot, cte->cterecursive,
									   tuple_fraction, &subroot, config);

			cteplaninfo->shared_plan = prepare_plan_for_sharing(cteroot, subplan);
			cteplaninfo->subrtable = subroot->parse->rtable;
			cteplaninfo->pathkeys = subroot->query_pathkeys;
		}

		/*
		 * Create another ShareInputScan to reference the already-created
		 * subplan.
		 */
		subplan = share_prepared_plan(cteroot, cteplaninfo->shared_plan);
		subrtable = cteplaninfo->subrtable;
		pathkeys = cteplaninfo->pathkeys;
	}

	rel->subplan = subplan;
	rel->subrtable = subrtable;

	/* Mark rel with estimated output rows, width, etc */
	set_cte_size_estimates(root, rel, rel->subplan);

	/* Convert subquery pathkeys to outer representation */
	pathkeys = convert_subquery_pathkeys(root, rel, pathkeys);

	/* Generate appropriate path */
	add_path(root, rel, create_ctescan_path(root, rel, pathkeys));

	/* Select cheapest path (pretty easy in this case...) */
	set_cheapest(root, rel);
}

/*
 * set_worktable_pathlist
 *		Build the (single) access path for a self-reference CTE RTE
 */
static void
set_worktable_pathlist(PlannerInfo *root, RelOptInfo *rel, RangeTblEntry *rte)
{
	Plan	   *cteplan;
	PlannerInfo *cteroot;
	Index		levelsup;
	CdbLocusType ctelocus;

	/*
	 * We need to find the non-recursive term's plan, which is in the plan
	 * level that's processing the recursive UNION, which is one level
	 * *below* where the CTE comes from.
	 */
	levelsup = rte->ctelevelsup;
	if (levelsup == 0)			/* shouldn't happen */
		elog(ERROR, "bad levelsup for CTE \"%s\"", rte->ctename);
	levelsup--;
	cteroot = root;
	while (levelsup-- > 0)
	{
		cteroot = cteroot->parent_root;
		if (!cteroot)			/* shouldn't happen */
			elog(ERROR, "bad levelsup for CTE \"%s\"", rte->ctename);
	}
	cteplan = cteroot->non_recursive_plan;
	if (!cteplan)				/* shouldn't happen */
		elog(ERROR, "could not find plan for CTE \"%s\"", rte->ctename);

	/* Mark rel with estimated output rows, width, etc */
	set_cte_size_estimates(root, rel, cteplan);

	ctelocus = cteplan->flow->locustype;
	/* Generate appropriate path */
	add_path(root, rel, create_worktablescan_path(root, rel, ctelocus));

	/* Select cheapest path (pretty easy in this case...) */
	set_cheapest(root, rel);
}

/*
 * make_rel_from_joinlist
 *	  Build access paths using a "joinlist" to guide the join path search.
 *
 * See comments for deconstruct_jointree() for definition of the joinlist
 * data structure.
 */
static RelOptInfo *
make_rel_from_joinlist(PlannerInfo *root, List *joinlist)
{
	int			levels_needed;
	List	   *initial_rels;
	ListCell   *jl;

	/*
	 * Count the number of child joinlist nodes.  This is the depth of the
	 * dynamic-programming algorithm we must employ to consider all ways of
	 * joining the child nodes.
	 */
	levels_needed = list_length(joinlist);

	if (levels_needed <= 0)
		return NULL;			/* nothing to do? */

	/*
	 * Construct a list of rels corresponding to the child joinlist nodes.
	 * This may contain both base rels and rels constructed according to
	 * sub-joinlists.
	 */
	initial_rels = NIL;
	foreach(jl, joinlist)
	{
		Node	   *jlnode = (Node *) lfirst(jl);
		RelOptInfo *thisrel;

		if (IsA(jlnode, RangeTblRef))
		{
			int			varno = ((RangeTblRef *) jlnode)->rtindex;

			thisrel = find_base_rel(root, varno);
		}
		else if (IsA(jlnode, List))
		{
			/* Recurse to handle subproblem */
			thisrel = make_rel_from_joinlist(root, (List *) jlnode);
		}
		else
		{
			elog(ERROR, "unrecognized joinlist node type: %d",
				 (int) nodeTag(jlnode));
			thisrel = NULL;		/* keep compiler quiet */
		}

		/* CDB: Fail if no path could be built due to set enable_xxx = off. */
		if (!thisrel ||
			!thisrel->cheapest_total_path)
			return NULL;

		initial_rels = lappend(initial_rels, thisrel);
	}

	if (levels_needed == 1)
	{
		/*
		 * Single joinlist node, so we're done.
		 */
		return (RelOptInfo *) linitial(initial_rels);
	}
	else
	{
		/*
		 * Consider the different orders in which we could join the rels,
		 * using a plugin, GEQO, or the regular join search code.
		 *
		 * We put the initial_rels list into a PlannerInfo field because
		 * has_legal_joinclause() needs to look at it (ugly :-().
		 */
		root->initial_rels = initial_rels;

		if (join_search_hook)
			return (*join_search_hook) (root, levels_needed, initial_rels);
		else
		{
			RelOptInfo *rel;

			rel = standard_join_search(root, levels_needed, initial_rels, false);
			if (rel == NULL && root->config->gp_enable_fallback_plan)
			{
				root->join_rel_hash = NULL;
				root->join_rel_list = NULL;
				rel = standard_join_search(root, levels_needed, initial_rels, true);
			}
			return rel;
		}
	}
}

/*
 * standard_join_search
 *	  Find possible joinpaths for a query by successively finding ways
 *	  to join component relations into join relations.
 *
 * 'levels_needed' is the number of iterations needed, ie, the number of
 *		independent jointree items in the query.  This is > 1.
 *
 * 'initial_rels' is a list of RelOptInfo nodes for each independent
 *		jointree item.	These are the components to be joined together.
 *		Note that levels_needed == list_length(initial_rels).
 *
 * Returns the final level of join relations, i.e., the relation that is
 * the result of joining all the original relations together.
 * At least one implementation path must be provided for this relation and
 * all required sub-relations.
 *
 * To support loadable plugins that modify planner behavior by changing the
 * join searching algorithm, we provide a hook variable that lets a plugin
 * replace or supplement this function.  Any such hook must return the same
 * final join relation as the standard code would, but it might have a
 * different set of implementation paths attached, and only the sub-joinrels
 * needed for these paths need have been instantiated.
 *
 * Note to plugin authors: the functions invoked during standard_join_search()
 * modify root->join_rel_list and root->join_rel_hash.	If you want to do more
 * than one join-order search, you'll probably need to save and restore the
 * original states of those data structures.  See geqo_eval() for an example.
 */
RelOptInfo *
standard_join_search(PlannerInfo *root, int levels_needed, List *initial_rels, bool fallback)
{
	List	  **joinitems;
	int			lev;
	RelOptInfo *rel;

	root->config->mpp_trying_fallback_plan = fallback;

	/*
	 * We employ a simple "dynamic programming" algorithm: we first find all
	 * ways to build joins of two jointree items, then all ways to build joins
	 * of three items (from two-item joins and single items), then four-item
	 * joins, and so on until we have considered all ways to join all the
	 * items into one rel.
	 *
	 * joinitems[j] is a list of all the j-item rels.  Initially we set
	 * joinitems[1] to represent all the single-jointree-item relations.
	 */
	joinitems = (List **) palloc0((levels_needed + 1) * sizeof(List *));

	joinitems[1] = initial_rels;

	for (lev = 2; lev <= levels_needed; lev++)
	{
		ListCell   *w = NULL;
		ListCell   *x;
		ListCell   *y;

		/*
		 * Determine all possible pairs of relations to be joined at this
		 * level, and build paths for making each one from every available
		 * pair of lower-level relations.
		 */
		joinitems[lev] = join_search_one_level(root, lev, joinitems);

		/*
		 * Do cleanup work on each just-processed rel.
		 */
		for (x = list_head(joinitems[lev]); x; x = y)	/* cannot use foreach */
		{
			y = lnext(x);
			rel = (RelOptInfo *) lfirst(x);

			/* Find and save the cheapest paths for this rel */
			set_cheapest(root, rel);

			/* CDB: Prune this rel if it has no path. */
			if (!rel->cheapest_total_path)
				joinitems[lev] = list_delete_cell(joinitems[lev], x, w);

			/* Keep this rel. */
			else
				w = x;

#ifdef OPTIMIZER_DEBUG
			debug_print_rel(root, rel);
#endif
		}
		/* If no paths found because enable_xxx=false, enable all & retry. */
		if (!joinitems[lev] &&
			root->config->gp_enable_fallback_plan &&
			!root->config->mpp_trying_fallback_plan)
		{
			root->config->mpp_trying_fallback_plan = true;
			lev--;
		}

	}

	/*
	 * We should have a single rel at the final level.
	 */
	if (joinitems[levels_needed] == NIL)
		return NULL;
	Assert(list_length(joinitems[levels_needed]) == 1);

	rel = (RelOptInfo *) linitial(joinitems[levels_needed]);

	return rel;
}

/*****************************************************************************
 *			PUSHING QUALS DOWN INTO SUBQUERIES
 *****************************************************************************/

/*
 * push_down_restrict
 *   push down restrictinfo to subquery if any.
 *
 * If there are any restriction clauses that have been attached to the
 * subquery relation, consider pushing them down to become WHERE or HAVING
 * quals of the subquery itself.  This transformation is useful because it
 * may allow us to generate a better plan for the subquery than evaluating
 * all the subquery output rows and then filtering them.
 *
 * There are several cases where we cannot push down clauses. Restrictions
 * involving the subquery are checked by subquery_is_pushdown_safe().
 * Restrictions on individual clauses are checked by
 * qual_is_pushdown_safe().  Also, we don't want to push down
 * pseudoconstant clauses; better to have the gating node above the
 * subquery.
 *
 * Non-pushed-down clauses will get evaluated as qpquals of the
 * SubqueryScan node.
 *
 * XXX Are there any cases where we want to make a policy decision not to
 * push down a pushable qual, because it'd result in a worse plan?
 */
static Query *
push_down_restrict(PlannerInfo *root, RelOptInfo *rel,
				   RangeTblEntry *rte, Index rti, Query *subquery)
{
	bool	   *differentTypes;

	/* Nothing to do here if it doesn't have qual at all */
	if (rel->baserestrictinfo == NIL)
		return subquery;

	/* We need a workspace for keeping track of set-op type coercions */
	differentTypes = (bool *)
		palloc0((list_length(subquery->targetList) + 1) * sizeof(bool));

	if (subquery_is_pushdown_safe(subquery, subquery, differentTypes))
	{
		/* Ok to consider pushing down individual quals */
		List	   *upperrestrictlist = NIL;
		ListCell   *l;

		foreach(l, rel->baserestrictinfo)
		{
			RestrictInfo *rinfo = (RestrictInfo *) lfirst(l);
			Node	   *clause = (Node *) rinfo->clause;

			if (!rinfo->pseudoconstant &&
				qual_is_pushdown_safe(subquery, rti, clause, differentTypes))
			{
				/* Push it down */
				subquery_push_qual(subquery, rte, rti, clause);
			}
			else
			{
				/* Keep it in the upper query */
				upperrestrictlist = lappend(upperrestrictlist, rinfo);
			}
		}
		rel->baserestrictinfo = upperrestrictlist;
	}

	pfree(differentTypes);

	return subquery;
}

/*
 * subquery_is_pushdown_safe - is a subquery safe for pushing down quals?
 *
 * subquery is the particular component query being checked.  topquery
 * is the top component of a set-operations tree (the same Query if no
 * set-op is involved).
 *
 * Conditions checked here:
 *
 * 1. If the subquery has a LIMIT clause, we must not push down any quals,
 * since that could change the set of rows returned.
 *
 * 2. If the subquery contains EXCEPT or EXCEPT ALL set ops we cannot push
 * quals into it, because that would change the results.
 *
 * 3. For subqueries using UNION/UNION ALL/INTERSECT/INTERSECT ALL, we can
 * push quals into each component query, but the quals can only reference
 * subquery columns that suffer no type coercions in the set operation.
 * Otherwise there are possible semantic gotchas.  So, we check the
 * component queries to see if any of them have different output types;
 * differentTypes[k] is set true if column k has different type in any
 * component.
 *
 * 4. If the subquery target list has expressions containing calls to
 * window functions, we must not push down any quals since this could
 * change the meaning of the query.  At runtime, window functions refer
 * to the executor state of their Window node.  If a pushed-down qual
 * removed a tuple, the state seen by later tuples (hence the values
 * of window functions) could be affected.
 *
 * 5. Do not push down quals if the subquery is a grouping extension
 * query, since this may change the meaning of the query.
 */
static bool
subquery_is_pushdown_safe(Query *subquery, Query *topquery,
						  bool *differentTypes)
{
	SetOperationStmt *topop;

	/* Check point 1 */
	if (subquery->limitOffset != NULL || subquery->limitCount != NULL)
		return false;

	/* Targetlist must not contain SRF */
	if (expression_returns_set((Node *) subquery->targetList))
		return false;

	/* See point 5. */
	if (subquery->groupClause != NULL &&
		contain_extended_grouping(subquery->groupClause))
		return false;

	/* Are we at top level, or looking at a setop component? */
	if (subquery == topquery)
	{
		/* Top level, so check any component queries */
		if (subquery->setOperations != NULL)
			if (!recurse_pushdown_safe(subquery->setOperations, topquery,
									   differentTypes))
				return false;
	}
	else
	{
		/* Setop component must not have more components (too weird) */
		if (subquery->setOperations != NULL)
			return false;
		/* Check whether setop component output types match top level */
		topop = (SetOperationStmt *) topquery->setOperations;
		Assert(topop && IsA(topop, SetOperationStmt));
		compare_tlist_datatypes(subquery->targetList,
								topop->colTypes,
								differentTypes);
	}
	return true;
}

/*
 * Helper routine to recurse through setOperations tree
 */
static bool
recurse_pushdown_safe(Node *setOp, Query *topquery,
					  bool *differentTypes)
{
	if (IsA(setOp, RangeTblRef))
	{
		RangeTblRef *rtr = (RangeTblRef *) setOp;
		RangeTblEntry *rte = rt_fetch(rtr->rtindex, topquery->rtable);
		Query	   *subquery = rte->subquery;

		Assert(subquery != NULL);
		return subquery_is_pushdown_safe(subquery, topquery, differentTypes);
	}
	else if (IsA(setOp, SetOperationStmt))
	{
		SetOperationStmt *op = (SetOperationStmt *) setOp;

		/* EXCEPT is no good */
		if (op->op == SETOP_EXCEPT)
			return false;
		/* Else recurse */
		if (!recurse_pushdown_safe(op->larg, topquery, differentTypes))
			return false;
		if (!recurse_pushdown_safe(op->rarg, topquery, differentTypes))
			return false;
	}
	else
	{
		elog(ERROR, "unrecognized node type: %d",
			 (int) nodeTag(setOp));
	}
	return true;
}

/*
 * Compare tlist's datatypes against the list of set-operation result types.
 * For any items that are different, mark the appropriate element of
 * differentTypes[] to show that this column will have type conversions.
 *
 * We don't have to care about typmods here: the only allowed difference
 * between set-op input and output typmods is input is a specific typmod
 * and output is -1, and that does not require a coercion.
 */
static void
compare_tlist_datatypes(List *tlist, List *colTypes,
						bool *differentTypes)
{
	ListCell   *l;
	ListCell   *colType = list_head(colTypes);

	foreach(l, tlist)
	{
		TargetEntry *tle = (TargetEntry *) lfirst(l);

		if (tle->resjunk)
			continue;			/* ignore resjunk columns */
		if (colType == NULL)
			elog(ERROR, "wrong number of tlist entries");
		if (exprType((Node *) tle->expr) != lfirst_oid(colType))
			differentTypes[tle->resno] = true;
		colType = lnext(colType);
	}
	if (colType != NULL)
		elog(ERROR, "wrong number of tlist entries");
}



/*
 * qual_contains_winref
 *
 * does qual include a window ref node?
 *
 */
static bool
qual_contains_winref(Query *topquery,
					 Index rti, /* index of RTE of subquery where qual needs
								 * to be checked */
					 Node *qual)
{
	/*
	 * extract subquery where qual needs to be checked
	 */
	RangeTblEntry *rte = rt_fetch(rti, topquery->rtable);
	Query	   *subquery = rte->subquery;
	bool		result = false;

	if (NULL != subquery && NIL != subquery->windowClause)
	{
		/*
		 * qual needs to be resolved first to map qual columns to the
		 * underlying set of produced columns, e.g., if we work on a setop
		 * child
		 */
		Node	   *qualNew = ResolveNew(qual, rti, 0, rte,
										 subquery->targetList,
										 CMD_SELECT, 0, NULL);

		result = contain_window_function(qualNew);
		pfree(qualNew);
	}

	return result;
}


/*
 * qual_is_pushdown_safe_set_operation
 *
 * is a particular qual safe to push down set operation?
 *
 */
static bool
qual_is_pushdown_safe_set_operation(Query *subquery, Node *qual)
{
	SetOperationStmt *setop = (SetOperationStmt *) subquery->setOperations;

	/*
	 * MPP-21075
	 * for queries of the form:
	 *   SELECT * from (SELECT max(i) over () as w from X Union Select 1 as w) as foo where w > 0
	 * the qual (w > 0) is not push_down_safe since it uses a window ref
	 *
	 * we check if this is the case for either left or right setop inputs
	 *
	 */
	Index		rtiLeft = ((RangeTblRef *) setop->larg)->rtindex;
	Index		rtiRight = ((RangeTblRef *) setop->rarg)->rtindex;

	if (qual_contains_winref(subquery, rtiLeft, qual) ||
		qual_contains_winref(subquery, rtiRight, qual))
	{
		return false;
	}

	return true;
}


/*
 * qual_is_pushdown_safe - is a particular qual safe to push down?
 *
 * qual is a restriction clause applying to the given subquery (whose RTE
 * has index rti in the parent query).
 *
 * Conditions checked here:
 *
 * 1. The qual must not contain any subselects (mainly because I'm not sure
 * it will work correctly: sublinks will already have been transformed into
 * subplans in the qual, but not in the subquery).
 *
 * 2X. If we try to push qual below set operation, then qual must be pushable
 * below set operation children
 *
 * 2. The qual must not refer to the whole-row output of the subquery
 * (since there is no easy way to name that within the subquery itself).
 *
 * 3. The qual must not refer to any subquery output columns that were
 * found to have inconsistent types across a set operation tree by
 * subquery_is_pushdown_safe().
 *
 * 4. If the subquery uses DISTINCT ON, we must not push down any quals that
 * refer to non-DISTINCT output columns, because that could change the set
 * of rows returned.  (This condition is vacuous for DISTINCT, because then
 * there are no non-DISTINCT output columns, so we needn't check.  But note
 * we are assuming that the qual can't distinguish values that the DISTINCT
 * operator sees as equal.  This is a bit shaky but we have no way to test
 * for the case, and it's unlikely enough that we shouldn't refuse the
 * optimization just because it could theoretically happen.)
 *
 * 5. We must not push down any quals that refer to subselect outputs that
 * return sets, else we'd introduce functions-returning-sets into the
 * subquery's WHERE/HAVING quals.
 *
 * 6. We must not push down any quals that refer to subselect outputs that
 * contain volatile functions, for fear of introducing strange results due
 * to multiple evaluation of a volatile function.
 */
static bool
qual_is_pushdown_safe(Query *subquery, Index rti, Node *qual,
					  bool *differentTypes)
{
	bool		safe = true;
	List	   *vars;
	ListCell   *vl;
	Bitmapset  *tested = NULL;

	/* Refuse subselects (point 1) */
	if (contain_subplans(qual))
		return false;

	/*
	 * (point 2X)
	 * if we try to push quals below set operation, make
	 * sure that qual is pushable to below set operation children
	 */
	if (NULL != subquery->setOperations &&
		!qual_is_pushdown_safe_set_operation(subquery, qual))
	{
		return false;
	}

	/*
	 * Examine all Vars used in clause; since it's a restriction clause, all
	 * such Vars must refer to subselect output columns.
	 */
	vars = pull_var_clause(qual, true);
	foreach(vl, vars)
	{
		Var		   *var = (Var *) lfirst(vl);
		TargetEntry *tle;

		/*
		 * XXX Punt if we find any PlaceHolderVars in the restriction clause.
		 * It's not clear whether a PHV could safely be pushed down, and even
		 * less clear whether such a situation could arise in any cases of
		 * practical interest anyway.  So for the moment, just refuse to push
		 * down.
		 */
		if (!IsA(var, Var))
		{
			safe = false;
			break;
		}

		Assert(var->varno == rti);

		/* Check point 2 */
		if (var->varattno == 0)
		{
			safe = false;
			break;
		}

		/*
		 * We use a bitmapset to avoid testing the same attno more than once.
		 * (NB: this only works because subquery outputs can't have negative
		 * attnos.)
		 */
		if (bms_is_member(var->varattno, tested))
			continue;
		tested = bms_add_member(tested, var->varattno);

		/* Check point 3 */
		if (differentTypes[var->varattno])
		{
			safe = false;
			break;
		}

		/* Must find the tlist element referenced by the Var */
		tle = get_tle_by_resno(subquery->targetList, var->varattno);
		Assert(tle != NULL);
		Assert(!tle->resjunk);

<<<<<<< HEAD
		/* If subquery uses DISTINCT or DISTINCT ON, check point 4 */
		if (subquery->distinctClause != NIL &&
			!targetIsInSortGroupList(tle, InvalidOid, subquery->distinctClause))
=======
		/* If subquery uses DISTINCT ON, check point 4 */
		if (subquery->hasDistinctOn &&
			!targetIsInSortList(tle, InvalidOid, subquery->distinctClause))
>>>>>>> eca13886
		{
			/* non-DISTINCT column, so fail */
			safe = false;
			break;
		}

		/* Refuse functions returning sets (point 5) */
		if (expression_returns_set((Node *) tle->expr))
		{
			safe = false;
			break;
		}

		/* Refuse volatile functions (point 6) */
		if (contain_volatile_functions((Node *) tle->expr))
		{
			safe = false;
			break;
		}

		/* Refuse subplans */
		if (contain_subplans((Node *) tle->expr))
		{
			safe = false;
			break;
		}

		/* MPP-19244:
		 * if subquery has WINDOW clause, it is safe to push-down quals that
		 * use columns included in in the Partition-By clauses of every OVER
		 * clause in the subquery
		 * */
		if (subquery->windowClause != NIL)
		{
			ListCell   *lc;

			foreach(lc, subquery->windowClause)
			{
				WindowClause *wc = (WindowClause *) lfirst(lc);

				if (!targetIsInSortGroupList(tle, InvalidOid, wc->partitionClause))
				{
					/*
					 * qual's columns are not included in Partition-By clause,
					 * so fail
					 */
					safe = false;
					break;
				}
			}
		}

	}

	list_free(vars);
	bms_free(tested);

	return safe;
}

/*
 * subquery_push_qual - push down a qual that we have determined is safe
 */
static void
subquery_push_qual(Query *subquery, RangeTblEntry *rte, Index rti, Node *qual)
{
	if (subquery->setOperations != NULL)
	{
		/* Recurse to push it separately to each component query */
		recurse_push_qual(subquery->setOperations, subquery,
						  rte, rti, qual);
	}
	else
	{
		/*
		 * We need to replace Vars in the qual (which must refer to outputs of
		 * the subquery) with copies of the subquery's targetlist expressions.
		 * Note that at this point, any uplevel Vars in the qual should have
		 * been replaced with Params, so they need no work.
		 *
		 * This step also ensures that when we are pushing into a setop tree,
		 * each component query gets its own copy of the qual.
		 */
		qual = ResolveNew(qual, rti, 0, rte,
						  subquery->targetList,
						  CMD_SELECT, 0,
						  &subquery->hasSubLinks);

		/*
		 * Now attach the qual to the proper place: normally WHERE, but if the
		 * subquery uses grouping or aggregation, put it in HAVING (since the
		 * qual really refers to the group-result rows).
		 */
		if (subquery->hasAggs || subquery->groupClause || subquery->havingQual)
			subquery->havingQual = make_and_qual(subquery->havingQual, qual);
		else
			subquery->jointree->quals =
				make_and_qual(subquery->jointree->quals, qual);

		/*
		 * We need not change the subquery's hasAggs or hasSublinks flags,
		 * since we can't be pushing down any aggregates that weren't there
		 * before, and we don't push down subselects at all.
		 */
	}
}

/*
 * Helper routine to recurse through setOperations tree
 */
static void
recurse_push_qual(Node *setOp, Query *topquery,
				  RangeTblEntry *rte, Index rti, Node *qual)
{
	if (IsA(setOp, RangeTblRef))
	{
		RangeTblRef *rtr = (RangeTblRef *) setOp;
		RangeTblEntry *subrte = rt_fetch(rtr->rtindex, topquery->rtable);
		Query	   *subquery = subrte->subquery;

		Assert(subquery != NULL);
		subquery_push_qual(subquery, rte, rti, qual);
	}
	else if (IsA(setOp, SetOperationStmt))
	{
		SetOperationStmt *op = (SetOperationStmt *) setOp;

		recurse_push_qual(op->larg, topquery, rte, rti, qual);
		recurse_push_qual(op->rarg, topquery, rte, rti, qual);
	}
	else
	{
		elog(ERROR, "unrecognized node type: %d",
			 (int) nodeTag(setOp));
	}
}

/*
 * cdb_no_path_for_query
 *
 * Raise error when the set of allowable paths for a query is empty.
 * Does not return.
 */
void
cdb_no_path_for_query(void)
{
	char	   *settings;

	settings = gp_guc_list_show(PGC_S_DEFAULT, gp_guc_list_for_no_plan);

	if (*settings)
	{
		ereport(ERROR,
				(errcode(ERRCODE_GP_FEATURE_NOT_CONFIGURED),
				 errmsg("Query requires a feature that has been disabled by a configuration setting."),
				 errdetail("Could not devise a query plan for the given query."),
				 errhint("Current settings:  %s", settings)));
	}
	else
		elog(ERROR, "Could not devise a query plan for the given query.");
}	/* cdb_no_path_for_query */



/*****************************************************************************
 *			DEBUG SUPPORT
 *****************************************************************************/

#ifdef OPTIMIZER_DEBUG

static void
print_relids(Relids relids)
{
	Relids		tmprelids;
	int			x;
	bool		first = true;

	tmprelids = bms_copy(relids);
	while ((x = bms_first_member(tmprelids)) >= 0)
	{
		if (!first)
			printf(" ");
		printf("%d", x);
		first = false;
	}
	bms_free(tmprelids);
}

static void
print_restrictclauses(PlannerInfo *root, List *clauses)
{
	ListCell   *l;

	foreach(l, clauses)
	{
		RestrictInfo *c = lfirst(l);

		print_expr((Node *) c->clause, root->parse->rtable);
		if (lnext(l))
			printf(", ");
	}
}

static void
print_path(PlannerInfo *root, Path *path, int indent)
{
	const char *ptype;
	bool		join = false;
	Path	   *subpath = NULL;
	int			i;

	switch (nodeTag(path))
	{
		case T_Path:
			ptype = "SeqScan";
			break;
		case T_IndexPath:
			ptype = "IdxScan";
			break;
		case T_BitmapHeapPath:
			ptype = "BitmapHeapScan";
			break;
		case T_BitmapAppendOnlyPath:
			if (((BitmapAppendOnlyPath *) path)->isAORow)
				ptype = "BitmapAppendOnlyScan Row-oriented";
			else
				ptype = "BitmapAppendOnlyScan Column-oriented";
			break;
		case T_BitmapAndPath:
			ptype = "BitmapAndPath";
			break;
		case T_BitmapOrPath:
			ptype = "BitmapOrPath";
			break;
		case T_TidPath:
			ptype = "TidScan";
			break;
		case T_AppendPath:
			ptype = "Append";
			break;
		case T_ResultPath:
			ptype = "Result";
			subpath = ((ResultPath *) path)->subpath;
			break;
		case T_MaterialPath:
			ptype = "Material";
			subpath = ((MaterialPath *) path)->subpath;
			break;
		case T_UniquePath:
			ptype = "Unique";
			subpath = ((UniquePath *) path)->subpath;
			break;
		case T_NestPath:
			ptype = "NestLoop";
			join = true;
			break;
		case T_MergePath:
			ptype = "MergeJoin";
			join = true;
			break;
		case T_HashPath:
			ptype = "HashJoin";
			join = true;
			break;
		default:
			ptype = "???Path";
			break;
	}

	for (i = 0; i < indent; i++)
		printf("\t");
	printf("%s", ptype);

	if (path->parent)
	{
		printf("(");
		print_relids(path->parent->relids);
		printf(") rows=%.0f", path->parent->rows);
	}
	printf(" cost=%.2f..%.2f\n", path->startup_cost, path->total_cost);

	if (path->pathkeys)
	{
		for (i = 0; i < indent; i++)
			printf("\t");
		printf("  pathkeys: ");
		print_pathkeys(path->pathkeys, root->parse->rtable);
	}

	if (join)
	{
		JoinPath   *jp = (JoinPath *) path;

		for (i = 0; i < indent; i++)
			printf("\t");
		printf("  clauses: ");
		print_restrictclauses(root, jp->joinrestrictinfo);
		printf("\n");

		if (IsA(path, MergePath))
		{
			MergePath  *mp = (MergePath *) path;

			if (mp->outersortkeys || mp->innersortkeys)
			{
				for (i = 0; i < indent; i++)
					printf("\t");
				printf("  sortouter=%d sortinner=%d\n",
					   ((mp->outersortkeys) ? 1 : 0),
					   ((mp->innersortkeys) ? 1 : 0));
			}
		}

		print_path(root, jp->outerjoinpath, indent + 1);
		print_path(root, jp->innerjoinpath, indent + 1);
	}

	if (subpath)
		print_path(root, subpath, indent + 1);
}

void
debug_print_rel(PlannerInfo *root, RelOptInfo *rel)
{
	ListCell   *l;

	printf("RELOPTINFO (");
	print_relids(rel->relids);
	printf("): rows=%.0f width=%d\n", rel->rows, rel->width);

	if (rel->baserestrictinfo)
	{
		printf("\tbaserestrictinfo: ");
		print_restrictclauses(root, rel->baserestrictinfo);
		printf("\n");
	}

	if (rel->joininfo)
	{
		printf("\tjoininfo: ");
		print_restrictclauses(root, rel->joininfo);
		printf("\n");
	}

	printf("\tpath list:\n");
	foreach(l, rel->pathlist)
		print_path(root, lfirst(l), 1);
	printf("\n\tcheapest startup path:\n");
	print_path(root, rel->cheapest_startup_path, 1);
	printf("\n\tcheapest total path:\n");
	print_path(root, rel->cheapest_total_path, 1);
	printf("\n");
	fflush(stdout);
}

#endif   /* OPTIMIZER_DEBUG */<|MERGE_RESOLUTION|>--- conflicted
+++ resolved
@@ -1769,15 +1769,9 @@
 		Assert(tle != NULL);
 		Assert(!tle->resjunk);
 
-<<<<<<< HEAD
-		/* If subquery uses DISTINCT or DISTINCT ON, check point 4 */
-		if (subquery->distinctClause != NIL &&
-			!targetIsInSortGroupList(tle, InvalidOid, subquery->distinctClause))
-=======
 		/* If subquery uses DISTINCT ON, check point 4 */
 		if (subquery->hasDistinctOn &&
 			!targetIsInSortList(tle, InvalidOid, subquery->distinctClause))
->>>>>>> eca13886
 		{
 			/* non-DISTINCT column, so fail */
 			safe = false;
@@ -1818,7 +1812,7 @@
 			{
 				WindowClause *wc = (WindowClause *) lfirst(lc);
 
-				if (!targetIsInSortGroupList(tle, InvalidOid, wc->partitionClause))
+				if (!targetIsInSortList(tle, InvalidOid, wc->partitionClause))
 				{
 					/*
 					 * qual's columns are not included in Partition-By clause,
