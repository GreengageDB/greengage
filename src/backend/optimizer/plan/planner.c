--- conflicted
+++ resolved
@@ -3,13 +3,9 @@
  * planner.c
  *	  The query optimizer external interface.
  *
-<<<<<<< HEAD
  * Portions Copyright (c) 2005-2008, Greenplum inc
  * Portions Copyright (c) 2012-Present Pivotal Software, Inc.
- * Portions Copyright (c) 1996-2013, PostgreSQL Global Development Group
-=======
  * Portions Copyright (c) 1996-2014, PostgreSQL Global Development Group
->>>>>>> ab76208e
  * Portions Copyright (c) 1994, Regents of the University of California
  *
  *
@@ -52,7 +48,6 @@
 #include "utils/rel.h"
 #include "utils/selfuncs.h"
 
-<<<<<<< HEAD
 #include "catalog/gp_segment_config.h"
 #include "catalog/pg_proc.h"
 #include "cdb/cdbllize.h"
@@ -67,8 +62,6 @@
 #include "cdb/cdbvars.h"
 
 #include "storage/lmgr.h"
-=======
->>>>>>> ab76208e
 
 /* GUC parameter */
 double		cursor_tuple_fraction = DEFAULT_CURSOR_TUPLE_FRACTION;
@@ -1126,11 +1119,8 @@
 	RelOptInfo **save_rel_array = NULL;
 	List	   *subplans = NIL;
 	List	   *resultRelations = NIL;
-<<<<<<< HEAD
+	List	   *withCheckOptionLists = NIL;
 	List	   *is_split_updates = NIL;
-=======
-	List	   *withCheckOptionLists = NIL;
->>>>>>> ab76208e
 	List	   *returningLists = NIL;
 	List	   *rowMarks;
 	ListCell   *lc;
@@ -1860,9 +1850,12 @@
 		{
 			List	   *groupExprs;
 
-			groupExprs = get_sortgrouplist_exprs(parse->groupClause,
-												 parse->targetList);
-			dNumGroups = estimate_num_groups(root, groupExprs, path_rows);
+			groupExprs = get_grouplist_exprs(parse->groupClause,
+											 parse->targetList);
+			if (groupExprs == NULL)
+				dNumGroups = 1;
+			else
+				dNumGroups = estimate_num_groups(root, groupExprs, path_rows);
 
 			/*
 			 * In GROUP BY mode, an absolute LIMIT is relative to the number
@@ -4128,17 +4121,10 @@
 	/*
 	 * Now make the decision using the top-level tuple fraction.
 	 */
-<<<<<<< HEAD
-	if (tuple_fraction >= 1.0)
-		tuple_fraction /= dNumGroups;
-
 	if (!root->config->enable_groupagg)
 		return true;
 
-	if (compare_fractional_path_costs(&hashed_p, &sorted_p, 
-=======
 	if (compare_fractional_path_costs(&hashed_p, &sorted_p,
->>>>>>> ab76208e
 									  tuple_fraction) < 0)
 	{
 		/* Hashed is cheaper, so use it */
@@ -4218,14 +4204,6 @@
 	 * Don't do it if it doesn't look like the hashtable will fit into
 	 * work_mem.
 	 */
-<<<<<<< HEAD
-=======
-
-	/* Estimate per-hash-entry space at tuple width... */
-	hashentrysize = MAXALIGN(path_width) + MAXALIGN(sizeof(MinimalTupleData));
-	/* plus the per-hash-entry overhead */
-	hashentrysize += hash_agg_entry_size(0);
->>>>>>> ab76208e
 
 	/* 
 	 * Note that HashAgg uses a HHashTable for performing the aggregations. So
@@ -4447,17 +4425,8 @@
 	numCols = num_distcols_in_grouplist(parse->groupClause);
 
 	/*
-<<<<<<< HEAD
 	 * GPDB_92_MERGE_FIXME: The codes below are different from PG 9.2.
 	 * We believe our logic is the same with upstream.
-=======
-	 * Pull out all the Vars mentioned in non-group cols (plus HAVING), and
-	 * add them to the result tlist if not already present.  (A Var used
-	 * directly as a GROUP BY item will be present already.)  Note this
-	 * includes Vars used in resjunk items, so we are covering the needs of
-	 * ORDER BY and window specifications.  Vars used within Aggrefs will be
-	 * pulled out here, too.
->>>>>>> ab76208e
 	 */
 	if (numCols > 0)
 	{
@@ -4538,14 +4507,9 @@
  *		Locate grouping columns in the tlist chosen by create_plan.
  *
  * This is only needed if we don't use the sub_tlist chosen by
-<<<<<<< HEAD
- * make_subplanTargetList.	We have to forget the column indexes found
- * by that routine and re-locate the grouping vars in the real sub_tlist.
-=======
  * make_subplanTargetList.  We have to forget the column indexes found
  * by that routine and re-locate the grouping exprs in the real sub_tlist.
  * We assume the grouping exprs are just Vars (see make_subplanTargetList).
->>>>>>> ab76208e
  */
 static void
 locate_grouping_columns(PlannerInfo *root,
@@ -4574,27 +4538,7 @@
 
 	foreach (ge, grouptles)
 	{
-<<<<<<< HEAD
-		TargetEntry *groupte = (TargetEntry *)lfirst(ge);
-		Node	*groupexpr;
-
-		TargetEntry *te = NULL;
-		ListCell   *sl;
-
-		groupexpr = (Node *) groupte->expr;
-
-		foreach(sl, sub_tlist)
-		{
-			te = (TargetEntry *) lfirst(sl);
-			if (equal(groupexpr, te->expr))
-				break;
-		}
-		if (!sl)
-			elog(ERROR, "failed to locate grouping columns");
-
-=======
-		SortGroupClause *grpcl = (SortGroupClause *) lfirst(gl);
-		Var		   *groupexpr = (Var *) get_sortgroupclause_expr(grpcl, tlist);
+		Var		   *groupexpr = (Var *) lfirst(ge);
 		TargetEntry *te;
 
 		/*
@@ -4612,7 +4556,6 @@
 		if (!te)
 			elog(ERROR, "failed to locate grouping columns");
 		Assert(((Var *) te->expr)->vartype == groupexpr->vartype);
->>>>>>> ab76208e
 		groupColIdx[keyno++] = te->resno;
 	}
 }
