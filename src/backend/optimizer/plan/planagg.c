/*-------------------------------------------------------------------------
 *
 * planagg.c
 *	  Special planning for aggregate queries.
 *
 * Portions Copyright (c) 2006-2008, Greenplum inc
 * Portions Copyright (c) 2012-Present Pivotal Software, Inc.
 * Portions Copyright (c) 1996-2008, PostgreSQL Global Development Group
 * Portions Copyright (c) 1994, Regents of the University of California
 *
 *
 * IDENTIFICATION
<<<<<<< HEAD
 *	  $PostgreSQL: pgsql/src/backend/optimizer/plan/planagg.c,v 1.41 2008/07/10 02:14:03 tgl Exp $
=======
 *	  $PostgreSQL: pgsql/src/backend/optimizer/plan/planagg.c,v 1.37 2008/03/31 16:59:26 tgl Exp $
>>>>>>> f260edb1
 *
 *-------------------------------------------------------------------------
 */
#include "postgres.h"

#include "catalog/pg_aggregate.h"
#include "catalog/pg_type.h"
#include "nodes/makefuncs.h"
#include "optimizer/clauses.h"
#include "optimizer/cost.h"
#include "optimizer/pathnode.h"
#include "optimizer/paths.h"
#include "optimizer/planmain.h"
#include "optimizer/predtest.h"
#include "optimizer/subselect.h"
#include "parser/parse_clause.h"
#include "parser/parse_expr.h"
#include "parser/parsetree.h"
#include "utils/lsyscache.h"
#include "utils/syscache.h"

#include "cdb/cdbllize.h"                   /* pull_up_Flow() */


typedef struct
{
	Oid			aggfnoid;		/* pg_proc Oid of the aggregate */
	Oid			aggsortop;		/* Oid of its sort operator */
	Expr	   *target;			/* expression we are aggregating on */
	Expr	   *notnulltest;	/* expression for "target IS NOT NULL" */
	IndexPath  *path;			/* access path for index scan */
	Cost		pathcost;		/* estimated cost to fetch first row */
	bool		nulls_first;	/* null ordering direction matching index */
	Param	   *param;			/* param for subplan's output */
} MinMaxAggInfo;

static bool find_minmax_aggs_walker(Node *node, List **context);
static bool build_minmax_path(PlannerInfo *root, RelOptInfo *rel,
				  MinMaxAggInfo *info);
static ScanDirection match_agg_to_index_col(MinMaxAggInfo *info,
					   IndexOptInfo *index, int indexcol);
static void make_agg_subplan(PlannerInfo *root, MinMaxAggInfo *info);
static Node *replace_aggs_with_params_mutator(Node *node, List **context);
static Oid	fetch_agg_sort_op(Oid aggfnoid);


/*
 * optimize_minmax_aggregates - check for optimizing MIN/MAX via indexes
 *
 * This checks to see if we can replace MIN/MAX aggregate functions by
 * subqueries of the form
 *		(SELECT col FROM tab WHERE ... ORDER BY col ASC/DESC LIMIT 1)
 * Given a suitable index on tab.col, this can be much faster than the
 * generic scan-all-the-rows plan.
 *
 * We are passed the preprocessed tlist, and the best path
 * devised for computing the input of a standard Agg node.	If we are able
 * to optimize all the aggregates, and the result is estimated to be cheaper
 * than the generic aggregate method, then generate and return a Plan that
 * does it that way.  Otherwise, return NULL.
 */
Plan *
optimize_minmax_aggregates(PlannerInfo *root, List *tlist, Path *best_path)
{
	Query	   *parse = root->parse;
	FromExpr   *jtnode;
	RangeTblRef *rtr;
	RangeTblEntry *rte;
	RelOptInfo *rel;
	List	   *aggs_list;
	ListCell   *l;
	Cost		total_cost;
	Path		agg_p;
	Plan	   *plan;
	Node	   *hqual;
	QualCost	tlist_cost;

	/* Nothing to do if query has no aggregates */
	if (!parse->hasAggs)
		return NULL;

	Assert(!parse->setOperations);		/* shouldn't get here if a setop */
	Assert(parse->rowMarks == NIL);		/* nor if FOR UPDATE */

	/*
	 * Reject unoptimizable cases.
	 *
	 * We don't handle GROUP BY, because our current implementations of
	 * grouping require looking at all the rows anyway, and so there's not
	 * much point in optimizing MIN/MAX.
	 */
	if (parse->groupClause)
		return NULL;

	/*
	 * We also restrict the query to reference exactly one table, since join
	 * conditions can't be handled reasonably.  (We could perhaps handle a
	 * query containing cartesian-product joins, but it hardly seems worth the
	 * trouble.)  However, the single real table could be buried in several
	 * levels of FromExpr.
	 */
	jtnode = parse->jointree;
	while (IsA(jtnode, FromExpr))
	{
		if (list_length(jtnode->fromlist) != 1)
			return NULL;
		jtnode = linitial(jtnode->fromlist);
	}
	if (!IsA(jtnode, RangeTblRef))
		return NULL;
	rtr = (RangeTblRef *) jtnode;
	rte = planner_rt_fetch(rtr->rtindex, root);
	if (rte->rtekind != RTE_RELATION || rte->inh)
		return NULL;
	rel = find_base_rel(root, rtr->rtindex);

	/*
	 * Since this optimization is not applicable all that often, we want to
	 * fall out before doing very much work if possible.  Therefore we do the
	 * work in several passes.	The first pass scans the tlist and HAVING qual
	 * to find all the aggregates and verify that each of them is a MIN/MAX
	 * aggregate.  If that succeeds, the second pass looks at each aggregate
	 * to see if it is optimizable; if so we make an IndexPath describing how
	 * we would scan it.  (We do not try to optimize if only some aggs are
	 * optimizable, since that means we'll have to scan all the rows anyway.)
	 * If that succeeds, we have enough info to compare costs against the
	 * generic implementation. Only if that test passes do we build a Plan.
	 */

	/* Pass 1: find all the aggregates */
	aggs_list = NIL;
	if (find_minmax_aggs_walker((Node *) tlist, &aggs_list))
		return NULL;
	if (find_minmax_aggs_walker(parse->havingQual, &aggs_list))
		return NULL;

	/* Pass 2: see if each one is optimizable */
	total_cost = 0;
	foreach(l, aggs_list)
	{
		MinMaxAggInfo *info = (MinMaxAggInfo *) lfirst(l);

		if (!build_minmax_path(root, rel, info))
			return NULL;
		total_cost += info->pathcost;
	}

	/*
	 * Make the cost comparison.
	 *
	 * Note that we don't include evaluation cost of the tlist here; this is
	 * OK since it isn't included in best_path's cost either, and should be
	 * the same in either case.
	 */
	cost_agg(&agg_p, root, AGG_PLAIN, list_length(aggs_list),
			 0, 0,
			 best_path->startup_cost, best_path->total_cost,
			 best_path->parent->rows, 0.0, 0.0, 0.0, false);

	if (total_cost > agg_p.total_cost)
		return NULL;			/* too expensive */

	/*
	 * OK, we are going to generate an optimized plan.
	 */

	/* Pass 3: generate subplans and output Param nodes */
	foreach(l, aggs_list)
	{
		make_agg_subplan(root, (MinMaxAggInfo *) lfirst(l));
	}

	/*
	 * Modify the targetlist and HAVING qual to reference subquery outputs
	 */
	tlist = (List *) replace_aggs_with_params_mutator((Node *) tlist,
													  &aggs_list);
	hqual = replace_aggs_with_params_mutator(parse->havingQual,
											 &aggs_list);

	/*
	 * We have to replace Aggrefs with Params in equivalence classes too,
	 * else ORDER BY or DISTINCT on an optimized aggregate will fail.
	 *
	 * Note: at some point it might become necessary to mutate other
	 * data structures too, such as the query's sortClause or distinctClause.
	 * Right now, those won't be examined after this point.
	 */
	mutate_eclass_expressions(root,
							  replace_aggs_with_params_mutator,
							  &aggs_list);

	/*
	 * Generate the output plan --- basically just a Result
	 */
	plan = (Plan *) make_result(root, tlist, hqual, NULL);

	/* Account for evaluation cost of the tlist (make_result did the rest) */
	cost_qual_eval(&tlist_cost, tlist, root);
	plan->startup_cost += tlist_cost.startup;
	plan->total_cost += tlist_cost.startup + tlist_cost.per_tuple;

	return plan;
}

/*
 * find_minmax_aggs_walker
 *		Recursively scan the Aggref nodes in an expression tree, and check
 *		that each one is a MIN/MAX aggregate.  If so, build a list of the
 *		distinct aggregate calls in the tree.
 *
 * Returns TRUE if a non-MIN/MAX aggregate is found, FALSE otherwise.
 * (This seemingly-backward definition is used because expression_tree_walker
 * aborts the scan on TRUE return, which is what we want.)
 *
 * Found aggregates are added to the list at *context; it's up to the caller
 * to initialize the list to NIL.
 *
 * This does not descend into subqueries, and so should be used only after
 * reduction of sublinks to subplans.  There mustn't be outer-aggregate
 * references either.
 */
static bool
find_minmax_aggs_walker(Node *node, List **context)
{
	if (node == NULL)
		return false;
	if (IsA(node, Aggref))
	{
		Aggref	   *aggref = (Aggref *) node;
		Oid			aggsortop;
		Expr	   *curTarget;
		MinMaxAggInfo *info;
		ListCell   *l;

		Assert(aggref->agglevelsup == 0);
		if (list_length(aggref->args) != 1)
			return true;		/* it couldn't be MIN/MAX */
		/* note: we do not care if DISTINCT is mentioned ... */

		aggsortop = fetch_agg_sort_op(aggref->aggfnoid);
		if (!OidIsValid(aggsortop))
			return true;		/* not a MIN/MAX aggregate */

		/*
		 * Check whether it's already in the list, and add it if not.
		 */
		curTarget = linitial(aggref->args);
		foreach(l, *context)
		{
			info = (MinMaxAggInfo *) lfirst(l);
			if (info->aggfnoid == aggref->aggfnoid &&
				equal(info->target, curTarget))
				return false;
		}

		info = (MinMaxAggInfo *) palloc0(sizeof(MinMaxAggInfo));
		info->aggfnoid = aggref->aggfnoid;
		info->aggsortop = aggsortop;
		info->target = curTarget;

		*context = lappend(*context, info);

		/*
		 * We need not recurse into the argument, since it can't contain any
		 * aggregates.
		 */
		return false;
	}
	Assert(!IsA(node, SubLink));
	return expression_tree_walker(node, find_minmax_aggs_walker,
								  (void *) context);
}

/*
 * build_minmax_path
 *		Given a MIN/MAX aggregate, try to find an index it can be optimized
 *		with.  Build a Path describing the best such index path.
 *
 * Returns TRUE if successful, FALSE if not.  In the TRUE case, info->path
 * is filled in.
 *
 * XXX look at sharing more code with indxpath.c.
 *
 * Note: check_partial_indexes() must have been run previously.
 */
static bool
build_minmax_path(PlannerInfo *root, RelOptInfo *rel, MinMaxAggInfo *info)
{
	IndexPath  *best_path = NULL;
	Cost		best_cost = 0;
	bool		best_nulls_first = false;
	NullTest   *ntest;
	List	   *allquals;
	ListCell   *l;

	/* Build "target IS NOT NULL" expression for use below */
	ntest = makeNode(NullTest);
	ntest->nulltesttype = IS_NOT_NULL;
	ntest->arg = copyObject(info->target);
	info->notnulltest = (Expr *) ntest;

	/*
	 * Build list of existing restriction clauses plus the notnull test. We
	 * cheat a bit by not bothering with a RestrictInfo node for the notnull
	 * test --- predicate_implied_by() won't care.
	 */
	allquals = list_concat(list_make1(ntest), rel->baserestrictinfo);

	foreach(l, rel->indexlist)
	{
		IndexOptInfo *index = (IndexOptInfo *) lfirst(l);
		ScanDirection indexscandir = NoMovementScanDirection;
		int			indexcol;
		int			prevcol;
		List	   *restrictclauses;
		IndexPath  *new_path;
		Cost		new_cost;
		bool		found_clause;

		/* Ignore non-btree indexes */
		if (index->relam != BTREE_AM_OID)
			continue;

		/*
		 * Ignore partial indexes that do not match the query --- unless their
		 * predicates can be proven from the baserestrict list plus the IS NOT
		 * NULL test.  In that case we can use them.
		 */
		if (index->indpred != NIL && !index->predOK &&
			!predicate_implied_by(index->indpred, allquals))
			continue;

		/*
		 * Look for a match to one of the index columns.  (In a stupidly
		 * designed index, there could be multiple matches, but we only care
		 * about the first one.)
		 */
		for (indexcol = 0; indexcol < index->ncolumns; indexcol++)
		{
			indexscandir = match_agg_to_index_col(info, index, indexcol);
			if (!ScanDirectionIsNoMovement(indexscandir))
				break;
		}
		if (ScanDirectionIsNoMovement(indexscandir))
			continue;

		/*
		 * If the match is not at the first index column, we have to verify
		 * that there are "x = something" restrictions on all the earlier
		 * index columns.  Since we'll need the restrictclauses list anyway to
		 * build the path, it's convenient to extract that first and then look
		 * through it for the equality restrictions.
		 */
		restrictclauses = group_clauses_by_indexkey(index,
												index->rel->baserestrictinfo,
													NIL,
													NULL,
													SAOP_FORBID,
													&found_clause);

		if (list_length(restrictclauses) < indexcol)
			continue;			/* definitely haven't got enough */
		for (prevcol = 0; prevcol < indexcol; prevcol++)
		{
			List	   *rinfos = (List *) list_nth(restrictclauses, prevcol);
			ListCell   *ll;

			foreach(ll, rinfos)
			{
				RestrictInfo *rinfo = (RestrictInfo *) lfirst(ll);
				int			strategy;

				/* Could be an IS_NULL test, if so ignore */
				if (!is_opclause(rinfo->clause))
					continue;
				strategy =
					get_op_opfamily_strategy(((OpExpr *) rinfo->clause)->opno,
											 index->opfamily[prevcol]);
				if (strategy == BTEqualStrategyNumber)
					break;
			}
			if (ll == NULL)
				break;			/* none are Equal for this index col */
		}
		if (prevcol < indexcol)
			continue;			/* didn't find all Equal clauses */

		/*
		 * Build the access path.  We don't bother marking it with pathkeys.
		 */
		new_path = create_index_path(root, index,
									 restrictclauses,
									 NIL,
									 indexscandir,
									 NULL);

		/*
		 * Estimate actual cost of fetching just one row.
		 */
		if (new_path->rows > 1.0)
			new_cost = new_path->path.startup_cost +
				(new_path->path.total_cost - new_path->path.startup_cost)
				* 1.0 / new_path->rows;
		else
			new_cost = new_path->path.total_cost;

		/*
		 * Keep if first or if cheaper than previous best.
		 */
		if (best_path == NULL || new_cost < best_cost)
		{
			best_path = new_path;
			best_cost = new_cost;
			if (ScanDirectionIsForward(indexscandir))
				best_nulls_first = index->nulls_first[indexcol];
			else
				best_nulls_first = !index->nulls_first[indexcol];
		}
	}

	info->path = best_path;
	info->pathcost = best_cost;
	info->nulls_first = best_nulls_first;
	return (best_path != NULL);
}

/*
 * match_agg_to_index_col
 *		Does an aggregate match an index column?
 *
 * It matches if its argument is equal to the index column's data and its
 * sortop is either the forward or reverse sort operator for the column.
 *
 * We return ForwardScanDirection if match the forward sort operator,
 * BackwardScanDirection if match the reverse sort operator,
 * and NoMovementScanDirection if there's no match.
 */
static ScanDirection
match_agg_to_index_col(MinMaxAggInfo *info, IndexOptInfo *index, int indexcol)
{
	ScanDirection result;

	/* Check for operator match first (cheaper) */
	if (info->aggsortop == index->fwdsortop[indexcol])
		result = ForwardScanDirection;
	else if (info->aggsortop == index->revsortop[indexcol])
		result = BackwardScanDirection;
	else
		return NoMovementScanDirection;

	/* Check for data match */
	if (!match_index_to_operand((Node *) info->target, indexcol, index))
		return NoMovementScanDirection;

	return result;
}

/*
 * Construct a suitable plan for a converted aggregate query
 */
static void
make_agg_subplan(PlannerInfo *root, MinMaxAggInfo *info)
{
	PlannerInfo subroot;
	Query	   *subparse;
	Plan	   *plan;
	Plan	   *iplan;
	TargetEntry *tle;
	SortClause *sortcl;

	/*
	 * Generate a suitably modified query.	Much of the work here is probably
	 * unnecessary in the normal case, but we want to make it look good if
	 * someone tries to EXPLAIN the result.
	 */
	memcpy(&subroot, root, sizeof(PlannerInfo));
	subroot.parse = subparse = (Query *) copyObject(root->parse);
	subparse->commandType = CMD_SELECT;
	subparse->resultRelation = 0;
	subparse->returningList = NIL;
	subparse->utilityStmt = NULL;
	subparse->intoClause = NULL;
	subparse->hasAggs = false;
	subparse->groupClause = NIL;
	subparse->havingQual = NULL;
	subparse->distinctClause = NIL;
	subroot.hasHavingQual = false;

	/* single tlist entry that is the aggregate target */
	tle = makeTargetEntry(copyObject(info->target),
						  1,
						  pstrdup("agg_target"),
						  false);
	subparse->targetList = list_make1(tle);

	/* set up the appropriate ORDER BY entry */
	sortcl = makeNode(SortClause);
	sortcl->tleSortGroupRef = assignSortGroupRef(tle, subparse->targetList);
	sortcl->sortop = info->aggsortop;
	sortcl->nulls_first = info->nulls_first;
	subparse->sortClause = list_make1(sortcl);

	/* set up LIMIT 1 */
	subparse->limitOffset = NULL;
	subparse->limitCount = (Node *) makeConst(INT8OID, -1, sizeof(int64),
											  Int64GetDatum(1),
											  false, true /* not by val */ );

	/*
	 * Generate the plan for the subquery.	We already have a Path for the
	 * basic indexscan, but we have to convert it to a Plan and attach a LIMIT
	 * node above it.
	 *
	 * Also we must add a "WHERE target IS NOT NULL" restriction to the
	 * indexscan, to be sure we don't return a NULL, which'd be contrary to
	 * the standard behavior of MIN/MAX.  XXX ideally this should be done
	 * earlier, so that the selectivity of the restriction could be included
	 * in our cost estimates.  But that looks painful, and in most cases the
	 * fraction of NULLs isn't high enough to change the decision.
	 *
	 * The NOT NULL qual has to go on the actual indexscan; create_plan might
	 * have stuck a gating Result atop that, if there were any pseudoconstant
	 * quals.
	 *
	 * We can skip adding the NOT NULL qual if it's redundant with either an
	 * already-given WHERE condition, or a clause of the index predicate.
	 */
	plan = create_plan(&subroot, (Path *) info->path);

    /* Replace the plan's tlist with a copy of the one we built above. */
    plan = plan_pushdown_tlist(root, plan, copyObject(subparse->targetList));

	if (IsA(plan, Result))
		iplan = plan->lefttree;
	else
		iplan = plan;
	Assert(IsA(iplan, IndexScan));

	if (!list_member(iplan->qual, info->notnulltest) &&
		!list_member(info->path->indexinfo->indpred, info->notnulltest))
		iplan->qual = lcons(info->notnulltest, iplan->qual);

	plan = (Plan *) make_limit(plan,
							   subparse->limitOffset,
							   subparse->limitCount,
							   0, 1);

    /* Decorate the Limit node with a Flow node. */
    plan->flow = pull_up_Flow(plan, plan->lefttree, false);

	/*
	 * Convert the plan into an InitPlan, and make a Param for its result.
	 */
	info->param = SS_make_initplan_from_plan(&subroot, plan,
											 exprType((Node *) tle->expr),
											 -1);

	/*
	 * Put the updated list of InitPlans back into the outer PlannerInfo.
	 */
	root->init_plans = subroot.init_plans;
}

/*
 * Replace original aggregate calls with subplan output Params
 */
static Node *
replace_aggs_with_params_mutator(Node *node, List **context)
{
	if (node == NULL)
		return NULL;
	if (IsA(node, Aggref))
	{
		Aggref	   *aggref = (Aggref *) node;
		ListCell   *l;
		Expr	   *curTarget = linitial(aggref->args);

		foreach(l, *context)
		{
			MinMaxAggInfo *info = (MinMaxAggInfo *) lfirst(l);

			if (info->aggfnoid == aggref->aggfnoid &&
				equal(info->target, curTarget))
				return (Node *) info->param;
		}
		elog(ERROR, "failed to re-find aggregate info record");
	}
	Assert(!IsA(node, SubLink));
	return expression_tree_mutator(node, replace_aggs_with_params_mutator,
								   (void *) context);
}

/*
 * Get the OID of the sort operator, if any, associated with an aggregate.
 * Returns InvalidOid if there is no such operator.
 */
static Oid
fetch_agg_sort_op(Oid aggfnoid)
{
	HeapTuple	aggTuple;
	Form_pg_aggregate aggform;
	Oid			aggsortop;

	/* fetch aggregate entry from pg_aggregate */
	aggTuple = SearchSysCache(AGGFNOID,
							  ObjectIdGetDatum(aggfnoid),
							  0, 0, 0);
	if (!HeapTupleIsValid(aggTuple))
		return InvalidOid;
	aggform = (Form_pg_aggregate) GETSTRUCT(aggTuple);
	aggsortop = aggform->aggsortop;
	ReleaseSysCache(aggTuple);

	return aggsortop;
}<|MERGE_RESOLUTION|>--- conflicted
+++ resolved
@@ -10,11 +10,7 @@
  *
  *
  * IDENTIFICATION
-<<<<<<< HEAD
- *	  $PostgreSQL: pgsql/src/backend/optimizer/plan/planagg.c,v 1.41 2008/07/10 02:14:03 tgl Exp $
-=======
  *	  $PostgreSQL: pgsql/src/backend/optimizer/plan/planagg.c,v 1.37 2008/03/31 16:59:26 tgl Exp $
->>>>>>> f260edb1
  *
  *-------------------------------------------------------------------------
  */
