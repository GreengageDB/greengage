--- conflicted
+++ resolved
@@ -3,10 +3,7 @@
  * rewriteHandler.c
  *		Primary module of query rewriter.
  *
-<<<<<<< HEAD
  * Portions Copyright (c) 2006-2008, Greenplum inc
-=======
->>>>>>> d13f41d2
  * Portions Copyright (c) 1996-2008, PostgreSQL Global Development Group
  * Portions Copyright (c) 1994, Regents of the University of California
  *
@@ -57,11 +54,7 @@
 static void rewriteValuesRTE(RangeTblEntry *rte, Relation target_relation,
 				 List *attrnos);
 static void markQueryForLocking(Query *qry, Node *jtnode,
-<<<<<<< HEAD
-								bool forUpdate, bool noWait);
-=======
 					bool forUpdate, bool noWait);
->>>>>>> d13f41d2
 static List *matchLocks(CmdType event, RuleLock *rulelocks,
 		   int varno, Query *parsetree);
 static Query *fireRIRrules(Query *parsetree, List *activeRIRs);
@@ -408,13 +401,10 @@
 
 			switch (rte->rtekind)
 			{
-<<<<<<< HEAD
 				case RTE_TABLEFUNCTION:
 					sub_action->hasSubLinks =
 						checkExprHasSubLink(rte->funcexpr);
 					break;
-=======
->>>>>>> d13f41d2
 				case RTE_FUNCTION:
 					sub_action->hasSubLinks =
 						checkExprHasSubLink(rte->funcexpr);
