--- conflicted
+++ resolved
@@ -219,12 +219,8 @@
 												   tupdesc,
 												   /* relam */ InvalidOid,
 												   RELKIND_RELATION,
-<<<<<<< HEAD
 												   RELSTORAGE_HEAP,
-												   $3,
-=======
 												   $5,
->>>>>>> 78a09145
 												   true);
 						elog(DEBUG4, "bootstrap relation created");
 					}
@@ -242,24 +238,16 @@
 													  NIL,
 													  /* relam */ InvalidOid,
 													  RELKIND_RELATION,
-<<<<<<< HEAD
 													  RELSTORAGE_HEAP,
-													  $3,
-=======
 													  $5,
->>>>>>> 78a09145
 													  true,
 													  0,
 													  ONCOMMIT_NOOP,
 													  NULL,			/*CDB*/
 													  (Datum) 0,
-<<<<<<< HEAD
+													  false,
 													  true,
 													  /* valid_opts */ false);
-=======
-													  false,
-													  true);
->>>>>>> 78a09145
 						elog(DEBUG4, "relation created with oid %u", id);
 					}
 					do_end();
@@ -299,16 +287,10 @@
 								$8,
 								NULL,
 								$10,
-<<<<<<< HEAD
-								NULL, NIL,
-								false, false, false,
+								NULL, NIL, NIL,
+								false, false, false, false, false,
 								false, false, true, false, false,
 								NULL);
-=======
-								NULL, NIL, NIL,
-								false, false, false, false, false,
-								false, false, true, false, false);
->>>>>>> 78a09145
 					do_end();
 				}
 		;
@@ -324,16 +306,10 @@
 								$9,
 								NULL,
 								$11,
-<<<<<<< HEAD
-								NULL, NIL,
-								true, false, false,
+								NULL, NIL, NIL,
+								true, false, false, false, false,
 								false, false, true, false, false,
 								NULL);
-=======
-								NULL, NIL, NIL,
-								true, false, false, false, false,
-								false, false, true, false, false);
->>>>>>> 78a09145
 					do_end();
 				}
 		;
