--- conflicted
+++ resolved
@@ -9,11 +9,7 @@
  *
  *
  * IDENTIFICATION
-<<<<<<< HEAD
- *	  $PostgreSQL: pgsql/src/backend/bootstrap/bootscanner.l,v 1.48 2009/01/01 17:23:36 momjian Exp $
-=======
  *	  $PostgreSQL: pgsql/src/backend/bootstrap/bootscanner.l,v 1.46 2008/05/09 15:36:31 petere Exp $
->>>>>>> 49f001d8
  *
  *-------------------------------------------------------------------------
  */
