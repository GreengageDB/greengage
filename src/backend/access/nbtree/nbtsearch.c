--- conflicted
+++ resolved
@@ -8,11 +8,7 @@
  * Portions Copyright (c) 1994, Regents of the University of California
  *
  * IDENTIFICATION
-<<<<<<< HEAD
- *	  $PostgreSQL: pgsql/src/backend/access/nbtree/nbtsearch.c,v 1.107.2.1 2007/01/07 01:56:24 tgl Exp $
-=======
  *	  $PostgreSQL: pgsql/src/backend/access/nbtree/nbtsearch.c,v 1.108 2006/12/23 00:43:09 tgl Exp $
->>>>>>> a78fcfb5
  *
  *-------------------------------------------------------------------------
  */
