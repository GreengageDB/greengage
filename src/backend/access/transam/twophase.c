/*-------------------------------------------------------------------------
 *
 * twophase.c
 *		Two-phase commit support functions.
 *
 * Portions Copyright (c) 1996-2014, PostgreSQL Global Development Group
 * Portions Copyright (c) 1994, Regents of the University of California
 *
 * IDENTIFICATION
 *		src/backend/access/transam/twophase.c
 *
 * NOTES
 *		Each global transaction is associated with a global transaction
 *		identifier (GID). The client assigns a GID to a postgres
 *		transaction with the PREPARE TRANSACTION command.
 *
 *		We keep all active global transactions in a shared memory array.
 *		When the PREPARE TRANSACTION command is issued, the GID is
 *		reserved for the transaction in the array. This is done before
 *		a WAL entry is made, because the reservation checks for duplicate
 *		GIDs and aborts the transaction if there already is a global
 *		transaction in prepared state with the same GID.
 *
 *		A global transaction (gxact) also has dummy PGXACT and PGPROC; this is
 *		what keeps the XID considered running by TransactionIdIsInProgress.
 *		It is also convenient as a PGPROC to hook the gxact's locks to.
 *
 *		In order to survive crashes and shutdowns, all prepared
 *		transactions must be stored in permanent storage. This includes
 *		locking information, pending notifications etc. All that state
 *		information is written to the per-transaction state file in
 *		the pg_twophase directory.
 *
 *-------------------------------------------------------------------------
 */
#include "postgres.h"

#include <fcntl.h>
#include <sys/stat.h>
#include <sys/types.h>
#include <time.h>
#include <unistd.h>

#include "access/distributedlog.h"
#include "access/heapam.h"
#include "access/htup.h"
#include "access/htup_details.h"
#include "access/subtrans.h"
#include "access/timeline.h"
#include "access/transam.h"
#include "access/twophase.h"
#include "access/twophase_rmgr.h"
#include "access/xact.h"
#include "access/xlog.h"
#include "access/xlogutils.h"
#include "catalog/pg_type.h"
#include "catalog/storage.h"
#include "funcapi.h"
#include "miscadmin.h"
#include "pg_trace.h"
#include "pgstat.h"
#include "replication/walsender.h"
#include "replication/syncrep.h"
#include "storage/backendid.h"
#include "storage/fd.h"
#include "storage/ipc.h"
#include "storage/predicate.h"
#include "storage/proc.h"
#include "storage/procarray.h"
#include "storage/sinvaladt.h"
#include "storage/smgr.h"
#include "utils/builtins.h"
#include "utils/faultinjector.h"
#include "utils/guc.h"
#include "utils/memutils.h"
#include "utils/timestamp.h"

#include "cdb/cdbtm.h"
#include "cdb/cdbvars.h"

/* GUC variable, can't be changed after startup */
int			max_prepared_xacts = 0;

/*
 * This struct describes one global transaction that is in prepared state
 * or attempting to become prepared.
 *
 * The lifecycle of a global transaction is:
 *
 * 1. After checking that the requested GID is not in use, set up an entry in
 * the TwoPhaseState->prepXacts array with the correct GID and valid = false,
 * and mark it as locked by my backend.
 *
 * 2. After successfully completing prepare, set valid = true and enter the
 * referenced PGPROC into the global ProcArray.
 *
 * 3. To begin COMMIT PREPARED or ROLLBACK PREPARED, check that the entry is
 * valid and not locked, then mark the entry as locked by storing my current
 * backend ID into locking_backend.  This prevents concurrent attempts to
 * commit or rollback the same prepared xact.
 *
 * 4. On completion of COMMIT PREPARED or ROLLBACK PREPARED, remove the entry
 * from the ProcArray and the TwoPhaseState->prepXacts array and return it to
 * the freelist.
 *
 * Note that if the preparing transaction fails between steps 1 and 2, the
 * entry must be removed so that the GID and the GlobalTransaction struct
 * can be reused.  See AtAbort_Twophase().
 *
 * typedef struct GlobalTransactionData *GlobalTransaction appears in
 * twophase.h
 */
#define GIDSIZE 200

extern List *expectedTLIs;

typedef struct GlobalTransactionData
{
	GlobalTransaction next;		/* list link for free list */
	int			pgprocno;		/* ID of associated dummy PGPROC */
	BackendId	dummyBackendId; /* similar to backend id for backends */
	TimestampTz prepared_at;	/* time of preparation */
	XLogRecPtr  prepare_begin_lsn;  /* XLOG begging offset of prepare record */
	XLogRecPtr	prepare_lsn;	/* XLOG offset of prepare record */
	Oid			owner;			/* ID of user that executed the xact */
	BackendId	locking_backend; /* backend currently working on the xact */
	bool		valid;			/* TRUE if PGPROC entry is in proc array */
	char		gid[GIDSIZE];	/* The GID assigned to the prepared xact */
}	GlobalTransactionData;

/*
 * Two Phase Commit shared state.  Access to this struct is protected
 * by TwoPhaseStateLock.
 */
typedef struct TwoPhaseStateData
{
	/* Head of linked list of free GlobalTransactionData structs */
	GlobalTransaction freeGXacts;

	/* Number of valid prepXacts entries. */
	int			numPrepXacts;

	/*
	 * There are max_prepared_xacts items in this array, but C wants a
	 * fixed-size array.
	 */
	GlobalTransaction prepXacts[1];		/* VARIABLE LENGTH ARRAY */
} TwoPhaseStateData;			/* VARIABLE LENGTH STRUCT */

static TwoPhaseStateData *TwoPhaseState;

/*
 * Global transaction entry currently locked by us, if any.
 */
static GlobalTransaction MyLockedGxact = NULL;

static bool twophaseExitRegistered = false;

/*
 * The following list is
 */
static HTAB *crashRecoverPostCheckpointPreparedTransactions_map_ht = NULL;

static void add_recover_post_checkpoint_prepared_transactions_map_entry(TransactionId xid, XLogRecPtr *m);

static void remove_recover_post_checkpoint_prepared_transactions_map_entry(TransactionId xid);

static TwoPhaseStateData *TwoPhaseState;

/*
 * Global transaction entry currently locked by us, if any.
 */
static GlobalTransaction MyLockedGxact = NULL;

static bool twophaseExitRegistered = false;

static void RecordTransactionCommitPrepared(TransactionId xid,
								const char *gid,
								int nchildren,
								TransactionId *children,
								int nrels,
								RelFileNodeWithStorageType *rels,
								int ninvalmsgs,
								SharedInvalidationMessage *invalmsgs,
								bool initfileinval);
static void RecordTransactionAbortPrepared(TransactionId xid,
							   int nchildren,
							   TransactionId *children,
							   int nrels,
							   RelFileNodeWithStorageType *rels);
static void ProcessRecords(char *bufptr, TransactionId xid,
<<<<<<< HEAD
                           const TwoPhaseCallback callbacks[]);
static void RemoveGXact(GlobalTransaction gxact);

/*
 * Generic initialisation of hash table.
 */
static HTAB *
init_hash(const char *name, Size keysize, Size entrysize, int initialSize)
{
  HASHCTL ctl;

  memset(&ctl, 0, sizeof(ctl));
  ctl.keysize = keysize;
  ctl.entrysize = entrysize;
  ctl.hash = tag_hash;
  return hash_create(name,
                     initialSize,
                     &ctl,
                     HASH_ELEM | HASH_FUNCTION);


}  /* end init_hash */


/*
 * Add a new mapping to the recover post checkpoint prepared transactions hash table.
 */
static void
add_recover_post_checkpoint_prepared_transactions_map_entry(TransactionId xid, XLogRecPtr *m)
{
  prpt_map *entry = NULL;
  bool      found = false;

  /*
   * The table is lazily initialised.
   */
  if (crashRecoverPostCheckpointPreparedTransactions_map_ht == NULL)
    {
    crashRecoverPostCheckpointPreparedTransactions_map_ht
                     = init_hash("two phase post checkpoint prepared transactions map",
                                 sizeof(TransactionId), /* keysize */
                                 sizeof(prpt_map),
                                 10 /* initialize for 10 entries */);
    }

  entry = hash_search(crashRecoverPostCheckpointPreparedTransactions_map_ht,
                      &xid,
                      HASH_ENTER,
                      &found);

  /*
   * KAS should probably put out an error if found == true (i.e. it already exists).
   */

  /*
   * If this is a new entry, we need to add the data, if we found
   * an entry, we need to update it, so just copy our data
   * right over the top.
   */
  memcpy(&entry->xlogrecptr, m, sizeof(XLogRecPtr));

}  /* end add_recover_post_checkpoint_prepared_transactions_map_entry */

/*
 * Remove a mapping from the recover post checkpoint prepared transactions hash table.
 */
static void
remove_recover_post_checkpoint_prepared_transactions_map_entry(TransactionId xid)
{
  bool      found = false;;

  if (crashRecoverPostCheckpointPreparedTransactions_map_ht != NULL)
  {
	  (void) hash_search(crashRecoverPostCheckpointPreparedTransactions_map_ht,
						 &xid,
						 HASH_REMOVE,
						 &found);
  }
}  /* end remove_recover_post_checkpoint_prepared_transactions_map_entry */
=======
			   const TwoPhaseCallback callbacks[]);
static void RemoveGXact(GlobalTransaction gxact);
>>>>>>> ab76208e


/*
 * Initialization of shared memory
 */
Size
TwoPhaseShmemSize(void)
{
	Size		size;

	/* Need the fixed struct, the array of pointers, and the GTD structs */
	size = offsetof(TwoPhaseStateData, prepXacts);
	size = add_size(size, mul_size(max_prepared_xacts,
								   sizeof(GlobalTransaction)));
	size = MAXALIGN(size);
	size = add_size(size, mul_size(max_prepared_xacts,
								   sizeof(GlobalTransactionData)));

	return size;
}

void
TwoPhaseShmemInit(void)
{
	bool		found;

	TwoPhaseState = ShmemInitStruct("Prepared Transaction Table",
									TwoPhaseShmemSize(),
									&found);
	if (!IsUnderPostmaster)
	{
		GlobalTransaction gxacts;
		int			i;

		Assert(!found);
		TwoPhaseState->freeGXacts = NULL;
		TwoPhaseState->numPrepXacts = 0;

		/*
		 * Initialize the linked list of free GlobalTransactionData structs
		 */
		gxacts = (GlobalTransaction)
			((char *) TwoPhaseState +
			 MAXALIGN(offsetof(TwoPhaseStateData, prepXacts) +
					  sizeof(GlobalTransaction) * max_prepared_xacts));
		for (i = 0; i < max_prepared_xacts; i++)
		{
			/* insert into linked list */
			gxacts[i].next = TwoPhaseState->freeGXacts;
			TwoPhaseState->freeGXacts = &gxacts[i];

			/* associate it with a PGPROC assigned by InitProcGlobal */
			gxacts[i].pgprocno = PreparedXactProcs[i].pgprocno;

			/*
			 * Assign a unique ID for each dummy proc, so that the range of
			 * dummy backend IDs immediately follows the range of normal
			 * backend IDs. We don't dare to assign a real backend ID to dummy
			 * procs, because prepared transactions don't take part in cache
			 * invalidation like a real backend ID would imply, but having a
			 * unique ID for them is nevertheless handy. This arrangement
			 * allows you to allocate an array of size (MaxBackends +
			 * max_prepared_xacts + 1), and have a slot for every backend and
			 * prepared transaction. Currently multixact.c uses that
			 * technique.
			 */
			gxacts[i].dummyBackendId = MaxBackends + 1 + i;
		}
	}
	else
	{
		Assert(found);
	}
}

/*
 * Exit hook to unlock the global transaction entry we're working on.
 */
static void
AtProcExit_Twophase(int code, Datum arg)
{
	/* same logic as abort */
	AtAbort_Twophase();
}

/*
 * Abort hook to unlock the global transaction entry we're working on.
 */
void
AtAbort_Twophase(void)
{
	if (MyLockedGxact == NULL)
		return;

	/*
	 * What to do with the locked global transaction entry?  If we were in
	 * the process of preparing the transaction, but haven't written the WAL
	 * record and state file yet, the transaction must not be considered as
	 * prepared.  Likewise, if we are in the process of finishing an
	 * already-prepared transaction, and fail after having already written
	 * the 2nd phase commit or rollback record to the WAL, the transaction
	 * should not be considered as prepared anymore.  In those cases, just
	 * remove the entry from shared memory.
	 *
	 * Otherwise, the entry must be left in place so that the transaction
	 * can be finished later, so just unlock it.
	 *
	 * If we abort during prepare, after having written the WAL record, we
	 * might not have transfered all locks and other state to the prepared
	 * transaction yet.  Likewise, if we abort during commit or rollback,
	 * after having written the WAL record, we might not have released
	 * all the resources held by the transaction yet.  In those cases, the
	 * in-memory state can be wrong, but it's too late to back out.
	 */
	if (!MyLockedGxact->valid)
	{
		RemoveGXact(MyLockedGxact);
	}
	else
	{
		LWLockAcquire(TwoPhaseStateLock, LW_EXCLUSIVE);

		MyLockedGxact->locking_backend = InvalidBackendId;

		LWLockRelease(TwoPhaseStateLock);
	}
	MyLockedGxact = NULL;
}

/*
 * This is called after we have finished transfering state to the prepared
 * PGXACT entry.
 */
void
PostPrepare_Twophase()
{
	LWLockAcquire(TwoPhaseStateLock, LW_EXCLUSIVE);
	MyLockedGxact->locking_backend = InvalidBackendId;
	LWLockRelease(TwoPhaseStateLock);

	MyLockedGxact = NULL;
}

/*
 * Exit hook to unlock the global transaction entry we're working on.
 */
static void
AtProcExit_Twophase(int code, Datum arg)
{
	/* same logic as abort */
	AtAbort_Twophase();
}

/*
 * Abort hook to unlock the global transaction entry we're working on.
 */
void
AtAbort_Twophase(void)
{
	if (MyLockedGxact == NULL)
		return;

	/*
	 * What to do with the locked global transaction entry?  If we were in
	 * the process of preparing the transaction, but haven't written the WAL
	 * record and state file yet, the transaction must not be considered as
	 * prepared.  Likewise, if we are in the process of finishing an
	 * already-prepared transaction, and fail after having already written
	 * the 2nd phase commit or rollback record to the WAL, the transaction
	 * should not be considered as prepared anymore.  In those cases, just
	 * remove the entry from shared memory.
	 *
	 * Otherwise, the entry must be left in place so that the transaction
	 * can be finished later, so just unlock it.
	 *
	 * If we abort during prepare, after having written the WAL record, we
	 * might not have transfered all locks and other state to the prepared
	 * transaction yet.  Likewise, if we abort during commit or rollback,
	 * after having written the WAL record, we might not have released
	 * all the resources held by the transaction yet.  In those cases, the
	 * in-memory state can be wrong, but it's too late to back out.
	 */
	if (!MyLockedGxact->valid)
	{
		RemoveGXact(MyLockedGxact);
	}
	else
	{
		LWLockAcquire(TwoPhaseStateLock, LW_EXCLUSIVE);

		MyLockedGxact->locking_backend = InvalidBackendId;

		LWLockRelease(TwoPhaseStateLock);
	}
	MyLockedGxact = NULL;
}

/*
 * This is called after we have finished transfering state to the prepared
 * PGXACT entry.
 */
void
PostPrepare_Twophase()
{
	LWLockAcquire(TwoPhaseStateLock, LW_EXCLUSIVE);
	MyLockedGxact->locking_backend = InvalidBackendId;
	LWLockRelease(TwoPhaseStateLock);

	MyLockedGxact = NULL;
}


/*
 * MarkAsPreparing
 *		Reserve the GID for the given transaction.
 *
 * Internally, this creates a gxact struct and puts it into the active array.
 * NOTE: this is also used when reloading a gxact after a crash; so avoid
 * assuming that we can use very much backend context.
 */
GlobalTransaction
MarkAsPreparing(TransactionId xid,
				LocalDistribXactData *localDistribXactRef,
				const char *gid,
				TimestampTz prepared_at, Oid owner, Oid databaseid
                , XLogRecPtr xlogrecptr)
{
	GlobalTransaction gxact;
	int	i;
	int	idlen = strlen(gid);
	PGPROC	   *proc;
	PGXACT	   *pgxact;

	/* on first call, register the exit hook */
	if (!twophaseExitRegistered)
	{
		on_shmem_exit(AtProcExit_Twophase, 0);
		twophaseExitRegistered = true;
	}

	if (idlen >= GIDSIZE)
		ereport(ERROR,
				(errcode(ERRCODE_INVALID_PARAMETER_VALUE),
				 errmsg("transaction identifier \"%s\" is too long (%d > %d max)",
					 gid, idlen, GIDSIZE)));

	/* fail immediately if feature is disabled */
	if (max_prepared_xacts == 0)
		ereport(ERROR,
				(errcode(ERRCODE_OBJECT_NOT_IN_PREREQUISITE_STATE),
				 errmsg("prepared transactions are disabled"),
			  errhint("Set max_prepared_transactions to a nonzero value.")));

<<<<<<< HEAD
=======
	/* on first call, register the exit hook */
	if (!twophaseExitRegistered)
	{
		before_shmem_exit(AtProcExit_Twophase, 0);
		twophaseExitRegistered = true;
	}

>>>>>>> ab76208e
	LWLockAcquire(TwoPhaseStateLock, LW_EXCLUSIVE);

	/* Check for conflicting GID */
	for (i = 0; i < TwoPhaseState->numPrepXacts; i++)
	{
		gxact = TwoPhaseState->prepXacts[i];
		if (strcmp(gxact->gid, gid) == 0)
		{
			ereport(ERROR,
					(errcode(ERRCODE_DUPLICATE_OBJECT),
					 errmsg("transaction identifier \"%s\" is already in use",
						 gid)));
		}
	}

	/* Get a free gxact from the freelist */
	if (TwoPhaseState->freeGXacts == NULL)
		ereport(ERROR,
				(errcode(ERRCODE_OUT_OF_MEMORY),
				 errmsg("maximum number of prepared transactions reached"),
				 errhint("Increase max_prepared_transactions (currently %d).",
						 max_prepared_xacts)));
	gxact = TwoPhaseState->freeGXacts;
	TwoPhaseState->freeGXacts = gxact->next;

	proc = &ProcGlobal->allProcs[gxact->pgprocno];
	pgxact = &ProcGlobal->allPgXact[gxact->pgprocno];

	/* Initialize the PGPROC entry */
	MemSet(proc, 0, sizeof(PGPROC));
	proc->pgprocno = gxact->pgprocno;
	SHMQueueElemInit(&(proc->links));
	proc->waitStatus = STATUS_OK;
	/* We set up the gxact's VXID as InvalidBackendId/XID */
	proc->lxid = (LocalTransactionId) xid;
	pgxact->xid = xid;
	pgxact->xmin = InvalidTransactionId;
	pgxact->delayChkpt = false;
	pgxact->vacuumFlags = 0;
	proc->pid = 0;
	proc->backendId = InvalidBackendId;
	proc->databaseId = databaseid;
	proc->roleId = owner;
	proc->lwWaiting = false;
	proc->lwWaitMode = 0;
	proc->lwWaitLink = NULL;
	proc->waitLock = NULL;
	proc->waitProcLock = NULL;
	proc->serializableIsoLevel = false;

	proc->localDistribXactData = *localDistribXactRef;

	for (i = 0; i < NUM_LOCK_PARTITIONS; i++)
		SHMQueueInit(&(proc->myProcLocks[i]));
	/* subxid data must be filled later by GXactLoadSubxactData */
	pgxact->overflowed = false;
	pgxact->nxids = 0;

	gxact->prepared_at = prepared_at;
	/* initialize LSN to 0 (start of WAL) */
	gxact->prepare_lsn = 0;
	gxact->prepare_begin_lsn = xlogrecptr;	/* might be invalid */
	gxact->owner = owner;
	gxact->locking_backend = MyBackendId;
	gxact->valid = false;
	strcpy(gxact->gid, gid);

	/* And insert it into the active array */
	Assert(TwoPhaseState->numPrepXacts < max_prepared_xacts);
	TwoPhaseState->prepXacts[TwoPhaseState->numPrepXacts++] = gxact;

	/*
	 * Remember that we have this GlobalTransaction entry locked for us.
	 * If we abort after this, we must release it.
	 */
	MyLockedGxact = gxact;

	LWLockRelease(TwoPhaseStateLock);

	return gxact;
}

/*
 * GXactLoadSubxactData
 *
 * If the transaction being persisted had any subtransactions, this must
 * be called before MarkAsPrepared() to load information into the dummy
 * PGPROC.
 */
static void
GXactLoadSubxactData(GlobalTransaction gxact, int nsubxacts,
					 TransactionId *children)
{
	PGPROC	   *proc = &ProcGlobal->allProcs[gxact->pgprocno];
	PGXACT	   *pgxact = &ProcGlobal->allPgXact[gxact->pgprocno];

	/* We need no extra lock since the GXACT isn't valid yet */
	if (nsubxacts > PGPROC_MAX_CACHED_SUBXIDS)
	{
		pgxact->overflowed = true;
		nsubxacts = PGPROC_MAX_CACHED_SUBXIDS;
	}
	if (nsubxacts > 0)
	{
		memcpy(proc->subxids.xids, children,
			   nsubxacts * sizeof(TransactionId));
		pgxact->nxids = nsubxacts;
	}
}

/*
 * MarkAsPrepared
 *		Mark the GXACT as fully valid, and enter it into the global ProcArray.
 */
static void
MarkAsPrepared(GlobalTransaction gxact)
{
	/* Lock here may be overkill, but I'm not convinced of that ... */
	LWLockAcquire(TwoPhaseStateLock, LW_EXCLUSIVE);
	Assert(!gxact->valid);
	gxact->valid = true;
	LWLockRelease(TwoPhaseStateLock);

	elog((Debug_print_full_dtm ? LOG : DEBUG5),"MarkAsPrepared marking GXACT gid = %s as valid (prepared)",
		 gxact->gid);

	LocalDistribXact_ChangeState(gxact->pgprocno,
								 LOCALDISTRIBXACT_STATE_PREPARED);

	/*
	 * Put it into the global ProcArray so TransactionIdIsInProgress considers
	 * the XID as still running.
	 */
	ProcArrayAdd(&ProcGlobal->allProcs[gxact->pgprocno]);
}

/*
 * LockGXact
 *		Locate the prepared transaction and mark it busy for COMMIT or PREPARE.
 */
static GlobalTransaction
LockGXact(const char *gid, Oid user, bool raiseErrorIfNotFound)
{
	int			i;

<<<<<<< HEAD
	elog((Debug_print_full_dtm ? LOG : DEBUG5),"LockGXact called to lock identifier = %s.",gid);
	/* on first call, register the exit hook */
	if (!twophaseExitRegistered)
	{
		on_shmem_exit(AtProcExit_Twophase, 0);
=======
	/* on first call, register the exit hook */
	if (!twophaseExitRegistered)
	{
		before_shmem_exit(AtProcExit_Twophase, 0);
>>>>>>> ab76208e
		twophaseExitRegistered = true;
	}

	LWLockAcquire(TwoPhaseStateLock, LW_EXCLUSIVE);

	for (i = 0; i < TwoPhaseState->numPrepXacts; i++)
	{
		GlobalTransaction gxact = TwoPhaseState->prepXacts[i];
		PGPROC	   *proc = &ProcGlobal->allProcs[gxact->pgprocno];

		elog((Debug_print_full_dtm ? LOG : DEBUG5), "LockGXact checking identifier = %s.",gxact->gid);

		/* Ignore not-yet-valid GIDs */
		if (!gxact->valid)
			continue;
		if (strcmp(gxact->gid, gid) != 0)
			continue;

		/* Found it, but has someone else got it locked? */
		if (gxact->locking_backend != InvalidBackendId)
			ereport(ERROR,
					(errcode(ERRCODE_OBJECT_NOT_IN_PREREQUISITE_STATE),
					 errmsg("prepared transaction with identifier \"%s\" is busy",
<<<<<<< HEAD
						 gid)));
=======
							gid)));
>>>>>>> ab76208e

		if (user != gxact->owner && !superuser_arg(user))
		{
			LWLockRelease(TwoPhaseStateLock);
			ereport(ERROR,
					(errcode(ERRCODE_INSUFFICIENT_PRIVILEGE),
					 errmsg("permission denied to finish prepared transaction"),
					 errhint("Must be superuser or the user that prepared the transaction.")));
		}

		/*
		 * Note: it probably would be possible to allow committing from
		 * another database; but at the moment NOTIFY is known not to work and
		 * there may be some other issues as well.  Hence disallow until
		 * someone gets motivated to make it work.
		 */
		if (MyDatabaseId != proc->databaseId &&  (Gp_role != GP_ROLE_EXECUTE))
			ereport(ERROR,
					(errcode(ERRCODE_FEATURE_NOT_SUPPORTED),
				  errmsg("prepared transaction belongs to another database"),
					 errhint("Connect to the database where the transaction was prepared to finish it.")));

		/* OK for me to lock it */
<<<<<<< HEAD
		/* we *must* have it locked with a valid xid here! */
		Assert(MyBackendId != InvalidBackendId);
=======
>>>>>>> ab76208e
		gxact->locking_backend = MyBackendId;
		MyLockedGxact = gxact;

		LWLockRelease(TwoPhaseStateLock);


		return gxact;
	}
	LWLockRelease(TwoPhaseStateLock);

	if (raiseErrorIfNotFound)
	{
		ereport(ERROR,
				(errcode(ERRCODE_UNDEFINED_OBJECT),
				 errmsg("prepared transaction with identifier \"%s\" does not exist",
					 gid)));
	}

	return NULL;
}

/*
 * RemoveGXact
 *		Remove the prepared transaction from the shared memory array.
 *
 * NB: caller should have already removed it from ProcArray
 */
static void
RemoveGXact(GlobalTransaction gxact)
{
	int			i;

	LWLockAcquire(TwoPhaseStateLock, LW_EXCLUSIVE);

	for (i = 0; i < TwoPhaseState->numPrepXacts; i++)
	{
		if (gxact == TwoPhaseState->prepXacts[i])
		{
			/* remove from the active array */
			TwoPhaseState->numPrepXacts--;
			TwoPhaseState->prepXacts[i] = TwoPhaseState->prepXacts[TwoPhaseState->numPrepXacts];

			/* and put it back in the freelist */
			gxact->next = TwoPhaseState->freeGXacts;
			TwoPhaseState->freeGXacts = gxact;

			LWLockRelease(TwoPhaseStateLock);

			return;
		}
	}

	LWLockRelease(TwoPhaseStateLock);

	elog(ERROR, "failed to find %p in GlobalTransaction array", gxact);
}

/*
 * Returns an array of all prepared transactions for the user-level
 * function pg_prepared_xact.
 *
 * The returned array and all its elements are copies of internal data
 * structures, to minimize the time we need to hold the TwoPhaseStateLock.
 *
 * WARNING -- we return even those transactions that are not fully prepared
 * yet.  The caller should filter them out if he doesn't want them.
 *
 * The returned array is palloc'd.
 */
static int
GetPreparedTransactionList(GlobalTransaction *gxacts)
{
	GlobalTransaction array;
	int			num;
	int			i;

	LWLockAcquire(TwoPhaseStateLock, LW_SHARED);

	if (TwoPhaseState->numPrepXacts == 0)
	{
		LWLockRelease(TwoPhaseStateLock);

		*gxacts = NULL;
		return 0;
	}

	num = TwoPhaseState->numPrepXacts;
	array = (GlobalTransaction) palloc(sizeof(GlobalTransactionData) * num);
	*gxacts = array;
	for (i = 0; i < num; i++)
		memcpy(array + i, TwoPhaseState->prepXacts[i],
			   sizeof(GlobalTransactionData));

	LWLockRelease(TwoPhaseStateLock);

	return num;
}


/* Working status for pg_prepared_xact */
typedef struct
{
	GlobalTransaction array;
	int			ngxacts;
	int			currIdx;
} Working_State;

/*
 * pg_prepared_xact
 *		Produce a view with one row per prepared transaction.
 *
 * This function is here so we don't have to export the
 * GlobalTransactionData struct definition.
 */
Datum
pg_prepared_xact(PG_FUNCTION_ARGS)
{
	FuncCallContext *funcctx;
	Working_State *status;

	if (SRF_IS_FIRSTCALL())
	{
		TupleDesc	tupdesc;
		MemoryContext oldcontext;

		/* create a function context for cross-call persistence */
		funcctx = SRF_FIRSTCALL_INIT();

		/*
		 * Switch to memory context appropriate for multiple function calls
		 */
		oldcontext = MemoryContextSwitchTo(funcctx->multi_call_memory_ctx);

		/* build tupdesc for result tuples */
		/* this had better match pg_prepared_xacts view in system_views.sql */
		tupdesc = CreateTemplateTupleDesc(5, false);
		TupleDescInitEntry(tupdesc, (AttrNumber) 1, "transaction",
						   XIDOID, -1, 0);
		TupleDescInitEntry(tupdesc, (AttrNumber) 2, "gid",
						   TEXTOID, -1, 0);
		TupleDescInitEntry(tupdesc, (AttrNumber) 3, "prepared",
						   TIMESTAMPTZOID, -1, 0);
		TupleDescInitEntry(tupdesc, (AttrNumber) 4, "ownerid",
						   OIDOID, -1, 0);
		TupleDescInitEntry(tupdesc, (AttrNumber) 5, "dbid",
						   OIDOID, -1, 0);

		funcctx->tuple_desc = BlessTupleDesc(tupdesc);

		/*
		 * Collect all the 2PC status information that we will format and send
		 * out as a result set.
		 */
		status = (Working_State *) palloc(sizeof(Working_State));
		funcctx->user_fctx = (void *) status;

		status->ngxacts = GetPreparedTransactionList(&status->array);
		status->currIdx = 0;

		MemoryContextSwitchTo(oldcontext);
	}

	funcctx = SRF_PERCALL_SETUP();
	status = (Working_State *) funcctx->user_fctx;

	while (status->array != NULL && status->currIdx < status->ngxacts)
	{
		GlobalTransaction gxact = &status->array[status->currIdx++];
		PGPROC	   *proc = &ProcGlobal->allProcs[gxact->pgprocno];
		PGXACT	   *pgxact = &ProcGlobal->allPgXact[gxact->pgprocno];
		Datum		values[5];
		bool		nulls[5];
		HeapTuple	tuple;
		Datum		result;

		if (!gxact->valid)
			continue;

		/*
		 * Form tuple with appropriate data.
		 */
		MemSet(values, 0, sizeof(values));
		MemSet(nulls, 0, sizeof(nulls));

		values[0] = TransactionIdGetDatum(pgxact->xid);
		values[1] = CStringGetTextDatum(gxact->gid);
		values[2] = TimestampTzGetDatum(gxact->prepared_at);
		values[3] = ObjectIdGetDatum(gxact->owner);
		values[4] = ObjectIdGetDatum(proc->databaseId);

		tuple = heap_form_tuple(funcctx->tuple_desc, values, nulls);
		result = HeapTupleGetDatum(tuple);
		SRF_RETURN_NEXT(funcctx, result);
	}

	SRF_RETURN_DONE(funcctx);
}

/*
 * TwoPhaseGetGXact
 *		Get the GlobalTransaction struct for a prepared transaction
 *		specified by XID
 */
static GlobalTransaction
TwoPhaseGetGXact(TransactionId xid)
{
	GlobalTransaction result = NULL;
	int			i;

	static TransactionId cached_xid = InvalidTransactionId;
	static GlobalTransaction cached_gxact = NULL;

	/*
	 * During a recovery, COMMIT PREPARED, or ABORT PREPARED, we'll be called
	 * repeatedly for the same XID.  We can save work with a simple cache.
	 */
	if (xid == cached_xid)
		return cached_gxact;

	LWLockAcquire(TwoPhaseStateLock, LW_SHARED);

	for (i = 0; i < TwoPhaseState->numPrepXacts; i++)
	{
		GlobalTransaction gxact = TwoPhaseState->prepXacts[i];
		PGXACT	   *pgxact = &ProcGlobal->allPgXact[gxact->pgprocno];

		if (pgxact->xid == xid)
		{
			result = gxact;
			break;
		}
	}

	LWLockRelease(TwoPhaseStateLock);

	if (result == NULL)			/* should not happen */
		elog(ERROR, "failed to find GlobalTransaction for xid %u", xid);

	cached_xid = xid;
	cached_gxact = result;

	return result;
}

/*
 * TwoPhaseGetDummyProc
 *		Get the dummy backend ID for prepared transaction specified by XID
 *
 * Dummy backend IDs are similar to real backend IDs of real backends.
 * They start at MaxBackends + 1, and are unique across all currently active
 * real backends and prepared transactions.
 */
BackendId
TwoPhaseGetDummyBackendId(TransactionId xid)
{
	GlobalTransaction gxact = TwoPhaseGetGXact(xid);

	return gxact->dummyBackendId;
}

/*
 * TwoPhaseGetDummyProc
 *		Get the PGPROC that represents a prepared transaction specified by XID
 */
PGPROC *
TwoPhaseGetDummyProc(TransactionId xid)
{
	GlobalTransaction gxact = TwoPhaseGetGXact(xid);

	return &ProcGlobal->allProcs[gxact->pgprocno];
}

/************************************************************************/
/* State file support													*/
/************************************************************************/

#define TwoPhaseFilePath(path, xid) \
	snprintf(path, MAXPGPATH, TWOPHASE_DIR "/%08X", xid)
#define TwoPhaseSimpleFileName(path, xid) \
	snprintf(path, MAXPGPATH, "/%08X", xid)

/*
 * 2PC state file format:
 *
 *	1. TwoPhaseFileHeader
 *	2. TransactionId[] (subtransactions)
 *	3. RelFileNodeWithStorageType[] (files to be deleted at commit)
 *	4. RelFileNodeWithStorageType[] (files to be deleted at abort)
 *	5. SharedInvalidationMessage[] (inval messages to be sent at commit)
 *	6. TwoPhaseRecordOnDisk
 *	7. ...
 *	8. TwoPhaseRecordOnDisk (end sentinel, rmid == TWOPHASE_RM_END_ID)
 *	9. CRC32
 *
 * Each segment except the final CRC32 is MAXALIGN'd.
 */

/*
 * Header for a 2PC state file
 */
#define TWOPHASE_MAGIC	0x57F94532		/* format identifier */

typedef struct TwoPhaseFileHeader
{
	uint32		magic;			/* format identifier */
	uint32		total_len;		/* actual file length */
	TransactionId xid;			/* original transaction XID */
	Oid			database;		/* OID of database it was in */
	TimestampTz prepared_at;	/* time of preparation */
	Oid			owner;			/* user running the transaction */
	int32		nsubxacts;		/* number of following subxact XIDs */
	int32		ncommitrels;	/* number of delete-on-commit rels */
	int32		nabortrels;		/* number of delete-on-abort rels */
	int32		ninvalmsgs;		/* number of cache invalidation messages */
	bool		initfileinval;	/* does relcache init file need invalidation? */
	char		gid[GIDSIZE];	/* GID for transaction */
} TwoPhaseFileHeader;

/*
 * Header for each record in a state file
 *
 * NOTE: len counts only the rmgr data, not the TwoPhaseRecordOnDisk header.
 * The rmgr data will be stored starting on a MAXALIGN boundary.
 */
typedef struct TwoPhaseRecordOnDisk
{
	uint32		len;			/* length of rmgr data */
	TwoPhaseRmgrId rmid;		/* resource manager for this record */
	uint16		info;			/* flag bits for use by rmgr */
} TwoPhaseRecordOnDisk;

/*
 * During prepare, the state file is assembled in memory before writing it
 * to WAL and the actual state file.  We use a chain of XLogRecData blocks
 * so that we will be able to pass the state file contents directly to
 * XLogInsert.
 */
static struct xllist
{
	XLogRecData *head;			/* first data block in the chain */
	XLogRecData *tail;			/* last block in chain */
	uint32		bytes_free;		/* free bytes left in tail block */
	uint32		total_len;		/* total data bytes in chain */
}	records;


/*
 * Append a block of data to records data structure.
 *
 * NB: each block is padded to a MAXALIGN multiple.  This must be
 * accounted for when the file is later read!
 *
 * The data is copied, so the caller is free to modify it afterwards.
 */
static void
save_state_data(const void *data, uint32 len)
{
	uint32		padlen = MAXALIGN(len);

	if (padlen > records.bytes_free)
	{
		records.tail->next = palloc0(sizeof(XLogRecData));
		records.tail = records.tail->next;
		records.tail->buffer = InvalidBuffer;
		records.tail->len = 0;
		records.tail->next = NULL;

		records.bytes_free = Max(padlen, 512);
		records.tail->data = palloc(records.bytes_free);
	}

	memcpy(((char *) records.tail->data) + records.tail->len, data, len);
	records.tail->len += padlen;
	records.bytes_free -= padlen;
	records.total_len += padlen;
}

/*
 * Start preparing a state file.
 *
 * Initializes data structure and inserts the 2PC file header record.
 */
void
StartPrepare(GlobalTransaction gxact)
{
	PGPROC	   *proc = &ProcGlobal->allProcs[gxact->pgprocno];
	PGXACT	   *pgxact = &ProcGlobal->allPgXact[gxact->pgprocno];
	TransactionId xid = pgxact->xid;
	TwoPhaseFileHeader hdr;
	TransactionId *children;
	RelFileNodeWithStorageType *commitrels;
	RelFileNodeWithStorageType *abortrels;
	SharedInvalidationMessage *invalmsgs;

	/* Initialize linked list */
	records.head = palloc0(sizeof(XLogRecData));
	records.head->buffer = InvalidBuffer;
	records.head->len = 0;
	records.head->next = NULL;

	records.bytes_free = Max(sizeof(TwoPhaseFileHeader), 512);
	records.head->data = palloc(records.bytes_free);

	records.tail = records.head;

	records.total_len = 0;

	/* Create header */
	hdr.magic = TWOPHASE_MAGIC;
	hdr.total_len = 0;			/* EndPrepare will fill this in */
	hdr.xid = xid;
	hdr.database = proc->databaseId;
	hdr.prepared_at = gxact->prepared_at;
	hdr.owner = gxact->owner;
	hdr.nsubxacts = xactGetCommittedChildren(&children);
	hdr.ncommitrels = smgrGetPendingDeletes(true, &commitrels);
	hdr.nabortrels = smgrGetPendingDeletes(false, &abortrels);
	hdr.ninvalmsgs = xactGetCommittedInvalidationMessages(&invalmsgs,
														  &hdr.initfileinval);
	StrNCpy(hdr.gid, gxact->gid, GIDSIZE);

	save_state_data(&hdr, sizeof(TwoPhaseFileHeader));

	/*
	 * Add the additional info about subxacts, deletable files and cache
	 * invalidation messages.
	 */
	if (hdr.nsubxacts > 0)
	{
		save_state_data(children, hdr.nsubxacts * sizeof(TransactionId));
		/* While we have the child-xact data, stuff it in the gxact too */
		GXactLoadSubxactData(gxact, hdr.nsubxacts, children);
	}
	if (hdr.ncommitrels > 0)
	{
		save_state_data(commitrels, hdr.ncommitrels * sizeof(RelFileNodeWithStorageType));
		pfree(commitrels);
	}
	if (hdr.nabortrels > 0)
	{
		save_state_data(abortrels, hdr.nabortrels * sizeof(RelFileNodeWithStorageType));
		pfree(abortrels);
	}
	if (hdr.ninvalmsgs > 0)
	{
		save_state_data(invalmsgs,
						hdr.ninvalmsgs * sizeof(SharedInvalidationMessage));
		pfree(invalmsgs);
	}


}

/*
 * Finish preparing state file.
 *
 * Writes state file (the prepare record) to WAL.
 */
void
EndPrepare(GlobalTransaction gxact)
{
	PGXACT	   *pgxact = &ProcGlobal->allPgXact[gxact->pgprocno];
	TransactionId xid = pgxact->xid;
	TwoPhaseFileHeader *hdr;
	char		path[MAXPGPATH];

	/* Add the end sentinel to the list of 2PC records */
	RegisterTwoPhaseRecord(TWOPHASE_RM_END_ID, 0,
						   NULL, 0);

	/* Go back and fill in total_len in the file header record */
	hdr = (TwoPhaseFileHeader *) records.head->data;
	Assert(hdr->magic == TWOPHASE_MAGIC);
	hdr->total_len = records.total_len + sizeof(pg_crc32);

	/*
	 * If the file size exceeds MaxAllocSize, we won't be able to read it in
	 * ReadTwoPhaseFile. Check for that now, rather than fail at commit time.
	 */
	if (hdr->total_len > MaxAllocSize)
		ereport(ERROR,
				(errcode(ERRCODE_PROGRAM_LIMIT_EXCEEDED),
				 errmsg("two-phase state file maximum length exceeded")));

	/*
	 * Create the 2PC state file.
	 */
	TwoPhaseFilePath(path, xid);

	/*
<<<<<<< HEAD
	 * We have to set inCommit here, too; otherwise a checkpoint starting
=======
	 * The state file isn't valid yet, because we haven't written the correct
	 * CRC yet.  Before we do that, insert entry in WAL and flush it to disk.
	 *
	 * Between the time we have written the WAL entry and the time we write
	 * out the correct state file CRC, we have an inconsistency: the xact is
	 * prepared according to WAL but not according to our on-disk state. We
	 * use a critical section to force a PANIC if we are unable to complete
	 * the write --- then, WAL replay should repair the inconsistency.  The
	 * odds of a PANIC actually occurring should be very tiny given that we
	 * were able to write the bogus CRC above.
	 *
	 * We have to set delayChkpt here, too; otherwise a checkpoint starting
>>>>>>> ab76208e
	 * immediately after the WAL record is inserted could complete without
	 * fsync'ing our state file.  (This is essentially the same kind of race
	 * condition as the COMMIT-to-clog-write case that RecordTransactionCommit
	 * uses delayChkpt for; see notes there.)
	 *
	 * We save the PREPARE record's location in the gxact for later use by
	 * CheckPointTwoPhase.
	 *
	 * NOTE: Critical section and CheckpointStartLock were moved up.
	 */
	START_CRIT_SECTION();

	MyPgXact->delayChkpt = true;

	gxact->prepare_lsn       = XLogInsert(RM_XACT_ID, XLOG_XACT_PREPARE, records.head);
	gxact->prepare_begin_lsn = XLogLastInsertBeginLoc();

	/* Add the prepared record to our global list */
	add_recover_post_checkpoint_prepared_transactions_map_entry(xid, &gxact->prepare_begin_lsn);

	XLogFlush(gxact->prepare_lsn);

	/* If we crash now, we have prepared: WAL replay will fix things */
	if (Debug_abort_after_segment_prepared)
	{
		ereport(PANIC,
				(errcode(ERRCODE_FAULT_INJECT),
				 errmsg("Raise an error as directed by Debug_abort_after_segment_prepared")));
	}

	/*
	 * Now we may update the CLOG, if we wrote COMMIT record above
	 */

	/*
	 * Mark the prepared transaction as valid.  As soon as xact.c marks
	 * MyPgXact as not running our XID (which it will do immediately after
	 * this function returns), others can commit/rollback the xact.
	 *
	 * NB: a side effect of this is to make a dummy ProcArray entry for the
	 * prepared XID.  This must happen before we clear the XID from MyPgXact,
	 * else there is a window where the XID is not running according to
	 * TransactionIdIsInProgress, and onlookers would be entitled to assume
	 * the xact crashed.  Instead we have a window where the same XID appears
	 * twice in ProcArray, which is OK.
	 */
	MarkAsPrepared(gxact);

	/*
	 * Remember that we have this GlobalTransaction entry locked for us.  If
	 * we crash after this point, it's too late to abort, but we must unlock
	 * it so that the prepared transaction can be committed or rolled back.
	 */
	MyLockedGxact = gxact;

	END_CRIT_SECTION();

	/*
	 * Now we can mark ourselves as out of the commit critical section: a
	 * checkpoint starting after this will certainly see the gxact as a
	 * candidate for fsyncing.
	 */
	MyPgXact->delayChkpt = false;

<<<<<<< HEAD
	SIMPLE_FAULT_INJECTOR(EndPreparedTwoPhaseSleep);

=======
	/*
	 * Remember that we have this GlobalTransaction entry locked for us.  If
	 * we crash after this point, it's too late to abort, but we must unlock
	 * it so that the prepared transaction can be committed or rolled back.
	 */
	MyLockedGxact = gxact;

	END_CRIT_SECTION();
>>>>>>> ab76208e

	/*
	 * Wait for synchronous replication, if required.
	 *
	 * Note that at this stage we have marked the prepare, but still show as
	 * running in the procarray (twice!) and continue to hold locks.
	 */
	Assert(gxact->prepare_lsn != 0);
	SyncRepWaitForLSN(gxact->prepare_lsn);

	records.tail = records.head = NULL;
} /* end EndPrepare */


/*
 * Register a 2PC record to be written to state file.
 */
void
RegisterTwoPhaseRecord(TwoPhaseRmgrId rmid, uint16 info,
					   const void *data, uint32 len)
{
	TwoPhaseRecordOnDisk record;

	record.rmid = rmid;
	record.info = info;
	record.len = len;
	save_state_data(&record, sizeof(TwoPhaseRecordOnDisk));
	if (len > 0)
		save_state_data(data, len);
}

/*
 * Confirms an xid is prepared, during recovery
 */
bool
StandbyTransactionIdIsPrepared(TransactionId xid)
{
	/*
	 * XXX: Not implemented in GPDB. We don't use the two-phase state
	 * files, so we cannot use ReadTwoPhaseFile() here. Fortunately, this
	 * isn't needed until we try to use Hot Standby.
	 */
	elog(ERROR, "Hot Standby not supported");
#if 0
	char	   *buf;
	TwoPhaseFileHeader *hdr;
	bool		result;

	Assert(TransactionIdIsValid(xid));

	if (max_prepared_xacts <= 0)
		return false;			/* nothing to do */

	/* Read and validate file */
	buf = ReadTwoPhaseFile(xid, false);
	if (buf == NULL)
		return false;

	/* Check header also */
	hdr = (TwoPhaseFileHeader *) buf;
	result = TransactionIdEquals(hdr->xid, xid);
	pfree(buf);

	return result;
#endif
}


typedef struct XLogPageReadPrivate
{
	int			readFile;
	XLogSegNo	readSegNo;
} XLogPageReadPrivate;

/*
 * This is simpler than XLogPageRead: no retry logic is needed, as the WAL should be
 * present in pg_xlog.
 */
static int
twophase_XLogPageRead(XLogReaderState *xlogreader, XLogRecPtr targetPagePtr, int reqLen,
					  XLogRecPtr targetRecPtr, char *readBuf, TimeLineID *readTLI)
{
	XLogPageReadPrivate *private =
	(XLogPageReadPrivate *) xlogreader->private_data;
	uint32		targetPageOff;
	XLogSegNo targetSegNo PG_USED_FOR_ASSERTS_ONLY;
	char		path[MAXPGPATH];

	XLByteToSeg(targetPagePtr, targetSegNo);
	targetPageOff = targetPagePtr % XLogSegSize;

	/*
	 * See if we need to switch to a new segment because the requested record
	 * is not in the currently open one.
	 */
	if (private->readFile >= 0 && !XLByteInSeg(targetPagePtr, private->readSegNo))
	{
		elogif(debug_xlog_record_read, LOG,
			   "twophase xlog page read -- Requested record %X/%X does not exist in"
			   "current read xlog file (readsegno " UINT64_FORMAT ")",
			   (uint32) (targetRecPtr >> 32), (uint32) targetRecPtr,
			   private->readSegNo);

		close(private->readFile);
		private->readFile = -1;
	}

	XLByteToSeg(targetPagePtr, private->readSegNo);

	elogif(debug_xlog_record_read, LOG,
		   "twophase xlog page read -- Requested record %X/%X has "
		   "targetsegno " UINT64_FORMAT ", targetpageoff %u",
		   (uint32) (targetRecPtr >> 32), (uint32) targetRecPtr,
		   private->readSegNo, targetPageOff);

	if (private->readFile == -1)
	{
		// GPDB_93_MERGE_FIXME: Is ThisTimeLineID correct here? Do we need to
		// fetch prepare records for past timelines, after promotion?

		XLogFilePath(path, ThisTimeLineID, private->readSegNo);

		private->readFile = BasicOpenFile(path, O_RDONLY | PG_BINARY, 0);
		if (private->readFile < 0)
			ereport(ERROR,
					(errcode_for_file_access(),
					 errmsg("could not open file \"%s\": %m", path)));
	}

	/* Read the requested page */
	if (lseek(private->readFile, (off_t) targetPageOff, SEEK_SET) < 0)
		ereport(ERROR,
				(errcode_for_file_access(),
				 errmsg("could not seek in log segment %s to offset %u: %m",
						path, targetPageOff)));

	if (read(private->readFile, readBuf, XLOG_BLCKSZ) != XLOG_BLCKSZ)
		ereport(ERROR,
				(errcode_for_file_access(),
				 errmsg("could not read from log segment %s, offset %u: %m",
						path, targetPageOff)));

	return reqLen;
}

/*
 * FinishPreparedTransaction: execute COMMIT PREPARED or ROLLBACK PREPARED
 */
bool
FinishPreparedTransaction(const char *gid, bool isCommit, bool raiseErrorIfNotFound)
{
	GlobalTransaction gxact;
	PGPROC	   *proc;
	PGXACT	   *pgxact;
	TransactionId xid;
	char	   *buf;
	char	   *bufptr;
	TwoPhaseFileHeader *hdr;
	TransactionId latestXid;
	TransactionId *children;
	RelFileNodeWithStorageType *commitrels;
	RelFileNodeWithStorageType *abortrels;
	RelFileNodeWithStorageType *delrels;
	int			ndelrels;
	SharedInvalidationMessage *invalmsgs;
	int			i;

	XLogReaderState *xlogreader;
	struct XLogPageReadPrivate private;
	char	   *errormsg;
    XLogRecPtr   tfXLogRecPtr;
    XLogRecord  *tfRecord  = NULL;

	SIMPLE_FAULT_INJECTOR(FinishPreparedStartOfFunction);

	/*
	 * Validate the GID, and lock the GXACT to ensure that two backends do not
	 * try to commit the same GID at once.
	 */
	gxact = LockGXact(gid, GetUserId(), raiseErrorIfNotFound);
	if (gxact == NULL)
	{
		/*
		 * We can be here for commit-prepared and abort-prepared. Incase of
		 * commit-prepared not able to find the gxact clearly means we already
		 * processed the same and committed it. For abort-prepared either
		 * prepare was never performed on this segment hence gxact doesn't
		 * exists or it was performed but failed to respond back to QD. So,
		 * only for commit-prepared validate if it made to mirror before
		 * returning success to master. For abort can't detect between those 2
		 * cases, hence may unnecessarily wait for mirror sync for
		 * abort-prepared if prepare had failed. Missing to send
		 * abort-prepared to mirror doesn't result in inconsistent
		 * result. Though yes can potentially have dangling prepared
		 * transaction on mirror for extremely thin window, as any transaction
		 * performed on primary will make sure to sync the abort prepared
		 * record anyways.
		 */
		if (isCommit)
			wait_for_mirror();

		return false;
	}

	proc = &ProcGlobal->allProcs[gxact->pgprocno];
	pgxact = &ProcGlobal->allPgXact[gxact->pgprocno];
	xid = pgxact->xid;
	tfXLogRecPtr = gxact->prepare_begin_lsn;

	elog((Debug_print_full_dtm ? LOG : DEBUG5),
		 "FinishPreparedTransaction(): got xid %d for gid '%s'", xid, gid);

    /*
     * Check for recovery control file, and if so set up state for offline
     * recovery
     */
    XLogReadRecoveryCommandFile(DEBUG5);

    /* Now we can determine the list of expected TLIs */
    expectedTLIs = readTimeLineHistory(ThisTimeLineID);

    /* get the two phase information from the xlog */
	/*
	 * GPDB_93_MERGE_FIXME: GPDB used to do XLogCloseReadRecord() and then read,
	 * do we need to perform something similar with new interface.
	 *
	 * GPDB_93_MERGE_FIXME: It's a bit inefficient to allocate a new XLogReader
	 * object for every call. We could avoid opening+closing every WAL segment,
	 * if we kept the XLogReader object around. Or reused xlog.c's openLogFile
	 * file descriptor here.
	 */

	private.readFile = -1;
	private.readSegNo = 0;
	xlogreader = XLogReaderAllocate(&twophase_XLogPageRead, &private);

	tfRecord = XLogReadRecord(xlogreader, tfXLogRecPtr, &errormsg);
	if (tfRecord == NULL)
	{
		/*
		 * Invalid XLOG record means record is corrupted.
		 * Failover is required, hopefully mirror is in healthy state.
		 */
		ereport(WARNING,
				(errmsg("primary failure, xlog record is invalid, failover requested"),
				 errhint("run gprecoverseg to re-establish mirror connectivity")));

		ereport(ERROR,
				(errcode(ERRCODE_DATA_CORRUPTED),
				 errmsg("xlog record is invalid"),
				 errdetail("%s", errormsg),
				 errSendAlert(true)));
	}

	buf = XLogRecGetData(tfRecord);

	/*
	 * Disassemble the header area
	 */
	hdr = (TwoPhaseFileHeader *) buf;
	Assert(TransactionIdEquals(hdr->xid, xid));
	bufptr = buf + MAXALIGN(sizeof(TwoPhaseFileHeader));
	children = (TransactionId *) bufptr;
	bufptr += MAXALIGN(hdr->nsubxacts * sizeof(TransactionId));
	commitrels = (RelFileNodeWithStorageType *) bufptr;
	bufptr += MAXALIGN(hdr->ncommitrels * sizeof(RelFileNodeWithStorageType));
	abortrels = (RelFileNodeWithStorageType *) bufptr;
	bufptr += MAXALIGN(hdr->nabortrels * sizeof(RelFileNodeWithStorageType));
	invalmsgs = (SharedInvalidationMessage *) bufptr;
	bufptr += MAXALIGN(hdr->ninvalmsgs * sizeof(SharedInvalidationMessage));

	/* compute latestXid among all children */
	latestXid = TransactionIdLatest(xid, hdr->nsubxacts, children);

	/*
	 * The order of operations here is critical: make the XLOG entry for
	 * commit or abort, then mark the transaction committed or aborted in
	 * pg_clog, then remove its PGPROC from the global ProcArray (which means
	 * TransactionIdIsInProgress will stop saying the prepared xact is in
	 * progress), then run the post-commit or post-abort callbacks. The
	 * callbacks will release the locks the transaction held.
	 */
	if (isCommit)
		RecordTransactionCommitPrepared(xid,
										gid,
										hdr->nsubxacts, children,
										hdr->ncommitrels, commitrels,
										hdr->ninvalmsgs, invalmsgs,
										hdr->initfileinval);
	else
		RecordTransactionAbortPrepared(xid,
									   hdr->nsubxacts, children,
									   hdr->nabortrels, abortrels);

	ProcArrayRemove(proc, latestXid);

	/*
	 * In case we fail while running the callbacks, mark the gxact invalid so
	 * no one else will try to commit/rollback, and so it will be recycled
<<<<<<< HEAD
	 * if we fail after this point.      It is still locked by our backend so it
=======
	 * if we fail after this point.  It is still locked by our backend so it
>>>>>>> ab76208e
	 * won't go away yet.
	 *
	 * (We assume it's safe to do this without taking TwoPhaseStateLock.)
	 */
	gxact->valid = false;

	/*
	 * We have to remove any files that were supposed to be dropped. For
	 * consistency with the regular xact.c code paths, must do this before
	 * releasing locks, so do it before running the callbacks.
	 *
	 * NB: this code knows that we couldn't be dropping any temp rels ...
	 */
	if (isCommit)
	{
		delrels = commitrels;
		ndelrels = hdr->ncommitrels;
	}
	else
	{
		delrels = abortrels;
		ndelrels = hdr->nabortrels;
	}
	for (i = 0; i < ndelrels; i++)
	{
		SMgrRelation srel = smgropen(delrels[i].node, InvalidBackendId);

		smgrdounlink(srel, false, delrels[i].relstorage);
		smgrclose(srel);
	}

	/*
	 * Handle cache invalidation messages.
	 *
	 * Relcache init file invalidation requires processing both before and
	 * after we send the SI messages. See AtEOXact_Inval()
	 */
	if (hdr->initfileinval)
		RelationCacheInitFilePreInvalidate();
	SendSharedInvalidMessages(invalmsgs, hdr->ninvalmsgs);
	if (hdr->initfileinval)
		RelationCacheInitFilePostInvalidate();

	/* And now do the callbacks */
	if (isCommit)
		ProcessRecords(bufptr, xid, twophase_postcommit_callbacks);
	else
		ProcessRecords(bufptr, xid, twophase_postabort_callbacks);

	PredicateLockTwoPhaseFinish(xid, isCommit);

	/* Count the prepared xact as committed or aborted */
	AtEOXact_PgStat(isCommit);

	/*
	 * And now we can clean up our mess.
	 */
	remove_recover_post_checkpoint_prepared_transactions_map_entry(xid);

	RemoveGXact(gxact);
	MyLockedGxact = NULL;

	SIMPLE_FAULT_INJECTOR(FinishPreparedAfterRecordCommitPrepared);

	/* Need to figure out the memory allocation and deallocationfor "buffer". For now, just let it leak. */


	XLogReaderFree(xlogreader);
	if (private.readFile != -1)
		close(private.readFile);

	return true;
}

/*
 * Scan a 2PC state file (already read into memory by ReadTwoPhaseFile)
 * and call the indicated callbacks for each 2PC record.
 */
static void
ProcessRecords(char *bufptr, TransactionId xid,
			   const TwoPhaseCallback callbacks[])
{
	for (;;)
	{
		TwoPhaseRecordOnDisk *record = (TwoPhaseRecordOnDisk *) bufptr;

		Assert(record->rmid <= TWOPHASE_RM_MAX_ID);
		if (record->rmid == TWOPHASE_RM_END_ID)
			break;

		bufptr += MAXALIGN(sizeof(TwoPhaseRecordOnDisk));

		if (callbacks[record->rmid] != NULL)
			callbacks[record->rmid] (xid, record->info,
									 (void *) bufptr, record->len);

		bufptr += MAXALIGN(record->len);
	}
}

/*
 * Remove the 2PC file for the specified XID.
 *
 * If giveWarning is false, do not complain about file-not-present;
 * this is an expected case during WAL replay.
 */
void
RemoveTwoPhaseFile(TransactionId xid, bool giveWarning)
{
	remove_recover_post_checkpoint_prepared_transactions_map_entry(xid);
}

/*
 * This is used in WAL replay.
 *
 */
void
RecreateTwoPhaseFile(TransactionId xid, void *content, int len,
					 XLogRecPtr *xlogrecptr)
{
	add_recover_post_checkpoint_prepared_transactions_map_entry(xid, xlogrecptr);
}

/*
 * CheckPointTwoPhase -- handle 2PC component of checkpointing.
 *
 * We must fsync the state file of any GXACT that is valid and has a PREPARE
 * LSN <= the checkpoint's redo horizon.  (If the gxact isn't valid yet or
 * has a later LSN, this checkpoint is not responsible for fsyncing it.)
 *
 * This is deliberately run as late as possible in the checkpoint sequence,
 * because GXACTs ordinarily have short lifespans, and so it is quite
 * possible that GXACTs that were valid at checkpoint start will no longer
 * exist if we wait a little bit.
 *
 * If a GXACT remains valid across multiple checkpoints, it'll be fsynced
 * each time.  This is considered unusual enough that we don't bother to
 * expend any extra code to avoid the redundant fsyncs.  (They should be
 * reasonably cheap anyway, since they won't cause I/O.)
 */
void
CheckPointTwoPhase(XLogRecPtr redo_horizon)
{
	/*
<<<<<<< HEAD
	 * I think this is not needed with the new two phase logic.
	 * We have already attached all the prepared transactions to
	 * the checkpoint record. For now, just return from this.
=======
	 * We don't want to hold the TwoPhaseStateLock while doing I/O, so we grab
	 * it just long enough to make a list of the XIDs that require fsyncing,
	 * and then do the I/O afterwards.
	 *
	 * This approach creates a race condition: someone else could delete a
	 * GXACT between the time we release TwoPhaseStateLock and the time we try
	 * to open its state file.  We handle this by special-casing ENOENT
	 * failures: if we see that, we verify that the GXACT is no longer valid,
	 * and if so ignore the failure.
>>>>>>> ab76208e
	 */
	return;
}

/*
 * PrescanPreparedTransactions
 *
 * This function will return the oldest valid XID, and will also set
 * the ShmemVariableCache->nextXid to the next available XID.
 *
<<<<<<< HEAD
 * This function is run during database startup, after we have completed
 * reading WAL.  ShmemVariableCache->nextXid has been set to one more than
 * the highest XID for which evidence exists in WAL. The
 * crashRecoverPostCheckpointPreparedTransactions_map_ht has already been
 * populated with all pre and post checkpoint inflight transactions.
=======
 * We throw away any prepared xacts with main XID beyond nextXid --- if any
 * are present, it suggests that the DBA has done a PITR recovery to an
 * earlier point in time without cleaning out pg_twophase.  We dare not
 * try to recover such prepared xacts since they likely depend on database
 * state that doesn't exist now.
>>>>>>> ab76208e
 *
 * We will advance nextXid beyond any subxact XIDs belonging to valid
 * prepared xacts.  We need to do this since subxact commit doesn't
 * write a WAL entry, and so there might be no evidence in WAL of those
 * subxact XIDs.
 *
 * Our other responsibility is to determine and return the oldest valid XID
 * among the prepared xacts (if none, return ShmemVariableCache->nextXid).
 * This is needed to synchronize pg_subtrans startup properly.
 *
 * If xids_p and nxids_p are not NULL, pointer to a palloc'd array of all
 * top-level xids is stored in *xids_p. The number of entries in the array
 * is returned in *nxids_p.
 */
TransactionId
PrescanPreparedTransactions(TransactionId **xids_p, int *nxids_p)
{
	prpt_map	*entry = NULL;
	TransactionId origNextXid = ShmemVariableCache->nextXid;
	TransactionId result = origNextXid;
	XLogRecPtr tfXLogRecPtr = InvalidXLogRecPtr;
	XLogRecord *tfRecord = NULL;
	HASH_SEQ_STATUS hsStatus;
	TransactionId *xids = NULL;
	int			nxids = 0;
	int			allocsize = 0;
	XLogReaderState *xlogreader;
	struct XLogPageReadPrivate private;
	char	   *errormsg;

	if (crashRecoverPostCheckpointPreparedTransactions_map_ht != NULL)
	{
		hash_seq_init(&hsStatus,crashRecoverPostCheckpointPreparedTransactions_map_ht);

		entry = (prpt_map *)hash_seq_search(&hsStatus);

		if (entry != NULL)
			tfXLogRecPtr = entry->xlogrecptr;
	}

	private.readFile = -1;
	private.readSegNo = 0;
	xlogreader = XLogReaderAllocate(&twophase_XLogPageRead, &private);

	while (tfXLogRecPtr != InvalidXLogRecPtr)
	{
		TwoPhaseFileHeader *hdr;
		TransactionId xid;

		tfRecord = XLogReadRecord(xlogreader, tfXLogRecPtr, &errormsg);
		hdr = (TwoPhaseFileHeader *) XLogRecGetData(tfRecord);
		xid = hdr->xid;

		if (tfRecord == NULL)
		{
			if (errormsg)
				ereport(WARNING,
						(errmsg("%s", errormsg)));
			else
				ereport(WARNING,
						(errmsg("could not load prepare WAL record for distributed transaction")));

			ereport(ERROR,
					(errcode(ERRCODE_DATA_CORRUPTED),
					 errmsg("xlog record is invalid"),
					 errormsg ? (errdetail("%s", errormsg)) : 0,
					 errSendAlert(true)));
		}

		if (TransactionIdDidCommit(xid) == false && TransactionIdDidAbort(xid) == false)
		{
			TransactionId *subxids;
			int			i;

			/*
			 * Incorporate xid into the running-minimum result.
			 */
			if (TransactionIdPrecedes(xid, result))
				result = xid;

			/*
			 * Examine subtransaction XIDs ... they should all follow main
			 * XID, and they may force us to advance nextXid.
			 *
			 * We don't expect anyone else to modify nextXid, hence we don't
			 * need to hold a lock while examining it.  We still acquire the
			 * lock to modify it, though.
			 */
			subxids = (TransactionId *)
				((char *)hdr + MAXALIGN(sizeof(TwoPhaseFileHeader)));
			for (i = 0; i < hdr->nsubxacts; i++)
			{
				TransactionId subxid = subxids[i];

				Assert(TransactionIdFollows(subxid, xid));
				if (TransactionIdFollowsOrEquals(subxid,
												 ShmemVariableCache->nextXid))
				{
					LWLockAcquire(XidGenLock, LW_EXCLUSIVE);
					ShmemVariableCache->nextXid = subxid;
					TransactionIdAdvance(ShmemVariableCache->nextXid);
					LWLockRelease(XidGenLock);
				}
			}


			if (xids_p)
			{
				if (nxids == allocsize)
				{
					if (nxids == 0)
					{
						allocsize = 10;
						xids = palloc(allocsize * sizeof(TransactionId));
					}
					else
					{
						allocsize = allocsize * 2;
						xids = repalloc(xids, allocsize * sizeof(TransactionId));
					}
				}
				xids[nxids++] = xid;
			}
		}

		/* Get the next entry */
		entry = (prpt_map *) hash_seq_search(&hsStatus);

		if (entry != NULL)
			tfXLogRecPtr = entry->xlogrecptr;
		else
			tfXLogRecPtr = InvalidXLogRecPtr;
	}

	XLogReaderFree(xlogreader);
	if (private.readFile != -1)
		close(private.readFile);

	if (xids_p)
	{
		*xids_p = xids;
		*nxids_p = nxids;
	}

	return result;
}

/*
 * StandbyRecoverPreparedTransactions
 *
 * Scan the pg_twophase directory and setup all the required information to
 * allow standby queries to treat prepared transactions as still active.
 * This is never called at the end of recovery - we use
 * RecoverPreparedTransactions() at that point.
 *
 * Currently we simply call SubTransSetParent() for any subxids of prepared
 * transactions. If overwriteOK is true, it's OK if some XIDs have already
 * been marked in pg_subtrans.
 */
void
StandbyRecoverPreparedTransactions(bool overwriteOK)
{
	elog(ERROR, "Hot Standby not supported");
}

/*
 * Retrieve all the prepared transactions on the checkpoint, and add them to
 * our local list.
 */
void
SetupCheckpointPreparedTransactionList(prepared_transaction_agg_state *ptas)
{
	prpt_map *m;
	Assert(ptas != NULL);

	m  = ptas->maps;

	for (int iPrep = 0; iPrep < ptas->count; iPrep++)
    {
		TransactionId xid;
		XLogRecPtr *tfXLogRecPtr;

		xid          = m[iPrep].xid;
		tfXLogRecPtr = &(m[iPrep]).xlogrecptr;
		add_recover_post_checkpoint_prepared_transactions_map_entry(xid, tfXLogRecPtr);
	}
}

/*
 * RecoverPreparedTransactions
 *
 * Scan the global list of post checkpoint records  and reload shared-memory state for each
 * prepared transaction (reacquire locks, etc).  This is run during database
 * startup.
 */
void
RecoverPreparedTransactions(void)
{
	prpt_map   *entry        = NULL;
	XLogRecPtr tfXLogRecPtr = InvalidXLogRecPtr;
	XLogRecord *tfRecord     = NULL;
	LocalDistribXactData localDistribXactData;
	HASH_SEQ_STATUS hsStatus;
	bool		overwriteOK = false;
	XLogReaderState *xlogreader;
	struct XLogPageReadPrivate private;
	char	   *errormsg;

	private.readFile = -1;
	private.readSegNo = 0;
	xlogreader = XLogReaderAllocate(&twophase_XLogPageRead, &private);

	if (crashRecoverPostCheckpointPreparedTransactions_map_ht != NULL)
	{
		hash_seq_init(&hsStatus,crashRecoverPostCheckpointPreparedTransactions_map_ht);

		entry = (prpt_map *)hash_seq_search(&hsStatus);

		if (entry != NULL)
			tfXLogRecPtr = entry->xlogrecptr;
	}

	while (tfXLogRecPtr != InvalidXLogRecPtr)
	{
		TransactionId xid;
		char	   *buf;
		char	   *bufptr;
		TwoPhaseFileHeader *hdr;
		TransactionId *subxids;
		GlobalTransaction gxact;
		DistributedTransactionTimeStamp distribTimeStamp;
		DistributedTransactionId distribXid;
		int			i;

		tfRecord = XLogReadRecord(xlogreader, tfXLogRecPtr, &errormsg);
		if (!tfRecord)
		{
			ereport(ERROR,
					(errcode(ERRCODE_DATA_CORRUPTED),
					 errmsg("xlog record is invalid"),
					 errdetail("%s", errormsg),
					 errSendAlert(true)));
		}

		buf = XLogRecGetData(tfRecord);

		/* Deconstruct header */
		hdr = (TwoPhaseFileHeader *) buf;
		xid = hdr->xid;

		ereport(LOG,
				(errmsg("recovering prepared transaction %u", xid)));

		bufptr = buf + MAXALIGN(sizeof(TwoPhaseFileHeader));
		subxids = (TransactionId *) bufptr;
		bufptr += MAXALIGN(hdr->nsubxacts * sizeof(TransactionId));
		bufptr += MAXALIGN(hdr->ncommitrels * sizeof(RelFileNodeWithStorageType));
		bufptr += MAXALIGN(hdr->nabortrels * sizeof(RelFileNodeWithStorageType));
		bufptr += MAXALIGN(hdr->ninvalmsgs * sizeof(SharedInvalidationMessage));

		/*
		 * It's possible that SubTransSetParent has been set before, if
		 * the prepared transaction generated xid assignment records. Test
		 * here must match one used in AssignTransactionId().
		 */
		if (InHotStandby && hdr->nsubxacts >= PGPROC_MAX_CACHED_SUBXIDS)
			overwriteOK = true;

<<<<<<< HEAD
		/*
		 * Reconstruct subtrans state for the transaction --- needed
		 * because pg_subtrans is not preserved over a restart.  Note that
		 * we are linking all the subtransactions directly to the
		 * top-level XID; there may originally have been a more complex
		 * hierarchy, but there's no need to restore that exactly.
		 */
		for (i = 0; i < hdr->nsubxacts; i++)
			SubTransSetParent(subxids[i], xid, overwriteOK);
=======
			/*
			 * It's possible that SubTransSetParent has been set before, if
			 * the prepared transaction generated xid assignment records. Test
			 * here must match one used in AssignTransactionId().
			 */
			if (InHotStandby && (hdr->nsubxacts >= PGPROC_MAX_CACHED_SUBXIDS ||
								 XLogLogicalInfoActive()))
				overwriteOK = true;
>>>>>>> ab76208e

		/*
		 * Crack open the gid to get the DTM start time and distributed
		 * transaction id.
		 */
		dtxCrackOpenGid(hdr->gid, &distribTimeStamp, &distribXid);

		/*
		 * Recreate its GXACT and dummy PGPROC
		 *
		 * Note: since we don't have the PREPARE record's WAL location at
		 * hand, we leave prepare_lsn zeroes.  This means the GXACT will
		 * be fsync'd on every future checkpoint.  We assume this
		 * situation is infrequent enough that the performance cost is
		 * negligible (especially since we know the state file has already
		 * been fsynced).
		 */
		localDistribXactData.state = LOCALDISTRIBXACT_STATE_ACTIVE;
		localDistribXactData.distribTimeStamp = distribTimeStamp;
		localDistribXactData.distribXid = distribXid;
		gxact = MarkAsPreparing(xid,
								&localDistribXactData,
								hdr->gid,
								hdr->prepared_at,
								hdr->owner,
								hdr->database,
								tfXLogRecPtr);
		GXactLoadSubxactData(gxact, hdr->nsubxacts, subxids);
		MarkAsPrepared(gxact);

		/*
		 * Recover other state (notably locks) using resource managers
		 */
		ProcessRecords(bufptr, xid, twophase_recover_callbacks);

		/* Get the next entry */
		entry = (prpt_map *)hash_seq_search(&hsStatus);

		if (entry != NULL)
			tfXLogRecPtr = entry->xlogrecptr;
		else
			tfXLogRecPtr = InvalidXLogRecPtr;

	}  /* end while (xlogrecptr = (XLogRecPtr *)hash_seq_search(&hsStatus)) */

	XLogReaderFree(xlogreader);
	if (private.readFile != -1)
		close(private.readFile);
}

/*
 *	RecordTransactionCommitPrepared
 *
 * This is basically the same as RecordTransactionCommit: in particular,
 * we must set the delayChkpt flag to avoid a race condition.
 *
 * We know the transaction made at least one XLOG entry (its PREPARE),
 * so it is never possible to optimize out the commit record.
 */
static void
RecordTransactionCommitPrepared(TransactionId xid,
								const char *gid,
								int nchildren,
								TransactionId *children,
								int nrels,
							    RelFileNodeWithStorageType *rels,
								int ninvalmsgs,
								SharedInvalidationMessage *invalmsgs,
								bool initfileinval)
{
	XLogRecData rdata[4];
	int			lastrdata = 0;
	xl_xact_commit_prepared xlrec;
	XLogRecPtr	recptr;

	DistributedTransactionTimeStamp distribTimeStamp;
	DistributedTransactionId distribXid;

	START_CRIT_SECTION();

	/* See notes in RecordTransactionCommit */
	MyPgXact->delayChkpt = true;

	/*
	 * Crack open the gid to get the DTM start time and distributed
	 * transaction id.
	 */
	dtxCrackOpenGid(gid, &distribTimeStamp, &distribXid);

	/* Emit the XLOG commit record */
	xlrec.xid = xid;
<<<<<<< HEAD
	xlrec.distribTimeStamp = distribTimeStamp;
	xlrec.distribXid = distribXid;
	xlrec.crec.xtime = time(NULL);
=======

	xlrec.crec.xinfo = initfileinval ? XACT_COMPLETION_UPDATE_RELCACHE_FILE : 0;

	xlrec.crec.dbId = MyDatabaseId;
	xlrec.crec.tsId = MyDatabaseTableSpace;

	xlrec.crec.xact_time = GetCurrentTimestamp();
>>>>>>> ab76208e
	xlrec.crec.nrels = nrels;
	xlrec.crec.nsubxacts = nchildren;
	xlrec.crec.nmsgs = ninvalmsgs;

	rdata[0].data = (char *) (&xlrec);
	rdata[0].len = MinSizeOfXactCommitPrepared;
	rdata[0].buffer = InvalidBuffer;
	/* dump rels to delete */
	if (nrels > 0)
	{
		rdata[0].next = &(rdata[1]);
		rdata[1].data = (char *) rels;
		rdata[1].len = nrels * sizeof(RelFileNodeWithStorageType);
		rdata[1].buffer = InvalidBuffer;
		lastrdata = 1;
	}
	/* dump committed child Xids */
	if (nchildren > 0)
	{
		rdata[lastrdata].next = &(rdata[2]);
		rdata[2].data = (char *) children;
		rdata[2].len = nchildren * sizeof(TransactionId);
		rdata[2].buffer = InvalidBuffer;
		lastrdata = 2;
	}
	/* dump cache invalidation messages */
	if (ninvalmsgs > 0)
	{
		rdata[lastrdata].next = &(rdata[3]);
		rdata[3].data = (char *) invalmsgs;
		rdata[3].len = ninvalmsgs * sizeof(SharedInvalidationMessage);
		rdata[3].buffer = InvalidBuffer;
		lastrdata = 3;
	}
	rdata[lastrdata].next = NULL;

	SIMPLE_FAULT_INJECTOR(TwoPhaseTransactionCommitPrepared);

	recptr = XLogInsert(RM_XACT_ID, XLOG_XACT_COMMIT_PREPARED, rdata);

	/*
	 * We don't currently try to sleep before flush here ... nor is there any
	 * support for async commit of a prepared xact (the very idea is probably
	 * a contradiction)
	 */

	/* Flush XLOG to disk */
	XLogFlush(recptr);

	/* UNDONE: What are the locking issues here? */
	/*
	 * Mark the distributed transaction committed.
	 */
	DistributedLog_SetCommittedTree(xid, nchildren, children,
									distribTimeStamp,
									distribXid,
									/* isRedo */ false);

	/* Mark the transaction committed in pg_clog */
	TransactionIdCommitTree(xid, nchildren, children);

	/* Checkpoint can proceed now */
	MyPgXact->delayChkpt = false;

	END_CRIT_SECTION();

	/*
	 * Wait for synchronous replication, if required.
	 *
	 * Note that at this stage we have marked clog, but still show as running
	 * in the procarray and continue to hold locks.
	 */
	SyncRepWaitForLSN(recptr);
}

/*
 *      RecordTransactionAbortPrepared
 *
 * This is basically the same as RecordTransactionAbort.
 *
 * We know the transaction made at least one XLOG entry (its PREPARE),
 * so it is never possible to optimize out the abort record.
 */
static void
RecordTransactionAbortPrepared(TransactionId xid,
							   int nchildren,
							   TransactionId *children,
							   int nrels,
							   RelFileNodeWithStorageType *rels)
{
	XLogRecData rdata[3];
	int                     lastrdata = 0;
	xl_xact_abort_prepared xlrec;
	XLogRecPtr      recptr;

	/*
	 * Catch the scenario where we aborted partway through
	 * RecordTransactionCommitPrepared ...
	 */
	if (TransactionIdDidCommit(xid))
		elog(PANIC, "cannot abort transaction %u, it was already committed",
			 xid);

	START_CRIT_SECTION();

	/* Emit the XLOG abort record */
	xlrec.xid = xid;
	xlrec.arec.xact_time = GetCurrentTimestamp();
	xlrec.arec.nrels = nrels;
	xlrec.arec.nsubxacts = nchildren;
	rdata[0].data = (char *) (&xlrec);
	rdata[0].len = MinSizeOfXactAbortPrepared;
	rdata[0].buffer = InvalidBuffer;
	/* dump rels to delete */
	if (nrels > 0)
	{
		rdata[0].next = &(rdata[1]);
		rdata[1].data = (char *) rels;
		rdata[1].len = nrels * sizeof(RelFileNodeWithStorageType);
		rdata[1].buffer = InvalidBuffer;
		lastrdata = 1;
	}
	/* dump committed child Xids */
	if (nchildren > 0)
	{
		rdata[lastrdata].next = &(rdata[2]);
		rdata[2].data = (char *) children;
		rdata[2].len = nchildren * sizeof(TransactionId);
		rdata[2].buffer = InvalidBuffer;
		lastrdata = 2;
	}
	rdata[lastrdata].next = NULL;

	SIMPLE_FAULT_INJECTOR(TwoPhaseTransactionAbortPrepared);

	recptr = XLogInsert(RM_XACT_ID, XLOG_XACT_ABORT_PREPARED, rdata);

	/* Always flush, since we're about to remove the 2PC state file */
	XLogFlush(recptr);

	/*
	 * Mark the transaction aborted in clog.  This is not absolutely necessary
	 * but we may as well do it while we are here.
	 */
	TransactionIdAbortTree(xid, nchildren, children);

	END_CRIT_SECTION();

	/*
	 * Wait for synchronous replication, if required.
	 *
	 * Note that at this stage we have marked clog, but still show as running
	 * in the procarray and continue to hold locks.
	 */
	Assert(recptr != 0);
	SyncRepWaitForLSN(recptr);
}

/*
 * This function will gather up all the current prepared transaction xlog pointers,
 * and pass that information back to the caller.
 */
void
getTwoPhasePreparedTransactionData(prepared_transaction_agg_state **ptas)
{
	int			numberOfPrepareXacts     = TwoPhaseState->numPrepXacts;
	GlobalTransaction *globalTransactionArray   = TwoPhaseState->prepXacts;
	TransactionId xid;
	XLogRecPtr *recordPtr = NULL;
	int			maxCount;

	Assert(*ptas == NULL);

	TwoPhaseAddPreparedTransactionInit(ptas, &maxCount);

	for (int i = 0; i < numberOfPrepareXacts; i++)
    {
		GlobalTransaction gxact = globalTransactionArray[i];
		if (gxact->valid == false)
			/* Skip any invalid prepared transacitons. */
			continue;
		xid 	  = ProcGlobal->allPgXact[gxact->pgprocno].xid;
		recordPtr = &gxact->prepare_begin_lsn;

		TwoPhaseAddPreparedTransaction(ptas,
									   &maxCount,
									   xid,
									   recordPtr);
    }
}  /* end getTwoPhasePreparedTransactionData */


/*
 * This function will allocate enough space to accomidate maxCount values.
 */
void
TwoPhaseAddPreparedTransactionInit(prepared_transaction_agg_state **ptas,
								   int *maxCount)
{
	int			len;

	Assert (*ptas == NULL);

	*maxCount = 10;         // Start off with at least this much room.
	len = PREPARED_TRANSACTION_CHECKPOINT_BYTES(*maxCount);
	*ptas = (prepared_transaction_agg_state*)palloc0(len);

}  /* end TwoPhaseAddPreparedTransactionInit */


/*
 * This function adds another entry to the list of prepared transactions.
 */
void
TwoPhaseAddPreparedTransaction(prepared_transaction_agg_state **ptas,
							   int *maxCount,
							   TransactionId xid,
							   XLogRecPtr *xlogPtr)
{
	int			len;
	int			count;
	prpt_map   *m;

	Assert(*ptas != NULL);
	Assert(*maxCount > 0);

	count = (*ptas)->count;
	Assert(count <= *maxCount);

	if (count == *maxCount)
    {
		prepared_transaction_agg_state *oldPtas;

		oldPtas = *ptas;

		(*maxCount) *= 2;               // Double.
		len = PREPARED_TRANSACTION_CHECKPOINT_BYTES(*maxCount);
		*ptas = (prepared_transaction_agg_state*)palloc0(len);
		memcpy(*ptas, oldPtas, PREPARED_TRANSACTION_CHECKPOINT_BYTES(count));
		pfree(oldPtas);
	}

	m = &(*ptas)->maps[count];
	m->xid = xid;
	m->xlogrecptr = *xlogPtr;

	(*ptas)->count++;
}  /* end TwoPhaseAddPreparedTransaction */


/*
 * Return a pointer to the oldest XLogRecPtr in the list or NULL if the list
 * is empty.
 */
XLogRecPtr *
getTwoPhaseOldestPreparedTransactionXLogRecPtr(XLogRecData *rdata)
{
	prepared_transaction_agg_state *ptas = (prepared_transaction_agg_state *)rdata->data;
	int			map_count = ptas->count;
	prpt_map   *m = ptas->maps;
	XLogRecPtr *oldest = NULL;

	if (map_count > 0)
    {
		oldest = &(m[0].xlogrecptr);
		for (int i = 1; i < map_count; i++)
        {
			if (m[i].xlogrecptr <= *oldest)
				oldest = &(m[i].xlogrecptr);
		}
	}

	return oldest;

}  /* end getTwoPhaseOldestPreparedTransactionXLogRecPtr */<|MERGE_RESOLUTION|>--- conflicted
+++ resolved
@@ -167,13 +167,6 @@
 
 static TwoPhaseStateData *TwoPhaseState;
 
-/*
- * Global transaction entry currently locked by us, if any.
- */
-static GlobalTransaction MyLockedGxact = NULL;
-
-static bool twophaseExitRegistered = false;
-
 static void RecordTransactionCommitPrepared(TransactionId xid,
 								const char *gid,
 								int nchildren,
@@ -189,8 +182,7 @@
 							   int nrels,
 							   RelFileNodeWithStorageType *rels);
 static void ProcessRecords(char *bufptr, TransactionId xid,
-<<<<<<< HEAD
-                           const TwoPhaseCallback callbacks[]);
+			   const TwoPhaseCallback callbacks[]);
 static void RemoveGXact(GlobalTransaction gxact);
 
 /*
@@ -269,10 +261,6 @@
 						 &found);
   }
 }  /* end remove_recover_post_checkpoint_prepared_transactions_map_entry */
-=======
-			   const TwoPhaseCallback callbacks[]);
-static void RemoveGXact(GlobalTransaction gxact);
->>>>>>> ab76208e
 
 
 /*
@@ -417,75 +405,6 @@
 }
 
 /*
- * Exit hook to unlock the global transaction entry we're working on.
- */
-static void
-AtProcExit_Twophase(int code, Datum arg)
-{
-	/* same logic as abort */
-	AtAbort_Twophase();
-}
-
-/*
- * Abort hook to unlock the global transaction entry we're working on.
- */
-void
-AtAbort_Twophase(void)
-{
-	if (MyLockedGxact == NULL)
-		return;
-
-	/*
-	 * What to do with the locked global transaction entry?  If we were in
-	 * the process of preparing the transaction, but haven't written the WAL
-	 * record and state file yet, the transaction must not be considered as
-	 * prepared.  Likewise, if we are in the process of finishing an
-	 * already-prepared transaction, and fail after having already written
-	 * the 2nd phase commit or rollback record to the WAL, the transaction
-	 * should not be considered as prepared anymore.  In those cases, just
-	 * remove the entry from shared memory.
-	 *
-	 * Otherwise, the entry must be left in place so that the transaction
-	 * can be finished later, so just unlock it.
-	 *
-	 * If we abort during prepare, after having written the WAL record, we
-	 * might not have transfered all locks and other state to the prepared
-	 * transaction yet.  Likewise, if we abort during commit or rollback,
-	 * after having written the WAL record, we might not have released
-	 * all the resources held by the transaction yet.  In those cases, the
-	 * in-memory state can be wrong, but it's too late to back out.
-	 */
-	if (!MyLockedGxact->valid)
-	{
-		RemoveGXact(MyLockedGxact);
-	}
-	else
-	{
-		LWLockAcquire(TwoPhaseStateLock, LW_EXCLUSIVE);
-
-		MyLockedGxact->locking_backend = InvalidBackendId;
-
-		LWLockRelease(TwoPhaseStateLock);
-	}
-	MyLockedGxact = NULL;
-}
-
-/*
- * This is called after we have finished transfering state to the prepared
- * PGXACT entry.
- */
-void
-PostPrepare_Twophase()
-{
-	LWLockAcquire(TwoPhaseStateLock, LW_EXCLUSIVE);
-	MyLockedGxact->locking_backend = InvalidBackendId;
-	LWLockRelease(TwoPhaseStateLock);
-
-	MyLockedGxact = NULL;
-}
-
-
-/*
  * MarkAsPreparing
  *		Reserve the GID for the given transaction.
  *
@@ -526,8 +445,6 @@
 				 errmsg("prepared transactions are disabled"),
 			  errhint("Set max_prepared_transactions to a nonzero value.")));
 
-<<<<<<< HEAD
-=======
 	/* on first call, register the exit hook */
 	if (!twophaseExitRegistered)
 	{
@@ -535,7 +452,6 @@
 		twophaseExitRegistered = true;
 	}
 
->>>>>>> ab76208e
 	LWLockAcquire(TwoPhaseStateLock, LW_EXCLUSIVE);
 
 	/* Check for conflicting GID */
@@ -681,18 +597,11 @@
 {
 	int			i;
 
-<<<<<<< HEAD
 	elog((Debug_print_full_dtm ? LOG : DEBUG5),"LockGXact called to lock identifier = %s.",gid);
 	/* on first call, register the exit hook */
 	if (!twophaseExitRegistered)
 	{
-		on_shmem_exit(AtProcExit_Twophase, 0);
-=======
-	/* on first call, register the exit hook */
-	if (!twophaseExitRegistered)
-	{
 		before_shmem_exit(AtProcExit_Twophase, 0);
->>>>>>> ab76208e
 		twophaseExitRegistered = true;
 	}
 
@@ -716,11 +625,7 @@
 			ereport(ERROR,
 					(errcode(ERRCODE_OBJECT_NOT_IN_PREREQUISITE_STATE),
 					 errmsg("prepared transaction with identifier \"%s\" is busy",
-<<<<<<< HEAD
-						 gid)));
-=======
 							gid)));
->>>>>>> ab76208e
 
 		if (user != gxact->owner && !superuser_arg(user))
 		{
@@ -744,11 +649,8 @@
 					 errhint("Connect to the database where the transaction was prepared to finish it.")));
 
 		/* OK for me to lock it */
-<<<<<<< HEAD
 		/* we *must* have it locked with a valid xid here! */
 		Assert(MyBackendId != InvalidBackendId);
-=======
->>>>>>> ab76208e
 		gxact->locking_backend = MyBackendId;
 		MyLockedGxact = gxact;
 
@@ -1239,22 +1141,7 @@
 	TwoPhaseFilePath(path, xid);
 
 	/*
-<<<<<<< HEAD
 	 * We have to set inCommit here, too; otherwise a checkpoint starting
-=======
-	 * The state file isn't valid yet, because we haven't written the correct
-	 * CRC yet.  Before we do that, insert entry in WAL and flush it to disk.
-	 *
-	 * Between the time we have written the WAL entry and the time we write
-	 * out the correct state file CRC, we have an inconsistency: the xact is
-	 * prepared according to WAL but not according to our on-disk state. We
-	 * use a critical section to force a PANIC if we are unable to complete
-	 * the write --- then, WAL replay should repair the inconsistency.  The
-	 * odds of a PANIC actually occurring should be very tiny given that we
-	 * were able to write the bogus CRC above.
-	 *
-	 * We have to set delayChkpt here, too; otherwise a checkpoint starting
->>>>>>> ab76208e
 	 * immediately after the WAL record is inserted could complete without
 	 * fsync'ing our state file.  (This is essentially the same kind of race
 	 * condition as the COMMIT-to-clog-write case that RecordTransactionCommit
@@ -1319,19 +1206,7 @@
 	 */
 	MyPgXact->delayChkpt = false;
 
-<<<<<<< HEAD
 	SIMPLE_FAULT_INJECTOR(EndPreparedTwoPhaseSleep);
-
-=======
-	/*
-	 * Remember that we have this GlobalTransaction entry locked for us.  If
-	 * we crash after this point, it's too late to abort, but we must unlock
-	 * it so that the prepared transaction can be committed or rolled back.
-	 */
-	MyLockedGxact = gxact;
-
-	END_CRIT_SECTION();
->>>>>>> ab76208e
 
 	/*
 	 * Wait for synchronous replication, if required.
@@ -1631,11 +1506,7 @@
 	/*
 	 * In case we fail while running the callbacks, mark the gxact invalid so
 	 * no one else will try to commit/rollback, and so it will be recycled
-<<<<<<< HEAD
-	 * if we fail after this point.      It is still locked by our backend so it
-=======
 	 * if we fail after this point.  It is still locked by our backend so it
->>>>>>> ab76208e
 	 * won't go away yet.
 	 *
 	 * (We assume it's safe to do this without taking TwoPhaseStateLock.)
@@ -1780,21 +1651,9 @@
 CheckPointTwoPhase(XLogRecPtr redo_horizon)
 {
 	/*
-<<<<<<< HEAD
 	 * I think this is not needed with the new two phase logic.
 	 * We have already attached all the prepared transactions to
 	 * the checkpoint record. For now, just return from this.
-=======
-	 * We don't want to hold the TwoPhaseStateLock while doing I/O, so we grab
-	 * it just long enough to make a list of the XIDs that require fsyncing,
-	 * and then do the I/O afterwards.
-	 *
-	 * This approach creates a race condition: someone else could delete a
-	 * GXACT between the time we release TwoPhaseStateLock and the time we try
-	 * to open its state file.  We handle this by special-casing ENOENT
-	 * failures: if we see that, we verify that the GXACT is no longer valid,
-	 * and if so ignore the failure.
->>>>>>> ab76208e
 	 */
 	return;
 }
@@ -1805,19 +1664,11 @@
  * This function will return the oldest valid XID, and will also set
  * the ShmemVariableCache->nextXid to the next available XID.
  *
-<<<<<<< HEAD
  * This function is run during database startup, after we have completed
  * reading WAL.  ShmemVariableCache->nextXid has been set to one more than
  * the highest XID for which evidence exists in WAL. The
  * crashRecoverPostCheckpointPreparedTransactions_map_ht has already been
  * populated with all pre and post checkpoint inflight transactions.
-=======
- * We throw away any prepared xacts with main XID beyond nextXid --- if any
- * are present, it suggests that the DBA has done a PITR recovery to an
- * earlier point in time without cleaning out pg_twophase.  We dare not
- * try to recover such prepared xacts since they likely depend on database
- * state that doesn't exist now.
->>>>>>> ab76208e
  *
  * We will advance nextXid beyond any subxact XIDs belonging to valid
  * prepared xacts.  We need to do this since subxact commit doesn't
@@ -2086,7 +1937,6 @@
 		if (InHotStandby && hdr->nsubxacts >= PGPROC_MAX_CACHED_SUBXIDS)
 			overwriteOK = true;
 
-<<<<<<< HEAD
 		/*
 		 * Reconstruct subtrans state for the transaction --- needed
 		 * because pg_subtrans is not preserved over a restart.  Note that
@@ -2096,16 +1946,6 @@
 		 */
 		for (i = 0; i < hdr->nsubxacts; i++)
 			SubTransSetParent(subxids[i], xid, overwriteOK);
-=======
-			/*
-			 * It's possible that SubTransSetParent has been set before, if
-			 * the prepared transaction generated xid assignment records. Test
-			 * here must match one used in AssignTransactionId().
-			 */
-			if (InHotStandby && (hdr->nsubxacts >= PGPROC_MAX_CACHED_SUBXIDS ||
-								 XLogLogicalInfoActive()))
-				overwriteOK = true;
->>>>>>> ab76208e
 
 		/*
 		 * Crack open the gid to get the DTM start time and distributed
@@ -2197,19 +2037,12 @@
 
 	/* Emit the XLOG commit record */
 	xlrec.xid = xid;
-<<<<<<< HEAD
 	xlrec.distribTimeStamp = distribTimeStamp;
 	xlrec.distribXid = distribXid;
-	xlrec.crec.xtime = time(NULL);
-=======
-
-	xlrec.crec.xinfo = initfileinval ? XACT_COMPLETION_UPDATE_RELCACHE_FILE : 0;
 
 	xlrec.crec.dbId = MyDatabaseId;
 	xlrec.crec.tsId = MyDatabaseTableSpace;
-
 	xlrec.crec.xact_time = GetCurrentTimestamp();
->>>>>>> ab76208e
 	xlrec.crec.nrels = nrels;
 	xlrec.crec.nsubxacts = nchildren;
 	xlrec.crec.nmsgs = ninvalmsgs;
