--- conflicted
+++ resolved
@@ -591,15 +591,12 @@
 		result_dxlnode = dxl_cte_anchor_top;
 	}
 
-<<<<<<< HEAD
-=======
 	if (m_context->m_has_replicated_tables && m_context->m_has_volatile_functions)
 	{
 		GPOS_RAISE(gpdxl::ExmaDXL, gpdxl::ExmiQuery2DXLUnsupportedFeature,
 			GPOS_WSZ_LIT("Volatile functions with replicated relations"));
 	}
 	
->>>>>>> daa460cd
 	return result_dxlnode;
 }
 
@@ -714,14 +711,10 @@
 	const RangeTblEntry *rte = (RangeTblEntry *) gpdb::ListNth(
 		m_query->rtable, m_query->resultRelation - 1);
 
-<<<<<<< HEAD
 	CDXLTableDescr *table_descr = CTranslatorUtils::GetTableDescr(
 		m_mp, m_md_accessor, m_context->m_colid_counter, rte,
-		&m_context->m_has_distributed_tables);
-=======
-	CDXLTableDescr *table_descr = CTranslatorUtils::GetTableDescr(m_mp, m_md_accessor, m_context->m_colid_counter, rte,
-		&m_context->m_has_distributed_tables, &m_context->m_has_replicated_tables);
->>>>>>> daa460cd
+		&m_context->m_has_distributed_tables,
+		&m_context->m_has_replicated_tables);
 	const IMDRelation *md_rel = m_md_accessor->RetrieveRel(table_descr->MDId());
 	if (!optimizer_enable_dml_triggers &&
 		CTranslatorUtils::RelHasTriggers(m_mp, m_md_accessor, md_rel,
@@ -858,15 +851,9 @@
 	const ULONG num_columns = gpdb::ListLength(m_query->targetList);
 
 	ULongPtrArray *source_array = GPOS_NEW(m_mp) ULongPtrArray(m_mp);
-<<<<<<< HEAD
 	IntPtrArray *var_typmods = GPOS_NEW(m_mp) IntPtrArray(m_mp);
 
 	//	List *col_names = into_clause->colNames;
-=======
-	IntPtrArray* var_typmods = GPOS_NEW(m_mp) IntPtrArray(m_mp);
-
-//	List *col_names = into_clause->colNames;
->>>>>>> daa460cd
 	List *col_names = NIL;
 	for (ULONG ul = 0; ul < num_columns; ul++)
 	{
@@ -919,20 +906,15 @@
 
 	if (NULL != m_query->intoPolicy)
 	{
-<<<<<<< HEAD
 		rel_distr_policy =
 			CTranslatorRelcacheToDXL::GetRelDistribution(m_query->intoPolicy);
 
-=======
-		rel_distr_policy = CTranslatorRelcacheToDXL::GetRelDistribution(m_query->intoPolicy);
-
 		if (m_context->m_has_replicated_tables && m_context->m_has_volatile_functions)
 		{
 			GPOS_RAISE(gpdxl::ExmaDXL, gpdxl::ExmiQuery2DXLUnsupportedFeature,
 				GPOS_WSZ_LIT("Volatile functions with replicated relations"));
 		}
-		
->>>>>>> daa460cd
+
 		if (IMDRelation::EreldistrHash == rel_distr_policy)
 		{
 			distribution_colids = GPOS_NEW(m_mp) ULongPtrArray(m_mp);
@@ -1205,14 +1187,10 @@
 	const RangeTblEntry *rte = (RangeTblEntry *) gpdb::ListNth(
 		m_query->rtable, m_query->resultRelation - 1);
 
-<<<<<<< HEAD
 	CDXLTableDescr *table_descr = CTranslatorUtils::GetTableDescr(
 		m_mp, m_md_accessor, m_context->m_colid_counter, rte,
-		&m_context->m_has_distributed_tables);
-=======
-	CDXLTableDescr *table_descr = CTranslatorUtils::GetTableDescr(m_mp, m_md_accessor, m_context->m_colid_counter, rte,
-		&m_context->m_has_distributed_tables, &m_context->m_has_replicated_tables);
->>>>>>> daa460cd
+		&m_context->m_has_distributed_tables,
+		&m_context->m_has_replicated_tables);
 	const IMDRelation *md_rel = m_md_accessor->RetrieveRel(table_descr->MDId());
 	if (!optimizer_enable_dml_triggers &&
 		CTranslatorUtils::RelHasTriggers(m_mp, m_md_accessor, md_rel,
@@ -1283,14 +1261,10 @@
 	const RangeTblEntry *rte = (RangeTblEntry *) gpdb::ListNth(
 		m_query->rtable, m_query->resultRelation - 1);
 
-<<<<<<< HEAD
 	CDXLTableDescr *table_descr = CTranslatorUtils::GetTableDescr(
 		m_mp, m_md_accessor, m_context->m_colid_counter, rte,
-		&m_context->m_has_distributed_tables);
-=======
-	CDXLTableDescr *table_descr = CTranslatorUtils::GetTableDescr(m_mp, m_md_accessor, m_context->m_colid_counter, rte,
-		&m_context->m_has_distributed_tables, &m_context->m_has_replicated_tables);
->>>>>>> daa460cd
+		&m_context->m_has_distributed_tables,
+		&m_context->m_has_replicated_tables);
 	const IMDRelation *md_rel = m_md_accessor->RetrieveRel(table_descr->MDId());
 	if (!optimizer_enable_dml_triggers &&
 		CTranslatorUtils::RelHasTriggers(m_mp, m_md_accessor, md_rel,
@@ -1299,21 +1273,14 @@
 		GPOS_RAISE(gpdxl::ExmaDXL, gpdxl::ExmiQuery2DXLUnsupportedFeature,
 				   GPOS_WSZ_LIT("UPDATE with triggers"));
 	}
-<<<<<<< HEAD
-
-	if (!optimizer_enable_dml_constraints &&
-		CTranslatorUtils::RelHasConstraints(md_rel))
-=======
-	
-
     if (m_context->m_has_replicated_tables && m_context->m_has_volatile_functions)
     {
         GPOS_RAISE(gpdxl::ExmaDXL, gpdxl::ExmiQuery2DXLUnsupportedFeature,
             GPOS_WSZ_LIT("Volatile functions with replicated relations"));
     }
 
-	if (!optimizer_enable_dml_constraints && CTranslatorUtils::RelHasConstraints(md_rel))
->>>>>>> daa460cd
+	if (!optimizer_enable_dml_constraints &&
+		CTranslatorUtils::RelHasConstraints(md_rel))
 	{
 		GPOS_RAISE(gpdxl::ExmaDXL, gpdxl::ExmiQuery2DXLUnsupportedFeature,
 				   GPOS_WSZ_LIT("UPDATE with constraints"));
@@ -3183,14 +3150,10 @@
 	}
 
 	// construct table descriptor for the scan node from the range table entry
-<<<<<<< HEAD
 	CDXLTableDescr *dxl_table_descr = CTranslatorUtils::GetTableDescr(
 		m_mp, m_md_accessor, m_context->m_colid_counter, rte,
-		&m_context->m_has_distributed_tables);
-=======
-	CDXLTableDescr *dxl_table_descr = CTranslatorUtils::GetTableDescr(m_mp, m_md_accessor, m_context->m_colid_counter, rte,
-		&m_context->m_has_distributed_tables, &m_context->m_has_replicated_tables);
->>>>>>> daa460cd
+		&m_context->m_has_distributed_tables,
+		&m_context->m_has_replicated_tables);
 
 	CDXLLogicalGet *dxl_op = NULL;
 	const IMDRelation *md_rel =
