//---------------------------------------------------------------------------
//  Greenplum Database
//	Copyright (C) 2018-Present Pivotal Software, Inc.
//
//	@filename:
//		CContextQueryToDXL.cpp
//
//	@doc:
//		Implementation of the methods used to hold information about
//		the whole query, when translate a query into DXL tree. All
//		translator methods allocate memory in the provided memory pool,
//		and the caller is responsible for freeing it
//
//---------------------------------------------------------------------------
#include "postgres.h"

#include "gpopt/translate/CContextQueryToDXL.h"
#include "gpopt/translate/CTranslatorUtils.h"

#include "naucrates/dxl/CIdGenerator.h"

using namespace gpdxl;

<<<<<<< HEAD
CContextQueryToDXL::CContextQueryToDXL(CMemoryPool *mp)
	: m_mp(mp),
	  m_has_distributed_tables(false),
	  m_distribution_hashops(DistrHashOpsNotDeterminedYet)
=======
CContextQueryToDXL::CContextQueryToDXL
	(
	CMemoryPool *mp
	)
  :
  m_mp(mp),
  m_has_distributed_tables(false),
  m_distribution_hashops(DistrHashOpsNotDeterminedYet),
  m_has_replicated_tables(false),
  m_has_volatile_functions(false)
>>>>>>> daa460cd
{
	// map that stores gpdb att to optimizer col mapping
	m_colid_counter = GPOS_NEW(mp) CIdGenerator(GPDXL_COL_ID_START);
	m_cte_id_counter = GPOS_NEW(mp) CIdGenerator(GPDXL_CTE_ID_START);
}

CContextQueryToDXL::~CContextQueryToDXL()
{
	GPOS_DELETE(m_colid_counter);
	GPOS_DELETE(m_cte_id_counter);
}<|MERGE_RESOLUTION|>--- conflicted
+++ resolved
@@ -21,23 +21,12 @@
 
 using namespace gpdxl;
 
-<<<<<<< HEAD
 CContextQueryToDXL::CContextQueryToDXL(CMemoryPool *mp)
 	: m_mp(mp),
 	  m_has_distributed_tables(false),
-	  m_distribution_hashops(DistrHashOpsNotDeterminedYet)
-=======
-CContextQueryToDXL::CContextQueryToDXL
-	(
-	CMemoryPool *mp
-	)
-  :
-  m_mp(mp),
-  m_has_distributed_tables(false),
-  m_distribution_hashops(DistrHashOpsNotDeterminedYet),
-  m_has_replicated_tables(false),
-  m_has_volatile_functions(false)
->>>>>>> daa460cd
+	  m_distribution_hashops(DistrHashOpsNotDeterminedYet),
+	  m_has_replicated_tables(false),
+	  m_has_volatile_functions(false)
 {
 	// map that stores gpdb att to optimizer col mapping
 	m_colid_counter = GPOS_NEW(mp) CIdGenerator(GPDXL_COL_ID_START);
