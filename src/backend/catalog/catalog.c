/*-------------------------------------------------------------------------
 *
 * catalog.c
 *		routines concerned with catalog naming conventions and other
 *		bits of hard-wired knowledge
 *
 *
 * Portions Copyright (c) 1996-2008, PostgreSQL Global Development Group
 * Portions Copyright (c) 1994, Regents of the University of California
 *
 *
 * IDENTIFICATION
 *	  $PostgreSQL: pgsql/src/backend/catalog/catalog.c,v 1.72.2.1 2008/02/20 17:44:14 tgl Exp $
 *
 *-------------------------------------------------------------------------
 */

#include "postgres.h"

#include <fcntl.h>
#include <unistd.h>

#include "access/genam.h"
#include "access/transam.h"
#include "catalog/catalog.h"
#include "catalog/indexing.h"
<<<<<<< HEAD
#include "catalog/pg_amop.h"
#include "catalog/pg_amproc.h"
=======
#include "catalog/namespace.h"
>>>>>>> d13f41d2
#include "catalog/pg_auth_members.h"
#include "catalog/pg_authid.h"
#include "catalog/pg_database.h"
#include "catalog/pg_exttable.h"
#include "catalog/pg_largeobject.h"
#include "catalog/pg_namespace.h"
#include "catalog/pg_pltemplate.h"
#include "catalog/pg_resqueue.h"
#include "catalog/pg_shdepend.h"
#include "catalog/pg_shdescription.h"
#include "catalog/pg_filespace.h"
#include "catalog/pg_filespace_entry.h"
#include "catalog/pg_tablespace.h"
#include "catalog/pg_resqueue.h"
#include "catalog/pg_rewrite.h"
#include "catalog/pg_statistic.h"
#include "catalog/pg_tidycat.h"
#include "catalog/pg_trigger.h"

#include "catalog/gp_configuration.h"
#include "catalog/gp_configuration.h"
#include "catalog/gp_segment_config.h"
#include "catalog/gp_san_config.h"

#include "catalog/gp_persistent.h"
#include "catalog/gp_global_sequence.h"
#include "catalog/gp_id.h"
#include "catalog/gp_version.h"
#include "catalog/toasting.h"
#include "catalog/gp_policy.h"

#include "miscadmin.h"
#include "storage/fd.h"
#include "utils/fmgroids.h"
#include "utils/relcache.h"
#include "utils/lsyscache.h"

#include "cdb/cdbpersistenttablespace.h"
#include "cdb/cdbvars.h"

#define OIDCHARS	10			/* max chars printed by %u */

static void GetFilespacePathForTablespace(
	Oid tablespaceOid,

	char **filespacePath)
{
	PersistentTablespaceGetFilespaces tablespaceGetFilespaces;
	Oid filespaceOid;

	/* All other tablespaces are accessed via filespace locations */
	char *primary_path;
	char *mirror_path;	/* unused */

	Assert(tablespaceOid != GLOBALTABLESPACE_OID);
	Assert(tablespaceOid != DEFAULTTABLESPACE_OID);
	
	/* Lookup filespace location from the persistent object layer. */
	tablespaceGetFilespaces = 
			PersistentTablespace_TryGetPrimaryAndMirrorFilespaces(
														tablespaceOid, 
														&primary_path, 
														&mirror_path,
														&filespaceOid);
	switch (tablespaceGetFilespaces)
	{
	case PersistentTablespaceGetFilespaces_TablespaceNotFound:
		ereport(ERROR, 
				(errcode(ERRCODE_CDB_INTERNAL_ERROR),
				 errmsg("Unable to find entry for tablespace OID = %u when forming file-system path",
						tablespaceOid)));
		break;
			
	case PersistentTablespaceGetFilespaces_FilespaceNotFound:
		ereport(ERROR, 
				(errcode(ERRCODE_CDB_INTERNAL_ERROR),
				 errmsg("Unable to find entry for filespace OID = %u when forming file-system path for tablespace OID = %u",
				 		filespaceOid,
						tablespaceOid)));
		break;
					
	case PersistentTablespaceGetFilespaces_Ok:
		// Go below and pass back the result.
		break;
		
	default:
		elog(ERROR, "Unexpected tablespace filespace fetch result: %d",
			 tablespaceGetFilespaces);
	}
	
	/*
	 * We immediately throw out the mirror_path because it is not
	 * relevant here.
	 */
	if (mirror_path)
		pfree(mirror_path);
	Assert(primary_path != NULL);

	*filespacePath = primary_path;
}

/*
 * relpath			- construct path to a relation's file
 *
 * Result is a palloc'd string.
 */
char *
relpath(RelFileNode rnode)
{
	int			pathlen;
	char	   *path;
	int 		snprintfResult;

	if (rnode.spcNode == GLOBALTABLESPACE_OID)
	{
		/* Shared system relations live in {datadir}/global */
		Assert(rnode.dbNode == 0);
		pathlen = 7 + OIDCHARS + 1;
		path = (char *) palloc(pathlen);
		snprintfResult =
			snprintf(path, pathlen, "global/%u",
					 rnode.relNode);
		
	}
	else if (rnode.spcNode == DEFAULTTABLESPACE_OID)
	{
		/* The default tablespace is {datadir}/base */
		pathlen = 5 + OIDCHARS + 1 + OIDCHARS + 1;
		path = (char *) palloc(pathlen);
		snprintfResult =
			snprintf(path, pathlen, "base/%u/%u",
					 rnode.dbNode, rnode.relNode);
	}
	else
	{
		char *primary_path;

		/* All other tablespaces are accessed via filespace locations */
		GetFilespacePathForTablespace(
								rnode.spcNode,
								&primary_path);

		/* 
		 * We should develop an interface for the above that doesn't
		 * require reallocating to a slightly larger size...
		 */
		pathlen = strlen(primary_path)+1+OIDCHARS+1+OIDCHARS+1+OIDCHARS+1;
		path = (char *) palloc(pathlen);
		snprintfResult =
			snprintf(path, pathlen, "%s/%u/%u/%u",
					 primary_path, rnode.spcNode, rnode.dbNode, rnode.relNode);

		/* Throw away the allocation we got from persistent layer */
		pfree(primary_path);
	}
	
	Assert(snprintfResult >= 0);
	Assert(snprintfResult < pathlen);

	return path;
}

void
CopyRelPath(char *target, int targetMaxLen, RelFileNode rnode)
{
	int 		snprintfResult;

	if (rnode.spcNode == GLOBALTABLESPACE_OID)
	{
		/* Shared system relations live in {datadir}/global */
		Assert(rnode.dbNode == 0);
		snprintfResult =
			snprintf(target, targetMaxLen, "global/%u",
					 rnode.relNode);
	}
	else if (rnode.spcNode == DEFAULTTABLESPACE_OID)
	{
		/* The default tablespace is {datadir}/base */
		snprintfResult =
			snprintf(target, targetMaxLen, "base/%u/%u",
					 rnode.dbNode, rnode.relNode);
	}
	else
	{
		char *primary_path;

		/* All other tablespaces are accessed via filespace locations */
		GetFilespacePathForTablespace(
								rnode.spcNode,
								&primary_path);

		/* Copy path into the passed in target location */
		snprintfResult =
			snprintf(target, targetMaxLen, "%s/%u/%u/%u",
					 primary_path, rnode.spcNode, rnode.dbNode, rnode.relNode);

		/* Throw away the allocation we got from persistent layer */
		pfree(primary_path);
	}

	if (snprintfResult < 0)
		elog(ERROR, "CopyRelPath formatting error");

	/*
	 * Magically truncating the result to fit in the target string is unacceptable here
	 * because it can result in the wrong file-system object being referenced.
	 */
	if (snprintfResult >= targetMaxLen)
		elog(ERROR, "CopyRelPath formatting result length %d exceeded the maximum length %d",
					snprintfResult,
					targetMaxLen);
}

/*
 * GetDatabasePath			- construct path to a database dir
 *
 * Result is a palloc'd string.
 *
 * XXX this must agree with relpath()!
 */
char *
GetDatabasePath(Oid dbNode, Oid spcNode)
{
	int			pathlen;
	char	   *path;
	int 		snprintfResult;

	if (spcNode == GLOBALTABLESPACE_OID)
	{
		/* Shared system relations live in {datadir}/global */
		Assert(dbNode == 0);
		pathlen = 6 + 1;
		path = (char *) palloc(pathlen);

		// Using strncpy is error prone.
		snprintfResult =
			snprintf(path, pathlen, "global");
	}
	else if (spcNode == DEFAULTTABLESPACE_OID)
	{
		/* The default tablespace is {datadir}/base */
		pathlen = 5 + OIDCHARS + 1;
		path = (char *) palloc(pathlen);
		snprintfResult =
			snprintf(path, pathlen, "base/%u",
					 dbNode);
	}
	else
	{
		char *primary_path;

		/* All other tablespaces are accessed via filespace locations */
		GetFilespacePathForTablespace(
								spcNode,
								&primary_path);

		/* 
		 * We should develop an interface for the above that doesn't
		 * require reallocating to a slightly larger size...
		 */
		pathlen = strlen(primary_path)+1+OIDCHARS+1+OIDCHARS+1;
		path = (char *) palloc(pathlen);
		snprintfResult =
			snprintf(path, pathlen, "%s/%u/%u",
					 primary_path, spcNode, dbNode);

		/* Throw away the allocation we got from persistent layer */
		pfree(primary_path);
	}
	
	Assert(snprintfResult >= 0);
	Assert(snprintfResult < pathlen);

	return path;
}

void
CopyDatabasePath(char *target, int targetMaxLen, Oid dbNode, Oid spcNode)
{
	int 		snprintfResult;

	if (spcNode == GLOBALTABLESPACE_OID)
	{
		/* Shared system relations live in {datadir}/global */
		Assert(dbNode == 0);

		// Using strncpy is error prone.
		snprintfResult =
			snprintf(target, targetMaxLen, "global");
	}
	else if (spcNode == DEFAULTTABLESPACE_OID)
	{
		/* The default tablespace is {datadir}/base */
		snprintfResult =
			snprintf(target, targetMaxLen, "base/%u",
					 dbNode);
	}
	else
	{
		char *primary_path;

		/* All other tablespaces are accessed via filespace locations */
		GetFilespacePathForTablespace(
								spcNode,
								&primary_path);

		/* Copy path into the passed in target location */
		snprintfResult =
			snprintf(target, targetMaxLen, "%s/%u/%u",
					 primary_path, spcNode, dbNode);

		/* Throw away the allocation we got from persistent layer */
		pfree(primary_path);
	}

	if (snprintfResult < 0)
		elog(ERROR, "CopyDatabasePath formatting error");

	/*
	 * Magically truncating the result to fit in the target string is unacceptable here
	 * because it can result in the wrong file-system object being referenced.
	 */
	if (snprintfResult >= targetMaxLen)
		elog(ERROR, "CopyDatabasePath formatting result length %d exceeded the maximum length %d",
					snprintfResult,
					targetMaxLen);
}


void FormDatabasePath(
	char *databasePath,

	char *filespaceLocation,

	Oid tablespaceOid,

	Oid databaseOid)
{
	int			targetMaxLen = MAXPGPATH + 1;
	int 		snprintfResult;

	if (tablespaceOid == GLOBALTABLESPACE_OID)
	{
		/* Shared system relations live in {datadir}/global */
		Assert(databaseOid == 0);
		Assert(filespaceLocation == NULL);

		// Using strncpy is error prone.
		snprintfResult =
			snprintf(databasePath, targetMaxLen, "global");
	}
	else if (tablespaceOid == DEFAULTTABLESPACE_OID)
	{
		/* The default tablespace is {datadir}/base */
		Assert(filespaceLocation == NULL);

		snprintfResult =
			snprintf(databasePath, targetMaxLen, "base/%u",
					 databaseOid);
	}
	else
	{
		/* All other tablespaces are in filespace locations */
		Assert(filespaceLocation != NULL);

		snprintfResult =
			snprintf(databasePath, targetMaxLen, "%s/%u/%u",
					 filespaceLocation, tablespaceOid, databaseOid);
	}

	if (snprintfResult < 0)
		elog(ERROR, "CopyDatabasePath formatting error");

	/*
	 * Magically truncating the result to fit in the target string is unacceptable here
	 * because it can result in the wrong file-system object being referenced.
	 */
	if (snprintfResult >= targetMaxLen)
		elog(ERROR, "CopyDatabasePath formatting result length %d exceeded the maximum length %d",
					snprintfResult,
					targetMaxLen);
}

void FormTablespacePath(
	char *tablespacePath,

	char *filespaceLocation,

	Oid tablespaceOid)
{
	int			targetMaxLen = MAXPGPATH + 1;
	int 		snprintfResult;

	if (tablespaceOid == GLOBALTABLESPACE_OID)
	{
		/* Shared system relations live in {datadir}/global */
		Assert(filespaceLocation == NULL);

		// Using strncpy is error prone.
		snprintfResult =
			snprintf(tablespacePath, targetMaxLen, "global");
	}
	else if (tablespaceOid == DEFAULTTABLESPACE_OID)
	{
		/* The default tablespace is {datadir}/base */
		Assert(filespaceLocation == NULL);

		// Using strncpy is error prone.
		snprintfResult =
			snprintf(tablespacePath, targetMaxLen, "base");
	}
	else
	{
		/* All other tablespaces are in filespace locations */
		Assert(filespaceLocation != NULL);
		snprintfResult =
			snprintf(tablespacePath, targetMaxLen, "%s/%u",
					 filespaceLocation, tablespaceOid);
	}

	if (snprintfResult < 0)
		elog(ERROR, "FormTablespacePath formatting error");

	/*
	 * Magically truncating the result to fit in the target string is unacceptable here
	 * because it can result in the wrong file-system object being referenced.
	 */
	if (snprintfResult >= targetMaxLen)
		elog(ERROR, "FormTablespacePath formatting result length %d exceeded the maximum length %d",
					snprintfResult,
					targetMaxLen);
}


void 
FormRelationPath(char *relationPath, char *filespaceLocation, RelFileNode rnode)
{
	int			targetMaxLen = MAXPGPATH + 1;
	int 		snprintfResult;

	if (rnode.spcNode == GLOBALTABLESPACE_OID)
	{
		/* Shared system relations live in {datadir}/global */
		Assert(rnode.dbNode == 0);
		
		snprintfResult =
			snprintf(relationPath, targetMaxLen, "global/%u",
					 rnode.relNode);
	}
	else if (rnode.spcNode == DEFAULTTABLESPACE_OID)
	{
		/* The default tablespace is {datadir}/base */
		
		snprintfResult =
			snprintf(relationPath, targetMaxLen, "base/%u/%u",
					 rnode.dbNode, rnode.relNode);
	}
	else
	{
		snprintfResult =
			snprintf(relationPath, targetMaxLen, "%s/%u/%u/%u",
				filespaceLocation,
				rnode.spcNode,
				rnode.dbNode,
				rnode.relNode);
	}	

	if (snprintfResult < 0)
		elog(ERROR, "FormRelationPath formatting error");

	/*
	 * Magically truncating the result to fit in the target string is unacceptable here
	 * because it can result in the wrong file-system object being referenced.
	 */
	if (snprintfResult >= targetMaxLen)
		elog(ERROR, "FormRelationPath formatting result length %d exceeded the maximum length %d",
					snprintfResult,
					targetMaxLen);
}

/*
 * IsSystemRelation
 *		True iff the relation is a system catalog relation.
 *
 *		NB: TOAST relations are considered system relations by this test
 *		for compatibility with the old IsSystemRelationName function.
 *		This is appropriate in many places but not all.  Where it's not,
 *		also check IsToastRelation.
 *
 *		We now just test if the relation is in the system catalog namespace;
 *		so it's no longer necessary to forbid user relations from having
 *		names starting with pg_.
 */
bool
IsSystemRelation(Relation relation)
{
	return IsSystemNamespace(RelationGetNamespace(relation)) ||
		   IsToastNamespace(RelationGetNamespace(relation)) ||
		   IsAoSegmentNamespace(RelationGetNamespace(relation));
}

/*
 * IsSystemClass
 *		Like the above, but takes a Form_pg_class as argument.
 *		Used when we do not want to open the relation and have to
 *		search pg_class directly.
 */
bool
IsSystemClass(Form_pg_class reltuple)
{
	Oid			relnamespace = reltuple->relnamespace;

	return IsSystemNamespace(relnamespace) ||
		IsToastNamespace(relnamespace) ||
		IsAoSegmentNamespace(relnamespace);
}

/*
 * IsToastRelation
 *		True iff relation is a TOAST support relation (or index).
 */
bool
IsToastRelation(Relation relation)
{
	return IsToastNamespace(RelationGetNamespace(relation));
}

/*
 * IsToastClass
 *		Like the above, but takes a Form_pg_class as argument.
 *		Used when we do not want to open the relation and have to
 *		search pg_class directly.
 */
bool
IsToastClass(Form_pg_class reltuple)
{
	Oid			relnamespace = reltuple->relnamespace;

	return IsToastNamespace(relnamespace);
}

/*
 * IsAoSegmentRelation
 *		True iff relation is an AO segment support relation (or index).
 */
bool
IsAoSegmentRelation(Relation relation)
{
	return IsAoSegmentNamespace(RelationGetNamespace(relation));
}

/*
 * IsAoSegmentClass
 *		Like the above, but takes a Form_pg_class as argument.
 *		Used when we do not want to open the relation and have to
 *		search pg_class directly.
 */
bool
IsAoSegmentClass(Form_pg_class reltuple)
{
	Oid			relnamespace = reltuple->relnamespace;
	
	return IsAoSegmentNamespace(relnamespace);
}

/*
 * IsSystemNamespace
 *		True iff namespace is pg_catalog.
 *
 * NOTE: the reason this isn't a macro is to avoid having to include
 * catalog/pg_namespace.h in a lot of places.
 */
bool
IsSystemNamespace(Oid namespaceId)
{
	return namespaceId == PG_CATALOG_NAMESPACE;
}

/*
 * IsToastNamespace
 *		True iff namespace is pg_toast or my temporary-toast-table namespace.
 *
 * Note: this will return false for temporary-toast-table namespaces belonging
 * to other backends.  Those are treated the same as other backends' regular
 * temp table namespaces, and access is prevented where appropriate.
 */
bool
IsToastNamespace(Oid namespaceId)
{
	return (namespaceId == PG_TOAST_NAMESPACE) ||
		isTempToastNamespace(namespaceId);
}

/*
 * IsAoSegmentNamespace
 *		True iff namespace is pg_aoseg.
 *
 * NOTE: the reason this isn't a macro is to avoid having to include
 * catalog/pg_namespace.h in a lot of places.
 */
bool
IsAoSegmentNamespace(Oid namespaceId)
{
	return namespaceId == PG_AOSEGMENT_NAMESPACE;
}

/*
 * IsReservedName
 *		True iff name starts with the pg_ prefix.
 *
 *		For some classes of objects, the prefix pg_ is reserved for
 *		system objects only.  As of 8.0, this is only true for
 *		schema and tablespace names.
 *
 *      As of Greenplum 4.0 we also reserve the prefix gp_
 */
bool
IsReservedName(const char *name)
{
	/* ugly coding for speed */
	return ((name[0] == 'p' && name[1] == 'g' && name[2] == '_') ||
			(name[0] == 'g' && name[1] == 'p' && name[2] == '_'));
}

/*
 * GetReservedPrefix
 *		Given a string that is a reserved name return the portion of
 *      the name that makes it reserved - the reserved prefix.
 *
 *      Current return values include "pg_" and "gp_"
 */
char *
GetReservedPrefix(const char *name)
{
	char		*prefix = NULL;

	if (IsReservedName(name))
	{
		prefix = palloc(4);
		memcpy(prefix, name, 3);
		prefix[3] = '\0';
	}

	return prefix;
}

/*
 * IsSharedRelation
 *		Given the OID of a relation, determine whether it's supposed to be
 *		shared across an entire database cluster.
 *
 * Hard-wiring this list is pretty grotty, but we really need it so that
 * we can compute the locktag for a relation (and then lock it) without
 * having already read its pg_class entry.	If we try to retrieve relisshared
 * from pg_class with no pre-existing lock, there is a race condition against
 * anyone who is concurrently committing a change to the pg_class entry:
 * since we read system catalog entries under SnapshotNow, it's possible
 * that both the old and new versions of the row are invalid at the instants
 * we scan them.  We fix this by insisting that updaters of a pg_class
 * row must hold exclusive lock on the corresponding rel, and that users
 * of a relation must hold at least AccessShareLock on the rel *before*
 * trying to open its relcache entry.  But to lock a rel, you have to
 * know if it's shared.  Fortunately, the set of shared relations is
 * fairly static, so a hand-maintained list of their OIDs isn't completely
 * impractical.
 */
bool
IsSharedRelation(Oid relationId)
{
	/* These are the shared catalogs (look for BKI_SHARED_RELATION) */
	if (
		relationId == AuthMemRelationId ||
		relationId == DatabaseRelationId ||
		relationId == PLTemplateRelationId ||
		relationId == SharedDescriptionRelationId ||
		relationId == SharedDependRelationId ||
		relationId == FileSpaceRelationId ||
		relationId == TableSpaceRelationId ||

		relationId == GpIdRelationId ||
		relationId == GpVersionRelationId ||

		relationId == GpPersistentRelationNodeRelationId ||
		relationId == GpPersistentDatabaseNodeRelationId ||
		relationId == GpPersistentTablespaceNodeRelationId ||
		relationId == GpPersistentFilespaceNodeRelationId ||
		relationId == GpGlobalSequenceRelationId ||

		/* MPP-6929: metadata tracking */
		relationId == StatLastShOpRelationId ||

/* TIDYCAT_BEGIN_CODEGEN 
*/
/*
   WARNING: DO NOT MODIFY THE FOLLOWING SECTION: 
   Generated by ./tidycat.pl version 29
   on Mon Aug  1 17:08:37 2011
 */
/* relation id: 6026 - pg_resqueue 20100129 */
relationId == ResQueueRelationId || 
/* relation id: 6059 - pg_resourcetype 20100129 */
relationId == ResourceTypeRelationId || 
/* relation id: 6060 - pg_resqueuecapability 20100129 */
relationId == ResQueueCapabilityRelationId || 
/* relation id: 1260 - pg_authid 20100129 */
relationId == AuthIdRelationId || 
/* relation id: 5035 - gp_san_configuration 20101104 */
relationId == GpSanConfigRelationId || 
/* relation id: 5039 - gp_fault_strategy 20101104 */
relationId == GpFaultStrategyRelationId || 
/* relation id: 5000 - gp_configuration 20101104 */
relationId == GpConfigurationRelationId || 
/* relation id: 5006 - gp_configuration_history 20101104 */
relationId == GpConfigHistoryRelationId || 
/* relation id: 5029 - gp_db_interfaces 20101104 */
relationId == GpDbInterfacesRelationId || 
/* relation id: 5030 - gp_interfaces 20101104 */
relationId == GpInterfacesRelationId || 
/* relation id: 5036 - gp_segment_configuration 20101122 */
relationId == GpSegmentConfigRelationId || 
/* relation id: 5033 - pg_filespace_entry 20101122 */
relationId == FileSpaceEntryRelationId || 

/* relation id: 2914 - pg_auth_time_constraint 20110908 */
relationId == AuthTimeConstraintRelationId ||
/* TIDYCAT_END_CODEGEN */
		0 /* OR ZERO */
			)

		return true;
	/* These are their indexes (see indexing.h) */
	if (
		relationId == AuthMemRoleMemIndexId ||
		relationId == AuthMemMemRoleIndexId ||
		relationId == DatabaseNameIndexId ||
		relationId == DatabaseOidIndexId ||
		relationId == PLTemplateNameIndexId ||
		relationId == SharedDescriptionObjIndexId ||
		relationId == SharedDependDependerIndexId ||
		relationId == SharedDependReferenceIndexId ||
		relationId == FilespaceOidIndexId ||
		relationId == FilespaceNameIndexId ||
		relationId == TablespaceOidIndexId ||
		relationId == TablespaceNameIndexId ||

		/* MPP-6929: metadata tracking */
		relationId == StatLastShOpClassidObjidIndexId ||
		relationId == StatLastShOpClassidObjidStaactionnameIndexId ||

/* TIDYCAT_BEGIN_CODEGEN 
*/
/*
   WARNING: DO NOT MODIFY THE FOLLOWING SECTION: 
   Generated by ./tidycat.pl version 3.
   on Thu Jun  9 20:51:39 2011
 */
/* relation id: 6026 - pg_resqueue 20100129 */
relationId == ResQueueOidIndexId || 
/* relation id: 6026 - pg_resqueue 20100129 */
relationId == ResQueueRsqnameIndexId || 
/* relation id: 6059 - pg_resourcetype 20100129 */
relationId == ResourceTypeOidIndexId || 
/* relation id: 6059 - pg_resourcetype 20100129 */
relationId == ResourceTypeRestypidIndexId || 
/* relation id: 6059 - pg_resourcetype 20100129 */
relationId == ResourceTypeResnameIndexId || 
/* relation id: 6060 - pg_resqueuecapability 20100129 */
relationId == ResQueueCapabilityOidIndexId || 
/* relation id: 6060 - pg_resqueuecapability 20100129 */
relationId == ResQueueCapabilityResqueueidIndexId || 
/* relation id: 6060 - pg_resqueuecapability 20100129 */
relationId == ResQueueCapabilityRestypidIndexId || 
/* relation id: 1260 - pg_authid 20100129 */
relationId == AuthIdRolnameIndexId || 
/* relation id: 1260 - pg_authid 20100129 */
relationId == AuthIdOidIndexId || 
/* relation id: 1260 - pg_authid 20100129 */
relationId == AuthIdRolResQueueIndexId || 
/* relation id: 5035 - gp_san_configuration 20101104 */
relationId == GpSanConfigMountidIndexId || 
/* relation id: 5000 - gp_configuration 20101104 */
relationId == GpConfigurationContentDefinedprimaryIndexId || 
/* relation id: 5000 - gp_configuration 20101104 */
relationId == GpConfigurationDbidIndexId || 
/* relation id: 5029 - gp_db_interfaces 20101104 */
relationId == GpDbInterfacesDbidIndexId || 
/* relation id: 5030 - gp_interfaces 20101104 */
relationId == GpInterfacesInterfaceidIndexId || 
/* relation id: 5036 - gp_segment_configuration 20101122 */
relationId == GpSegmentConfigContentPreferred_roleIndexId || 
/* relation id: 5036 - gp_segment_configuration 20101122 */
relationId == GpSegmentConfigDbidIndexId || 
/* relation id: 5033 - pg_filespace_entry 20101122 */
relationId == FileSpaceEntryFsefsoidIndexId || 
/* relation id: 5033 - pg_filespace_entry 20101122 */
relationId == FileSpaceEntryFsefsoidFsedbidIndexId || 


/* TIDYCAT_END_CODEGEN */
		0 /* OR ZERO */

			)
		return true;
	/* These are their toast tables and toast indexes (see toasting.h) */
	if (relationId == PgAuthidToastTable ||
		relationId == PgAuthidToastIndex ||
		relationId == PgDatabaseToastTable ||
		relationId == PgDatabaseToastIndex ||
		relationId == PgShdescriptionToastTable ||
		relationId == PgShdescriptionToastIndex ||

/* TIDYCAT_BEGIN_CODEGEN 
*/

/* relation id: 5036 - gp_segment_configuration 20101122 */
relationId == GpSegmentConfigToastTable || 
relationId == GpSegmentConfigToastIndex || 

/* relation id: 5033 - pg_filespace_entry 20101122 */
relationId == PgFileSpaceEntryToastTable || 
relationId == PgFileSpaceEntryToastIndex || 
/* TIDYCAT_END_CODEGEN */
		0 /* OR ZERO */
			)
		return true;
	return false;
}

/*
 * OIDs for catalog object are normally allocated in the master, and
 * executor nodes should just use the OIDs passed by the master. But
 * there are some exceptions.
 */
static bool
RelationNeedsSynchronizedOIDs(Relation relation)
{
	if (IsSystemNamespace(RelationGetNamespace(relation)))
	{
		switch(RelationGetRelid(relation))
		{
			/*
			 * pg_largeobject is more like a user table, and has
			 * different contents in each segment and master.
			 */
			case LargeObjectRelationId:
				return false;

			/*
			 * We don't currently synchronize the OIDs of these catalogs.
			 * It's a bit sketchy that we don't, but we get away with it
			 * because these OIDs don't appear in any of the Node structs
			 * that are dispatched from master to segments. (Except for the
			 * OIDs, the contents of these tables should be in sync.)
			 */
			case RewriteRelationId:
			case TriggerRelationId:
			case AccessMethodOperatorRelationId:
			case AccessMethodProcedureRelationId:
				return false;
		}

		/*
		 * All other system catalogs are assumed to need synchronized
		 * OIDs.
		 */
		return true;
	}
	return false;
}

/*
 * GetNewOid
 *		Generate a new OID that is unique within the given relation.
 *
 * Caller must have a suitable lock on the relation.
 *
 * Uniqueness is promised only if the relation has a unique index on OID.
 * This is true for all system catalogs that have OIDs, but might not be
 * true for user tables.  Note that we are effectively assuming that the
 * table has a relatively small number of entries (much less than 2^32)
 * and there aren't very long runs of consecutive existing OIDs.  Again,
 * this is reasonable for system catalogs but less so for user tables.
 *
 * Since the OID is not immediately inserted into the table, there is a
 * race condition here; but a problem could occur only if someone else
 * managed to cycle through 2^32 OIDs and generate the same OID before we
 * finish inserting our row.  This seems unlikely to be a problem.	Note
 * that if we had to *commit* the row to end the race condition, the risk
 * would be rather higher; therefore we use SnapshotDirty in the test,
 * so that we will see uncommitted rows.
 */
Oid
GetNewOid(Relation relation)
{
	Oid			newOid;
	Oid			oidIndex;
	Relation	indexrel;

	/* If relation doesn't have OIDs at all, caller is confused */
	Assert(relation->rd_rel->relhasoids);

	/* In bootstrap mode, we don't have any indexes to use */
	if (IsBootstrapProcessingMode())
		return GetNewObjectId();

	/* The relcache will cache the identity of the OID index for us */
	oidIndex = RelationGetOidIndex(relation);

	/* If no OID index, just hand back the next OID counter value */
	if (!OidIsValid(oidIndex))
	{
		/*
		 * System catalogs that have OIDs should *always* have a unique OID
		 * index; we should only take this path for user tables. Give a
		 * warning if it looks like somebody forgot an index.
		 */
		if (IsSystemRelation(relation))
			elog(WARNING, "generating possibly-non-unique OID for \"%s\"",
				 RelationGetRelationName(relation));

		return GetNewObjectId();
	}

	/* Otherwise, use the index to find a nonconflicting OID */
	indexrel = index_open(oidIndex, AccessShareLock);
	newOid = GetNewOidWithIndex(relation, indexrel);
	index_close(indexrel, AccessShareLock);

	/*
	 * Most catalog objects need to have the same OID in the master and all
	 * segments. When creating a new object, the master should allocate the
	 * OID and tell the segments to use the same, so segments should have no
	 * need to ever allocate OIDs on their own. Therefore, give a WARNING if
	 * GetNewOid() is called in a segment. (There are a few exceptions, see
	 * RelationNeedsSynchronizedOIDs()).
	 */
	if (Gp_role == GP_ROLE_EXECUTE && RelationNeedsSynchronizedOIDs(relation))
		elog(WARNING, "allocated OID %u for relation \"%s\" in segment",
			 newOid, RelationGetRelationName(relation));

	return newOid;
}

/*
 * GetNewOidWithIndex
 *		Guts of GetNewOid: use the supplied index
 *
 * This is exported separately because there are cases where we want to use
 * an index that will not be recognized by RelationGetOidIndex: TOAST tables
 * and pg_largeobject have indexes that are usable, but have multiple columns
 * and are on ordinary columns rather than a true OID column.  This code
 * will work anyway, so long as the OID is the index's first column.
 *
 * Caller must have a suitable lock on the relation.
 */
Oid
GetNewOidWithIndex(Relation relation, Relation indexrel)
{
	Oid			newOid;
	SnapshotData SnapshotDirty;
	IndexScanDesc scan;
	ScanKeyData key;
	bool		collides;

	InitDirtySnapshot(SnapshotDirty);

	/* Generate new OIDs until we find one not in the table */
	do
	{
		CHECK_FOR_INTERRUPTS();

		newOid = GetNewObjectId();

		ScanKeyInit(&key,
					(AttrNumber) 1,
					BTEqualStrategyNumber, F_OIDEQ,
					ObjectIdGetDatum(newOid));

		/* see notes above about using SnapshotDirty */
		scan = index_beginscan(relation, indexrel,
							   &SnapshotDirty, 1, &key);

		collides = HeapTupleIsValid(index_getnext(scan, ForwardScanDirection));

		index_endscan(scan);
	} while (collides);

	return newOid;
}

/*
 * GetNewRelFileNode
 *		Generate a new relfilenode number that is unique within the given
 *		tablespace.
 *
 * If the relfilenode will also be used as the relation's OID, pass the
 * opened pg_class catalog, and this routine will guarantee that the result
 * is also an unused OID within pg_class.  If the result is to be used only
 * as a relfilenode for an existing relation, pass NULL for pg_class.
 *
 * As with GetNewOid, there is some theoretical risk of a race condition,
 * but it doesn't seem worth worrying about.
 *
 * Note: we don't support using this in bootstrap mode.  All relations
 * created by bootstrap have preassigned OIDs, so there's no need.
 */
Oid
GetNewRelFileNode(Oid reltablespace, bool relisshared, Relation pg_class)
{
	RelFileNode rnode;
	char	   *rpath;
	int			fd;
	bool		collides;

	/* This should match RelationInitPhysicalAddr */
	rnode.spcNode = reltablespace ? reltablespace : MyDatabaseTableSpace;
	rnode.dbNode = relisshared ? InvalidOid : MyDatabaseId;

	do
	{
		CHECK_FOR_INTERRUPTS();

		/* Generate the OID */
		if (pg_class)
			rnode.relNode = GetNewOid(pg_class);
		else
			rnode.relNode = GetNewObjectId();

		/* Check for existing file of same name */
		rpath = relpath(rnode);
		fd = BasicOpenFile(rpath, O_RDONLY | PG_BINARY, 0);

		if (fd >= 0)
		{
			/* definite collision */
			gp_retry_close(fd);
			collides = true;
		}
		else
		{
			/*
			 * Here we have a little bit of a dilemma: if errno is something
			 * other than ENOENT, should we declare a collision and loop? In
			 * particular one might think this advisable for, say, EPERM.
			 * However there really shouldn't be any unreadable files in a
			 * tablespace directory, and if the EPERM is actually complaining
			 * that we can't read the directory itself, we'd be in an infinite
			 * loop.  In practice it seems best to go ahead regardless of the
			 * errno.  If there is a colliding file we will get an smgr
			 * failure when we attempt to create the new relation file.
			 */
			collides = false;
		}

		pfree(rpath);
	} while (collides);
	
	if (Gp_role == GP_ROLE_EXECUTE)
		Insist(!PointerIsValid(pg_class));

	elog(DEBUG1, "Calling GetNewRelFileNode in %s mode %s pg_class. "
		 "New relOid = %d", 
		 (Gp_role == GP_ROLE_EXECUTE ? "execute" :
		  Gp_role == GP_ROLE_UTILITY ? "utility" :
		  "dispatch"), pg_class ? "with" : "without",
		 rnode.relNode );

	return rnode.relNode;
}


bool
CheckNewRelFileNodeIsOk(Oid newOid, Oid reltablespace, bool relisshared, 
						Relation pg_class)
{
	RelFileNode rnode;
	char	   *rpath;
	int			fd;
	bool		collides;
	
	
	if (pg_class)
	{
		Oid			oidIndex;
		Relation	indexrel;
		IndexScanDesc scan;
		ScanKeyData key;
	
		Assert(!IsBootstrapProcessingMode());
		Assert(pg_class->rd_rel->relhasoids);
	
		/* The relcache will cache the identity of the OID index for us */
		oidIndex = RelationGetOidIndex(pg_class);
	
		Assert(OidIsValid(oidIndex));
		
		indexrel = index_open(oidIndex, AccessShareLock);
		
		ScanKeyInit(&key,
					(AttrNumber) 1,
					BTEqualStrategyNumber, F_OIDEQ,
					ObjectIdGetDatum(newOid));

		scan = index_beginscan(pg_class, indexrel, SnapshotDirty, 1, &key);

		collides = HeapTupleIsValid(index_getnext(scan, ForwardScanDirection));

		index_endscan(scan);
		
		index_close(indexrel, AccessShareLock);
		
		if (collides)
			elog(ERROR, "relfilenode %d already in use in \"pg_class\"",
				 newOid);	
		
	}

	/* This should match RelationInitPhysicalAddr */
	rnode.spcNode = reltablespace ? reltablespace : MyDatabaseTableSpace;
	rnode.dbNode = relisshared ? InvalidOid : MyDatabaseId;
	
	rnode.relNode = newOid;
	
	/* Check for existing file of same name */
	rpath = relpath(rnode);
	fd = BasicOpenFile(rpath, O_RDONLY | PG_BINARY, 0);

	if (fd >= 0)
	{
		/* definite collision */
		gp_retry_close(fd);
		collides = true;
	}
	else
		collides = false;

	pfree(rpath);
	
	if (collides && !relisshared)
		elog(ERROR, "oid %d already in use", newOid);	

	while(GetNewObjectId() < newOid);

	return !collides;
}
<|MERGE_RESOLUTION|>--- conflicted
+++ resolved
@@ -24,12 +24,9 @@
 #include "access/transam.h"
 #include "catalog/catalog.h"
 #include "catalog/indexing.h"
-<<<<<<< HEAD
+#include "catalog/namespace.h"
 #include "catalog/pg_amop.h"
 #include "catalog/pg_amproc.h"
-=======
-#include "catalog/namespace.h"
->>>>>>> d13f41d2
 #include "catalog/pg_auth_members.h"
 #include "catalog/pg_authid.h"
 #include "catalog/pg_database.h"
@@ -1109,8 +1106,10 @@
 	char	   *rpath;
 	int			fd;
 	bool		collides;
-	
-	
+	SnapshotData SnapshotDirty;
+
+	InitDirtySnapshot(SnapshotDirty);
+
 	if (pg_class)
 	{
 		Oid			oidIndex;
@@ -1133,7 +1132,7 @@
 					BTEqualStrategyNumber, F_OIDEQ,
 					ObjectIdGetDatum(newOid));
 
-		scan = index_beginscan(pg_class, indexrel, SnapshotDirty, 1, &key);
+		scan = index_beginscan(pg_class, indexrel, &SnapshotDirty, 1, &key);
 
 		collides = HeapTupleIsValid(index_getnext(scan, ForwardScanDirection));
 
