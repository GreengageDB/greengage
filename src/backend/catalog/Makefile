--- conflicted
+++ resolved
@@ -2,11 +2,7 @@
 #
 # Makefile for backend/catalog
 #
-<<<<<<< HEAD
 # src/backend/catalog/Makefile
-=======
-# $PostgreSQL: pgsql/src/backend/catalog/Makefile,v 1.78 2010/05/13 11:49:48 petere Exp $
->>>>>>> 1084f317
 #
 #-------------------------------------------------------------------------
 
@@ -35,19 +31,13 @@
 
 include $(top_srcdir)/src/backend/common.mk
 
-<<<<<<< HEAD
-all: $(BKIFILES) $(CATALOG_JSON)
-=======
-all: $(BKIFILES) schemapg.h
->>>>>>> 1084f317
+all: $(BKIFILES) schemapg.h $(CATALOG_JSON)
 
 # Note: there are some undocumented dependencies on the ordering in which
 # the catalog header files are assembled into postgres.bki.  In particular,
 # indexing.h had better be last, and toasting.h just before it.
-# And pg_proc_gp.h must be immediately after pg_proc.h
 
-POSTGRES_BKI_SRCS := $(addprefix $(top_srcdir)/src/include/catalog/, \
-	pg_proc.h pg_proc_gp.h \
+POSTGRES_BKI_SRCS = $(addprefix $(top_srcdir)/src/include/catalog/,\
 	pg_type.h pg_attribute.h pg_class.h \
 	pg_attrdef.h pg_constraint.h pg_inherits.h pg_index.h pg_operator.h \
 	pg_opfamily.h pg_opclass.h pg_am.h pg_amop.h pg_amproc.h \
@@ -55,14 +45,16 @@
 	pg_statistic.h pg_rewrite.h pg_trigger.h pg_description.h \
 	pg_cast.h pg_enum.h pg_namespace.h pg_conversion.h pg_depend.h \
 	pg_database.h pg_db_role_setting.h pg_tablespace.h pg_pltemplate.h \
-	pg_authid.h pg_auth_members.h pg_shdepend.h pg_shdescription.h pg_resqueue.h pg_resgroup.h\
+	pg_authid.h pg_auth_members.h pg_shdepend.h pg_shdescription.h \
 	pg_ts_config.h pg_ts_config_map.h pg_ts_dict.h \
 	pg_ts_parser.h pg_ts_template.h pg_extension.h \
 	pg_foreign_data_wrapper.h pg_foreign_server.h pg_user_mapping.h \
 	pg_default_acl.h \
+	pg_resqueue.h pg_resqueuecapability.h pg_resourcetype.h \
+	pg_resgroup.h pg_resgroupcapability.h \
 	gp_configuration_history.h gp_id.h gp_policy.h gp_version.h \
 	gp_segment_config.h \
-	pg_exttable.h pg_appendonly.h aoseg.h \
+	pg_exttable.h pg_appendonly.h \
 	gp_fastsequence.h pg_extprotocol.h \
 	pg_partition.h pg_partition_rule.h \
 	pg_attribute_encoding.h \
@@ -71,8 +63,12 @@
 	pg_proc_callback.h \
 	pg_partition_encoding.h \
 	pg_type_encoding.h \
+	pg_stat_last_operation.h pg_stat_last_shoperation.h \
 	toasting.h indexing.h \
     )
+
+POSTGRES_BKI_SRCS := pg_proc_combined.h $(POSTGRES_BKI_SRCS)
+
 
 # location of Catalog.pm
 catalogdir = $(top_srcdir)/src/backend/catalog
@@ -85,32 +81,19 @@
 
 postgres.shdescription: postgres.bki ;
 
-<<<<<<< HEAD
-# In Greenplum, we have added extra columns to some catalog tables. To avoid
-# having to change every single DATA row in those header files, which would
-# create massive merge conflicts when merging with upstream, the extra
-# columns are marked with GPDB_COLUMN_DEFAULT() lines in the header files,
-# which provides a default for every data row that's missing the column. That
-# way, new rows can have all the columns, but there's no need to modify rows
-# inherited from upstream.
-#
-# process_col_defaults.pl reads the catalog headers, and creates a modified
-# source file (postgres_bki_srcs) that has all the defaults injected into
-# the DATA rows. That is fed to genbki.sh, instead of the original headers.
-postgres_bki_srcs: process_col_defaults.pl $(POSTGRES_BKI_SRCS)
-	cat $(POSTGRES_BKI_SRCS) | $(PERL) process_col_defaults.pl > postgres_bki_srcs
+schemapg.h: postgres.bki ;
+
+# In Greenplum, contents of the pg_proc catalog is in two files, pg_proc.h
+# and pg_proc_gp.h. Combine them into a single file, so that genbki.pl can
+# process it.
+pg_proc_combined.h: $(top_srcdir)/src/include/catalog/pg_proc.h $(top_srcdir)/src/include/catalog/pg_proc_gp.h
+	cat $^ > $@
 
 $(CATALOG_JSON): process_foreign_keys.pl $(POSTGRES_BKI_SRCS) $(top_srcdir)/src/include/catalog/catversion.h
 	cat $(POSTGRES_BKI_SRCS) $(top_srcdir)/src/include/catalog/catversion.h | $(PERL) process_foreign_keys.pl > $@
 
-postgres.bki: genbki.sh postgres_bki_srcs $(top_srcdir)/src/include/pg_config_manual.h
-	AWK='$(AWK)' $(SHELL) $< $(pg_includes) --set-version=$(PG_VERSION) -o postgres postgres_bki_srcs
-=======
-schemapg.h: postgres.bki ;
-
 postgres.bki: genbki.pl Catalog.pm $(POSTGRES_BKI_SRCS)
-	$(PERL) -I $(catalogdir) $< $(pg_includes) --set-version=$(MAJORVERSION) $(POSTGRES_BKI_SRCS)
->>>>>>> 1084f317
+	$(PERL) -I $(catalogdir) $< $(pg_includes) --set-version=$(PG_MAJORVERSION) $(POSTGRES_BKI_SRCS)
 
 .PHONY: install-data
 install-data: $(BKIFILES) installdirs
@@ -131,18 +114,10 @@
 uninstall-data:
 	rm -f $(addprefix '$(DESTDIR)$(datadir)'/, $(BKIFILES) system_views.sql information_schema.sql cdb_init.d/cdb_schema.sql sql_features.txt)
 
-<<<<<<< HEAD
-# postgres_bki_srcs is in the distribution tarball, so it is not cleaned here.
-clean:
-	rm -f $(BKIFILES)
-
-maintainer-clean: clean
-	rm -f postgres_bki_srcs
-=======
 # postgres.bki, postgres.description, postgres.shdescription, and schemapg.h
 # are in the distribution tarball, so they are not cleaned here.
 clean:
+	rm -f pg_proc_combined.h
 
 maintainer-clean: clean
-	rm -f $(BKIFILES)
->>>>>>> 1084f317
+	rm -f $(BKIFILES)