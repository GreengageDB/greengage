--- conflicted
+++ resolved
@@ -45,6 +45,7 @@
 #include "parser/parse_func.h"
 #include "storage/backendid.h"
 #include "storage/ipc.h"
+#include "storage/lmgr.h"
 #include "storage/sinval.h"
 #include "utils/acl.h"
 #include "utils/builtins.h"
@@ -764,12 +765,8 @@
  *		retrieve a list of the possible matches.
  *
  * If nargs is -1, we return all functions matching the given name,
-<<<<<<< HEAD
  * regardless of argument count.  (expand_variadic and expand_defaults must be
  * false in this case.)
-=======
- * regardless of argument count. (expand_variadic must be false in this case.)
->>>>>>> 49f001d8
  *
  * If expand_variadic is true, then variadic functions having the same number
  * or fewer arguments will be retrieved, with the variadic argument and any
@@ -777,7 +774,6 @@
  * nvargs in the returned struct is set to the number of such arguments.
  * If expand_variadic is false, variadic arguments are not treated specially,
  * and the returned nvargs will always be zero.
-<<<<<<< HEAD
  *
  * If expand_defaults is true, functions that could match after insertion of
  * default argument values will also be retrieved.  In this case the returned
@@ -821,21 +817,6 @@
 {
 	FuncCandidateList resultList = NULL;
 	bool		any_special = false;
-=======
- *
- * We search a single namespace if the function name is qualified, else
- * all namespaces in the search path.  The return list will never contain
- * multiple entries with identical argument lists --- in the multiple-
- * namespace case, we arrange for entries in earlier namespaces to mask
- * identical entries in later namespaces.  We also arrange for non-variadic
- * functions to mask variadic ones if the expanded argument list is the same.
- */
-FuncCandidateList
-FuncnameGetCandidates(List *names, int nargs, bool expand_variadic)
-{
-	FuncCandidateList resultList = NULL;
-	bool		any_variadic = false;
->>>>>>> 49f001d8
 	char	   *schemaname;
 	char	   *funcname;
 	Oid			namespaceId;
@@ -843,11 +824,7 @@
 	int			i;
 
 	/* check for caller error */
-<<<<<<< HEAD
 	Assert(nargs >= 0 || !(expand_variadic | expand_defaults));
-=======
-	Assert(nargs >= 0 || !expand_variadic);
->>>>>>> 49f001d8
 
 	/* deconstruct the name list */
 	DeconstructQualifiedName(names, &schemaname, &funcname);
@@ -877,10 +854,7 @@
 		int			effective_nargs;
 		int			pathpos = 0;
 		bool		variadic;
-<<<<<<< HEAD
 		bool		use_defaults;
-=======
->>>>>>> 49f001d8
 		Oid			va_elem_type;
 		FuncCandidateList newResult;
 
@@ -888,18 +862,11 @@
 		 * Check if function is variadic, and get variadic element type if so.
 		 * If expand_variadic is false, we should just ignore variadic-ness.
 		 */
-<<<<<<< HEAD
 		if (pronargs <= nargs && expand_variadic)
 		{
 			va_elem_type = procform->provariadic;
 			variadic = OidIsValid(va_elem_type);
 			any_special |= variadic;
-=======
-		if (expand_variadic)
-		{
-			va_elem_type = procform->provariadic;
-			variadic = OidIsValid(va_elem_type);
->>>>>>> 49f001d8
 		}
 		else
 		{
@@ -907,7 +874,6 @@
 			variadic = false;
 		}
 
-<<<<<<< HEAD
 		/*
 		 * Check if function can match by using parameter defaults.
 		 */
@@ -924,11 +890,6 @@
 
 		/* Ignore if it doesn't match requested argument count */
 		if (nargs >= 0 && pronargs != nargs && !variadic && !use_defaults)
-=======
-		/* Ignore if it doesn't match requested argument count */
-		if (nargs >= 0 &&
-			(variadic ? (pronargs > nargs) : (pronargs != nargs)))
->>>>>>> 49f001d8
 			continue;
 
 		if (OidIsValid(namespaceId))
@@ -955,7 +916,6 @@
 			if (nsp == NULL)
 				continue;		/* proc is not in search path */
 		}
-<<<<<<< HEAD
 
 		/*
 		 * We must compute the effective argument list so that we can easily
@@ -974,30 +934,8 @@
 			   pronargs * sizeof(Oid));
 		if (variadic)
 		{
-			int			i;
-
-=======
-
-		/*
-		 * We must compute the effective argument list so that we can easily
-		 * compare it to earlier results.  We waste a palloc cycle if it gets
-		 * masked by an earlier result, but really that's a pretty infrequent
-		 * case so it's not worth worrying about.
-		 */
-		effective_nargs = Max(pronargs, nargs);
-		newResult = (FuncCandidateList)
-			palloc(sizeof(struct _FuncCandidateList) - sizeof(Oid)
-				   + effective_nargs * sizeof(Oid));
-		newResult->pathpos = pathpos;
-		newResult->oid = HeapTupleGetOid(proctup);
-		newResult->nargs = effective_nargs;
-		memcpy(newResult->args, procform->proargtypes.values,
-			   pronargs * sizeof(Oid));
-		if (variadic)
-		{
 			int		i;
 
->>>>>>> 49f001d8
 			newResult->nvargs = effective_nargs - pronargs + 1;
 			/* Expand variadic argument into N copies of element type */
 			for (i = pronargs - 1; i < effective_nargs; i++)
@@ -1005,7 +943,6 @@
 		}
 		else
 			newResult->nvargs = 0;
-<<<<<<< HEAD
 		newResult->ndargs = use_defaults ? pronargs - nargs : 0;
 
 		/*
@@ -1018,17 +955,6 @@
 		 */
 		if (resultList != NULL &&
 			(any_special || !OidIsValid(namespaceId)))
-=======
-
-		/*
-		 * Does it have the same arguments as something we already accepted?
-		 * If so, decide which one to keep.  We can skip this check for the
-		 * single-namespace case if no variadic match has been made, since
-		 * then the unique index on pg_proc guarantees all the matches have
-		 * different argument lists.
-		 */
-		if (any_variadic || !OidIsValid(namespaceId))
->>>>>>> 49f001d8
 		{
 			/*
 			 * If we have an ordered list from SearchSysCacheList (the normal
@@ -1036,15 +962,10 @@
 			 * one in the list, so we only need to look at the newest result
 			 * item.  If we have an unordered list, we have to scan the whole
 			 * result list.  Also, if either the current candidate or any
-<<<<<<< HEAD
 			 * previous candidate is a special match, we can't assume that
 			 * conflicts are adjacent.
 			 *
 			 * We ignore defaulted arguments in deciding what is a match.
-=======
-			 * previous candidate is a variadic match, we can't assume that
-			 * conflicts are adjacent.
->>>>>>> 49f001d8
 			 */
 			FuncCandidateList prevResult;
 
@@ -1063,7 +984,6 @@
 			{
 				int			cmp_nargs = newResult->nargs - newResult->ndargs;
 
-<<<<<<< HEAD
 				for (prevResult = resultList;
 					 prevResult;
 					 prevResult = prevResult->next)
@@ -1107,17 +1027,6 @@
 				else if (!variadic && prevResult->nvargs > 0)
 				{
 					preference = -1;
-=======
-				if (catlist->ordered && !any_variadic)
-				{
-					if (effective_nargs == resultList->nargs &&
-						memcmp(newResult->args,
-							   resultList->args,
-							   effective_nargs * sizeof(Oid)) == 0)
-						prevResult = resultList;
-					else
-						prevResult = NULL;
->>>>>>> 49f001d8
 				}
 				else
 				{
@@ -1145,7 +1054,6 @@
 						resultList = prevResult->next;
 					else
 					{
-<<<<<<< HEAD
 						FuncCandidateList prevPrevResult;
 
 						for (prevPrevResult = resultList;
@@ -1159,70 +1067,16 @@
 							}
 						}
 						Assert(prevPrevResult); /* assert we found it */
-=======
-						if (effective_nargs == prevResult->nargs &&
-							memcmp(newResult->args,
-								   prevResult->args,
-								   effective_nargs * sizeof(Oid)) == 0)
-							break;
->>>>>>> 49f001d8
 					}
 					pfree(prevResult);
 					/* fall through to add newResult to list */
 				}
 				else
 				{
-<<<<<<< HEAD
 					/* mark old result as ambiguous, discard new */
 					prevResult->oid = InvalidOid;
 					pfree(newResult);
 					continue;
-=======
-					/*
-					 * We have a match with a previous result.  Prefer the
-					 * one that's earlier in the search path.
-					 */
-					if (pathpos > prevResult->pathpos)
-					{
-						pfree(newResult);
-						continue;		/* keep previous result */
-					}
-					else if (pathpos == prevResult->pathpos)
-					{
-						/*
-						 * With variadic functions we could have, for example,
-						 * both foo(numeric) and foo(variadic numeric[]) in
-						 * the same namespace; if so we prefer the
-						 * non-variadic match on efficiency grounds.  It's
-						 * also possible to have conflicting variadic
-						 * functions, such as foo(numeric, variadic numeric[])
-						 * and foo(variadic numeric[]).  If you're silly
-						 * enough to do that, we throw an error.  (XXX It'd be
-						 * better to detect such conflicts when the functions
-						 * are created.)
-						 */
-						if (variadic)
-						{
-							if (prevResult->nvargs > 0)
-								ereport(ERROR,
-										(errcode(ERRCODE_AMBIGUOUS_FUNCTION),
-										 errmsg("variadic function %s conflicts with another",
-												func_signature_string(names, pronargs,
-																	  procform->proargtypes.values))));
-							/* else, previous result wasn't variadic */
-							pfree(newResult);
-							continue;	/* keep previous result */
-						}
-						/* non-variadic can replace a previous variadic */
-						Assert(prevResult->nvargs > 0);
-					}
-					/* replace previous result */
-					prevResult->pathpos = pathpos;
-					prevResult->oid = newResult->oid;
-					prevResult->nvargs = newResult->nvargs;
-					pfree(newResult);
-					continue;	/* args are same, of course */
->>>>>>> 49f001d8
 				}
 			}
 		}
@@ -1286,11 +1140,7 @@
 		visible = false;
 
 		clist = FuncnameGetCandidates(list_make1(makeString(proname)),
-<<<<<<< HEAD
 									  nargs, false, false);
-=======
-									  nargs, false);
->>>>>>> 49f001d8
 
 		for (; clist; clist = clist->next)
 		{
@@ -1559,10 +1409,7 @@
 		newResult->oid = HeapTupleGetOid(opertup);
 		newResult->nargs = 2;
 		newResult->nvargs = 0;
-<<<<<<< HEAD
 		newResult->ndargs = 0;
-=======
->>>>>>> 49f001d8
 		newResult->args[0] = operform->oprleft;
 		newResult->args[1] = operform->oprright;
 		newResult->next = resultList;
