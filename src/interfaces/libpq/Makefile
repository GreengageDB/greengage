--- conflicted
+++ resolved
@@ -5,11 +5,7 @@
 # Portions Copyright (c) 1996-2010, PostgreSQL Global Development Group
 # Portions Copyright (c) 1994, Regents of the University of California
 #
-<<<<<<< HEAD
-# $PostgreSQL: pgsql/src/interfaces/libpq/Makefile,v 1.159.2.3 2008/10/01 15:35:34 mha Exp $
-=======
 # $PostgreSQL: pgsql/src/interfaces/libpq/Makefile,v 1.163 2008/02/26 14:26:16 petere Exp $
->>>>>>> 0f855d62
 #
 #-------------------------------------------------------------------------
 
@@ -21,12 +17,7 @@
 # shared library parameters
 NAME= pq
 SO_MAJOR_VERSION= 5
-<<<<<<< HEAD
 SO_MINOR_VERSION= 3
-=======
-SO_MINOR_VERSION= 2
-DLTYPE= library
->>>>>>> 0f855d62
 
 override CPPFLAGS :=  -DFRONTEND -DUNSAFE_STAT_OK -I$(srcdir) $(CPPFLAGS) -I$(top_builddir)/src/port -I$(top_srcdir)/src/port
 ifneq ($(PORTNAME), win32)
@@ -57,11 +48,7 @@
 OBJS += win32.o pgsleep.o libpqrc.o
 
 libpqrc.o: libpq.rc
-<<<<<<< HEAD
 	$(WINDRES) -i $< -o $@
-=======
-	windres -i $< -o $@
->>>>>>> 0f855d62
 
 ifeq ($(enable_thread_safety), yes)
 OBJS += pthread-win32.o
@@ -107,15 +94,9 @@
 	rm -f $@ && $(LN_S) $< .
 
 
-<<<<<<< HEAD
 distprep: libpq-dist.rc
 
 libpq.rc libpq-dist.rc: libpq.rc.in
-=======
-distprep: $(srcdir)/libpq-dist.rc
-
-libpq.rc $(srcdir)/libpq-dist.rc: libpq.rc.in
->>>>>>> 0f855d62
 	sed -e 's/\(VERSION.*\),0 *$$/\1,'`date '+%y%j' | sed 's/^0*//'`'/' $< >$@
 
 # Depend on Makefile.global to force rebuild on re-run of configure.
@@ -146,17 +127,9 @@
 	rm -f '$(DESTDIR)$(datadir)/pg_service.conf.sample'
 
 clean distclean: clean-lib
-<<<<<<< HEAD
 	rm -f $(OBJS) pg_config_paths.h crypt.c getaddrinfo.c getpeereid.c inet_aton.c inet_net_ntop.c noblock.c open.c pgstrcasecmp.c snprintf.c strerror.c strlcpy.c thread.c md5.c ip.c encnames.c wchar.c win32error.c pgsleep.c pthread.h libpq.rc exports.list
-=======
-	rm -f $(OBJS) pg_config_paths.h crypt.c getaddrinfo.c inet_aton.c noblock.c open.c pgstrcasecmp.c snprintf.c strerror.c strlcpy.c thread.c md5.c ip.c encnames.c wchar.c win32error.c pgsleep.c pthread.h libpq.rc
->>>>>>> 0f855d62
 # Might be left over from a Win32 client-only build
 	rm -f pg_config_paths.h
 
 maintainer-clean: distclean maintainer-clean-lib
-<<<<<<< HEAD
-	rm -f libpq-dist.rc
-=======
-	rm -f $(srcdir)/libpq-dist.rc
->>>>>>> 0f855d62
+	rm -f libpq-dist.rc