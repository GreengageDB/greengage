--- conflicted
+++ resolved
@@ -3,12 +3,8 @@
  * fe-connect.c
  *	  functions related to setting up a connection to the backend
  *
-<<<<<<< HEAD
  * Portions Copyright (c) 2012-Present Pivotal Software, Inc.
- * Portions Copyright (c) 1996-2016, PostgreSQL Global Development Group
-=======
  * Portions Copyright (c) 1996-2019, PostgreSQL Global Development Group
->>>>>>> 9e1c9f95
  * Portions Copyright (c) 1994, Regents of the University of California
  *
  *
@@ -90,18 +86,7 @@
 #include "common/link-canary.h"
 #include "common/scram-common.h"
 #include "mb/pg_wchar.h"
-<<<<<<< HEAD
-
-#if defined(_AIX)
-int     getpeereid(int, uid_t *__restrict__, gid_t *__restrict__);
-#endif
-
-#ifndef FD_CLOEXEC
-#define FD_CLOEXEC 1
-#endif
-=======
 #include "port/pg_bswap.h"
->>>>>>> 9e1c9f95
 
 
 #ifndef WIN32
@@ -397,7 +382,11 @@
 		"Replication", "D", 5,
 	offsetof(struct pg_conn, replication)},
 
-<<<<<<< HEAD
+	{"target_session_attrs", "PGTARGETSESSIONATTRS",
+		DefaultTargetSessionAttrs, NULL,
+		"Target-Session-Attrs", "", 11, /* sizeof("read-write") = 11 */
+	offsetof(struct pg_conn, target_session_attrs)},
+
     /* CDB: qExec wants some info from qDisp before GUCs are processed */
 	{"gpqeid", NULL, "", NULL,
 		"gp-debug-qeid", "D", 40,
@@ -406,12 +395,6 @@
 	{GPCONN_TYPE, NULL, NULL, NULL,
 		"connection type", "D", 10,
 	offsetof(struct pg_conn, gpconntype)},
-=======
-	{"target_session_attrs", "PGTARGETSESSIONATTRS",
-		DefaultTargetSessionAttrs, NULL,
-		"Target-Session-Attrs", "", 11, /* sizeof("read-write") = 11 */
-	offsetof(struct pg_conn, target_session_attrs)},
->>>>>>> 9e1c9f95
 
 	/* Terminating entry --- MUST BE LAST */
 	{NULL, NULL, NULL, NULL,
@@ -545,22 +528,6 @@
 			gss_delete_sec_context(&min_s, &conn->gctx, GSS_C_NO_BUFFER);
 		if (conn->gtarg_nam)
 			gss_release_name(&min_s, &conn->gtarg_nam);
-<<<<<<< HEAD
-		if (conn->ginbuf.length)
-			gss_release_buffer(&min_s, &conn->ginbuf);
-		if (conn->goutbuf.length)
-			gss_release_buffer(&min_s, &conn->goutbuf);
-	}
-#endif
-#ifdef ENABLE_SSPI
-	if (conn->ginbuf.length)
-		free(conn->ginbuf.value);
-	conn->ginbuf.length = 0;
-	conn->ginbuf.value = NULL;
-	if (conn->sspitarget)
-		free(conn->sspitarget);
-	conn->sspitarget = NULL;
-=======
 	}
 #endif
 #ifdef ENABLE_SSPI
@@ -569,7 +536,6 @@
 		free(conn->sspitarget);
 		conn->sspitarget = NULL;
 	}
->>>>>>> 9e1c9f95
 	if (conn->sspicred)
 	{
 		FreeCredentialsHandle(conn->sspicred);
@@ -584,8 +550,6 @@
 	}
 	conn->usesspi = 0;
 #endif
-<<<<<<< HEAD
-=======
 	if (conn->sasl_state)
 	{
 		/*
@@ -595,7 +559,6 @@
 		pg_fe_scram_free(conn->sasl_state);
 		conn->sasl_state = NULL;
 	}
->>>>>>> 9e1c9f95
 }
 
 
@@ -652,13 +615,10 @@
 	conn->last_sqlstate[0] = '\0';
 	conn->auth_req_received = false;
 	conn->password_needed = false;
-<<<<<<< HEAD
-=======
 	conn->write_failed = false;
 	if (conn->write_err_msg)
 		free(conn->write_err_msg);
 	conn->write_err_msg = NULL;
->>>>>>> 9e1c9f95
 	conn->be_pid = 0;
 	conn->be_key = 0;
 }
@@ -1801,11 +1761,7 @@
 	if (setsockopt(conn->sock, IPPROTO_TCP, PG_TCP_KEEPALIVE_IDLE,
 				   (char *) &idle, sizeof(idle)) < 0)
 	{
-<<<<<<< HEAD
-		char		sebuf[256];
-=======
 		char		sebuf[PG_STRERROR_R_BUFLEN];
->>>>>>> 9e1c9f95
 
 		appendPQExpBuffer(&conn->errorMessage,
 						  libpq_gettext("setsockopt(%s) failed: %s\n"),
@@ -1996,12 +1952,14 @@
 	 * Nobody but developers should see this message, so we don't bother
 	 * translating it.
 	 */
+#ifdef FRONTEND
 	if (!pg_link_canary_is_frontend())
 	{
 		printfPQExpBuffer(&conn->errorMessage,
 						  "libpq is incorrectly linked to backend functions\n");
 		goto connect_errReturn;
 	}
+#endif
 
 	/* Ensure our buffers are empty */
 	conn->inStart = conn->inCursor = conn->inEnd = 0;
@@ -2015,38 +1973,6 @@
 	 */
 	resetPQExpBuffer(&conn->errorMessage);
 
-<<<<<<< HEAD
-	/*
-	 * Set up to try to connect to the first address.
-	 */
-	conn->addrlist = addrs;
-	conn->addr_cur = addrs;
-	conn->addrlist_family = hint.ai_family;
-	if (conn->gpconntype &&
-		(strcmp(conn->gpconntype, GPCONN_TYPE_FTS) == 0 ||
-		 strcmp(conn->gpconntype, GPCONN_TYPE_FAULT) == 0 ||
-		 strcmp(conn->gpconntype, GPCONN_TYPE_INTERNAL) == 0))
-	{
-		/*
-		 * GPDB uses the high bits of the major version to indicate special
-		 * internal communications
-		 */
-		conn->pversion = GPDB_INTERNAL_PROTOCOL(3, 0);
-
-		/* hide the internal gpconntype option, let it only affect the pversion */
-		if (strcmp(conn->gpconntype, GPCONN_TYPE_INTERNAL) == 0)
-		{
-			free(conn->gpconntype);
-			conn->gpconntype = NULL;
-		}
-	}
-	else if (conn->pversion != GPDB_INTERNAL_PROTOCOL(3, 0)) // Don't reset this while reconnecting
-	{
-		conn->pversion = PG_PROTOCOL(3, 0);
-	}
-	conn->try_next_addr = false;
-	conn->is_new_addr = true;
-=======
 #ifdef ENABLE_GSS
 	if (conn->gssencmode[0] == 'd') /* "disable" */
 		conn->try_gss = false;
@@ -2060,7 +1986,6 @@
 	conn->whichhost = -1;
 	conn->try_next_addr = false;
 	conn->try_next_host = true;
->>>>>>> 9e1c9f95
 	conn->status = CONNECTION_NEEDED;
 
 	/*
@@ -2274,10 +2199,7 @@
 PostgresPollingStatusType
 PQconnectPoll(PGconn *conn)
 {
-<<<<<<< HEAD
-=======
 	bool		reset_connection_state_machine = false;
->>>>>>> 9e1c9f95
 	bool		need_new_connection = false;
 	PGresult   *res;
 	char		sebuf[PG_STRERROR_R_BUFLEN];
@@ -2344,33 +2266,12 @@
 keep_going:						/* We will come back to here until there is
 								 * nothing left to do. */
 
-<<<<<<< HEAD
-	/* Time to advance to next address? */
-=======
 	/* Time to advance to next address, or next host if no more addresses? */
->>>>>>> 9e1c9f95
 	if (conn->try_next_addr)
 	{
 		if (conn->addr_cur && conn->addr_cur->ai_next)
 		{
 			conn->addr_cur = conn->addr_cur->ai_next;
-<<<<<<< HEAD
-			conn->is_new_addr = true;
-		}
-		else
-		{
-			/*
-			 * Oops, no more addresses.  An appropriate error message is
-			 * already set up, so just set the right status.
-			 */
-			goto error_return;
-		}
-		conn->try_next_addr = false;
-	}
-
-	/* Reset connection state machine? */
-	if (conn->is_new_addr)
-=======
 			reset_connection_state_machine = true;
 		}
 		else
@@ -2498,29 +2399,35 @@
 
 	/* Reset connection state machine? */
 	if (reset_connection_state_machine)
->>>>>>> 9e1c9f95
 	{
 		/*
 		 * (Re) initialize our connection control variables for a set of
 		 * connection attempts to a single server address.  These variables
 		 * must persist across individual connection attempts, but we must
-<<<<<<< HEAD
-		 * reset them when we start to consider a new address (since it might
-		 * not be the same server).
-		 */
-		/* no need to reset the pversion */
-		conn->send_appname = true;
-#ifdef USE_SSL
-		/* initialize these values based on SSL mode */
-		conn->allow_ssl_try = (conn->sslmode[0] != 'd');		/* "disable" */
-		conn->wait_ssl_try = (conn->sslmode[0] == 'a'); /* "allow" */
-#endif
-
-		conn->is_new_addr = false;
-=======
 		 * reset them when we start to consider a new server.
 		 */
-		conn->pversion = PG_PROTOCOL(3, 0);
+		if (conn->gpconntype &&
+			(strcmp(conn->gpconntype, GPCONN_TYPE_FTS) == 0 ||
+			 strcmp(conn->gpconntype, GPCONN_TYPE_FAULT) == 0 ||
+			 strcmp(conn->gpconntype, GPCONN_TYPE_INTERNAL) == 0))
+		{
+			/*
+			 * GPDB uses the high bits of the major version to indicate special
+			 * internal communications
+			 */
+			conn->pversion = GPDB_INTERNAL_PROTOCOL(3, 0);
+
+			/* hide the internal gpconntype option, let it only affect the pversion */
+			if (strcmp(conn->gpconntype, GPCONN_TYPE_INTERNAL) == 0)
+			{
+				free(conn->gpconntype);
+				conn->gpconntype = NULL;
+			}
+		}
+		else if (conn->pversion != GPDB_INTERNAL_PROTOCOL(3, 0)) // Don't reset this while reconnecting
+		{
+			conn->pversion = PG_PROTOCOL(3, 0);
+		}
 		conn->send_appname = true;
 #ifdef USE_SSL
 		/* initialize these values based on SSL mode */
@@ -2529,7 +2436,6 @@
 #endif
 
 		reset_connection_state_machine = false;
->>>>>>> 9e1c9f95
 		need_new_connection = true;
 	}
 
@@ -2627,13 +2533,8 @@
 							goto keep_going;
 						}
 						appendPQExpBuffer(&conn->errorMessage,
-<<<<<<< HEAD
-							  libpq_gettext("could not create socket: %s\n"),
-							SOCK_STRERROR(SOCK_ERRNO, sebuf, sizeof(sebuf)));
-=======
 										  libpq_gettext("could not create socket: %s\n"),
 										  SOCK_STRERROR(SOCK_ERRNO, sebuf, sizeof(sebuf)));
->>>>>>> 9e1c9f95
 						goto error_return;
 					}
 
@@ -2655,11 +2556,7 @@
 					{
 						appendPQExpBuffer(&conn->errorMessage,
 										  libpq_gettext("could not set socket to nonblocking mode: %s\n"),
-<<<<<<< HEAD
-							SOCK_STRERROR(SOCK_ERRNO, sebuf, sizeof(sebuf)));
-=======
 										  SOCK_STRERROR(SOCK_ERRNO, sebuf, sizeof(sebuf)));
->>>>>>> 9e1c9f95
 						conn->try_next_addr = true;
 						goto keep_going;
 					}
@@ -2669,11 +2566,7 @@
 					{
 						appendPQExpBuffer(&conn->errorMessage,
 										  libpq_gettext("could not set socket to close-on-exec mode: %s\n"),
-<<<<<<< HEAD
-							SOCK_STRERROR(SOCK_ERRNO, sebuf, sizeof(sebuf)));
-=======
 										  SOCK_STRERROR(SOCK_ERRNO, sebuf, sizeof(sebuf)));
->>>>>>> 9e1c9f95
 						conn->try_next_addr = true;
 						goto keep_going;
 					}
@@ -2705,11 +2598,7 @@
 							appendPQExpBuffer(&conn->errorMessage,
 											  libpq_gettext("setsockopt(%s) failed: %s\n"),
 											  "SO_KEEPALIVE",
-<<<<<<< HEAD
-							SOCK_STRERROR(SOCK_ERRNO, sebuf, sizeof(sebuf)));
-=======
 											  SOCK_STRERROR(SOCK_ERRNO, sebuf, sizeof(sebuf)));
->>>>>>> 9e1c9f95
 							err = 1;
 						}
 						else if (!setKeepalivesIdle(conn)
@@ -3424,9 +3313,6 @@
 					conn->inStart = conn->inCursor;
 
 					/* Check to see if we should mention pgpassfile */
-<<<<<<< HEAD
-					dot_pg_pass_warning(conn);
-=======
 					pgpassfileWarning(conn);
 
 #ifdef ENABLE_GSS
@@ -3448,7 +3334,6 @@
 						goto keep_going;
 					}
 #endif
->>>>>>> 9e1c9f95
 
 #ifdef USE_SSL
 
@@ -3472,11 +3357,7 @@
 					 * then do a non-SSL retry
 					 */
 					if (conn->sslmode[0] == 'p' /* "prefer" */
-<<<<<<< HEAD
-						&& conn->ssl != NULL
-=======
 						&& conn->ssl_in_use
->>>>>>> 9e1c9f95
 						&& conn->allow_ssl_try	/* redundant? */
 						&& !conn->wait_ssl_try) /* redundant? */
 					{
@@ -4024,13 +3905,9 @@
 	conn->verbosity = PQERRORS_DEFAULT;
 	conn->show_context = PQSHOW_CONTEXT_ERRORS;
 	conn->sock = PGINVALID_SOCKET;
-<<<<<<< HEAD
-	conn->dot_pgpass_used = false;
-=======
 #ifdef ENABLE_GSS
 	conn->try_gss = true;
 #endif
->>>>>>> 9e1c9f95
 
 	/*
 	 * We try to send at least 8K at a time, which is the usual size of pipe
@@ -4079,7 +3956,6 @@
 freePGconn(PGconn *conn)
 {
 	int			i;
-	pgParameterStatus *pstatus;
 
 	if (!conn)
 		return;
@@ -4206,24 +4082,8 @@
 	/* Note that conn->Pfdebug is not ours to close or free */
 	if (conn->last_query)
 		free(conn->last_query);
-<<<<<<< HEAD
-	pg_freeaddrinfo_all(conn->addrlist_family, conn->addrlist);
-
-	pstatus = conn->pstatus;
-	while (pstatus != NULL)
-	{
-		pgParameterStatus *prev = pstatus;
-
-		pstatus = pstatus->next;
-		free(prev);
-	}
-
-	if (conn->lobjfuncs)
-		free(conn->lobjfuncs);
-=======
 	if (conn->write_err_msg)
 		free(conn->write_err_msg);
->>>>>>> 9e1c9f95
 	if (conn->inBuffer)
 		free(conn->inBuffer);
 	if (conn->outBuffer && !conn->outBuffer_shared)
@@ -4249,8 +4109,6 @@
 static void
 release_conn_addrinfo(PGconn *conn)
 {
-<<<<<<< HEAD
-=======
 	if (conn->addrlist)
 	{
 		pg_freeaddrinfo_all(conn->addrlist_family, conn->addrlist);
@@ -4266,7 +4124,6 @@
 static void
 sendTerminateConn(PGconn *conn)
 {
->>>>>>> 9e1c9f95
 	/*
 	 * If possible, send Terminate message to close the connection politely.
 	 *
@@ -4318,13 +4175,7 @@
 	conn->xactStatus = PQTRANS_IDLE;
 	pqClearAsyncResult(conn);	/* deallocate result */
 	resetPQExpBuffer(&conn->errorMessage);
-<<<<<<< HEAD
-	pg_freeaddrinfo_all(conn->addrlist_family, conn->addrlist);
-	conn->addrlist = NULL;
-	conn->addr_cur = NULL;
-=======
 	release_conn_addrinfo(conn);
->>>>>>> 9e1c9f95
 
 	/* Reset all state obtained from server, too */
 	pqDropServerData(conn);
@@ -4552,20 +4403,13 @@
 
 	/* Create and send the cancel request packet. */
 
-<<<<<<< HEAD
-	crp.packetlen = htonl((uint32) sizeof(crp));
+	crp.packetlen = pg_hton32((uint32) sizeof(crp));
 	if (requestFinish)
-		crp.cp.cancelRequestCode = (MsgType) htonl(FINISH_REQUEST_CODE);
+		crp.cp.cancelRequestCode = (MsgType) pg_hton32(FINISH_REQUEST_CODE);
 	else
-		crp.cp.cancelRequestCode = (MsgType) htonl(CANCEL_REQUEST_CODE);
-	crp.cp.backendPID = htonl(be_pid);
-	crp.cp.cancelAuthCode = htonl(be_key);
-=======
-	crp.packetlen = pg_hton32((uint32) sizeof(crp));
-	crp.cp.cancelRequestCode = (MsgType) pg_hton32(CANCEL_REQUEST_CODE);
+		crp.cp.cancelRequestCode = (MsgType) pg_hton32(CANCEL_REQUEST_CODE);
 	crp.cp.backendPID = pg_hton32(be_pid);
 	crp.cp.cancelAuthCode = pg_hton32(be_key);
->>>>>>> 9e1c9f95
 
 retry4:
 	if (send(tmpsock, (char *) &crp, sizeof(crp), 0) != (int) sizeof(crp))
@@ -4683,7 +4527,7 @@
 	{
 		strlcpy(errbuf, "PQrequestFinish() -- no cancel object supplied",
 				errbufsize);
-		return FALSE;
+		return false;
 	}
 
 	return internal_cancel(&cancel->raddr, cancel->be_pid, cancel->be_key,
