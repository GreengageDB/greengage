--- conflicted
+++ resolved
@@ -1,11 +1,7 @@
 /*
  * this is a small part of c.h since we don't want to leak all postgres
  * definitions into ecpg programs
-<<<<<<< HEAD
- * $PostgreSQL: pgsql/src/interfaces/ecpg/include/ecpglib.h,v 1.79 2009/06/11 14:49:13 momjian Exp $
-=======
  * $PostgreSQL: pgsql/src/interfaces/ecpg/include/ecpglib.h,v 1.75 2008/02/14 12:22:36 meskes Exp $
->>>>>>> 0f855d62
  */
 
 #ifndef _ECPGLIB_H
@@ -73,11 +69,7 @@
 /* define this for simplicity as well as compatibility */
 
 #define		SQLCODE		sqlca.sqlcode
-<<<<<<< HEAD
-#define		SQLSTATE		sqlca.sqlstate
-=======
 #define		SQLSTATE        sqlca.sqlstate
->>>>>>> 0f855d62
 
 /* dynamic SQL */
 
