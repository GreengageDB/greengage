--- conflicted
+++ resolved
@@ -189,12 +189,8 @@
 				break;
 		}
 		fprintf(base_yyout, "%s,", get_dtype(results->value));
-<<<<<<< HEAD
-		ECPGdump_a_type(base_yyout, v->name, v->type, v->brace_level, NULL, NULL, -1, NULL, NULL, str_zero, NULL, NULL);
-=======
 		ECPGdump_a_type(base_yyout, v->name, v->type, v->brace_level,
 						NULL, NULL, -1, NULL, NULL, str_zero, NULL, NULL);
->>>>>>> 9e1c9f95
 		free(str_zero);
 	}
 	drop_assignments();
@@ -303,12 +299,8 @@
 					char	   *str_zero = mm_strdup("0");
 
 					fprintf(base_yyout, "%s,", get_dtype(results->value));
-<<<<<<< HEAD
-					ECPGdump_a_type(base_yyout, v->name, v->type, v->brace_level, NULL, NULL, -1, NULL, NULL, str_zero, NULL, NULL);
-=======
 					ECPGdump_a_type(base_yyout, v->name, v->type, v->brace_level,
 									NULL, NULL, -1, NULL, NULL, str_zero, NULL, NULL);
->>>>>>> 9e1c9f95
 					free(str_zero);
 				}
 				break;
