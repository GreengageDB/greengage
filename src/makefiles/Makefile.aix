# MAKE_EXPORTS is required for svr4 loaders that want a file of
# symbol names to tell them what to export/import.
MAKE_EXPORTS= true

RANLIB= touch
AROPT = crs

# -blibpath must contain ALL directories where we should look for libraries
libpath := $(shell echo $(subst -L,:,$(filter -L/%,$(LDFLAGS))) | sed -e's/ //g'):/usr/lib:/lib

ifeq ($(host_os), aix3.2.5)
	rpath = -L$(rpathdir)
else
	rpath = -Wl,-blibpath:$(rpathdir)$(libpath)
endif

DLSUFFIX = .so
ifeq ($(host_os), aix3.2.5)
ifneq ($(GCC), yes)
	LDFLAGS_SL = -e _nostart -H512 -bM:SRE
endif
else
	LDFLAGS_SL = -Wl,-bnoentry -Wl,-H512 -Wl,-bM:SRE
endif


POSTGRES_IMP= postgres.imp

ifdef PGXS
BE_DLLLIBS= -Wl,-bI:$(pkglibdir)/$(POSTGRES_IMP)
else
BE_DLLLIBS= -Wl,-bI:$(top_builddir)/src/backend/$(POSTGRES_IMP)
endif

MKLDEXPORT=$(top_srcdir)/src/backend/port/aix/mkldexport.sh
EXPSUFF=.exp

%.exp: %.o
	$(MKLDEXPORT) $^ >$@

%$(DLSUFFIX): %.o %.exp
<<<<<<< HEAD
	$(CC) $(CFLAGS) $(LDFLAGS) $(LDFLAGS_SL) -o $@ $*.o -Wl,-bE:$*.exp $(SHLIB_LINK)

sqlmansect = 7
=======
	$(CC) $(CFLAGS) $(LDFLAGS) $(LDFLAGS_SL) -o $@ $*.o -Wl,-bE:$*.exp $(SHLIB_LINK)
>>>>>>> 38e93482
<|MERGE_RESOLUTION|>--- conflicted
+++ resolved
@@ -39,10 +39,4 @@
 	$(MKLDEXPORT) $^ >$@
 
 %$(DLSUFFIX): %.o %.exp
-<<<<<<< HEAD
-	$(CC) $(CFLAGS) $(LDFLAGS) $(LDFLAGS_SL) -o $@ $*.o -Wl,-bE:$*.exp $(SHLIB_LINK)
-
-sqlmansect = 7
-=======
-	$(CC) $(CFLAGS) $(LDFLAGS) $(LDFLAGS_SL) -o $@ $*.o -Wl,-bE:$*.exp $(SHLIB_LINK)
->>>>>>> 38e93482
+	$(CC) $(CFLAGS) $(LDFLAGS) $(LDFLAGS_SL) -o $@ $*.o -Wl,-bE:$*.exp $(SHLIB_LINK)