/*
 * src/test/examples/testlibpq3.c
 *
 *
 * testlibpq3.c
 *		Test out-of-line parameters and binary I/O.
 *
 * Before running this, populate a database with the following commands
 * (provided in src/test/examples/testlibpq3.sql):
 *
 * CREATE SCHEMA testlibpq3;
 * SET search_path = testlibpq3;
 * CREATE TABLE test1 (i int4, t text, b bytea);
 * INSERT INTO test1 values (1, 'joe''s place', '\\000\\001\\002\\003\\004');
 * INSERT INTO test1 values (2, 'ho there', '\\004\\003\\002\\001\\000');
 *
 * The expected output is:
 *
 * tuple 0: got
 *	i = (4 bytes) 1
 *	t = (11 bytes) 'joe's place'
 *	b = (5 bytes) \000\001\002\003\004
 *
 * tuple 0: got
 *	i = (4 bytes) 2
 *	t = (8 bytes) 'ho there'
 *	b = (5 bytes) \004\003\002\001\000
 */

#ifdef WIN32
#include <windows.h>
#endif

#include <stdio.h>
#include <stdlib.h>
#include <stdint.h>
#include <string.h>
#include <sys/types.h>
#include "libpq-fe.h"

/* for ntohl/htonl */
#include <netinet/in.h>
#include <arpa/inet.h>


static void
exit_nicely(PGconn *conn)
{
	PQfinish(conn);
	exit(1);
}

/*
 * This function prints a query result that is a binary-format fetch from
 * a table defined as in the comment above.  We split it out because the
 * main() function uses it twice.
 */
static void
show_binary_results(PGresult *res)
{
	int			i,
				j;
	int			i_fnum,
				t_fnum,
				b_fnum;

	/* Use PQfnumber to avoid assumptions about field order in result */
	i_fnum = PQfnumber(res, "i");
	t_fnum = PQfnumber(res, "t");
	b_fnum = PQfnumber(res, "b");

	for (i = 0; i < PQntuples(res); i++)
	{
		char	   *iptr;
		char	   *tptr;
		char	   *bptr;
		int			blen;
		int			ival;

		/* Get the field values (we ignore possibility they are null!) */
		iptr = PQgetvalue(res, i, i_fnum);
		tptr = PQgetvalue(res, i, t_fnum);
		bptr = PQgetvalue(res, i, b_fnum);

		/*
		 * The binary representation of INT4 is in network byte order, which
		 * we'd better coerce to the local byte order.
		 */
		ival = ntohl(*((uint32_t *) iptr));

		/*
		 * The binary representation of TEXT is, well, text, and since libpq
		 * was nice enough to append a zero byte to it, it'll work just fine
		 * as a C string.
		 *
		 * The binary representation of BYTEA is a bunch of bytes, which could
		 * include embedded nulls so we have to pay attention to field length.
		 */
		blen = PQgetlength(res, i, b_fnum);

		printf("tuple %d: got\n", i);
		printf(" i = (%d bytes) %d\n",
			   PQgetlength(res, i, i_fnum), ival);
		printf(" t = (%d bytes) '%s'\n",
			   PQgetlength(res, i, t_fnum), tptr);
		printf(" b = (%d bytes) ", blen);
		for (j = 0; j < blen; j++)
			printf("\\%03o", bptr[j]);
		printf("\n\n");
	}
}

int
main(int argc, char **argv)
{
	const char *conninfo;
	PGconn	   *conn;
	PGresult   *res;
	const char *paramValues[1];
	int			paramLengths[1];
	int			paramFormats[1];
	uint32_t	binaryIntVal;

	/*
	 * If the user supplies a parameter on the command line, use it as the
	 * conninfo string; otherwise default to setting dbname=postgres and using
	 * environment variables or defaults for all other connection parameters.
	 */
	if (argc > 1)
		conninfo = argv[1];
	else
		conninfo = "dbname = postgres";

	/* Make a connection to the database */
	conn = PQconnectdb(conninfo);

	/* Check to see that the backend connection was successfully made */
	if (PQstatus(conn) != CONNECTION_OK)
	{
		fprintf(stderr, "Connection to database failed: %s",
				PQerrorMessage(conn));
		exit_nicely(conn);
	}

<<<<<<< HEAD
	/* Set always-secure search path, so malicous users can't take control. */
=======
	/* Set always-secure search path, so malicious users can't take control. */
>>>>>>> 9e1c9f95
	res = PQexec(conn, "SET search_path = testlibpq3");
	if (PQresultStatus(res) != PGRES_COMMAND_OK)
	{
		fprintf(stderr, "SET failed: %s", PQerrorMessage(conn));
		PQclear(res);
		exit_nicely(conn);
	}
	PQclear(res);

	/*
	 * The point of this program is to illustrate use of PQexecParams() with
	 * out-of-line parameters, as well as binary transmission of data.
	 *
	 * This first example transmits the parameters as text, but receives the
	 * results in binary format.  By using out-of-line parameters we can avoid
	 * a lot of tedious mucking about with quoting and escaping, even though
	 * the data is text.  Notice how we don't have to do anything special with
	 * the quote mark in the parameter value.
	 */

	/* Here is our out-of-line parameter value */
	paramValues[0] = "joe's place";

	res = PQexecParams(conn,
					   "SELECT * FROM test1 WHERE t = $1",
					   1,		/* one param */
					   NULL,	/* let the backend deduce param type */
					   paramValues,
					   NULL,	/* don't need param lengths since text */
					   NULL,	/* default to all text params */
					   1);		/* ask for binary results */

	if (PQresultStatus(res) != PGRES_TUPLES_OK)
	{
		fprintf(stderr, "SELECT failed: %s", PQerrorMessage(conn));
		PQclear(res);
		exit_nicely(conn);
	}

	show_binary_results(res);

	PQclear(res);

	/*
	 * In this second example we transmit an integer parameter in binary form,
	 * and again retrieve the results in binary form.
	 *
	 * Although we tell PQexecParams we are letting the backend deduce
	 * parameter type, we really force the decision by casting the parameter
	 * symbol in the query text.  This is a good safety measure when sending
	 * binary parameters.
	 */

	/* Convert integer value "2" to network byte order */
	binaryIntVal = htonl((uint32_t) 2);

	/* Set up parameter arrays for PQexecParams */
	paramValues[0] = (char *) &binaryIntVal;
	paramLengths[0] = sizeof(binaryIntVal);
	paramFormats[0] = 1;		/* binary */

	res = PQexecParams(conn,
					   "SELECT * FROM test1 WHERE i = $1::int4",
					   1,		/* one param */
					   NULL,	/* let the backend deduce param type */
					   paramValues,
					   paramLengths,
					   paramFormats,
					   1);		/* ask for binary results */

	if (PQresultStatus(res) != PGRES_TUPLES_OK)
	{
		fprintf(stderr, "SELECT failed: %s", PQerrorMessage(conn));
		PQclear(res);
		exit_nicely(conn);
	}

	show_binary_results(res);

	PQclear(res);

	/* close the connection to the database and cleanup */
	PQfinish(conn);

	return 0;
}<|MERGE_RESOLUTION|>--- conflicted
+++ resolved
@@ -142,11 +142,7 @@
 		exit_nicely(conn);
 	}
 
-<<<<<<< HEAD
-	/* Set always-secure search path, so malicous users can't take control. */
-=======
 	/* Set always-secure search path, so malicious users can't take control. */
->>>>>>> 9e1c9f95
 	res = PQexec(conn, "SET search_path = testlibpq3");
 	if (PQresultStatus(res) != PGRES_COMMAND_OK)
 	{
