--- conflicted
+++ resolved
@@ -104,8 +104,6 @@
 delete $ENV{LC_ALL};
 $ENV{LC_MESSAGES} = 'C';
 
-<<<<<<< HEAD
-=======
 delete $ENV{PGCONNECT_TIMEOUT};
 delete $ENV{PGDATA};
 delete $ENV{PGDATABASE};
@@ -128,7 +126,6 @@
 }
 
 
->>>>>>> a01e72fb
 #
 # Helper functions
 #
