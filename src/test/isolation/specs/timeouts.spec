--- conflicted
+++ resolved
@@ -13,32 +13,18 @@
 
 session s1
 setup		{ BEGIN ISOLATION LEVEL READ COMMITTED; }
-<<<<<<< HEAD
-step "rdtbl"	{ SELECT * FROM accounts ORDER BY accountid; }
-step "wrtbl"	{ UPDATE accounts SET balance = balance + 100; }
-=======
-step rdtbl	{ SELECT * FROM accounts; }
+step rdtbl	{ SELECT * FROM accounts ORDER BY accountid; }
 step wrtbl	{ UPDATE accounts SET balance = balance + 100; }
->>>>>>> 7cd0d523
 teardown	{ ABORT; }
 
 session s2
 setup		{ BEGIN ISOLATION LEVEL READ COMMITTED; }
-<<<<<<< HEAD
-step "sto"	{ SET statement_timeout = '10ms'; }
-step "lto"	{ SET lock_timeout = '10ms'; }
-step "lsto"	{ SET lock_timeout = '10ms'; SET statement_timeout = '10s'; }
-step "slto"	{ SET lock_timeout = '10s'; SET statement_timeout = '10ms'; }
-step "locktbl"	{ LOCK TABLE accounts; }
-step "update"	{ DELETE FROM accounts WHERE accountid = 'checking'; }
-=======
 step sto	{ SET statement_timeout = '10ms'; }
 step lto	{ SET lock_timeout = '10ms'; }
 step lsto	{ SET lock_timeout = '10ms'; SET statement_timeout = '10s'; }
 step slto	{ SET lock_timeout = '10s'; SET statement_timeout = '10ms'; }
 step locktbl	{ LOCK TABLE accounts; }
 step update	{ DELETE FROM accounts WHERE accountid = 'checking'; }
->>>>>>> 7cd0d523
 teardown	{ ABORT; }
 
 # It's possible that the isolation tester will not observe the final
@@ -46,39 +32,17 @@
 # We can ensure consistent test output by marking those steps with (*).
 
 # statement timeout, table-level lock
-<<<<<<< HEAD
-permutation "rdtbl" "sto" "locktbl"(*)
-# lock timeout, table-level lock
-permutation "rdtbl" "lto" "locktbl"(*)
-# lock timeout expires first, table-level lock
-permutation "rdtbl" "lsto" "locktbl"(*)
-# statement timeout expires first, table-level lock
-# With introducing the GUC for Global Deadlock Detector, if the GUC
-# is disabled, the UPDATE/DELETE execute serially, So we can not
-# trigger the row lock in QE.
-# We can ensure consistent test output by marking those steps with (*).
-permutation "rdtbl" "slto" "locktbl"(*)
-# statement timeout, row-level lock
-permutation "wrtbl" "sto" "update"(*)
-# lock timeout, row-level lock
-permutation "wrtbl" "lto" "update"(*)
-# lock timeout expires first, row-level lock
-permutation "wrtbl" "lsto" "update"(*)
-# statement timeout expires first, row-level lock
-# GPDB_93_MERGE_FIXME: The expected output of this test looks slightly
-# different from upstream. There are no "<waiting>" lines. I believe that's
-# because the pg_locks query that isolationtester uses to detect waiting
-# doesn't work correctly in GPDB. It uses pg_backend_id() to get the QE
-# process PID, but if the lock is held by a QE process, it won't match.
-# We can ensure consistent test output by marking those steps with (*).
-permutation "wrtbl" "slto" "update"(*)
-=======
 permutation rdtbl sto locktbl(*)
 # lock timeout, table-level lock
 permutation rdtbl lto locktbl(*)
 # lock timeout expires first, table-level lock
 permutation rdtbl lsto locktbl(*)
 # statement timeout expires first, table-level lock
+# With introducing the GUC for Global Deadlock Detector, if the GUC
+# is disabled, the UPDATE/DELETE execute serially, So we can not
+# trigger the row lock in QE.
+# We can ensure consistent test output by marking those steps with (*).
+# Upstream already has the (*), but I prefer to keep this comment.
 permutation rdtbl slto locktbl(*)
 # statement timeout, row-level lock
 permutation wrtbl sto update(*)
@@ -87,5 +51,11 @@
 # lock timeout expires first, row-level lock
 permutation wrtbl lsto update(*)
 # statement timeout expires first, row-level lock
-permutation wrtbl slto update(*)
->>>>>>> 7cd0d523
+# GPDB_93_MERGE_FIXME: The expected output of this test looks slightly
+# different from upstream. There are no "<waiting>" lines. I believe that's
+# because the pg_locks query that isolationtester uses to detect waiting
+# doesn't work correctly in GPDB. It uses pg_backend_id() to get the QE
+# process PID, but if the lock is held by a QE process, it won't match.
+# We can ensure consistent test output by marking those steps with (*).
+# Upstream already has the (*), but I prefer to keep this comment.
+permutation wrtbl slto update(*)