--- conflicted
+++ resolved
@@ -35,12 +35,8 @@
 {
   SET default_transaction_isolation = 'read committed';
 }
-<<<<<<< HEAD
-step "s2insert" {
-  select pg_advisory_xact_lock_shared(1); 
-=======
 step s2insert {
->>>>>>> 7cd0d523
+  select pg_advisory_xact_lock_shared(1);
   INSERT INTO ctoast (key, val) VALUES (1, ctoast_large_val()) ON CONFLICT DO NOTHING;
 }
 
@@ -49,12 +45,8 @@
 {
   SET default_transaction_isolation = 'read committed';
 }
-<<<<<<< HEAD
-step "s3insert" {
-  select pg_advisory_xact_lock_shared(1); 
-=======
 step s3insert {
->>>>>>> 7cd0d523
+  select pg_advisory_xact_lock_shared(1);
   INSERT INTO ctoast (key, val) VALUES (1, ctoast_large_val()) ON CONFLICT DO NOTHING;
 }
 
