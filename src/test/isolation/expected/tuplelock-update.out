Parsed test spec with 4 sessions

starting permutation: s1_advlock s2_update s3_update s4_update s1_chain s1_begin s1_grablock s1_advunlock1 s1_advunlock2 s1_advunlock3 s1_commit
step s1_advlock: 
    SELECT pg_advisory_lock(142857),
        pg_advisory_lock(285714),
        pg_advisory_lock(571428);

pg_advisory_lock|pg_advisory_lock|pg_advisory_lock
----------------+----------------+----------------
                |                |                
(1 row)

step s2_update: UPDATE pktab SET data = DEFAULT WHERE pg_advisory_lock_shared(142857) IS NOT NULL; <waiting ...>
step s3_update: UPDATE pktab SET data = DEFAULT WHERE pg_advisory_lock_shared(285714) IS NOT NULL; <waiting ...>
step s4_update: UPDATE pktab SET data = DEFAULT WHERE pg_advisory_lock_shared(571428) IS NOT NULL; <waiting ...>
step s1_chain: UPDATE pktab SET data = DEFAULT;
step s1_begin: BEGIN;
step s1_grablock: SELECT * FROM pktab FOR KEY SHARE;
id|data
--+----
 1|   2
(1 row)

<<<<<<< HEAD
1              2              
=======
>>>>>>> 7cd0d523
step s1_advunlock1: SELECT pg_advisory_unlock(142857); <waiting ...>
step s2_update: <... completed>
step s1_advunlock1: <... completed>
pg_advisory_unlock
<<<<<<< HEAD

t              
=======
------------------
t                 
(1 row)

>>>>>>> 7cd0d523
step s1_advunlock2: SELECT pg_advisory_unlock(285714); <waiting ...>
step s3_update: <... completed>
step s1_advunlock2: <... completed>
pg_advisory_unlock
<<<<<<< HEAD

t              
=======
------------------
t                 
(1 row)

>>>>>>> 7cd0d523
step s1_advunlock3: SELECT pg_advisory_unlock(571428); <waiting ...>
step s4_update: <... completed>
step s1_advunlock3: <... completed>
pg_advisory_unlock
<<<<<<< HEAD

t              
=======
------------------
t                 
(1 row)

>>>>>>> 7cd0d523
step s1_commit: COMMIT;<|MERGE_RESOLUTION|>--- conflicted
+++ resolved
@@ -22,47 +22,28 @@
  1|   2
 (1 row)
 
-<<<<<<< HEAD
-1              2              
-=======
->>>>>>> 7cd0d523
 step s1_advunlock1: SELECT pg_advisory_unlock(142857); <waiting ...>
 step s2_update: <... completed>
 step s1_advunlock1: <... completed>
 pg_advisory_unlock
-<<<<<<< HEAD
-
-t              
-=======
 ------------------
 t                 
 (1 row)
 
->>>>>>> 7cd0d523
 step s1_advunlock2: SELECT pg_advisory_unlock(285714); <waiting ...>
 step s3_update: <... completed>
 step s1_advunlock2: <... completed>
 pg_advisory_unlock
-<<<<<<< HEAD
-
-t              
-=======
 ------------------
 t                 
 (1 row)
 
->>>>>>> 7cd0d523
 step s1_advunlock3: SELECT pg_advisory_unlock(571428); <waiting ...>
 step s4_update: <... completed>
 step s1_advunlock3: <... completed>
 pg_advisory_unlock
-<<<<<<< HEAD
-
-t              
-=======
 ------------------
 t                 
 (1 row)
 
->>>>>>> 7cd0d523
 step s1_commit: COMMIT;