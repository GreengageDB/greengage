-- create a table to use as a basis for views and materialized views in various combinations
CREATE TABLE mvtest_t (id int NOT NULL PRIMARY KEY, type text NOT NULL, amt numeric NOT NULL);
INSERT INTO mvtest_t VALUES
  (1, 'x', 2),
  (2, 'x', 3),
  (3, 'y', 5),
  (4, 'y', 7),
  (5, 'z', 11);
-- we want a view based on the table, too, since views present additional challenges
CREATE VIEW mvtest_tv AS SELECT type, sum(amt) AS totamt FROM mvtest_t GROUP BY type;
SELECT * FROM mvtest_tv ORDER BY type;
 type | totamt 
------+--------
 x    |      5
 y    |     12
 z    |     11
(3 rows)

-- create a materialized view with no data, and confirm correct behavior
EXPLAIN (costs off)
<<<<<<< HEAD
  CREATE MATERIALIZED VIEW tm AS SELECT type, sum(amt) AS totamt FROM t GROUP BY type WITH NO DATA distributed by(type);
                      QUERY PLAN                      
------------------------------------------------------
 HashAggregate
   Group Key: t.type
   ->  Redistribute Motion 3:3  (slice1; segments: 3)
         Hash Key: t.type
         ->  HashAggregate
               Group Key: t.type
               ->  Seq Scan on t
 Optimizer: Postgres query optimizer
(8 rows)

CREATE MATERIALIZED VIEW tm AS SELECT type, sum(amt) AS totamt FROM t GROUP BY type WITH NO DATA distributed by(type);
SELECT relispopulated FROM pg_class WHERE oid = 'tm'::regclass;
=======
  CREATE MATERIALIZED VIEW mvtest_tm AS SELECT type, sum(amt) AS totamt FROM mvtest_t GROUP BY type WITH NO DATA;
         QUERY PLAN         
----------------------------
 HashAggregate
   Group Key: type
   ->  Seq Scan on mvtest_t
(3 rows)

CREATE MATERIALIZED VIEW mvtest_tm AS SELECT type, sum(amt) AS totamt FROM mvtest_t GROUP BY type WITH NO DATA;
SELECT relispopulated FROM pg_class WHERE oid = 'mvtest_tm'::regclass;
>>>>>>> b5bce6c1
 relispopulated 
----------------
 f
(1 row)

SELECT * FROM mvtest_tm;
ERROR:  materialized view "mvtest_tm" has not been populated
HINT:  Use the REFRESH MATERIALIZED VIEW command.
REFRESH MATERIALIZED VIEW mvtest_tm;
SELECT relispopulated FROM pg_class WHERE oid = 'mvtest_tm'::regclass;
 relispopulated 
----------------
 t
(1 row)

CREATE UNIQUE INDEX mvtest_tm_type ON mvtest_tm (type);
SELECT * FROM mvtest_tm;
 type | totamt 
------+--------
 y    |     12
 z    |     11
 x    |      5
(3 rows)

-- create various views
EXPLAIN (costs off)
<<<<<<< HEAD
  CREATE MATERIALIZED VIEW tvm AS SELECT * FROM tv ORDER BY type;
NOTICE:  Table doesn't have 'DISTRIBUTED BY' clause -- Using column(s) named 'type' as the Greenplum Database data distribution key for this table.
HINT:  The 'DISTRIBUTED BY' clause determines the distribution of data. Make sure column(s) chosen are the optimal data distribution key to minimize skew.
                         QUERY PLAN                         
------------------------------------------------------------
=======
  CREATE MATERIALIZED VIEW mvtest_tvm AS SELECT * FROM mvtest_tv ORDER BY type;
            QUERY PLAN            
----------------------------------
>>>>>>> b5bce6c1
 Sort
   Sort Key: mvtest_t.type
   ->  HashAggregate
<<<<<<< HEAD
         Group Key: t.type
         ->  Redistribute Motion 3:3  (slice1; segments: 3)
               Hash Key: t.type
               ->  HashAggregate
                     Group Key: t.type
                     ->  Seq Scan on t
 Optimizer: Postgres query optimizer
(10 rows)
=======
         Group Key: mvtest_t.type
         ->  Seq Scan on mvtest_t
(5 rows)
>>>>>>> b5bce6c1

CREATE MATERIALIZED VIEW mvtest_tvm AS SELECT * FROM mvtest_tv ORDER BY type;
SELECT * FROM mvtest_tvm;
 type | totamt 
------+--------
 x    |      5
 y    |     12
 z    |     11
(3 rows)

<<<<<<< HEAD
CREATE MATERIALIZED VIEW tmm AS SELECT sum(totamt) AS grandtot FROM tm;
CREATE MATERIALIZED VIEW tvmm AS SELECT sum(totamt) AS grandtot FROM tvm distributed by(grandtot);
CREATE UNIQUE INDEX tvmm_expr ON tvmm (grandtot);
CREATE VIEW tvv AS SELECT sum(totamt) AS grandtot FROM tv;
EXPLAIN (costs off)
  CREATE MATERIALIZED VIEW tvvm AS SELECT * FROM tvv;
NOTICE:  Table doesn't have 'DISTRIBUTED BY' clause -- Using column(s) named 'grandtot' as the Greenplum Database data distribution key for this table.
HINT:  The 'DISTRIBUTED BY' clause determines the distribution of data. Make sure column(s) chosen are the optimal data distribution key to minimize skew.
                                     QUERY PLAN                                     
------------------------------------------------------------------------------------
 Redistribute Motion 1:3  (slice3; segments: 1)
   Hash Key: (pg_catalog.sum((sum(tv.totamt))))
   ->  Aggregate
         ->  Gather Motion 3:1  (slice2; segments: 3)
               ->  Aggregate
                     ->  Subquery Scan on tv
                           ->  HashAggregate
                                 Group Key: t.type
                                 ->  Redistribute Motion 3:3  (slice1; segments: 3)
                                       Hash Key: t.type
                                       ->  HashAggregate
                                             Group Key: t.type
                                             ->  Seq Scan on t
 Optimizer: Postgres query optimizer
(14 rows)
=======
CREATE MATERIALIZED VIEW mvtest_tmm AS SELECT sum(totamt) AS grandtot FROM mvtest_tm;
CREATE MATERIALIZED VIEW mvtest_tvmm AS SELECT sum(totamt) AS grandtot FROM mvtest_tvm;
CREATE UNIQUE INDEX mvtest_tvmm_expr ON mvtest_tvmm ((grandtot > 0));
CREATE UNIQUE INDEX mvtest_tvmm_pred ON mvtest_tvmm (grandtot) WHERE grandtot < 0;
CREATE VIEW mvtest_tvv AS SELECT sum(totamt) AS grandtot FROM mvtest_tv;
EXPLAIN (costs off)
  CREATE MATERIALIZED VIEW mvtest_tvvm AS SELECT * FROM mvtest_tvv;
            QUERY PLAN            
----------------------------------
 Aggregate
   ->  HashAggregate
         Group Key: mvtest_t.type
         ->  Seq Scan on mvtest_t
(4 rows)
>>>>>>> b5bce6c1

CREATE MATERIALIZED VIEW mvtest_tvvm AS SELECT * FROM mvtest_tvv;
CREATE VIEW mvtest_tvvmv AS SELECT * FROM mvtest_tvvm;
CREATE MATERIALIZED VIEW mvtest_bb AS SELECT * FROM mvtest_tvvmv;
CREATE INDEX mvtest_aa ON mvtest_bb (grandtot);
-- check that plans seem reasonable
\d+ mvtest_tvm
                Materialized view "public.mvtest_tvm"
 Column |  Type   | Modifiers | Storage  | Stats target | Description 
--------+---------+-----------+----------+--------------+-------------
 type   | text    |           | extended |              | 
 totamt | numeric |           | main     |              | 
View definition:
<<<<<<< HEAD
 SELECT tv.type,
    tv.totamt
   FROM tv
  ORDER BY tv.type;
Distributed by: (type)
=======
 SELECT mvtest_tv.type,
    mvtest_tv.totamt
   FROM mvtest_tv
  ORDER BY mvtest_tv.type;
>>>>>>> b5bce6c1

\d+ mvtest_tvm
                Materialized view "public.mvtest_tvm"
 Column |  Type   | Modifiers | Storage  | Stats target | Description 
--------+---------+-----------+----------+--------------+-------------
 type   | text    |           | extended |              | 
 totamt | numeric |           | main     |              | 
View definition:
<<<<<<< HEAD
 SELECT tv.type,
    tv.totamt
   FROM tv
  ORDER BY tv.type;
Distributed by: (type)
=======
 SELECT mvtest_tv.type,
    mvtest_tv.totamt
   FROM mvtest_tv
  ORDER BY mvtest_tv.type;
>>>>>>> b5bce6c1

\d+ mvtest_tvvm
                Materialized view "public.mvtest_tvvm"
  Column  |  Type   | Modifiers | Storage | Stats target | Description 
----------+---------+-----------+---------+--------------+-------------
 grandtot | numeric |           | main    |              | 
View definition:
<<<<<<< HEAD
 SELECT tvv.grandtot
   FROM tvv;
Distributed by: (grandtot)
=======
 SELECT mvtest_tvv.grandtot
   FROM mvtest_tvv;
>>>>>>> b5bce6c1

\d+ mvtest_bb
                 Materialized view "public.mvtest_bb"
  Column  |  Type   | Modifiers | Storage | Stats target | Description 
----------+---------+-----------+---------+--------------+-------------
 grandtot | numeric |           | main    |              | 
Indexes:
    "mvtest_aa" btree (grandtot)
View definition:
<<<<<<< HEAD
 SELECT tvvmv.grandtot
   FROM tvvmv;
Distributed by: (grandtot)
=======
 SELECT mvtest_tvvmv.grandtot
   FROM mvtest_tvvmv;
>>>>>>> b5bce6c1

-- test schema behavior
CREATE SCHEMA mvtest_mvschema;
ALTER MATERIALIZED VIEW mvtest_tvm SET SCHEMA mvtest_mvschema;
\d+ mvtest_tvm
\d+ mvtest_tvmm
                Materialized view "public.mvtest_tvmm"
  Column  |  Type   | Modifiers | Storage | Stats target | Description 
----------+---------+-----------+---------+--------------+-------------
 grandtot | numeric |           | main    |              | 
Indexes:
<<<<<<< HEAD
    "tvmm_expr" UNIQUE, btree (grandtot)
View definition:
 SELECT sum(tvm.totamt) AS grandtot
   FROM mvschema.tvm;
Distributed by: (grandtot)
=======
    "mvtest_tvmm_expr" UNIQUE, btree ((grandtot > 0::numeric))
    "mvtest_tvmm_pred" UNIQUE, btree (grandtot) WHERE grandtot < 0::numeric
View definition:
 SELECT sum(mvtest_tvm.totamt) AS grandtot
   FROM mvtest_mvschema.mvtest_tvm;
>>>>>>> b5bce6c1

SET search_path = mvtest_mvschema, public;
\d+ mvtest_tvm
            Materialized view "mvtest_mvschema.mvtest_tvm"
 Column |  Type   | Modifiers | Storage  | Stats target | Description 
--------+---------+-----------+----------+--------------+-------------
 type   | text    |           | extended |              | 
 totamt | numeric |           | main     |              | 
View definition:
<<<<<<< HEAD
 SELECT tv.type,
    tv.totamt
   FROM tv
  ORDER BY tv.type;
Distributed by: (type)
=======
 SELECT mvtest_tv.type,
    mvtest_tv.totamt
   FROM mvtest_tv
  ORDER BY mvtest_tv.type;
>>>>>>> b5bce6c1

-- modify the underlying table data
INSERT INTO mvtest_t VALUES (6, 'z', 13);
-- confirm pre- and post-refresh contents of fairly simple materialized views
SELECT * FROM mvtest_tm ORDER BY type;
 type | totamt 
------+--------
 x    |      5
 y    |     12
 z    |     11
(3 rows)

SELECT * FROM mvtest_tvm ORDER BY type;
 type | totamt 
------+--------
 x    |      5
 y    |     12
 z    |     11
(3 rows)

REFRESH MATERIALIZED VIEW CONCURRENTLY mvtest_tm;
REFRESH MATERIALIZED VIEW mvtest_tvm;
SELECT * FROM mvtest_tm ORDER BY type;
 type | totamt 
------+--------
 x    |      5
 y    |     12
 z    |     24
(3 rows)

SELECT * FROM mvtest_tvm ORDER BY type;
 type | totamt 
------+--------
 x    |      5
 y    |     12
 z    |     24
(3 rows)

RESET search_path;
-- confirm pre- and post-refresh contents of nested materialized views
EXPLAIN (costs off)
<<<<<<< HEAD
  SELECT * FROM tmm;
                QUERY PLAN                
------------------------------------------
 Gather Motion 3:1  (slice1; segments: 3)
   ->  Seq Scan on tmm
 Optimizer: Postgres query optimizer
(3 rows)

EXPLAIN (costs off)
  SELECT * FROM tvmm;
                QUERY PLAN                
------------------------------------------
 Gather Motion 3:1  (slice1; segments: 3)
   ->  Seq Scan on tvmm
 Optimizer: Postgres query optimizer
(3 rows)

EXPLAIN (costs off)
  SELECT * FROM tvvm;
                QUERY PLAN                
------------------------------------------
 Gather Motion 3:1  (slice1; segments: 3)
   ->  Seq Scan on tvvm
 Optimizer: Postgres query optimizer
(3 rows)
=======
  SELECT * FROM mvtest_tmm;
       QUERY PLAN       
------------------------
 Seq Scan on mvtest_tmm
(1 row)

EXPLAIN (costs off)
  SELECT * FROM mvtest_tvmm;
       QUERY PLAN        
-------------------------
 Seq Scan on mvtest_tvmm
(1 row)

EXPLAIN (costs off)
  SELECT * FROM mvtest_tvvm;
       QUERY PLAN        
-------------------------
 Seq Scan on mvtest_tvvm
(1 row)
>>>>>>> b5bce6c1

SELECT * FROM mvtest_tmm;
 grandtot 
----------
       28
(1 row)

SELECT * FROM mvtest_tvmm;
 grandtot 
----------
       28
(1 row)

SELECT * FROM mvtest_tvvm;
 grandtot 
----------
       28
(1 row)

<<<<<<< HEAD
REFRESH MATERIALIZED VIEW tmm;
REFRESH MATERIALIZED VIEW CONCURRENTLY tvmm;
REFRESH MATERIALIZED VIEW tvmm;
REFRESH MATERIALIZED VIEW tvvm;
EXPLAIN (costs off)
  SELECT * FROM tmm;
                QUERY PLAN                
------------------------------------------
 Gather Motion 3:1  (slice1; segments: 3)
   ->  Seq Scan on tmm
 Optimizer: Postgres query optimizer
(3 rows)

EXPLAIN (costs off)
  SELECT * FROM tvmm;
                QUERY PLAN                
------------------------------------------
 Gather Motion 3:1  (slice1; segments: 3)
   ->  Seq Scan on tvmm
 Optimizer: Postgres query optimizer
(3 rows)

EXPLAIN (costs off)
  SELECT * FROM tvvm;
                QUERY PLAN                
------------------------------------------
 Gather Motion 3:1  (slice1; segments: 3)
   ->  Seq Scan on tvvm
 Optimizer: Postgres query optimizer
(3 rows)
=======
REFRESH MATERIALIZED VIEW mvtest_tmm;
REFRESH MATERIALIZED VIEW CONCURRENTLY mvtest_tvmm;
ERROR:  cannot refresh materialized view "public.mvtest_tvmm" concurrently
HINT:  Create a unique index with no WHERE clause on one or more columns of the materialized view.
REFRESH MATERIALIZED VIEW mvtest_tvmm;
REFRESH MATERIALIZED VIEW mvtest_tvvm;
EXPLAIN (costs off)
  SELECT * FROM mvtest_tmm;
       QUERY PLAN       
------------------------
 Seq Scan on mvtest_tmm
(1 row)

EXPLAIN (costs off)
  SELECT * FROM mvtest_tvmm;
       QUERY PLAN        
-------------------------
 Seq Scan on mvtest_tvmm
(1 row)

EXPLAIN (costs off)
  SELECT * FROM mvtest_tvvm;
       QUERY PLAN        
-------------------------
 Seq Scan on mvtest_tvvm
(1 row)
>>>>>>> b5bce6c1

SELECT * FROM mvtest_tmm;
 grandtot 
----------
       41
(1 row)

SELECT * FROM mvtest_tvmm;
 grandtot 
----------
       41
(1 row)

SELECT * FROM mvtest_tvvm;
 grandtot 
----------
       41
(1 row)

-- test diemv when the mv does not exist
DROP MATERIALIZED VIEW IF EXISTS no_such_mv;
NOTICE:  materialized view "no_such_mv" does not exist, skipping
<<<<<<< HEAD
-- make sure invalid combination of options is prohibited
REFRESH MATERIALIZED VIEW CONCURRENTLY tvmm WITH NO DATA;
ERROR:  CONCURRENTLY and WITH NO DATA options cannot be used together
-- no tuple locks on materialized views
-- start_ignore
SELECT * FROM tvvm FOR SHARE;
ERROR:  cannot lock rows in materialized view "tvvm"
-- end_ignore
=======
-- make sure invalid comination of options is prohibited
REFRESH MATERIALIZED VIEW CONCURRENTLY mvtest_tvmm WITH NO DATA;
ERROR:  CONCURRENTLY and WITH NO DATA options cannot be used together
-- no tuple locks on materialized views
SELECT * FROM mvtest_tvvm FOR SHARE;
ERROR:  cannot lock rows in materialized view "mvtest_tvvm"
>>>>>>> b5bce6c1
-- test join of mv and view
SELECT type, m.totamt AS mtot, v.totamt AS vtot FROM mvtest_tm m LEFT JOIN mvtest_tv v USING (type) ORDER BY type;
 type | mtot | vtot 
------+------+------
 x    |    5 |    5
 y    |   12 |   12
 z    |   24 |   24
(3 rows)

-- make sure that dependencies are reported properly when they block the drop
DROP TABLE mvtest_t;
ERROR:  cannot drop table mvtest_t because other objects depend on it
DETAIL:  view mvtest_tv depends on table mvtest_t
view mvtest_tvv depends on view mvtest_tv
materialized view mvtest_tvvm depends on view mvtest_tvv
view mvtest_tvvmv depends on materialized view mvtest_tvvm
materialized view mvtest_bb depends on view mvtest_tvvmv
materialized view mvtest_mvschema.mvtest_tvm depends on view mvtest_tv
materialized view mvtest_tvmm depends on materialized view mvtest_mvschema.mvtest_tvm
materialized view mvtest_tm depends on table mvtest_t
materialized view mvtest_tmm depends on materialized view mvtest_tm
HINT:  Use DROP ... CASCADE to drop the dependent objects too.
-- make sure dependencies are dropped and reported
-- and make sure that transactional behavior is correct on rollback
-- incidentally leaving some interesting materialized views for pg_dump testing
BEGIN;
DROP TABLE mvtest_t CASCADE;
NOTICE:  drop cascades to 9 other objects
DETAIL:  drop cascades to view mvtest_tv
drop cascades to view mvtest_tvv
drop cascades to materialized view mvtest_tvvm
drop cascades to view mvtest_tvvmv
drop cascades to materialized view mvtest_bb
drop cascades to materialized view mvtest_mvschema.mvtest_tvm
drop cascades to materialized view mvtest_tvmm
drop cascades to materialized view mvtest_tm
drop cascades to materialized view mvtest_tmm
ROLLBACK;
-- some additional tests not using base tables
CREATE VIEW mvtest_vt1 AS SELECT 1 moo;
CREATE VIEW mvtest_vt2 AS SELECT moo, 2*moo FROM mvtest_vt1 UNION ALL SELECT moo, 3*moo FROM mvtest_vt1;
\d+ mvtest_vt2
                View "public.mvtest_vt2"
  Column  |  Type   | Modifiers | Storage | Description 
----------+---------+-----------+---------+-------------
 moo      | integer |           | plain   | 
 ?column? | integer |           | plain   | 
View definition:
 SELECT mvtest_vt1.moo,
    2 * mvtest_vt1.moo
   FROM mvtest_vt1
UNION ALL
 SELECT mvtest_vt1.moo,
    3 * mvtest_vt1.moo
   FROM mvtest_vt1;

CREATE MATERIALIZED VIEW mv_test2 AS SELECT moo, 2*moo FROM mvtest_vt2 UNION ALL SELECT moo, 3*moo FROM mvtest_vt2;
\d+ mv_test2
                  Materialized view "public.mv_test2"
  Column  |  Type   | Modifiers | Storage | Stats target | Description 
----------+---------+-----------+---------+--------------+-------------
 moo      | integer |           | plain   |              | 
 ?column? | integer |           | plain   |              | 
View definition:
 SELECT mvtest_vt2.moo,
    2 * mvtest_vt2.moo
   FROM mvtest_vt2
UNION ALL
<<<<<<< HEAD
 SELECT v_test2.moo,
    3 * v_test2.moo
   FROM v_test2;
Distributed by: (moo)
=======
 SELECT mvtest_vt2.moo,
    3 * mvtest_vt2.moo
   FROM mvtest_vt2;
>>>>>>> b5bce6c1

CREATE MATERIALIZED VIEW mv_test3 AS SELECT * FROM mv_test2 WHERE moo = 12345;
SELECT relispopulated FROM pg_class WHERE oid = 'mv_test3'::regclass;
 relispopulated 
----------------
 t
(1 row)

DROP VIEW mvtest_vt1 CASCADE;
NOTICE:  drop cascades to 3 other objects
DETAIL:  drop cascades to view mvtest_vt2
drop cascades to materialized view mv_test2
drop cascades to materialized view mv_test3
<<<<<<< HEAD
-- test that duplicate values on unique index prevent refresh
CREATE TABLE foo(a, b) AS VALUES(1, 10);
CREATE MATERIALIZED VIEW mv AS SELECT * FROM foo distributed by(a);
CREATE UNIQUE INDEX ON mv(a);
INSERT INTO foo SELECT * FROM foo;
REFRESH MATERIALIZED VIEW mv;
ERROR:  could not create unique index "mv_a_idx"
=======
-- test that vacuum does not make empty matview look unpopulated
CREATE TABLE mvtest_huge (i int);
INSERT INTO mvtest_huge VALUES (generate_series(1,100000));
CREATE MATERIALIZED VIEW mvtest_hugeview AS SELECT * FROM mvtest_huge WHERE i % 2 = 0;
CREATE INDEX mvtest_hugeviewidx ON mvtest_hugeview (i);
DELETE FROM mvtest_huge;
REFRESH MATERIALIZED VIEW mvtest_hugeview;
SELECT * FROM mvtest_hugeview WHERE i < 10;
 i 
---
(0 rows)

VACUUM ANALYZE mvtest_hugeview;
SELECT * FROM mvtest_hugeview WHERE i < 10;
 i 
---
(0 rows)

DROP TABLE mvtest_huge CASCADE;
NOTICE:  drop cascades to materialized view mvtest_hugeview
-- test that duplicate values on unique index prevent refresh
CREATE TABLE mvtest_foo(a, b) AS VALUES(1, 10);
CREATE MATERIALIZED VIEW mvtest_mv AS SELECT * FROM mvtest_foo;
CREATE UNIQUE INDEX ON mvtest_mv(a);
INSERT INTO mvtest_foo SELECT * FROM mvtest_foo;
REFRESH MATERIALIZED VIEW mvtest_mv;
ERROR:  could not create unique index "mvtest_mv_a_idx"
>>>>>>> b5bce6c1
DETAIL:  Key (a)=(1) is duplicated.
REFRESH MATERIALIZED VIEW CONCURRENTLY mvtest_mv;
ERROR:  new data for materialized view "mvtest_mv" contains duplicate rows without any null columns
DETAIL:  Row: (1,10)
DROP TABLE mvtest_foo CASCADE;
NOTICE:  drop cascades to materialized view mvtest_mv
-- make sure that all columns covered by unique indexes works
<<<<<<< HEAD
CREATE TABLE foo(a, b, c) AS VALUES(1, 2, 3);
CREATE MATERIALIZED VIEW mv AS SELECT * FROM foo distributed by(a);
CREATE UNIQUE INDEX ON mv (a);
INSERT INTO foo VALUES(2, 3, 4);
INSERT INTO foo VALUES(3, 4, 5);
REFRESH MATERIALIZED VIEW mv;
REFRESH MATERIALIZED VIEW CONCURRENTLY mv;
DROP TABLE foo CASCADE;
NOTICE:  drop cascades to materialized view mv
=======
CREATE TABLE mvtest_foo(a, b, c) AS VALUES(1, 2, 3);
CREATE MATERIALIZED VIEW mvtest_mv AS SELECT * FROM mvtest_foo;
CREATE UNIQUE INDEX ON mvtest_mv (a);
CREATE UNIQUE INDEX ON mvtest_mv (b);
CREATE UNIQUE INDEX on mvtest_mv (c);
INSERT INTO mvtest_foo VALUES(2, 3, 4);
INSERT INTO mvtest_foo VALUES(3, 4, 5);
REFRESH MATERIALIZED VIEW mvtest_mv;
REFRESH MATERIALIZED VIEW CONCURRENTLY mvtest_mv;
DROP TABLE mvtest_foo CASCADE;
NOTICE:  drop cascades to materialized view mvtest_mv
>>>>>>> b5bce6c1
-- allow subquery to reference unpopulated matview if WITH NO DATA is specified
CREATE MATERIALIZED VIEW mvtest_mv1 AS SELECT 1 AS col1 WITH NO DATA;
CREATE MATERIALIZED VIEW mvtest_mv2 AS SELECT * FROM mvtest_mv1
  WHERE col1 = (SELECT LEAST(col1) FROM mvtest_mv1) WITH NO DATA;
DROP MATERIALIZED VIEW mvtest_mv1 CASCADE;
NOTICE:  drop cascades to materialized view mvtest_mv2
-- make sure that types with unusual equality tests work
CREATE TABLE mvtest_boxes (id serial primary key, b box);
INSERT INTO mvtest_boxes (b) VALUES
  ('(32,32),(31,31)'),
  ('(2.0000004,2.0000004),(1,1)'),
  ('(1.9999996,1.9999996),(1,1)');
<<<<<<< HEAD
CREATE MATERIALIZED VIEW boxmv AS SELECT * FROM boxes distributed by(id);
CREATE UNIQUE INDEX boxmv_id ON boxmv (id);
UPDATE boxes SET b = '(2,2),(1,1)' WHERE id = 2;
REFRESH MATERIALIZED VIEW CONCURRENTLY boxmv;
SELECT * FROM boxmv ORDER BY id;
=======
CREATE MATERIALIZED VIEW mvtest_boxmv AS SELECT * FROM mvtest_boxes;
CREATE UNIQUE INDEX mvtest_boxmv_id ON mvtest_boxmv (id);
UPDATE mvtest_boxes SET b = '(2,2),(1,1)' WHERE id = 2;
REFRESH MATERIALIZED VIEW CONCURRENTLY mvtest_boxmv;
SELECT * FROM mvtest_boxmv ORDER BY id;
>>>>>>> b5bce6c1
 id |              b              
----+-----------------------------
  1 | (32,32),(31,31)
  2 | (2,2),(1,1)
  3 | (1.9999996,1.9999996),(1,1)
(3 rows)

DROP TABLE mvtest_boxes CASCADE;
NOTICE:  drop cascades to materialized view mvtest_boxmv
-- make sure that column names are handled correctly
CREATE TABLE mvtest_v (i int, j int);
CREATE MATERIALIZED VIEW mvtest_mv_v (ii, jj, kk) AS SELECT i, j FROM mvtest_v; -- error
ERROR:  too many column names were specified
<<<<<<< HEAD
CREATE MATERIALIZED VIEW mvtest_mv_v (ii, jj) AS SELECT i, j FROM mvtest_v distributed by(ii); -- ok
=======
CREATE MATERIALIZED VIEW mvtest_mv_v (ii, jj) AS SELECT i, j FROM mvtest_v; -- ok
>>>>>>> b5bce6c1
CREATE MATERIALIZED VIEW mvtest_mv_v_2 (ii) AS SELECT i, j FROM mvtest_v; -- ok
CREATE MATERIALIZED VIEW mvtest_mv_v_3 (ii, jj, kk) AS SELECT i, j FROM mvtest_v WITH NO DATA; -- error
ERROR:  too many column names were specified
CREATE MATERIALIZED VIEW mvtest_mv_v_3 (ii, jj) AS SELECT i, j FROM mvtest_v WITH NO DATA; -- ok
CREATE MATERIALIZED VIEW mvtest_mv_v_4 (ii) AS SELECT i, j FROM mvtest_v WITH NO DATA; -- ok
ALTER TABLE mvtest_v RENAME COLUMN i TO x;
INSERT INTO mvtest_v values (1, 2);
CREATE UNIQUE INDEX mvtest_mv_v_ii ON mvtest_mv_v (ii);
REFRESH MATERIALIZED VIEW mvtest_mv_v;
UPDATE mvtest_v SET j = 3 WHERE x = 1;
REFRESH MATERIALIZED VIEW CONCURRENTLY mvtest_mv_v;
REFRESH MATERIALIZED VIEW mvtest_mv_v_2;
REFRESH MATERIALIZED VIEW mvtest_mv_v_3;
REFRESH MATERIALIZED VIEW mvtest_mv_v_4;
SELECT * FROM mvtest_v;
 x | j 
---+---
 1 | 3
(1 row)

SELECT * FROM mvtest_mv_v;
 ii | jj 
----+----
  1 |  3
(1 row)

SELECT * FROM mvtest_mv_v_2;
 ii | j 
----+---
  1 | 3
(1 row)

SELECT * FROM mvtest_mv_v_3;
 ii | jj 
----+----
  1 |  3
(1 row)

SELECT * FROM mvtest_mv_v_4;
 ii | j 
----+---
  1 | 3
(1 row)

DROP TABLE mvtest_v CASCADE;
NOTICE:  drop cascades to 4 other objects
DETAIL:  drop cascades to materialized view mvtest_mv_v
drop cascades to materialized view mvtest_mv_v_2
drop cascades to materialized view mvtest_mv_v_3
drop cascades to materialized view mvtest_mv_v_4
-- make sure that create WITH NO DATA does not plan the query (bug #13907)
create materialized view mvtest_error as select 1/0 as x;  -- fail
ERROR:  division by zero
create materialized view mvtest_error as select 1/0 as x with no data;
<<<<<<< HEAD
ERROR:  division by zero
=======
refresh materialized view mvtest_error;  -- fail here
ERROR:  division by zero
drop materialized view mvtest_error;
>>>>>>> b5bce6c1
-- make sure that matview rows can be referenced as source rows (bug #9398)
CREATE TABLE mvtest_v AS SELECT generate_series(1,10) AS a;
CREATE MATERIALIZED VIEW mvtest_mv_v AS SELECT a FROM mvtest_v WHERE a <= 5;
DELETE FROM mvtest_v WHERE EXISTS ( SELECT * FROM mvtest_mv_v WHERE mvtest_mv_v.a = mvtest_v.a );
SELECT * FROM mvtest_v;
 a  
----
  6
  7
  8
  9
 10
(5 rows)

SELECT * FROM mvtest_mv_v;
 a 
---
 1
 2
 3
 4
 5
(5 rows)

DROP TABLE mvtest_v CASCADE;
NOTICE:  drop cascades to materialized view mvtest_mv_v
-- make sure running as superuser works when MV owned by another role (bug #11208)
CREATE ROLE regress_user_mvtest;
SET ROLE regress_user_mvtest;
CREATE TABLE mvtest_foo_data AS SELECT i, md5(random()::text)
  FROM generate_series(1, 10) i;
<<<<<<< HEAD
CREATE MATERIALIZED VIEW mv_foo AS SELECT * FROM foo_data distributed by(i);
CREATE MATERIALIZED VIEW mv_foo AS SELECT * FROM foo_data distributed by(i);
ERROR:  relation "mv_foo" already exists
CREATE MATERIALIZED VIEW IF NOT EXISTS mv_foo AS SELECT * FROM foo_data;
NOTICE:  relation "mv_foo" already exists, skipping
CREATE UNIQUE INDEX ON mv_foo (i);
RESET ROLE;
REFRESH MATERIALIZED VIEW mv_foo;
REFRESH MATERIALIZED VIEW CONCURRENTLY mv_foo;
DROP OWNED BY user_dw CASCADE;
DROP ROLE user_dw;
=======
CREATE MATERIALIZED VIEW mvtest_mv_foo AS SELECT * FROM mvtest_foo_data;
CREATE MATERIALIZED VIEW mvtest_mv_foo AS SELECT * FROM mvtest_foo_data;
ERROR:  relation "mvtest_mv_foo" already exists
CREATE MATERIALIZED VIEW IF NOT EXISTS mvtest_mv_foo AS SELECT * FROM mvtest_foo_data;
NOTICE:  relation "mvtest_mv_foo" already exists, skipping
CREATE UNIQUE INDEX ON mvtest_mv_foo (i);
RESET ROLE;
REFRESH MATERIALIZED VIEW mvtest_mv_foo;
REFRESH MATERIALIZED VIEW CONCURRENTLY mvtest_mv_foo;
DROP OWNED BY regress_user_mvtest CASCADE;
DROP ROLE regress_user_mvtest;
>>>>>>> b5bce6c1
-- make sure that create WITH NO DATA works via SPI
BEGIN;
CREATE FUNCTION mvtest_func()
  RETURNS void AS $$
BEGIN
  CREATE MATERIALIZED VIEW mvtest1 AS SELECT 1 AS x;
  CREATE MATERIALIZED VIEW mvtest2 AS SELECT 1 AS x WITH NO DATA;
END;
$$ LANGUAGE plpgsql;
SELECT mvtest_func();
<<<<<<< HEAD
PL/pgSQL function mvtest_func() line 3 at SQL statement
PL/pgSQL function mvtest_func() line 4 at SQL statement
=======
>>>>>>> b5bce6c1
 mvtest_func 
-------------
 
(1 row)

SELECT * FROM mvtest1;
 x 
---
 1
(1 row)

SELECT * FROM mvtest2;
ERROR:  materialized view "mvtest2" has not been populated
HINT:  Use the REFRESH MATERIALIZED VIEW command.
ROLLBACK;<|MERGE_RESOLUTION|>--- conflicted
+++ resolved
@@ -18,34 +18,19 @@
 
 -- create a materialized view with no data, and confirm correct behavior
 EXPLAIN (costs off)
-<<<<<<< HEAD
-  CREATE MATERIALIZED VIEW tm AS SELECT type, sum(amt) AS totamt FROM t GROUP BY type WITH NO DATA distributed by(type);
+  CREATE MATERIALIZED VIEW mvtest_tm AS SELECT type, sum(amt) AS totamt FROM mvtest_t GROUP BY type WITH NO DATA distributed by(type);
                       QUERY PLAN                      
 ------------------------------------------------------
  HashAggregate
-   Group Key: t.type
+   Group Key: type
    ->  Redistribute Motion 3:3  (slice1; segments: 3)
-         Hash Key: t.type
-         ->  HashAggregate
-               Group Key: t.type
-               ->  Seq Scan on t
- Optimizer: Postgres query optimizer
-(8 rows)
-
-CREATE MATERIALIZED VIEW tm AS SELECT type, sum(amt) AS totamt FROM t GROUP BY type WITH NO DATA distributed by(type);
-SELECT relispopulated FROM pg_class WHERE oid = 'tm'::regclass;
-=======
-  CREATE MATERIALIZED VIEW mvtest_tm AS SELECT type, sum(amt) AS totamt FROM mvtest_t GROUP BY type WITH NO DATA;
-         QUERY PLAN         
-----------------------------
- HashAggregate
-   Group Key: type
-   ->  Seq Scan on mvtest_t
-(3 rows)
-
-CREATE MATERIALIZED VIEW mvtest_tm AS SELECT type, sum(amt) AS totamt FROM mvtest_t GROUP BY type WITH NO DATA;
+         Hash Key: type
+         ->  Seq Scan on mvtest_t
+ Optimizer: Postgres query optimizer
+(6 rows)
+
+CREATE MATERIALIZED VIEW mvtest_tm AS SELECT type, sum(amt) AS totamt FROM mvtest_t GROUP BY type WITH NO DATA distributed by(type);
 SELECT relispopulated FROM pg_class WHERE oid = 'mvtest_tm'::regclass;
->>>>>>> b5bce6c1
  relispopulated 
 ----------------
  f
@@ -72,34 +57,18 @@
 
 -- create various views
 EXPLAIN (costs off)
-<<<<<<< HEAD
-  CREATE MATERIALIZED VIEW tvm AS SELECT * FROM tv ORDER BY type;
-NOTICE:  Table doesn't have 'DISTRIBUTED BY' clause -- Using column(s) named 'type' as the Greenplum Database data distribution key for this table.
-HINT:  The 'DISTRIBUTED BY' clause determines the distribution of data. Make sure column(s) chosen are the optimal data distribution key to minimize skew.
+  CREATE MATERIALIZED VIEW mvtest_tvm AS SELECT * FROM mvtest_tv ORDER BY type;
                          QUERY PLAN                         
 ------------------------------------------------------------
-=======
-  CREATE MATERIALIZED VIEW mvtest_tvm AS SELECT * FROM mvtest_tv ORDER BY type;
-            QUERY PLAN            
-----------------------------------
->>>>>>> b5bce6c1
- Sort
-   Sort Key: mvtest_t.type
-   ->  HashAggregate
-<<<<<<< HEAD
-         Group Key: t.type
+ GroupAggregate
+   Group Key: mvtest_t.type
+   ->  Sort
+         Sort Key: mvtest_t.type
          ->  Redistribute Motion 3:3  (slice1; segments: 3)
-               Hash Key: t.type
-               ->  HashAggregate
-                     Group Key: t.type
-                     ->  Seq Scan on t
- Optimizer: Postgres query optimizer
-(10 rows)
-=======
-         Group Key: mvtest_t.type
-         ->  Seq Scan on mvtest_t
-(5 rows)
->>>>>>> b5bce6c1
+               Hash Key: mvtest_t.type
+               ->  Seq Scan on mvtest_t
+ Optimizer: Postgres query optimizer
+(8 rows)
 
 CREATE MATERIALIZED VIEW mvtest_tvm AS SELECT * FROM mvtest_tv ORDER BY type;
 SELECT * FROM mvtest_tvm;
@@ -110,48 +79,28 @@
  z    |     11
 (3 rows)
 
-<<<<<<< HEAD
-CREATE MATERIALIZED VIEW tmm AS SELECT sum(totamt) AS grandtot FROM tm;
-CREATE MATERIALIZED VIEW tvmm AS SELECT sum(totamt) AS grandtot FROM tvm distributed by(grandtot);
-CREATE UNIQUE INDEX tvmm_expr ON tvmm (grandtot);
-CREATE VIEW tvv AS SELECT sum(totamt) AS grandtot FROM tv;
-EXPLAIN (costs off)
-  CREATE MATERIALIZED VIEW tvvm AS SELECT * FROM tvv;
-NOTICE:  Table doesn't have 'DISTRIBUTED BY' clause -- Using column(s) named 'grandtot' as the Greenplum Database data distribution key for this table.
-HINT:  The 'DISTRIBUTED BY' clause determines the distribution of data. Make sure column(s) chosen are the optimal data distribution key to minimize skew.
-                                     QUERY PLAN                                     
-------------------------------------------------------------------------------------
- Redistribute Motion 1:3  (slice3; segments: 1)
-   Hash Key: (pg_catalog.sum((sum(tv.totamt))))
-   ->  Aggregate
-         ->  Gather Motion 3:1  (slice2; segments: 3)
-               ->  Aggregate
-                     ->  Subquery Scan on tv
-                           ->  HashAggregate
-                                 Group Key: t.type
-                                 ->  Redistribute Motion 3:3  (slice1; segments: 3)
-                                       Hash Key: t.type
-                                       ->  HashAggregate
-                                             Group Key: t.type
-                                             ->  Seq Scan on t
- Optimizer: Postgres query optimizer
-(14 rows)
-=======
 CREATE MATERIALIZED VIEW mvtest_tmm AS SELECT sum(totamt) AS grandtot FROM mvtest_tm;
-CREATE MATERIALIZED VIEW mvtest_tvmm AS SELECT sum(totamt) AS grandtot FROM mvtest_tvm;
+CREATE MATERIALIZED VIEW mvtest_tvmm AS SELECT sum(totamt) AS grandtot FROM mvtest_tvm distributed by(grandtot);
 CREATE UNIQUE INDEX mvtest_tvmm_expr ON mvtest_tvmm ((grandtot > 0));
+ERROR:  UNIQUE index must contain all columns in the distribution key of relation "mvtest_tvmm"
 CREATE UNIQUE INDEX mvtest_tvmm_pred ON mvtest_tvmm (grandtot) WHERE grandtot < 0;
 CREATE VIEW mvtest_tvv AS SELECT sum(totamt) AS grandtot FROM mvtest_tv;
 EXPLAIN (costs off)
   CREATE MATERIALIZED VIEW mvtest_tvvm AS SELECT * FROM mvtest_tvv;
-            QUERY PLAN            
-----------------------------------
- Aggregate
-   ->  HashAggregate
-         Group Key: mvtest_t.type
-         ->  Seq Scan on mvtest_t
-(4 rows)
->>>>>>> b5bce6c1
+                                  QUERY PLAN                                  
+------------------------------------------------------------------------------
+ Redistribute Motion 1:3  (slice3; segments: 1)
+   Hash Key: (sum((sum(mvtest_t.amt))))
+   ->  Finalize Aggregate
+         ->  Gather Motion 3:1  (slice2; segments: 3)
+               ->  Partial Aggregate
+                     ->  HashAggregate
+                           Group Key: mvtest_t.type
+                           ->  Redistribute Motion 3:3  (slice1; segments: 3)
+                                 Hash Key: mvtest_t.type
+                                 ->  Seq Scan on mvtest_t
+ Optimizer: Postgres query optimizer
+(11 rows)
 
 CREATE MATERIALIZED VIEW mvtest_tvvm AS SELECT * FROM mvtest_tvv;
 CREATE VIEW mvtest_tvvmv AS SELECT * FROM mvtest_tvvm;
@@ -165,18 +114,11 @@
  type   | text    |           | extended |              | 
  totamt | numeric |           | main     |              | 
 View definition:
-<<<<<<< HEAD
- SELECT tv.type,
-    tv.totamt
-   FROM tv
-  ORDER BY tv.type;
-Distributed by: (type)
-=======
  SELECT mvtest_tv.type,
     mvtest_tv.totamt
    FROM mvtest_tv
   ORDER BY mvtest_tv.type;
->>>>>>> b5bce6c1
+Distributed by: (type)
 
 \d+ mvtest_tvm
                 Materialized view "public.mvtest_tvm"
@@ -185,18 +127,11 @@
  type   | text    |           | extended |              | 
  totamt | numeric |           | main     |              | 
 View definition:
-<<<<<<< HEAD
- SELECT tv.type,
-    tv.totamt
-   FROM tv
-  ORDER BY tv.type;
-Distributed by: (type)
-=======
  SELECT mvtest_tv.type,
     mvtest_tv.totamt
    FROM mvtest_tv
   ORDER BY mvtest_tv.type;
->>>>>>> b5bce6c1
+Distributed by: (type)
 
 \d+ mvtest_tvvm
                 Materialized view "public.mvtest_tvvm"
@@ -204,14 +139,9 @@
 ----------+---------+-----------+---------+--------------+-------------
  grandtot | numeric |           | main    |              | 
 View definition:
-<<<<<<< HEAD
- SELECT tvv.grandtot
-   FROM tvv;
-Distributed by: (grandtot)
-=======
  SELECT mvtest_tvv.grandtot
    FROM mvtest_tvv;
->>>>>>> b5bce6c1
+Distributed by: (grandtot)
 
 \d+ mvtest_bb
                  Materialized view "public.mvtest_bb"
@@ -221,14 +151,9 @@
 Indexes:
     "mvtest_aa" btree (grandtot)
 View definition:
-<<<<<<< HEAD
- SELECT tvvmv.grandtot
-   FROM tvvmv;
-Distributed by: (grandtot)
-=======
  SELECT mvtest_tvvmv.grandtot
    FROM mvtest_tvvmv;
->>>>>>> b5bce6c1
+Distributed by: (grandtot)
 
 -- test schema behavior
 CREATE SCHEMA mvtest_mvschema;
@@ -240,19 +165,11 @@
 ----------+---------+-----------+---------+--------------+-------------
  grandtot | numeric |           | main    |              | 
 Indexes:
-<<<<<<< HEAD
-    "tvmm_expr" UNIQUE, btree (grandtot)
-View definition:
- SELECT sum(tvm.totamt) AS grandtot
-   FROM mvschema.tvm;
-Distributed by: (grandtot)
-=======
-    "mvtest_tvmm_expr" UNIQUE, btree ((grandtot > 0::numeric))
     "mvtest_tvmm_pred" UNIQUE, btree (grandtot) WHERE grandtot < 0::numeric
 View definition:
  SELECT sum(mvtest_tvm.totamt) AS grandtot
    FROM mvtest_mvschema.mvtest_tvm;
->>>>>>> b5bce6c1
+Distributed by: (grandtot)
 
 SET search_path = mvtest_mvschema, public;
 \d+ mvtest_tvm
@@ -262,18 +179,11 @@
  type   | text    |           | extended |              | 
  totamt | numeric |           | main     |              | 
 View definition:
-<<<<<<< HEAD
- SELECT tv.type,
-    tv.totamt
-   FROM tv
-  ORDER BY tv.type;
-Distributed by: (type)
-=======
  SELECT mvtest_tv.type,
     mvtest_tv.totamt
    FROM mvtest_tv
   ORDER BY mvtest_tv.type;
->>>>>>> b5bce6c1
+Distributed by: (type)
 
 -- modify the underlying table data
 INSERT INTO mvtest_t VALUES (6, 'z', 13);
@@ -315,53 +225,31 @@
 RESET search_path;
 -- confirm pre- and post-refresh contents of nested materialized views
 EXPLAIN (costs off)
-<<<<<<< HEAD
-  SELECT * FROM tmm;
+  SELECT * FROM mvtest_tmm;
                 QUERY PLAN                
 ------------------------------------------
  Gather Motion 3:1  (slice1; segments: 3)
-   ->  Seq Scan on tmm
- Optimizer: Postgres query optimizer
-(3 rows)
-
-EXPLAIN (costs off)
-  SELECT * FROM tvmm;
+   ->  Seq Scan on mvtest_tmm
+ Optimizer: Postgres query optimizer
+(3 rows)
+
+EXPLAIN (costs off)
+  SELECT * FROM mvtest_tvmm;
                 QUERY PLAN                
 ------------------------------------------
  Gather Motion 3:1  (slice1; segments: 3)
-   ->  Seq Scan on tvmm
- Optimizer: Postgres query optimizer
-(3 rows)
-
-EXPLAIN (costs off)
-  SELECT * FROM tvvm;
+   ->  Seq Scan on mvtest_tvmm
+ Optimizer: Postgres query optimizer
+(3 rows)
+
+EXPLAIN (costs off)
+  SELECT * FROM mvtest_tvvm;
                 QUERY PLAN                
 ------------------------------------------
  Gather Motion 3:1  (slice1; segments: 3)
-   ->  Seq Scan on tvvm
- Optimizer: Postgres query optimizer
-(3 rows)
-=======
-  SELECT * FROM mvtest_tmm;
-       QUERY PLAN       
-------------------------
- Seq Scan on mvtest_tmm
-(1 row)
-
-EXPLAIN (costs off)
-  SELECT * FROM mvtest_tvmm;
-       QUERY PLAN        
--------------------------
- Seq Scan on mvtest_tvmm
-(1 row)
-
-EXPLAIN (costs off)
-  SELECT * FROM mvtest_tvvm;
-       QUERY PLAN        
--------------------------
- Seq Scan on mvtest_tvvm
-(1 row)
->>>>>>> b5bce6c1
+   ->  Seq Scan on mvtest_tvvm
+ Optimizer: Postgres query optimizer
+(3 rows)
 
 SELECT * FROM mvtest_tmm;
  grandtot 
@@ -381,38 +269,6 @@
        28
 (1 row)
 
-<<<<<<< HEAD
-REFRESH MATERIALIZED VIEW tmm;
-REFRESH MATERIALIZED VIEW CONCURRENTLY tvmm;
-REFRESH MATERIALIZED VIEW tvmm;
-REFRESH MATERIALIZED VIEW tvvm;
-EXPLAIN (costs off)
-  SELECT * FROM tmm;
-                QUERY PLAN                
-------------------------------------------
- Gather Motion 3:1  (slice1; segments: 3)
-   ->  Seq Scan on tmm
- Optimizer: Postgres query optimizer
-(3 rows)
-
-EXPLAIN (costs off)
-  SELECT * FROM tvmm;
-                QUERY PLAN                
-------------------------------------------
- Gather Motion 3:1  (slice1; segments: 3)
-   ->  Seq Scan on tvmm
- Optimizer: Postgres query optimizer
-(3 rows)
-
-EXPLAIN (costs off)
-  SELECT * FROM tvvm;
-                QUERY PLAN                
-------------------------------------------
- Gather Motion 3:1  (slice1; segments: 3)
-   ->  Seq Scan on tvvm
- Optimizer: Postgres query optimizer
-(3 rows)
-=======
 REFRESH MATERIALIZED VIEW mvtest_tmm;
 REFRESH MATERIALIZED VIEW CONCURRENTLY mvtest_tvmm;
 ERROR:  cannot refresh materialized view "public.mvtest_tvmm" concurrently
@@ -421,25 +277,30 @@
 REFRESH MATERIALIZED VIEW mvtest_tvvm;
 EXPLAIN (costs off)
   SELECT * FROM mvtest_tmm;
-       QUERY PLAN       
-------------------------
- Seq Scan on mvtest_tmm
-(1 row)
+                QUERY PLAN                
+------------------------------------------
+ Gather Motion 3:1  (slice1; segments: 3)
+   ->  Seq Scan on mvtest_tmm
+ Optimizer: Postgres query optimizer
+(3 rows)
 
 EXPLAIN (costs off)
   SELECT * FROM mvtest_tvmm;
-       QUERY PLAN        
--------------------------
- Seq Scan on mvtest_tvmm
-(1 row)
+                QUERY PLAN                
+------------------------------------------
+ Gather Motion 3:1  (slice1; segments: 3)
+   ->  Seq Scan on mvtest_tvmm
+ Optimizer: Postgres query optimizer
+(3 rows)
 
 EXPLAIN (costs off)
   SELECT * FROM mvtest_tvvm;
-       QUERY PLAN        
--------------------------
- Seq Scan on mvtest_tvvm
-(1 row)
->>>>>>> b5bce6c1
+                QUERY PLAN                
+------------------------------------------
+ Gather Motion 3:1  (slice1; segments: 3)
+   ->  Seq Scan on mvtest_tvvm
+ Optimizer: Postgres query optimizer
+(3 rows)
 
 SELECT * FROM mvtest_tmm;
  grandtot 
@@ -462,23 +323,14 @@
 -- test diemv when the mv does not exist
 DROP MATERIALIZED VIEW IF EXISTS no_such_mv;
 NOTICE:  materialized view "no_such_mv" does not exist, skipping
-<<<<<<< HEAD
 -- make sure invalid combination of options is prohibited
-REFRESH MATERIALIZED VIEW CONCURRENTLY tvmm WITH NO DATA;
+REFRESH MATERIALIZED VIEW CONCURRENTLY mvtest_tvmm WITH NO DATA;
 ERROR:  CONCURRENTLY and WITH NO DATA options cannot be used together
 -- no tuple locks on materialized views
 -- start_ignore
-SELECT * FROM tvvm FOR SHARE;
-ERROR:  cannot lock rows in materialized view "tvvm"
--- end_ignore
-=======
--- make sure invalid comination of options is prohibited
-REFRESH MATERIALIZED VIEW CONCURRENTLY mvtest_tvmm WITH NO DATA;
-ERROR:  CONCURRENTLY and WITH NO DATA options cannot be used together
--- no tuple locks on materialized views
 SELECT * FROM mvtest_tvvm FOR SHARE;
 ERROR:  cannot lock rows in materialized view "mvtest_tvvm"
->>>>>>> b5bce6c1
+-- end_ignore
 -- test join of mv and view
 SELECT type, m.totamt AS mtot, v.totamt AS vtot FROM mvtest_tm m LEFT JOIN mvtest_tv v USING (type) ORDER BY type;
  type | mtot | vtot 
@@ -547,16 +399,10 @@
     2 * mvtest_vt2.moo
    FROM mvtest_vt2
 UNION ALL
-<<<<<<< HEAD
- SELECT v_test2.moo,
-    3 * v_test2.moo
-   FROM v_test2;
-Distributed by: (moo)
-=======
  SELECT mvtest_vt2.moo,
     3 * mvtest_vt2.moo
    FROM mvtest_vt2;
->>>>>>> b5bce6c1
+Distributed by: (moo)
 
 CREATE MATERIALIZED VIEW mv_test3 AS SELECT * FROM mv_test2 WHERE moo = 12345;
 SELECT relispopulated FROM pg_class WHERE oid = 'mv_test3'::regclass;
@@ -570,43 +416,13 @@
 DETAIL:  drop cascades to view mvtest_vt2
 drop cascades to materialized view mv_test2
 drop cascades to materialized view mv_test3
-<<<<<<< HEAD
--- test that duplicate values on unique index prevent refresh
-CREATE TABLE foo(a, b) AS VALUES(1, 10);
-CREATE MATERIALIZED VIEW mv AS SELECT * FROM foo distributed by(a);
-CREATE UNIQUE INDEX ON mv(a);
-INSERT INTO foo SELECT * FROM foo;
-REFRESH MATERIALIZED VIEW mv;
-ERROR:  could not create unique index "mv_a_idx"
-=======
--- test that vacuum does not make empty matview look unpopulated
-CREATE TABLE mvtest_huge (i int);
-INSERT INTO mvtest_huge VALUES (generate_series(1,100000));
-CREATE MATERIALIZED VIEW mvtest_hugeview AS SELECT * FROM mvtest_huge WHERE i % 2 = 0;
-CREATE INDEX mvtest_hugeviewidx ON mvtest_hugeview (i);
-DELETE FROM mvtest_huge;
-REFRESH MATERIALIZED VIEW mvtest_hugeview;
-SELECT * FROM mvtest_hugeview WHERE i < 10;
- i 
----
-(0 rows)
-
-VACUUM ANALYZE mvtest_hugeview;
-SELECT * FROM mvtest_hugeview WHERE i < 10;
- i 
----
-(0 rows)
-
-DROP TABLE mvtest_huge CASCADE;
-NOTICE:  drop cascades to materialized view mvtest_hugeview
 -- test that duplicate values on unique index prevent refresh
 CREATE TABLE mvtest_foo(a, b) AS VALUES(1, 10);
-CREATE MATERIALIZED VIEW mvtest_mv AS SELECT * FROM mvtest_foo;
+CREATE MATERIALIZED VIEW mvtest_mv AS SELECT * FROM mvtest_foo distributed by(a);
 CREATE UNIQUE INDEX ON mvtest_mv(a);
 INSERT INTO mvtest_foo SELECT * FROM mvtest_foo;
 REFRESH MATERIALIZED VIEW mvtest_mv;
 ERROR:  could not create unique index "mvtest_mv_a_idx"
->>>>>>> b5bce6c1
 DETAIL:  Key (a)=(1) is duplicated.
 REFRESH MATERIALIZED VIEW CONCURRENTLY mvtest_mv;
 ERROR:  new data for materialized view "mvtest_mv" contains duplicate rows without any null columns
@@ -614,29 +430,15 @@
 DROP TABLE mvtest_foo CASCADE;
 NOTICE:  drop cascades to materialized view mvtest_mv
 -- make sure that all columns covered by unique indexes works
-<<<<<<< HEAD
-CREATE TABLE foo(a, b, c) AS VALUES(1, 2, 3);
-CREATE MATERIALIZED VIEW mv AS SELECT * FROM foo distributed by(a);
-CREATE UNIQUE INDEX ON mv (a);
-INSERT INTO foo VALUES(2, 3, 4);
-INSERT INTO foo VALUES(3, 4, 5);
-REFRESH MATERIALIZED VIEW mv;
-REFRESH MATERIALIZED VIEW CONCURRENTLY mv;
-DROP TABLE foo CASCADE;
-NOTICE:  drop cascades to materialized view mv
-=======
 CREATE TABLE mvtest_foo(a, b, c) AS VALUES(1, 2, 3);
-CREATE MATERIALIZED VIEW mvtest_mv AS SELECT * FROM mvtest_foo;
+CREATE MATERIALIZED VIEW mvtest_mv AS SELECT * FROM mvtest_foo distributed by(a);
 CREATE UNIQUE INDEX ON mvtest_mv (a);
-CREATE UNIQUE INDEX ON mvtest_mv (b);
-CREATE UNIQUE INDEX on mvtest_mv (c);
 INSERT INTO mvtest_foo VALUES(2, 3, 4);
 INSERT INTO mvtest_foo VALUES(3, 4, 5);
 REFRESH MATERIALIZED VIEW mvtest_mv;
 REFRESH MATERIALIZED VIEW CONCURRENTLY mvtest_mv;
 DROP TABLE mvtest_foo CASCADE;
 NOTICE:  drop cascades to materialized view mvtest_mv
->>>>>>> b5bce6c1
 -- allow subquery to reference unpopulated matview if WITH NO DATA is specified
 CREATE MATERIALIZED VIEW mvtest_mv1 AS SELECT 1 AS col1 WITH NO DATA;
 CREATE MATERIALIZED VIEW mvtest_mv2 AS SELECT * FROM mvtest_mv1
@@ -649,19 +451,11 @@
   ('(32,32),(31,31)'),
   ('(2.0000004,2.0000004),(1,1)'),
   ('(1.9999996,1.9999996),(1,1)');
-<<<<<<< HEAD
-CREATE MATERIALIZED VIEW boxmv AS SELECT * FROM boxes distributed by(id);
-CREATE UNIQUE INDEX boxmv_id ON boxmv (id);
-UPDATE boxes SET b = '(2,2),(1,1)' WHERE id = 2;
-REFRESH MATERIALIZED VIEW CONCURRENTLY boxmv;
-SELECT * FROM boxmv ORDER BY id;
-=======
-CREATE MATERIALIZED VIEW mvtest_boxmv AS SELECT * FROM mvtest_boxes;
+CREATE MATERIALIZED VIEW mvtest_boxmv AS SELECT * FROM mvtest_boxes distributed by(id);
 CREATE UNIQUE INDEX mvtest_boxmv_id ON mvtest_boxmv (id);
 UPDATE mvtest_boxes SET b = '(2,2),(1,1)' WHERE id = 2;
 REFRESH MATERIALIZED VIEW CONCURRENTLY mvtest_boxmv;
 SELECT * FROM mvtest_boxmv ORDER BY id;
->>>>>>> b5bce6c1
  id |              b              
 ----+-----------------------------
   1 | (32,32),(31,31)
@@ -675,11 +469,7 @@
 CREATE TABLE mvtest_v (i int, j int);
 CREATE MATERIALIZED VIEW mvtest_mv_v (ii, jj, kk) AS SELECT i, j FROM mvtest_v; -- error
 ERROR:  too many column names were specified
-<<<<<<< HEAD
 CREATE MATERIALIZED VIEW mvtest_mv_v (ii, jj) AS SELECT i, j FROM mvtest_v distributed by(ii); -- ok
-=======
-CREATE MATERIALIZED VIEW mvtest_mv_v (ii, jj) AS SELECT i, j FROM mvtest_v; -- ok
->>>>>>> b5bce6c1
 CREATE MATERIALIZED VIEW mvtest_mv_v_2 (ii) AS SELECT i, j FROM mvtest_v; -- ok
 CREATE MATERIALIZED VIEW mvtest_mv_v_3 (ii, jj, kk) AS SELECT i, j FROM mvtest_v WITH NO DATA; -- error
 ERROR:  too many column names were specified
@@ -734,13 +524,7 @@
 create materialized view mvtest_error as select 1/0 as x;  -- fail
 ERROR:  division by zero
 create materialized view mvtest_error as select 1/0 as x with no data;
-<<<<<<< HEAD
 ERROR:  division by zero
-=======
-refresh materialized view mvtest_error;  -- fail here
-ERROR:  division by zero
-drop materialized view mvtest_error;
->>>>>>> b5bce6c1
 -- make sure that matview rows can be referenced as source rows (bug #9398)
 CREATE TABLE mvtest_v AS SELECT generate_series(1,10) AS a;
 CREATE MATERIALIZED VIEW mvtest_mv_v AS SELECT a FROM mvtest_v WHERE a <= 5;
@@ -772,21 +556,8 @@
 SET ROLE regress_user_mvtest;
 CREATE TABLE mvtest_foo_data AS SELECT i, md5(random()::text)
   FROM generate_series(1, 10) i;
-<<<<<<< HEAD
-CREATE MATERIALIZED VIEW mv_foo AS SELECT * FROM foo_data distributed by(i);
-CREATE MATERIALIZED VIEW mv_foo AS SELECT * FROM foo_data distributed by(i);
-ERROR:  relation "mv_foo" already exists
-CREATE MATERIALIZED VIEW IF NOT EXISTS mv_foo AS SELECT * FROM foo_data;
-NOTICE:  relation "mv_foo" already exists, skipping
-CREATE UNIQUE INDEX ON mv_foo (i);
-RESET ROLE;
-REFRESH MATERIALIZED VIEW mv_foo;
-REFRESH MATERIALIZED VIEW CONCURRENTLY mv_foo;
-DROP OWNED BY user_dw CASCADE;
-DROP ROLE user_dw;
-=======
-CREATE MATERIALIZED VIEW mvtest_mv_foo AS SELECT * FROM mvtest_foo_data;
-CREATE MATERIALIZED VIEW mvtest_mv_foo AS SELECT * FROM mvtest_foo_data;
+CREATE MATERIALIZED VIEW mvtest_mv_foo AS SELECT * FROM mvtest_foo_data distributed by(i);
+CREATE MATERIALIZED VIEW mvtest_mv_foo AS SELECT * FROM mvtest_foo_data distributed by(i);
 ERROR:  relation "mvtest_mv_foo" already exists
 CREATE MATERIALIZED VIEW IF NOT EXISTS mvtest_mv_foo AS SELECT * FROM mvtest_foo_data;
 NOTICE:  relation "mvtest_mv_foo" already exists, skipping
@@ -796,7 +567,6 @@
 REFRESH MATERIALIZED VIEW CONCURRENTLY mvtest_mv_foo;
 DROP OWNED BY regress_user_mvtest CASCADE;
 DROP ROLE regress_user_mvtest;
->>>>>>> b5bce6c1
 -- make sure that create WITH NO DATA works via SPI
 BEGIN;
 CREATE FUNCTION mvtest_func()
@@ -807,11 +577,6 @@
 END;
 $$ LANGUAGE plpgsql;
 SELECT mvtest_func();
-<<<<<<< HEAD
-PL/pgSQL function mvtest_func() line 3 at SQL statement
-PL/pgSQL function mvtest_func() line 4 at SQL statement
-=======
->>>>>>> b5bce6c1
  mvtest_func 
 -------------
  
