--- conflicted
+++ resolved
@@ -158,8 +158,6 @@
 (1 row)
 
 DROP AGGREGATE myavg (numeric);
-<<<<<<< HEAD
-=======
 -- invalid: bad parallel-safety marking
 CREATE AGGREGATE mysum (int)
 (
@@ -168,7 +166,6 @@
 	parallel = pear
 );
 ERROR:  parameter "parallel" must be SAFE, RESTRICTED, or UNSAFE
->>>>>>> b5bce6c1
 -- invalid: nonstrict inverse with strict forward function
 CREATE FUNCTION float8mi_n(float8, float8) RETURNS float8 AS
 $$ SELECT $1 - $2; $$
