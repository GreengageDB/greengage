--- conflicted
+++ resolved
@@ -1081,6 +1081,8 @@
 create table atacc1 (a int primary key);
 alter table atacc1 add constraint atacc1_fkey foreign key (a) references atacc1 (a) not valid;
 alter table atacc1 validate constraint atacc1_fkey, alter a type bigint;
+ERROR:  cannot alter column with primary key or unique constraint
+HINT:  DROP the constraint first, and recreate it after the ALTER
 drop table atacc1;
 -- we've also seen issues with check constraints being validated at the wrong
 -- time when there's a pending table rewrite.
@@ -4430,45 +4432,6 @@
 drop table at_test_sql_partop;
 drop operator class at_test_sql_partop using btree;
 drop function at_test_sql_partop;
-<<<<<<< HEAD
--- Test that altering owner of partition root should recurse into the child tables.
-create role atown_r1;
-create role atown_r2 in role atown_r1;
-set role atown_r2;
-create table atown_part(a int, b int) partition by range(a) (partition p1 start (1) end (100));
-select c.relname, r.rolname from pg_class c join pg_roles r on c.relowner = r.oid where relname like 'atown_part%';
-       relname       | rolname  
----------------------+----------
- atown_part          | atown_r2
- atown_part_1_prt_p1 | atown_r2
-(2 rows)
-
-alter table atown_part owner to atown_r1;
-alter table atown_part add partition start(100) end(200);
--- both existing and new child tables should have the new owner
-select c.relname, r.rolname from pg_class c join pg_roles r on c.relowner = r.oid where relname like 'atown_part%';
-       relname       | rolname  
----------------------+----------
- atown_part          | atown_r1
- atown_part_1_prt_1  | atown_r1
- atown_part_1_prt_p1 | atown_r1
-(3 rows)
-
--- should only alter the partition root with ONLY keyword
-alter table only atown_part owner to atown_r2;
-select c.relname, r.rolname from pg_class c join pg_roles r on c.relowner = r.oid where relname like 'atown_part%';
-       relname       | rolname  
----------------------+----------
- atown_part          | atown_r2
- atown_part_1_prt_1  | atown_r1
- atown_part_1_prt_p1 | atown_r1
-(3 rows)
-
-drop table atown_part;
-reset role;
-drop role atown_r1;
-drop role atown_r2;
-=======
 /* Test case for bug #16242 */
 -- We create a parent and child where the child has missing
 -- non-null attribute values, and arrange to pass them through
@@ -4504,8 +4467,8 @@
   after update on bar1
   referencing old table as old
   for each statement execute procedure xtrig();
+ERROR:  Triggers for statements are not yet supported
 update bar1 set a = a + 1;
-INFO:  a=1, b=1
 /* End test case for bug #16242 */
 -- Test that ALTER TABLE rewrite preserves a clustered index
 -- for normal indexes and indexes on constraints.
@@ -4524,6 +4487,8 @@
 (2 rows)
 
 alter table alttype_cluster alter a type bigint;
+ERROR:  cannot alter column with primary key or unique constraint
+HINT:  DROP the constraint first, and recreate it after the ALTER
 select indexrelid::regclass, indisclustered from pg_index
   where indrelid = 'alttype_cluster'::regclass
   order by indexrelid::regclass::text;
@@ -4545,6 +4510,8 @@
 (2 rows)
 
 alter table alttype_cluster alter a type int;
+ERROR:  cannot alter column with primary key or unique constraint
+HINT:  DROP the constraint first, and recreate it after the ALTER
 select indexrelid::regclass, indisclustered from pg_index
   where indrelid = 'alttype_cluster'::regclass
   order by indexrelid::regclass::text;
@@ -4575,4 +4542,40 @@
 -- ...and doesn't when the partition is detached along with its own partition
 alter table target_parted detach partition attach_parted;
 insert into attach_parted_part1 values (2, 1);
->>>>>>> 7cd0d523
+-- Test that altering owner of partition root should recurse into the child tables.
+create role atown_r1;
+create role atown_r2 in role atown_r1;
+set role atown_r2;
+create table atown_part(a int, b int) partition by range(a) (partition p1 start (1) end (100));
+select c.relname, r.rolname from pg_class c join pg_roles r on c.relowner = r.oid where relname like 'atown_part%';
+       relname       | rolname  
+---------------------+----------
+ atown_part          | atown_r2
+ atown_part_1_prt_p1 | atown_r2
+(2 rows)
+
+alter table atown_part owner to atown_r1;
+alter table atown_part add partition start(100) end(200);
+-- both existing and new child tables should have the new owner
+select c.relname, r.rolname from pg_class c join pg_roles r on c.relowner = r.oid where relname like 'atown_part%';
+       relname       | rolname  
+---------------------+----------
+ atown_part          | atown_r1
+ atown_part_1_prt_1  | atown_r1
+ atown_part_1_prt_p1 | atown_r1
+(3 rows)
+
+-- should only alter the partition root with ONLY keyword
+alter table only atown_part owner to atown_r2;
+select c.relname, r.rolname from pg_class c join pg_roles r on c.relowner = r.oid where relname like 'atown_part%';
+       relname       | rolname  
+---------------------+----------
+ atown_part          | atown_r2
+ atown_part_1_prt_1  | atown_r1
+ atown_part_1_prt_p1 | atown_r1
+(3 rows)
+
+drop table atown_part;
+reset role;
+drop role atown_r1;
+drop role atown_r2;