--
-- PLPGSQL
--
-- Scenario:
--
--     A building with a modern TP cable installation where any
--     of the wall connectors can be used to plug in phones,
--     ethernet interfaces or local office hubs. The backside
--     of the wall connectors is wired to one of several patch-
--     fields in the building.
--
--     In the patchfields, there are hubs and all the slots
--     representing the wall connectors. In addition there are
--     slots that can represent a phone line from the central
--     phone system.
--
--     Triggers ensure consistency of the patching information.
--
--     Functions are used to build up powerful views that let
--     you look behind the wall when looking at a patchfield
--     or into a room.
--
create table Room (
    roomno	char(8),
    comment	text
);
create unique index Room_rno on Room using btree (roomno bpchar_ops);
create table WSlot (
    slotname	char(20),
    roomno	char(8),
    slotlink	char(20),
    backlink	char(20)
);
create unique index WSlot_name on WSlot using btree (slotname bpchar_ops);
create table PField (
    name	text,
    comment	text
);
create unique index PField_name on PField using btree (name text_ops);
create table PSlot (
    slotname	char(20),
    pfname	text,
    slotlink	char(20),
    backlink	char(20)
);
create unique index PSlot_name on PSlot using btree (slotname bpchar_ops);
create table PLine (
    slotname	char(20),
    phonenumber	char(20),
    comment	text,
    backlink	char(20)
);
create unique index PLine_name on PLine using btree (slotname bpchar_ops);
create table Hub (
    name	char(14),
    comment	text,
    nslots	integer
);
create unique index Hub_name on Hub using btree (name bpchar_ops);
create table HSlot (
    slotname	char(20),
    hubname	char(14),
    slotno	integer,
    slotlink	char(20)
);
create unique index HSlot_name on HSlot using btree (slotname bpchar_ops);
create index HSlot_hubname on HSlot using btree (hubname bpchar_ops);
create table System (
    name	text,
    comment	text
);
create unique index System_name on System using btree (name text_ops);
create table IFace (
    slotname	char(20),
    sysname	text,
    ifname	text,
    slotlink	char(20)
);
create unique index IFace_name on IFace using btree (slotname bpchar_ops);
create table PHone (
    slotname	char(20),
    comment	text,
    slotlink	char(20)
);
create unique index PHone_name on PHone using btree (slotname bpchar_ops);
-- ************************************************************
-- *
-- * Trigger procedures and functions for the patchfield
-- * test of PL/pgSQL
-- *
-- ************************************************************
-- ************************************************************
-- * AFTER UPDATE on Room
-- *	- If room no changes let wall slots follow
-- ************************************************************
create function tg_room_au() returns trigger as '
begin
    if new.roomno != old.roomno then
        update WSlot set roomno = new.roomno where roomno = old.roomno;
    end if;
    return new;
end;
' language plpgsql;
create trigger tg_room_au after update
    on Room for each row execute procedure tg_room_au();
-- ************************************************************
-- * AFTER DELETE on Room
-- *	- delete wall slots in this room
-- ************************************************************
create function tg_room_ad() returns trigger as '
begin
    delete from WSlot where roomno = old.roomno;
    return old;
end;
' language plpgsql;
create trigger tg_room_ad after delete
    on Room for each row execute procedure tg_room_ad();
-- ************************************************************
-- * BEFORE INSERT or UPDATE on WSlot
-- *	- Check that room exists
-- ************************************************************
create function tg_wslot_biu() returns trigger as $$
begin
    if count(*) = 0 from Room where roomno = new.roomno then
        raise exception 'Room % does not exist', new.roomno;
    end if;
    return new;
end;
$$ language plpgsql;
create trigger tg_wslot_biu before insert or update
    on WSlot for each row execute procedure tg_wslot_biu();
-- ************************************************************
-- * AFTER UPDATE on PField
-- *	- Let PSlots of this field follow
-- ************************************************************
create function tg_pfield_au() returns trigger as '
begin
    if new.name != old.name then
        update PSlot set pfname = new.name where pfname = old.name;
    end if;
    return new;
end;
' language plpgsql;
create trigger tg_pfield_au after update
    on PField for each row execute procedure tg_pfield_au();
-- ************************************************************
-- * AFTER DELETE on PField
-- *	- Remove all slots of this patchfield
-- ************************************************************
create function tg_pfield_ad() returns trigger as '
begin
    delete from PSlot where pfname = old.name;
    return old;
end;
' language plpgsql;
create trigger tg_pfield_ad after delete
    on PField for each row execute procedure tg_pfield_ad();
-- ************************************************************
-- * BEFORE INSERT or UPDATE on PSlot
-- *	- Ensure that our patchfield does exist
-- ************************************************************
create function tg_pslot_biu() returns trigger as $proc$
declare
    pfrec	record;
    ps          alias for new;
begin
    select into pfrec * from PField where name = ps.pfname;
    if not found then
        raise exception $$Patchfield "%" does not exist$$, ps.pfname;
    end if;
    return ps;
end;
$proc$ language plpgsql;
create trigger tg_pslot_biu before insert or update
    on PSlot for each row execute procedure tg_pslot_biu();
-- ************************************************************
-- * AFTER UPDATE on System
-- *	- If system name changes let interfaces follow
-- ************************************************************
create function tg_system_au() returns trigger as '
begin
    if new.name != old.name then
        update IFace set sysname = new.name where sysname = old.name;
    end if;
    return new;
end;
' language plpgsql;
create trigger tg_system_au after update
    on System for each row execute procedure tg_system_au();
-- ************************************************************
-- * BEFORE INSERT or UPDATE on IFace
-- *	- set the slotname to IF.sysname.ifname
-- ************************************************************
create function tg_iface_biu() returns trigger as $$
declare
    sname	text;
    sysrec	record;
begin
    select into sysrec * from system where name = new.sysname;
    if not found then
        raise exception $q$system "%" does not exist$q$, new.sysname;
    end if;
    sname := 'IF.' || new.sysname;
    sname := sname || '.';
    sname := sname || new.ifname;
    if length(sname) > 20 then
        raise exception 'IFace slotname "%" too long (20 char max)', sname;
    end if;
    new.slotname := sname;
    return new;
end;
$$ language plpgsql;
create trigger tg_iface_biu before insert or update
    on IFace for each row execute procedure tg_iface_biu();
-- ************************************************************
-- * AFTER INSERT or UPDATE or DELETE on Hub
-- *	- insert/delete/rename slots as required
-- ************************************************************
create function tg_hub_a() returns trigger as '
declare
    hname	text;
    dummy	integer;
begin
    if tg_op = ''INSERT'' then
	dummy := tg_hub_adjustslots(new.name, 0, new.nslots);
	return new;
    end if;
    if tg_op = ''UPDATE'' then
	if new.name != old.name then
	    update HSlot set hubname = new.name where hubname = old.name;
	end if;
	dummy := tg_hub_adjustslots(new.name, old.nslots, new.nslots);
	return new;
    end if;
    if tg_op = ''DELETE'' then
	dummy := tg_hub_adjustslots(old.name, old.nslots, 0);
	return old;
    end if;
end;
' language plpgsql;
create trigger tg_hub_a after insert or update or delete
    on Hub for each row execute procedure tg_hub_a();
-- ************************************************************
-- * Support function to add/remove slots of Hub
-- ************************************************************
create function tg_hub_adjustslots(hname bpchar,
                                   oldnslots integer,
                                   newnslots integer)
returns integer as '
begin
    if newnslots = oldnslots then
        return 0;
    end if;
    if newnslots < oldnslots then
        delete from HSlot where hubname = hname and slotno > newnslots;
	return 0;
    end if;
    for i in oldnslots + 1 .. newnslots loop
        insert into HSlot (slotname, hubname, slotno, slotlink)
		values (''HS.dummy'', hname, i, '''');
    end loop;
    return 0;
end
' language plpgsql;
-- Test comments
COMMENT ON FUNCTION tg_hub_adjustslots_wrong(bpchar, integer, integer) IS 'function with args';
ERROR:  function tg_hub_adjustslots_wrong(character, integer, integer) does not exist
COMMENT ON FUNCTION tg_hub_adjustslots(bpchar, integer, integer) IS 'function with args';
COMMENT ON FUNCTION tg_hub_adjustslots(bpchar, integer, integer) IS NULL;
-- ************************************************************
-- * BEFORE INSERT or UPDATE on HSlot
-- *	- prevent from manual manipulation
-- *	- set the slotname to HS.hubname.slotno
-- ************************************************************
create function tg_hslot_biu() returns trigger as '
declare
    sname	text;
    xname	HSlot.slotname%TYPE;
    hubrec	record;
begin
    select into hubrec * from Hub where name = new.hubname;
    if not found then
        raise exception ''no manual manipulation of HSlot'';
    end if;
    if new.slotno < 1 or new.slotno > hubrec.nslots then
        raise exception ''no manual manipulation of HSlot'';
    end if;
    if tg_op = ''UPDATE'' and new.hubname != old.hubname then
	if count(*) > 0 from Hub where name = old.hubname then
	    raise exception ''no manual manipulation of HSlot'';
	end if;
    end if;
    sname := ''HS.'' || trim(new.hubname);
    sname := sname || ''.'';
    sname := sname || new.slotno::text;
    if length(sname) > 20 then
        raise exception ''HSlot slotname "%" too long (20 char max)'', sname;
    end if;
    new.slotname := sname;
    return new;
end;
' language plpgsql;
create trigger tg_hslot_biu before insert or update
    on HSlot for each row execute procedure tg_hslot_biu();
-- ************************************************************
-- * BEFORE DELETE on HSlot
-- *	- prevent from manual manipulation
-- ************************************************************
create function tg_hslot_bd() returns trigger as '
declare
    hubrec	record;
begin
    select into hubrec * from Hub where name = old.hubname;
    if not found then
        return old;
    end if;
    if old.slotno > hubrec.nslots then
        return old;
    end if;
    raise exception ''no manual manipulation of HSlot'';
end;
' language plpgsql;
create trigger tg_hslot_bd before delete
    on HSlot for each row execute procedure tg_hslot_bd();
-- ************************************************************
-- * BEFORE INSERT on all slots
-- *	- Check name prefix
-- ************************************************************
create function tg_chkslotname() returns trigger as '
begin
    if substr(new.slotname, 1, 2) != tg_argv[0] then
        raise exception ''slotname must begin with %'', tg_argv[0];
    end if;
    return new;
end;
' language plpgsql;
create trigger tg_chkslotname before insert
    on PSlot for each row execute procedure tg_chkslotname('PS');
create trigger tg_chkslotname before insert
    on WSlot for each row execute procedure tg_chkslotname('WS');
create trigger tg_chkslotname before insert
    on PLine for each row execute procedure tg_chkslotname('PL');
create trigger tg_chkslotname before insert
    on IFace for each row execute procedure tg_chkslotname('IF');
create trigger tg_chkslotname before insert
    on PHone for each row execute procedure tg_chkslotname('PH');
-- ************************************************************
-- * BEFORE INSERT or UPDATE on all slots with slotlink
-- *	- Set slotlink to empty string if NULL value given
-- ************************************************************
create function tg_chkslotlink() returns trigger as '
begin
    if new.slotlink isnull then
        new.slotlink := '''';
    end if;
    return new;
end;
' language plpgsql;
create trigger tg_chkslotlink before insert or update
    on PSlot for each row execute procedure tg_chkslotlink();
create trigger tg_chkslotlink before insert or update
    on WSlot for each row execute procedure tg_chkslotlink();
create trigger tg_chkslotlink before insert or update
    on IFace for each row execute procedure tg_chkslotlink();
create trigger tg_chkslotlink before insert or update
    on HSlot for each row execute procedure tg_chkslotlink();
create trigger tg_chkslotlink before insert or update
    on PHone for each row execute procedure tg_chkslotlink();
-- ************************************************************
-- * BEFORE INSERT or UPDATE on all slots with backlink
-- *	- Set backlink to empty string if NULL value given
-- ************************************************************
create function tg_chkbacklink() returns trigger as '
begin
    if new.backlink isnull then
        new.backlink := '''';
    end if;
    return new;
end;
' language plpgsql;
create trigger tg_chkbacklink before insert or update
    on PSlot for each row execute procedure tg_chkbacklink();
create trigger tg_chkbacklink before insert or update
    on WSlot for each row execute procedure tg_chkbacklink();
create trigger tg_chkbacklink before insert or update
    on PLine for each row execute procedure tg_chkbacklink();
-- ************************************************************
-- * BEFORE UPDATE on PSlot
-- *	- do delete/insert instead of update if name changes
-- ************************************************************
create function tg_pslot_bu() returns trigger as '
begin
    if new.slotname != old.slotname then
        delete from PSlot where slotname = old.slotname;
	insert into PSlot (
		    slotname,
		    pfname,
		    slotlink,
		    backlink
		) values (
		    new.slotname,
		    new.pfname,
		    new.slotlink,
		    new.backlink
		);
        return null;
    end if;
    return new;
end;
' language plpgsql;
create trigger tg_pslot_bu before update
    on PSlot for each row execute procedure tg_pslot_bu();
-- ************************************************************
-- * BEFORE UPDATE on WSlot
-- *	- do delete/insert instead of update if name changes
-- ************************************************************
create function tg_wslot_bu() returns trigger as '
begin
    if new.slotname != old.slotname then
        delete from WSlot where slotname = old.slotname;
	insert into WSlot (
		    slotname,
		    roomno,
		    slotlink,
		    backlink
		) values (
		    new.slotname,
		    new.roomno,
		    new.slotlink,
		    new.backlink
		);
        return null;
    end if;
    return new;
end;
' language plpgsql;
create trigger tg_wslot_bu before update
    on WSlot for each row execute procedure tg_Wslot_bu();
-- ************************************************************
-- * BEFORE UPDATE on PLine
-- *	- do delete/insert instead of update if name changes
-- ************************************************************
create function tg_pline_bu() returns trigger as '
begin
    if new.slotname != old.slotname then
        delete from PLine where slotname = old.slotname;
	insert into PLine (
		    slotname,
		    phonenumber,
		    comment,
		    backlink
		) values (
		    new.slotname,
		    new.phonenumber,
		    new.comment,
		    new.backlink
		);
        return null;
    end if;
    return new;
end;
' language plpgsql;
create trigger tg_pline_bu before update
    on PLine for each row execute procedure tg_pline_bu();
-- ************************************************************
-- * BEFORE UPDATE on IFace
-- *	- do delete/insert instead of update if name changes
-- ************************************************************
create function tg_iface_bu() returns trigger as '
begin
    if new.slotname != old.slotname then
        delete from IFace where slotname = old.slotname;
	insert into IFace (
		    slotname,
		    sysname,
		    ifname,
		    slotlink
		) values (
		    new.slotname,
		    new.sysname,
		    new.ifname,
		    new.slotlink
		);
        return null;
    end if;
    return new;
end;
' language plpgsql;
create trigger tg_iface_bu before update
    on IFace for each row execute procedure tg_iface_bu();
-- ************************************************************
-- * BEFORE UPDATE on HSlot
-- *	- do delete/insert instead of update if name changes
-- ************************************************************
create function tg_hslot_bu() returns trigger as '
begin
    if new.slotname != old.slotname or new.hubname != old.hubname then
        delete from HSlot where slotname = old.slotname;
	insert into HSlot (
		    slotname,
		    hubname,
		    slotno,
		    slotlink
		) values (
		    new.slotname,
		    new.hubname,
		    new.slotno,
		    new.slotlink
		);
        return null;
    end if;
    return new;
end;
' language plpgsql;
create trigger tg_hslot_bu before update
    on HSlot for each row execute procedure tg_hslot_bu();
-- ************************************************************
-- * BEFORE UPDATE on PHone
-- *	- do delete/insert instead of update if name changes
-- ************************************************************
create function tg_phone_bu() returns trigger as '
begin
    if new.slotname != old.slotname then
        delete from PHone where slotname = old.slotname;
	insert into PHone (
		    slotname,
		    comment,
		    slotlink
		) values (
		    new.slotname,
		    new.comment,
		    new.slotlink
		);
        return null;
    end if;
    return new;
end;
' language plpgsql;
create trigger tg_phone_bu before update
    on PHone for each row execute procedure tg_phone_bu();
-- ************************************************************
-- * AFTER INSERT or UPDATE or DELETE on slot with backlink
-- *	- Ensure that the opponent correctly points back to us
-- ************************************************************
create function tg_backlink_a() returns trigger as '
declare
    dummy	integer;
begin
    if tg_op = ''INSERT'' then
        if new.backlink != '''' then
	    dummy := tg_backlink_set(new.backlink, new.slotname);
	end if;
	return new;
    end if;
    if tg_op = ''UPDATE'' then
        if new.backlink != old.backlink then
	    if old.backlink != '''' then
	        dummy := tg_backlink_unset(old.backlink, old.slotname);
	    end if;
	    if new.backlink != '''' then
	        dummy := tg_backlink_set(new.backlink, new.slotname);
	    end if;
	else
	    if new.slotname != old.slotname and new.backlink != '''' then
	        dummy := tg_slotlink_set(new.backlink, new.slotname);
	    end if;
	end if;
	return new;
    end if;
    if tg_op = ''DELETE'' then
        if old.backlink != '''' then
	    dummy := tg_backlink_unset(old.backlink, old.slotname);
	end if;
	return old;
    end if;
end;
' language plpgsql;
create trigger tg_backlink_a after insert or update or delete
    on PSlot for each row execute procedure tg_backlink_a('PS');
create trigger tg_backlink_a after insert or update or delete
    on WSlot for each row execute procedure tg_backlink_a('WS');
create trigger tg_backlink_a after insert or update or delete
    on PLine for each row execute procedure tg_backlink_a('PL');
-- ************************************************************
-- * Support function to set the opponents backlink field
-- * if it does not already point to the requested slot
-- ************************************************************
create function tg_backlink_set(myname bpchar, blname bpchar)
returns integer as '
declare
    mytype	char(2);
    link	char(4);
    rec		record;
begin
    mytype := substr(myname, 1, 2);
    link := mytype || substr(blname, 1, 2);
    if link = ''PLPL'' then
        raise exception
		''backlink between two phone lines does not make sense'';
    end if;
    if link in (''PLWS'', ''WSPL'') then
        raise exception
		''direct link of phone line to wall slot not permitted'';
    end if;
    if mytype = ''PS'' then
        select into rec * from PSlot where slotname = myname;
	if not found then
	    raise exception ''% does not exist'', myname;
	end if;
	if rec.backlink != blname then
	    update PSlot set backlink = blname where slotname = myname;
	end if;
	return 0;
    end if;
    if mytype = ''WS'' then
        select into rec * from WSlot where slotname = myname;
	if not found then
	    raise exception ''% does not exist'', myname;
	end if;
	if rec.backlink != blname then
	    update WSlot set backlink = blname where slotname = myname;
	end if;
	return 0;
    end if;
    if mytype = ''PL'' then
        select into rec * from PLine where slotname = myname;
	if not found then
	    raise exception ''% does not exist'', myname;
	end if;
	if rec.backlink != blname then
	    update PLine set backlink = blname where slotname = myname;
	end if;
	return 0;
    end if;
    raise exception ''illegal backlink beginning with %'', mytype;
end;
' language plpgsql;
-- ************************************************************
-- * Support function to clear out the backlink field if
-- * it still points to specific slot
-- ************************************************************
create function tg_backlink_unset(bpchar, bpchar)
returns integer as '
declare
    myname	alias for $1;
    blname	alias for $2;
    mytype	char(2);
    rec		record;
begin
    mytype := substr(myname, 1, 2);
    if mytype = ''PS'' then
        select into rec * from PSlot where slotname = myname;
	if not found then
	    return 0;
	end if;
	if rec.backlink = blname then
	    update PSlot set backlink = '''' where slotname = myname;
	end if;
	return 0;
    end if;
    if mytype = ''WS'' then
        select into rec * from WSlot where slotname = myname;
	if not found then
	    return 0;
	end if;
	if rec.backlink = blname then
	    update WSlot set backlink = '''' where slotname = myname;
	end if;
	return 0;
    end if;
    if mytype = ''PL'' then
        select into rec * from PLine where slotname = myname;
	if not found then
	    return 0;
	end if;
	if rec.backlink = blname then
	    update PLine set backlink = '''' where slotname = myname;
	end if;
	return 0;
    end if;
end
' language plpgsql;
-- ************************************************************
-- * AFTER INSERT or UPDATE or DELETE on slot with slotlink
-- *	- Ensure that the opponent correctly points back to us
-- ************************************************************
create function tg_slotlink_a() returns trigger as '
declare
    dummy	integer;
begin
    if tg_op = ''INSERT'' then
        if new.slotlink != '''' then
	    dummy := tg_slotlink_set(new.slotlink, new.slotname);
	end if;
	return new;
    end if;
    if tg_op = ''UPDATE'' then
        if new.slotlink != old.slotlink then
	    if old.slotlink != '''' then
	        dummy := tg_slotlink_unset(old.slotlink, old.slotname);
	    end if;
	    if new.slotlink != '''' then
	        dummy := tg_slotlink_set(new.slotlink, new.slotname);
	    end if;
	else
	    if new.slotname != old.slotname and new.slotlink != '''' then
	        dummy := tg_slotlink_set(new.slotlink, new.slotname);
	    end if;
	end if;
	return new;
    end if;
    if tg_op = ''DELETE'' then
        if old.slotlink != '''' then
	    dummy := tg_slotlink_unset(old.slotlink, old.slotname);
	end if;
	return old;
    end if;
end;
' language plpgsql;
create trigger tg_slotlink_a after insert or update or delete
    on PSlot for each row execute procedure tg_slotlink_a('PS');
create trigger tg_slotlink_a after insert or update or delete
    on WSlot for each row execute procedure tg_slotlink_a('WS');
create trigger tg_slotlink_a after insert or update or delete
    on IFace for each row execute procedure tg_slotlink_a('IF');
create trigger tg_slotlink_a after insert or update or delete
    on HSlot for each row execute procedure tg_slotlink_a('HS');
create trigger tg_slotlink_a after insert or update or delete
    on PHone for each row execute procedure tg_slotlink_a('PH');
-- ************************************************************
-- * Support function to set the opponents slotlink field
-- * if it does not already point to the requested slot
-- ************************************************************
create function tg_slotlink_set(bpchar, bpchar)
returns integer as '
declare
    myname	alias for $1;
    blname	alias for $2;
    mytype	char(2);
    link	char(4);
    rec		record;
begin
    mytype := substr(myname, 1, 2);
    link := mytype || substr(blname, 1, 2);
    if link = ''PHPH'' then
        raise exception
		''slotlink between two phones does not make sense'';
    end if;
    if link in (''PHHS'', ''HSPH'') then
        raise exception
		''link of phone to hub does not make sense'';
    end if;
    if link in (''PHIF'', ''IFPH'') then
        raise exception
		''link of phone to hub does not make sense'';
    end if;
    if link in (''PSWS'', ''WSPS'') then
        raise exception
		''slotlink from patchslot to wallslot not permitted'';
    end if;
    if mytype = ''PS'' then
        select into rec * from PSlot where slotname = myname;
	if not found then
	    raise exception ''% does not exist'', myname;
	end if;
	if rec.slotlink != blname then
	    update PSlot set slotlink = blname where slotname = myname;
	end if;
	return 0;
    end if;
    if mytype = ''WS'' then
        select into rec * from WSlot where slotname = myname;
	if not found then
	    raise exception ''% does not exist'', myname;
	end if;
	if rec.slotlink != blname then
	    update WSlot set slotlink = blname where slotname = myname;
	end if;
	return 0;
    end if;
    if mytype = ''IF'' then
        select into rec * from IFace where slotname = myname;
	if not found then
	    raise exception ''% does not exist'', myname;
	end if;
	if rec.slotlink != blname then
	    update IFace set slotlink = blname where slotname = myname;
	end if;
	return 0;
    end if;
    if mytype = ''HS'' then
        select into rec * from HSlot where slotname = myname;
	if not found then
	    raise exception ''% does not exist'', myname;
	end if;
	if rec.slotlink != blname then
	    update HSlot set slotlink = blname where slotname = myname;
	end if;
	return 0;
    end if;
    if mytype = ''PH'' then
        select into rec * from PHone where slotname = myname;
	if not found then
	    raise exception ''% does not exist'', myname;
	end if;
	if rec.slotlink != blname then
	    update PHone set slotlink = blname where slotname = myname;
	end if;
	return 0;
    end if;
    raise exception ''illegal slotlink beginning with %'', mytype;
end;
' language plpgsql;
-- ************************************************************
-- * Support function to clear out the slotlink field if
-- * it still points to specific slot
-- ************************************************************
create function tg_slotlink_unset(bpchar, bpchar)
returns integer as '
declare
    myname	alias for $1;
    blname	alias for $2;
    mytype	char(2);
    rec		record;
begin
    mytype := substr(myname, 1, 2);
    if mytype = ''PS'' then
        select into rec * from PSlot where slotname = myname;
	if not found then
	    return 0;
	end if;
	if rec.slotlink = blname then
	    update PSlot set slotlink = '''' where slotname = myname;
	end if;
	return 0;
    end if;
    if mytype = ''WS'' then
        select into rec * from WSlot where slotname = myname;
	if not found then
	    return 0;
	end if;
	if rec.slotlink = blname then
	    update WSlot set slotlink = '''' where slotname = myname;
	end if;
	return 0;
    end if;
    if mytype = ''IF'' then
        select into rec * from IFace where slotname = myname;
	if not found then
	    return 0;
	end if;
	if rec.slotlink = blname then
	    update IFace set slotlink = '''' where slotname = myname;
	end if;
	return 0;
    end if;
    if mytype = ''HS'' then
        select into rec * from HSlot where slotname = myname;
	if not found then
	    return 0;
	end if;
	if rec.slotlink = blname then
	    update HSlot set slotlink = '''' where slotname = myname;
	end if;
	return 0;
    end if;
    if mytype = ''PH'' then
        select into rec * from PHone where slotname = myname;
	if not found then
	    return 0;
	end if;
	if rec.slotlink = blname then
	    update PHone set slotlink = '''' where slotname = myname;
	end if;
	return 0;
    end if;
end;
' language plpgsql;
-- ************************************************************
-- * Describe the backside of a patchfield slot
-- ************************************************************
create function pslot_backlink_view(bpchar)
returns text as '
<<outer>>
declare
    rec		record;
    bltype	char(2);
    retval	text;
begin
    select into rec * from PSlot where slotname = $1;
    if not found then
        return '''';
    end if;
    if rec.backlink = '''' then
        return ''-'';
    end if;
    bltype := substr(rec.backlink, 1, 2);
    if bltype = ''PL'' then
        declare
	    rec		record;
	begin
	    select into rec * from PLine where slotname = "outer".rec.backlink;
	    retval := ''Phone line '' || trim(rec.phonenumber);
	    if rec.comment != '''' then
	        retval := retval || '' ('';
		retval := retval || rec.comment;
		retval := retval || '')'';
	    end if;
	    return retval;
	end;
    end if;
    if bltype = ''WS'' then
        select into rec * from WSlot where slotname = rec.backlink;
	retval := trim(rec.slotname) || '' in room '';
	retval := retval || trim(rec.roomno);
	retval := retval || '' -> '';
	return retval || wslot_slotlink_view(rec.slotname);
    end if;
    return rec.backlink;
end;
' language plpgsql;
-- ************************************************************
-- * Describe the front of a patchfield slot
-- ************************************************************
create function pslot_slotlink_view(bpchar)
returns text as '
declare
    psrec	record;
    sltype	char(2);
    retval	text;
begin
    select into psrec * from PSlot where slotname = $1;
    if not found then
        return '''';
    end if;
    if psrec.slotlink = '''' then
        return ''-'';
    end if;
    sltype := substr(psrec.slotlink, 1, 2);
    if sltype = ''PS'' then
	retval := trim(psrec.slotlink) || '' -> '';
	return retval || pslot_backlink_view(psrec.slotlink);
    end if;
    if sltype = ''HS'' then
        retval := comment from Hub H, HSlot HS
			where HS.slotname = psrec.slotlink
			  and H.name = HS.hubname;
        retval := retval || '' slot '';
	retval := retval || slotno::text from HSlot
			where slotname = psrec.slotlink;
	return retval;
    end if;
    return psrec.slotlink;
end;
' language plpgsql;
-- ************************************************************
-- * Describe the front of a wall connector slot
-- ************************************************************
create function wslot_slotlink_view(bpchar)
returns text as '
declare
    rec		record;
    sltype	char(2);
    retval	text;
begin
    select into rec * from WSlot where slotname = $1;
    if not found then
        return '''';
    end if;
    if rec.slotlink = '''' then
        return ''-'';
    end if;
    sltype := substr(rec.slotlink, 1, 2);
    if sltype = ''PH'' then
        select into rec * from PHone where slotname = rec.slotlink;
	retval := ''Phone '' || trim(rec.slotname);
	if rec.comment != '''' then
	    retval := retval || '' ('';
	    retval := retval || rec.comment;
	    retval := retval || '')'';
	end if;
	return retval;
    end if;
    if sltype = ''IF'' then
	declare
	    syrow	System%RowType;
	    ifrow	IFace%ROWTYPE;
        begin
	    select into ifrow * from IFace where slotname = rec.slotlink;
	    select into syrow * from System where name = ifrow.sysname;
	    retval := syrow.name || '' IF '';
	    retval := retval || ifrow.ifname;
	    if syrow.comment != '''' then
	        retval := retval || '' ('';
		retval := retval || syrow.comment;
		retval := retval || '')'';
	    end if;
	    return retval;
	end;
    end if;
    return rec.slotlink;
end;
' language plpgsql;
-- ************************************************************
-- * View of a patchfield describing backside and patches
-- ************************************************************
create view Pfield_v1 as select PF.pfname, PF.slotname,
	pslot_backlink_view(PF.slotname) as backside,
	pslot_slotlink_view(PF.slotname) as patch
    from PSlot PF;
--
-- First we build the house - so we create the rooms
--
insert into Room values ('001', 'Entrance');
insert into Room values ('002', 'Office');
insert into Room values ('003', 'Office');
insert into Room values ('004', 'Technical');
insert into Room values ('101', 'Office');
insert into Room values ('102', 'Conference');
insert into Room values ('103', 'Restroom');
insert into Room values ('104', 'Technical');
insert into Room values ('105', 'Office');
insert into Room values ('106', 'Office');
--
-- Second we install the wall connectors
--
insert into WSlot values ('WS.001.1a', '001', '', '');
ERROR:  function cannot execute on a QE slice because it accesses relation "public.room"  (seg1 127.0.0.1:40001 pid=1761)
CONTEXT:  SQL statement "SELECT count(*) = 0 from Room where roomno = new.roomno"
PL/pgSQL function tg_wslot_biu() line 3 at IF
insert into WSlot values ('WS.001.1b', '001', '', '');
ERROR:  function cannot execute on a QE slice because it accesses relation "public.room"  (seg1 127.0.0.1:40001 pid=1761)
CONTEXT:  SQL statement "SELECT count(*) = 0 from Room where roomno = new.roomno"
PL/pgSQL function tg_wslot_biu() line 3 at IF
insert into WSlot values ('WS.001.2a', '001', '', '');
ERROR:  function cannot execute on a QE slice because it accesses relation "public.room"  (seg1 127.0.0.1:40001 pid=1761)
CONTEXT:  SQL statement "SELECT count(*) = 0 from Room where roomno = new.roomno"
PL/pgSQL function tg_wslot_biu() line 3 at IF
insert into WSlot values ('WS.001.2b', '001', '', '');
ERROR:  function cannot execute on a QE slice because it accesses relation "public.room"  (seg2 127.0.0.1:40002 pid=1762)
CONTEXT:  SQL statement "SELECT count(*) = 0 from Room where roomno = new.roomno"
PL/pgSQL function tg_wslot_biu() line 3 at IF
insert into WSlot values ('WS.001.3a', '001', '', '');
ERROR:  function cannot execute on a QE slice because it accesses relation "public.room"  (seg0 127.0.0.1:40000 pid=1760)
CONTEXT:  SQL statement "SELECT count(*) = 0 from Room where roomno = new.roomno"
PL/pgSQL function tg_wslot_biu() line 3 at IF
insert into WSlot values ('WS.001.3b', '001', '', '');
ERROR:  function cannot execute on a QE slice because it accesses relation "public.room"  (seg2 127.0.0.1:40002 pid=1762)
CONTEXT:  SQL statement "SELECT count(*) = 0 from Room where roomno = new.roomno"
PL/pgSQL function tg_wslot_biu() line 3 at IF
insert into WSlot values ('WS.002.1a', '002', '', '');
ERROR:  function cannot execute on a QE slice because it accesses relation "public.room"  (seg0 127.0.0.1:40000 pid=1760)
CONTEXT:  SQL statement "SELECT count(*) = 0 from Room where roomno = new.roomno"
PL/pgSQL function tg_wslot_biu() line 3 at IF
insert into WSlot values ('WS.002.1b', '002', '', '');
ERROR:  function cannot execute on a QE slice because it accesses relation "public.room"  (seg1 127.0.0.1:40001 pid=1761)
CONTEXT:  SQL statement "SELECT count(*) = 0 from Room where roomno = new.roomno"
PL/pgSQL function tg_wslot_biu() line 3 at IF
insert into WSlot values ('WS.002.2a', '002', '', '');
ERROR:  function cannot execute on a QE slice because it accesses relation "public.room"  (seg0 127.0.0.1:40000 pid=1760)
CONTEXT:  SQL statement "SELECT count(*) = 0 from Room where roomno = new.roomno"
PL/pgSQL function tg_wslot_biu() line 3 at IF
insert into WSlot values ('WS.002.2b', '002', '', '');
ERROR:  function cannot execute on a QE slice because it accesses relation "public.room"  (seg0 127.0.0.1:40000 pid=1760)
CONTEXT:  SQL statement "SELECT count(*) = 0 from Room where roomno = new.roomno"
PL/pgSQL function tg_wslot_biu() line 3 at IF
insert into WSlot values ('WS.002.3a', '002', '', '');
ERROR:  function cannot execute on a QE slice because it accesses relation "public.room"  (seg0 127.0.0.1:40000 pid=1760)
CONTEXT:  SQL statement "SELECT count(*) = 0 from Room where roomno = new.roomno"
PL/pgSQL function tg_wslot_biu() line 3 at IF
insert into WSlot values ('WS.002.3b', '002', '', '');
ERROR:  function cannot execute on a QE slice because it accesses relation "public.room"  (seg0 127.0.0.1:40000 pid=1760)
CONTEXT:  SQL statement "SELECT count(*) = 0 from Room where roomno = new.roomno"
PL/pgSQL function tg_wslot_biu() line 3 at IF
insert into WSlot values ('WS.003.1a', '003', '', '');
ERROR:  function cannot execute on a QE slice because it accesses relation "public.room"  (seg2 127.0.0.1:40002 pid=1762)
CONTEXT:  SQL statement "SELECT count(*) = 0 from Room where roomno = new.roomno"
PL/pgSQL function tg_wslot_biu() line 3 at IF
insert into WSlot values ('WS.003.1b', '003', '', '');
ERROR:  function cannot execute on a QE slice because it accesses relation "public.room"  (seg1 127.0.0.1:40001 pid=1761)
CONTEXT:  SQL statement "SELECT count(*) = 0 from Room where roomno = new.roomno"
PL/pgSQL function tg_wslot_biu() line 3 at IF
insert into WSlot values ('WS.003.2a', '003', '', '');
ERROR:  function cannot execute on a QE slice because it accesses relation "public.room"  (seg2 127.0.0.1:40002 pid=1762)
CONTEXT:  SQL statement "SELECT count(*) = 0 from Room where roomno = new.roomno"
PL/pgSQL function tg_wslot_biu() line 3 at IF
insert into WSlot values ('WS.003.2b', '003', '', '');
ERROR:  function cannot execute on a QE slice because it accesses relation "public.room"  (seg2 127.0.0.1:40002 pid=1762)
CONTEXT:  SQL statement "SELECT count(*) = 0 from Room where roomno = new.roomno"
PL/pgSQL function tg_wslot_biu() line 3 at IF
insert into WSlot values ('WS.003.3a', '003', '', '');
ERROR:  function cannot execute on a QE slice because it accesses relation "public.room"  (seg1 127.0.0.1:40001 pid=1761)
CONTEXT:  SQL statement "SELECT count(*) = 0 from Room where roomno = new.roomno"
PL/pgSQL function tg_wslot_biu() line 3 at IF
insert into WSlot values ('WS.003.3b', '003', '', '');
ERROR:  function cannot execute on a QE slice because it accesses relation "public.room"  (seg1 127.0.0.1:40001 pid=1761)
CONTEXT:  SQL statement "SELECT count(*) = 0 from Room where roomno = new.roomno"
PL/pgSQL function tg_wslot_biu() line 3 at IF
insert into WSlot values ('WS.101.1a', '101', '', '');
ERROR:  function cannot execute on a QE slice because it accesses relation "public.room"  (seg2 127.0.0.1:40002 pid=1762)
CONTEXT:  SQL statement "SELECT count(*) = 0 from Room where roomno = new.roomno"
PL/pgSQL function tg_wslot_biu() line 3 at IF
insert into WSlot values ('WS.101.1b', '101', '', '');
ERROR:  function cannot execute on a QE slice because it accesses relation "public.room"  (seg2 127.0.0.1:40002 pid=1762)
CONTEXT:  SQL statement "SELECT count(*) = 0 from Room where roomno = new.roomno"
PL/pgSQL function tg_wslot_biu() line 3 at IF
insert into WSlot values ('WS.101.2a', '101', '', '');
ERROR:  function cannot execute on a QE slice because it accesses relation "public.room"  (seg2 127.0.0.1:40002 pid=1762)
CONTEXT:  SQL statement "SELECT count(*) = 0 from Room where roomno = new.roomno"
PL/pgSQL function tg_wslot_biu() line 3 at IF
insert into WSlot values ('WS.101.2b', '101', '', '');
ERROR:  function cannot execute on a QE slice because it accesses relation "public.room"  (seg1 127.0.0.1:40001 pid=1761)
CONTEXT:  SQL statement "SELECT count(*) = 0 from Room where roomno = new.roomno"
PL/pgSQL function tg_wslot_biu() line 3 at IF
insert into WSlot values ('WS.101.3a', '101', '', '');
ERROR:  function cannot execute on a QE slice because it accesses relation "public.room"  (seg2 127.0.0.1:40002 pid=1762)
CONTEXT:  SQL statement "SELECT count(*) = 0 from Room where roomno = new.roomno"
PL/pgSQL function tg_wslot_biu() line 3 at IF
insert into WSlot values ('WS.101.3b', '101', '', '');
ERROR:  function cannot execute on a QE slice because it accesses relation "public.room"  (seg0 127.0.0.1:40000 pid=1760)
CONTEXT:  SQL statement "SELECT count(*) = 0 from Room where roomno = new.roomno"
PL/pgSQL function tg_wslot_biu() line 3 at IF
insert into WSlot values ('WS.102.1a', '102', '', '');
ERROR:  function cannot execute on a QE slice because it accesses relation "public.room"  (seg2 127.0.0.1:40002 pid=1762)
CONTEXT:  SQL statement "SELECT count(*) = 0 from Room where roomno = new.roomno"
PL/pgSQL function tg_wslot_biu() line 3 at IF
insert into WSlot values ('WS.102.1b', '102', '', '');
ERROR:  function cannot execute on a QE slice because it accesses relation "public.room"  (seg1 127.0.0.1:40001 pid=1761)
CONTEXT:  SQL statement "SELECT count(*) = 0 from Room where roomno = new.roomno"
PL/pgSQL function tg_wslot_biu() line 3 at IF
insert into WSlot values ('WS.102.2a', '102', '', '');
ERROR:  function cannot execute on a QE slice because it accesses relation "public.room"  (seg0 127.0.0.1:40000 pid=1760)
CONTEXT:  SQL statement "SELECT count(*) = 0 from Room where roomno = new.roomno"
PL/pgSQL function tg_wslot_biu() line 3 at IF
insert into WSlot values ('WS.102.2b', '102', '', '');
ERROR:  function cannot execute on a QE slice because it accesses relation "public.room"  (seg0 127.0.0.1:40000 pid=1760)
CONTEXT:  SQL statement "SELECT count(*) = 0 from Room where roomno = new.roomno"
PL/pgSQL function tg_wslot_biu() line 3 at IF
insert into WSlot values ('WS.102.3a', '102', '', '');
ERROR:  function cannot execute on a QE slice because it accesses relation "public.room"  (seg0 127.0.0.1:40000 pid=1760)
CONTEXT:  SQL statement "SELECT count(*) = 0 from Room where roomno = new.roomno"
PL/pgSQL function tg_wslot_biu() line 3 at IF
insert into WSlot values ('WS.102.3b', '102', '', '');
ERROR:  function cannot execute on a QE slice because it accesses relation "public.room"  (seg0 127.0.0.1:40000 pid=1760)
CONTEXT:  SQL statement "SELECT count(*) = 0 from Room where roomno = new.roomno"
PL/pgSQL function tg_wslot_biu() line 3 at IF
insert into WSlot values ('WS.105.1a', '105', '', '');
ERROR:  function cannot execute on a QE slice because it accesses relation "public.room"  (seg2 127.0.0.1:40002 pid=1762)
CONTEXT:  SQL statement "SELECT count(*) = 0 from Room where roomno = new.roomno"
PL/pgSQL function tg_wslot_biu() line 3 at IF
insert into WSlot values ('WS.105.1b', '105', '', '');
ERROR:  function cannot execute on a QE slice because it accesses relation "public.room"  (seg2 127.0.0.1:40002 pid=1762)
CONTEXT:  SQL statement "SELECT count(*) = 0 from Room where roomno = new.roomno"
PL/pgSQL function tg_wslot_biu() line 3 at IF
insert into WSlot values ('WS.105.2a', '105', '', '');
ERROR:  function cannot execute on a QE slice because it accesses relation "public.room"  (seg1 127.0.0.1:40001 pid=1761)
CONTEXT:  SQL statement "SELECT count(*) = 0 from Room where roomno = new.roomno"
PL/pgSQL function tg_wslot_biu() line 3 at IF
insert into WSlot values ('WS.105.2b', '105', '', '');
ERROR:  function cannot execute on a QE slice because it accesses relation "public.room"  (seg0 127.0.0.1:40000 pid=1760)
CONTEXT:  SQL statement "SELECT count(*) = 0 from Room where roomno = new.roomno"
PL/pgSQL function tg_wslot_biu() line 3 at IF
insert into WSlot values ('WS.105.3a', '105', '', '');
ERROR:  function cannot execute on a QE slice because it accesses relation "public.room"  (seg2 127.0.0.1:40002 pid=1762)
CONTEXT:  SQL statement "SELECT count(*) = 0 from Room where roomno = new.roomno"
PL/pgSQL function tg_wslot_biu() line 3 at IF
insert into WSlot values ('WS.105.3b', '105', '', '');
ERROR:  function cannot execute on a QE slice because it accesses relation "public.room"  (seg0 127.0.0.1:40000 pid=1760)
CONTEXT:  SQL statement "SELECT count(*) = 0 from Room where roomno = new.roomno"
PL/pgSQL function tg_wslot_biu() line 3 at IF
insert into WSlot values ('WS.106.1a', '106', '', '');
ERROR:  function cannot execute on a QE slice because it accesses relation "public.room"  (seg0 127.0.0.1:40000 pid=1760)
CONTEXT:  SQL statement "SELECT count(*) = 0 from Room where roomno = new.roomno"
PL/pgSQL function tg_wslot_biu() line 3 at IF
insert into WSlot values ('WS.106.1b', '106', '', '');
ERROR:  function cannot execute on a QE slice because it accesses relation "public.room"  (seg2 127.0.0.1:40002 pid=1762)
CONTEXT:  SQL statement "SELECT count(*) = 0 from Room where roomno = new.roomno"
PL/pgSQL function tg_wslot_biu() line 3 at IF
insert into WSlot values ('WS.106.2a', '106', '', '');
ERROR:  function cannot execute on a QE slice because it accesses relation "public.room"  (seg1 127.0.0.1:40001 pid=1761)
CONTEXT:  SQL statement "SELECT count(*) = 0 from Room where roomno = new.roomno"
PL/pgSQL function tg_wslot_biu() line 3 at IF
insert into WSlot values ('WS.106.2b', '106', '', '');
ERROR:  function cannot execute on a QE slice because it accesses relation "public.room"  (seg1 127.0.0.1:40001 pid=1761)
CONTEXT:  SQL statement "SELECT count(*) = 0 from Room where roomno = new.roomno"
PL/pgSQL function tg_wslot_biu() line 3 at IF
insert into WSlot values ('WS.106.3a', '106', '', '');
ERROR:  function cannot execute on a QE slice because it accesses relation "public.room"  (seg0 127.0.0.1:40000 pid=1760)
CONTEXT:  SQL statement "SELECT count(*) = 0 from Room where roomno = new.roomno"
PL/pgSQL function tg_wslot_biu() line 3 at IF
insert into WSlot values ('WS.106.3b', '106', '', '');
ERROR:  function cannot execute on a QE slice because it accesses relation "public.room"  (seg0 127.0.0.1:40000 pid=1760)
CONTEXT:  SQL statement "SELECT count(*) = 0 from Room where roomno = new.roomno"
PL/pgSQL function tg_wslot_biu() line 3 at IF
--
-- Now create the patch fields and their slots
--
insert into PField values ('PF0_1', 'Wallslots basement');
--
-- The cables for these will be made later, so they are unconnected for now
--
insert into PSlot values ('PS.base.a1', 'PF0_1', '', '');
ERROR:  function cannot execute on a QE slice because it accesses relation "public.pfield"  (seg2 127.0.0.1:40002 pid=1762)
CONTEXT:  SQL statement "select            * from PField where name = ps.pfname"
PL/pgSQL function tg_pslot_biu() line 6 at SQL statement
insert into PSlot values ('PS.base.a2', 'PF0_1', '', '');
ERROR:  function cannot execute on a QE slice because it accesses relation "public.pfield"  (seg0 127.0.0.1:40000 pid=1760)
CONTEXT:  SQL statement "select            * from PField where name = ps.pfname"
PL/pgSQL function tg_pslot_biu() line 6 at SQL statement
insert into PSlot values ('PS.base.a3', 'PF0_1', '', '');
ERROR:  function cannot execute on a QE slice because it accesses relation "public.pfield"  (seg1 127.0.0.1:40001 pid=1761)
CONTEXT:  SQL statement "select            * from PField where name = ps.pfname"
PL/pgSQL function tg_pslot_biu() line 6 at SQL statement
insert into PSlot values ('PS.base.a4', 'PF0_1', '', '');
ERROR:  function cannot execute on a QE slice because it accesses relation "public.pfield"  (seg0 127.0.0.1:40000 pid=1760)
CONTEXT:  SQL statement "select            * from PField where name = ps.pfname"
PL/pgSQL function tg_pslot_biu() line 6 at SQL statement
insert into PSlot values ('PS.base.a5', 'PF0_1', '', '');
ERROR:  function cannot execute on a QE slice because it accesses relation "public.pfield"  (seg1 127.0.0.1:40001 pid=1761)
CONTEXT:  SQL statement "select            * from PField where name = ps.pfname"
PL/pgSQL function tg_pslot_biu() line 6 at SQL statement
insert into PSlot values ('PS.base.a6', 'PF0_1', '', '');
ERROR:  function cannot execute on a QE slice because it accesses relation "public.pfield"  (seg2 127.0.0.1:40002 pid=1762)
CONTEXT:  SQL statement "select            * from PField where name = ps.pfname"
PL/pgSQL function tg_pslot_biu() line 6 at SQL statement
--
-- These are already wired to the wall connectors
--
insert into PSlot values ('PS.base.b1', 'PF0_1', '', 'WS.002.1a');
ERROR:  function cannot execute on a QE slice because it accesses relation "public.pfield"  (seg0 127.0.0.1:40000 pid=1760)
CONTEXT:  SQL statement "select            * from PField where name = ps.pfname"
PL/pgSQL function tg_pslot_biu() line 6 at SQL statement
insert into PSlot values ('PS.base.b2', 'PF0_1', '', 'WS.002.1b');
ERROR:  function cannot execute on a QE slice because it accesses relation "public.pfield"  (seg0 127.0.0.1:40000 pid=1760)
CONTEXT:  SQL statement "select            * from PField where name = ps.pfname"
PL/pgSQL function tg_pslot_biu() line 6 at SQL statement
insert into PSlot values ('PS.base.b3', 'PF0_1', '', 'WS.002.2a');
ERROR:  function cannot execute on a QE slice because it accesses relation "public.pfield"  (seg2 127.0.0.1:40002 pid=1762)
CONTEXT:  SQL statement "select            * from PField where name = ps.pfname"
PL/pgSQL function tg_pslot_biu() line 6 at SQL statement
insert into PSlot values ('PS.base.b4', 'PF0_1', '', 'WS.002.2b');
ERROR:  function cannot execute on a QE slice because it accesses relation "public.pfield"  (seg0 127.0.0.1:40000 pid=1760)
CONTEXT:  SQL statement "select            * from PField where name = ps.pfname"
PL/pgSQL function tg_pslot_biu() line 6 at SQL statement
insert into PSlot values ('PS.base.b5', 'PF0_1', '', 'WS.002.3a');
ERROR:  function cannot execute on a QE slice because it accesses relation "public.pfield"  (seg2 127.0.0.1:40002 pid=1762)
CONTEXT:  SQL statement "select            * from PField where name = ps.pfname"
PL/pgSQL function tg_pslot_biu() line 6 at SQL statement
insert into PSlot values ('PS.base.b6', 'PF0_1', '', 'WS.002.3b');
ERROR:  function cannot execute on a QE slice because it accesses relation "public.pfield"  (seg2 127.0.0.1:40002 pid=1762)
CONTEXT:  SQL statement "select            * from PField where name = ps.pfname"
PL/pgSQL function tg_pslot_biu() line 6 at SQL statement
insert into PSlot values ('PS.base.c1', 'PF0_1', '', 'WS.003.1a');
ERROR:  function cannot execute on a QE slice because it accesses relation "public.pfield"  (seg2 127.0.0.1:40002 pid=1762)
CONTEXT:  SQL statement "select            * from PField where name = ps.pfname"
PL/pgSQL function tg_pslot_biu() line 6 at SQL statement
insert into PSlot values ('PS.base.c2', 'PF0_1', '', 'WS.003.1b');
ERROR:  function cannot execute on a QE slice because it accesses relation "public.pfield"  (seg2 127.0.0.1:40002 pid=1762)
CONTEXT:  SQL statement "select            * from PField where name = ps.pfname"
PL/pgSQL function tg_pslot_biu() line 6 at SQL statement
insert into PSlot values ('PS.base.c3', 'PF0_1', '', 'WS.003.2a');
ERROR:  function cannot execute on a QE slice because it accesses relation "public.pfield"  (seg0 127.0.0.1:40000 pid=1760)
CONTEXT:  SQL statement "select            * from PField where name = ps.pfname"
PL/pgSQL function tg_pslot_biu() line 6 at SQL statement
insert into PSlot values ('PS.base.c4', 'PF0_1', '', 'WS.003.2b');
ERROR:  function cannot execute on a QE slice because it accesses relation "public.pfield"  (seg2 127.0.0.1:40002 pid=1762)
CONTEXT:  SQL statement "select            * from PField where name = ps.pfname"
PL/pgSQL function tg_pslot_biu() line 6 at SQL statement
insert into PSlot values ('PS.base.c5', 'PF0_1', '', 'WS.003.3a');
ERROR:  function cannot execute on a QE slice because it accesses relation "public.pfield"  (seg0 127.0.0.1:40000 pid=1760)
CONTEXT:  SQL statement "select            * from PField where name = ps.pfname"
PL/pgSQL function tg_pslot_biu() line 6 at SQL statement
insert into PSlot values ('PS.base.c6', 'PF0_1', '', 'WS.003.3b');
ERROR:  function cannot execute on a QE slice because it accesses relation "public.pfield"  (seg0 127.0.0.1:40000 pid=1760)
CONTEXT:  SQL statement "select            * from PField where name = ps.pfname"
PL/pgSQL function tg_pslot_biu() line 6 at SQL statement
--
-- This patchfield will be renamed later into PF0_2 - so its
-- slots references in pfname should follow
--
insert into PField values ('PF0_X', 'Phonelines basement');
insert into PSlot values ('PS.base.ta1', 'PF0_X', '', '');
ERROR:  function cannot execute on a QE slice because it accesses relation "public.pfield"  (seg2 127.0.0.1:40002 pid=1762)
CONTEXT:  SQL statement "select            * from PField where name = ps.pfname"
PL/pgSQL function tg_pslot_biu() line 6 at SQL statement
insert into PSlot values ('PS.base.ta2', 'PF0_X', '', '');
ERROR:  function cannot execute on a QE slice because it accesses relation "public.pfield"  (seg2 127.0.0.1:40002 pid=1762)
CONTEXT:  SQL statement "select            * from PField where name = ps.pfname"
PL/pgSQL function tg_pslot_biu() line 6 at SQL statement
insert into PSlot values ('PS.base.ta3', 'PF0_X', '', '');
ERROR:  function cannot execute on a QE slice because it accesses relation "public.pfield"  (seg0 127.0.0.1:40000 pid=1760)
CONTEXT:  SQL statement "select            * from PField where name = ps.pfname"
PL/pgSQL function tg_pslot_biu() line 6 at SQL statement
insert into PSlot values ('PS.base.ta4', 'PF0_X', '', '');
ERROR:  function cannot execute on a QE slice because it accesses relation "public.pfield"  (seg0 127.0.0.1:40000 pid=1760)
CONTEXT:  SQL statement "select            * from PField where name = ps.pfname"
PL/pgSQL function tg_pslot_biu() line 6 at SQL statement
insert into PSlot values ('PS.base.ta5', 'PF0_X', '', '');
ERROR:  function cannot execute on a QE slice because it accesses relation "public.pfield"  (seg1 127.0.0.1:40001 pid=1761)
CONTEXT:  SQL statement "select            * from PField where name = ps.pfname"
PL/pgSQL function tg_pslot_biu() line 6 at SQL statement
insert into PSlot values ('PS.base.ta6', 'PF0_X', '', '');
ERROR:  function cannot execute on a QE slice because it accesses relation "public.pfield"  (seg1 127.0.0.1:40001 pid=1761)
CONTEXT:  SQL statement "select            * from PField where name = ps.pfname"
PL/pgSQL function tg_pslot_biu() line 6 at SQL statement
insert into PSlot values ('PS.base.tb1', 'PF0_X', '', '');
ERROR:  function cannot execute on a QE slice because it accesses relation "public.pfield"  (seg0 127.0.0.1:40000 pid=1760)
CONTEXT:  SQL statement "select            * from PField where name = ps.pfname"
PL/pgSQL function tg_pslot_biu() line 6 at SQL statement
insert into PSlot values ('PS.base.tb2', 'PF0_X', '', '');
ERROR:  function cannot execute on a QE slice because it accesses relation "public.pfield"  (seg2 127.0.0.1:40002 pid=1762)
CONTEXT:  SQL statement "select            * from PField where name = ps.pfname"
PL/pgSQL function tg_pslot_biu() line 6 at SQL statement
insert into PSlot values ('PS.base.tb3', 'PF0_X', '', '');
ERROR:  function cannot execute on a QE slice because it accesses relation "public.pfield"  (seg1 127.0.0.1:40001 pid=1761)
CONTEXT:  SQL statement "select            * from PField where name = ps.pfname"
PL/pgSQL function tg_pslot_biu() line 6 at SQL statement
insert into PSlot values ('PS.base.tb4', 'PF0_X', '', '');
ERROR:  function cannot execute on a QE slice because it accesses relation "public.pfield"  (seg2 127.0.0.1:40002 pid=1762)
CONTEXT:  SQL statement "select            * from PField where name = ps.pfname"
PL/pgSQL function tg_pslot_biu() line 6 at SQL statement
insert into PSlot values ('PS.base.tb5', 'PF0_X', '', '');
ERROR:  function cannot execute on a QE slice because it accesses relation "public.pfield"  (seg1 127.0.0.1:40001 pid=1761)
CONTEXT:  SQL statement "select            * from PField where name = ps.pfname"
PL/pgSQL function tg_pslot_biu() line 6 at SQL statement
insert into PSlot values ('PS.base.tb6', 'PF0_X', '', '');
ERROR:  function cannot execute on a QE slice because it accesses relation "public.pfield"  (seg0 127.0.0.1:40000 pid=1760)
CONTEXT:  SQL statement "select            * from PField where name = ps.pfname"
PL/pgSQL function tg_pslot_biu() line 6 at SQL statement
insert into PField values ('PF1_1', 'Wallslots first floor');
insert into PSlot values ('PS.first.a1', 'PF1_1', '', 'WS.101.1a');
ERROR:  function cannot execute on a QE slice because it accesses relation "public.pfield"  (seg2 127.0.0.1:40002 pid=1762)
CONTEXT:  SQL statement "select            * from PField where name = ps.pfname"
PL/pgSQL function tg_pslot_biu() line 6 at SQL statement
insert into PSlot values ('PS.first.a2', 'PF1_1', '', 'WS.101.1b');
ERROR:  function cannot execute on a QE slice because it accesses relation "public.pfield"  (seg2 127.0.0.1:40002 pid=1762)
CONTEXT:  SQL statement "select            * from PField where name = ps.pfname"
PL/pgSQL function tg_pslot_biu() line 6 at SQL statement
insert into PSlot values ('PS.first.a3', 'PF1_1', '', 'WS.101.2a');
ERROR:  function cannot execute on a QE slice because it accesses relation "public.pfield"  (seg1 127.0.0.1:40001 pid=1761)
CONTEXT:  SQL statement "select            * from PField where name = ps.pfname"
PL/pgSQL function tg_pslot_biu() line 6 at SQL statement
insert into PSlot values ('PS.first.a4', 'PF1_1', '', 'WS.101.2b');
ERROR:  function cannot execute on a QE slice because it accesses relation "public.pfield"  (seg1 127.0.0.1:40001 pid=1761)
CONTEXT:  SQL statement "select            * from PField where name = ps.pfname"
PL/pgSQL function tg_pslot_biu() line 6 at SQL statement
insert into PSlot values ('PS.first.a5', 'PF1_1', '', 'WS.101.3a');
ERROR:  function cannot execute on a QE slice because it accesses relation "public.pfield"  (seg0 127.0.0.1:40000 pid=1760)
CONTEXT:  SQL statement "select            * from PField where name = ps.pfname"
PL/pgSQL function tg_pslot_biu() line 6 at SQL statement
insert into PSlot values ('PS.first.a6', 'PF1_1', '', 'WS.101.3b');
ERROR:  function cannot execute on a QE slice because it accesses relation "public.pfield"  (seg0 127.0.0.1:40000 pid=1760)
CONTEXT:  SQL statement "select            * from PField where name = ps.pfname"
PL/pgSQL function tg_pslot_biu() line 6 at SQL statement
insert into PSlot values ('PS.first.b1', 'PF1_1', '', 'WS.102.1a');
ERROR:  function cannot execute on a QE slice because it accesses relation "public.pfield"  (seg0 127.0.0.1:40000 pid=1760)
CONTEXT:  SQL statement "select            * from PField where name = ps.pfname"
PL/pgSQL function tg_pslot_biu() line 6 at SQL statement
insert into PSlot values ('PS.first.b2', 'PF1_1', '', 'WS.102.1b');
ERROR:  function cannot execute on a QE slice because it accesses relation "public.pfield"  (seg1 127.0.0.1:40001 pid=1761)
CONTEXT:  SQL statement "select            * from PField where name = ps.pfname"
PL/pgSQL function tg_pslot_biu() line 6 at SQL statement
insert into PSlot values ('PS.first.b3', 'PF1_1', '', 'WS.102.2a');
ERROR:  function cannot execute on a QE slice because it accesses relation "public.pfield"  (seg2 127.0.0.1:40002 pid=1762)
CONTEXT:  SQL statement "select            * from PField where name = ps.pfname"
PL/pgSQL function tg_pslot_biu() line 6 at SQL statement
insert into PSlot values ('PS.first.b4', 'PF1_1', '', 'WS.102.2b');
ERROR:  function cannot execute on a QE slice because it accesses relation "public.pfield"  (seg0 127.0.0.1:40000 pid=1760)
CONTEXT:  SQL statement "select            * from PField where name = ps.pfname"
PL/pgSQL function tg_pslot_biu() line 6 at SQL statement
insert into PSlot values ('PS.first.b5', 'PF1_1', '', 'WS.102.3a');
ERROR:  function cannot execute on a QE slice because it accesses relation "public.pfield"  (seg1 127.0.0.1:40001 pid=1761)
CONTEXT:  SQL statement "select            * from PField where name = ps.pfname"
PL/pgSQL function tg_pslot_biu() line 6 at SQL statement
insert into PSlot values ('PS.first.b6', 'PF1_1', '', 'WS.102.3b');
ERROR:  function cannot execute on a QE slice because it accesses relation "public.pfield"  (seg2 127.0.0.1:40002 pid=1762)
CONTEXT:  SQL statement "select            * from PField where name = ps.pfname"
PL/pgSQL function tg_pslot_biu() line 6 at SQL statement
insert into PSlot values ('PS.first.c1', 'PF1_1', '', 'WS.105.1a');
ERROR:  function cannot execute on a QE slice because it accesses relation "public.pfield"  (seg1 127.0.0.1:40001 pid=1761)
CONTEXT:  SQL statement "select            * from PField where name = ps.pfname"
PL/pgSQL function tg_pslot_biu() line 6 at SQL statement
insert into PSlot values ('PS.first.c2', 'PF1_1', '', 'WS.105.1b');
ERROR:  function cannot execute on a QE slice because it accesses relation "public.pfield"  (seg0 127.0.0.1:40000 pid=1760)
CONTEXT:  SQL statement "select            * from PField where name = ps.pfname"
PL/pgSQL function tg_pslot_biu() line 6 at SQL statement
insert into PSlot values ('PS.first.c3', 'PF1_1', '', 'WS.105.2a');
ERROR:  function cannot execute on a QE slice because it accesses relation "public.pfield"  (seg2 127.0.0.1:40002 pid=1762)
CONTEXT:  SQL statement "select            * from PField where name = ps.pfname"
PL/pgSQL function tg_pslot_biu() line 6 at SQL statement
insert into PSlot values ('PS.first.c4', 'PF1_1', '', 'WS.105.2b');
ERROR:  function cannot execute on a QE slice because it accesses relation "public.pfield"  (seg0 127.0.0.1:40000 pid=1760)
CONTEXT:  SQL statement "select            * from PField where name = ps.pfname"
PL/pgSQL function tg_pslot_biu() line 6 at SQL statement
insert into PSlot values ('PS.first.c5', 'PF1_1', '', 'WS.105.3a');
ERROR:  function cannot execute on a QE slice because it accesses relation "public.pfield"  (seg2 127.0.0.1:40002 pid=1762)
CONTEXT:  SQL statement "select            * from PField where name = ps.pfname"
PL/pgSQL function tg_pslot_biu() line 6 at SQL statement
insert into PSlot values ('PS.first.c6', 'PF1_1', '', 'WS.105.3b');
ERROR:  function cannot execute on a QE slice because it accesses relation "public.pfield"  (seg1 127.0.0.1:40001 pid=1761)
CONTEXT:  SQL statement "select            * from PField where name = ps.pfname"
PL/pgSQL function tg_pslot_biu() line 6 at SQL statement
insert into PSlot values ('PS.first.d1', 'PF1_1', '', 'WS.106.1a');
ERROR:  function cannot execute on a QE slice because it accesses relation "public.pfield"  (seg1 127.0.0.1:40001 pid=1761)
CONTEXT:  SQL statement "select            * from PField where name = ps.pfname"
PL/pgSQL function tg_pslot_biu() line 6 at SQL statement
insert into PSlot values ('PS.first.d2', 'PF1_1', '', 'WS.106.1b');
ERROR:  function cannot execute on a QE slice because it accesses relation "public.pfield"  (seg1 127.0.0.1:40001 pid=1761)
CONTEXT:  SQL statement "select            * from PField where name = ps.pfname"
PL/pgSQL function tg_pslot_biu() line 6 at SQL statement
insert into PSlot values ('PS.first.d3', 'PF1_1', '', 'WS.106.2a');
ERROR:  function cannot execute on a QE slice because it accesses relation "public.pfield"  (seg2 127.0.0.1:40002 pid=1762)
CONTEXT:  SQL statement "select            * from PField where name = ps.pfname"
PL/pgSQL function tg_pslot_biu() line 6 at SQL statement
insert into PSlot values ('PS.first.d4', 'PF1_1', '', 'WS.106.2b');
ERROR:  function cannot execute on a QE slice because it accesses relation "public.pfield"  (seg1 127.0.0.1:40001 pid=1761)
CONTEXT:  SQL statement "select            * from PField where name = ps.pfname"
PL/pgSQL function tg_pslot_biu() line 6 at SQL statement
insert into PSlot values ('PS.first.d5', 'PF1_1', '', 'WS.106.3a');
ERROR:  function cannot execute on a QE slice because it accesses relation "public.pfield"  (seg2 127.0.0.1:40002 pid=1762)
CONTEXT:  SQL statement "select            * from PField where name = ps.pfname"
PL/pgSQL function tg_pslot_biu() line 6 at SQL statement
insert into PSlot values ('PS.first.d6', 'PF1_1', '', 'WS.106.3b');
ERROR:  function cannot execute on a QE slice because it accesses relation "public.pfield"  (seg2 127.0.0.1:40002 pid=1762)
CONTEXT:  SQL statement "select            * from PField where name = ps.pfname"
PL/pgSQL function tg_pslot_biu() line 6 at SQL statement
--
-- Now we wire the wall connectors 1a-2a in room 001 to the
-- patchfield. In the second update we make an error, and
-- correct it after
--
update PSlot set backlink = 'WS.001.1a' where slotname = 'PS.base.a1';
update PSlot set backlink = 'WS.001.1b' where slotname = 'PS.base.a3';
select * from WSlot where roomno = '001' order by slotname;
 slotname | roomno | slotlink | backlink 
----------+--------+----------+----------
(0 rows)

select * from PSlot where slotname ~ 'PS.base.a' order by slotname;
 slotname | pfname | slotlink | backlink 
----------+--------+----------+----------
(0 rows)

update PSlot set backlink = 'WS.001.2a' where slotname = 'PS.base.a3';
select * from WSlot where roomno = '001' order by slotname;
 slotname | roomno | slotlink | backlink 
----------+--------+----------+----------
(0 rows)

select * from PSlot where slotname ~ 'PS.base.a' order by slotname;
 slotname | pfname | slotlink | backlink 
----------+--------+----------+----------
(0 rows)

update PSlot set backlink = 'WS.001.1b' where slotname = 'PS.base.a2';
select * from WSlot where roomno = '001' order by slotname;
 slotname | roomno | slotlink | backlink 
----------+--------+----------+----------
(0 rows)

select * from PSlot where slotname ~ 'PS.base.a' order by slotname;
 slotname | pfname | slotlink | backlink 
----------+--------+----------+----------
(0 rows)

--
-- Same procedure for 2b-3b but this time updating the WSlot instead
-- of the PSlot. Due to the triggers the result is the same:
-- WSlot and corresponding PSlot point to each other.
--
update WSlot set backlink = 'PS.base.a4' where slotname = 'WS.001.2b';
update WSlot set backlink = 'PS.base.a6' where slotname = 'WS.001.3a';
select * from WSlot where roomno = '001' order by slotname;
 slotname | roomno | slotlink | backlink 
----------+--------+----------+----------
(0 rows)

select * from PSlot where slotname ~ 'PS.base.a' order by slotname;
 slotname | pfname | slotlink | backlink 
----------+--------+----------+----------
(0 rows)

update WSlot set backlink = 'PS.base.a6' where slotname = 'WS.001.3b';
select * from WSlot where roomno = '001' order by slotname;
 slotname | roomno | slotlink | backlink 
----------+--------+----------+----------
(0 rows)

select * from PSlot where slotname ~ 'PS.base.a' order by slotname;
 slotname | pfname | slotlink | backlink 
----------+--------+----------+----------
(0 rows)

update WSlot set backlink = 'PS.base.a5' where slotname = 'WS.001.3a';
select * from WSlot where roomno = '001' order by slotname;
 slotname | roomno | slotlink | backlink 
----------+--------+----------+----------
(0 rows)

select * from PSlot where slotname ~ 'PS.base.a' order by slotname;
 slotname | pfname | slotlink | backlink 
----------+--------+----------+----------
(0 rows)

insert into PField values ('PF1_2', 'Phonelines first floor');
insert into PSlot values ('PS.first.ta1', 'PF1_2', '', '');
ERROR:  function cannot execute on a QE slice because it accesses relation "public.pfield"  (seg1 127.0.0.1:40001 pid=1761)
CONTEXT:  SQL statement "select            * from PField where name = ps.pfname"
PL/pgSQL function tg_pslot_biu() line 6 at SQL statement
insert into PSlot values ('PS.first.ta2', 'PF1_2', '', '');
ERROR:  function cannot execute on a QE slice because it accesses relation "public.pfield"  (seg1 127.0.0.1:40001 pid=1761)
CONTEXT:  SQL statement "select            * from PField where name = ps.pfname"
PL/pgSQL function tg_pslot_biu() line 6 at SQL statement
insert into PSlot values ('PS.first.ta3', 'PF1_2', '', '');
ERROR:  function cannot execute on a QE slice because it accesses relation "public.pfield"  (seg0 127.0.0.1:40000 pid=1760)
CONTEXT:  SQL statement "select            * from PField where name = ps.pfname"
PL/pgSQL function tg_pslot_biu() line 6 at SQL statement
insert into PSlot values ('PS.first.ta4', 'PF1_2', '', '');
ERROR:  function cannot execute on a QE slice because it accesses relation "public.pfield"  (seg0 127.0.0.1:40000 pid=1760)
CONTEXT:  SQL statement "select            * from PField where name = ps.pfname"
PL/pgSQL function tg_pslot_biu() line 6 at SQL statement
insert into PSlot values ('PS.first.ta5', 'PF1_2', '', '');
ERROR:  function cannot execute on a QE slice because it accesses relation "public.pfield"  (seg2 127.0.0.1:40002 pid=1762)
CONTEXT:  SQL statement "select            * from PField where name = ps.pfname"
PL/pgSQL function tg_pslot_biu() line 6 at SQL statement
insert into PSlot values ('PS.first.ta6', 'PF1_2', '', '');
ERROR:  function cannot execute on a QE slice because it accesses relation "public.pfield"  (seg2 127.0.0.1:40002 pid=1762)
CONTEXT:  SQL statement "select            * from PField where name = ps.pfname"
PL/pgSQL function tg_pslot_biu() line 6 at SQL statement
insert into PSlot values ('PS.first.tb1', 'PF1_2', '', '');
ERROR:  function cannot execute on a QE slice because it accesses relation "public.pfield"  (seg1 127.0.0.1:40001 pid=1761)
CONTEXT:  SQL statement "select            * from PField where name = ps.pfname"
PL/pgSQL function tg_pslot_biu() line 6 at SQL statement
insert into PSlot values ('PS.first.tb2', 'PF1_2', '', '');
ERROR:  function cannot execute on a QE slice because it accesses relation "public.pfield"  (seg2 127.0.0.1:40002 pid=1762)
CONTEXT:  SQL statement "select            * from PField where name = ps.pfname"
PL/pgSQL function tg_pslot_biu() line 6 at SQL statement
insert into PSlot values ('PS.first.tb3', 'PF1_2', '', '');
ERROR:  function cannot execute on a QE slice because it accesses relation "public.pfield"  (seg0 127.0.0.1:40000 pid=1760)
CONTEXT:  SQL statement "select            * from PField where name = ps.pfname"
PL/pgSQL function tg_pslot_biu() line 6 at SQL statement
insert into PSlot values ('PS.first.tb4', 'PF1_2', '', '');
ERROR:  function cannot execute on a QE slice because it accesses relation "public.pfield"  (seg1 127.0.0.1:40001 pid=1761)
CONTEXT:  SQL statement "select            * from PField where name = ps.pfname"
PL/pgSQL function tg_pslot_biu() line 6 at SQL statement
insert into PSlot values ('PS.first.tb5', 'PF1_2', '', '');
ERROR:  function cannot execute on a QE slice because it accesses relation "public.pfield"  (seg2 127.0.0.1:40002 pid=1762)
CONTEXT:  SQL statement "select            * from PField where name = ps.pfname"
PL/pgSQL function tg_pslot_biu() line 6 at SQL statement
insert into PSlot values ('PS.first.tb6', 'PF1_2', '', '');
ERROR:  function cannot execute on a QE slice because it accesses relation "public.pfield"  (seg0 127.0.0.1:40000 pid=1760)
CONTEXT:  SQL statement "select            * from PField where name = ps.pfname"
PL/pgSQL function tg_pslot_biu() line 6 at SQL statement
--
-- Fix the wrong name for patchfield PF0_2
--
update PField set name = 'PF0_2' where name = 'PF0_X';
ERROR:  UPDATE on distributed key column not allowed on relation with update triggers
select * from PSlot order by slotname;
 slotname | pfname | slotlink | backlink 
----------+--------+----------+----------
(0 rows)

select * from WSlot order by slotname;
 slotname | roomno | slotlink | backlink 
----------+--------+----------+----------
(0 rows)

--
-- Install the central phone system and create the phone numbers.
-- They are wired on insert to the patchfields. Again the
-- triggers automatically tell the PSlots to update their
-- backlink field.
--
insert into PLine values ('PL.001', '-0', 'Central call', 'PS.base.ta1');
ERROR:  function cannot execute on a QE slice because it accesses relation "public.pslot"  (seg2 127.0.0.1:40002 pid=1762)
CONTEXT:  SQL statement "select          * from PSlot where slotname = myname"
PL/pgSQL function tg_backlink_set(character,character) line 18 at SQL statement
PL/pgSQL function tg_backlink_a() line 7 at assignment
insert into PLine values ('PL.002', '-101', '', 'PS.base.ta2');
ERROR:  function cannot execute on a QE slice because it accesses relation "public.pslot"  (seg1 127.0.0.1:40001 pid=1761)
CONTEXT:  SQL statement "select          * from PSlot where slotname = myname"
PL/pgSQL function tg_backlink_set(character,character) line 18 at SQL statement
PL/pgSQL function tg_backlink_a() line 7 at assignment
insert into PLine values ('PL.003', '-102', '', 'PS.base.ta3');
ERROR:  function cannot execute on a QE slice because it accesses relation "public.pslot"  (seg0 127.0.0.1:40000 pid=1760)
CONTEXT:  SQL statement "select          * from PSlot where slotname = myname"
PL/pgSQL function tg_backlink_set(character,character) line 18 at SQL statement
PL/pgSQL function tg_backlink_a() line 7 at assignment
insert into PLine values ('PL.004', '-103', '', 'PS.base.ta5');
ERROR:  function cannot execute on a QE slice because it accesses relation "public.pslot"  (seg2 127.0.0.1:40002 pid=1762)
CONTEXT:  SQL statement "select          * from PSlot where slotname = myname"
PL/pgSQL function tg_backlink_set(character,character) line 18 at SQL statement
PL/pgSQL function tg_backlink_a() line 7 at assignment
insert into PLine values ('PL.005', '-104', '', 'PS.base.ta6');
ERROR:  function cannot execute on a QE slice because it accesses relation "public.pslot"  (seg1 127.0.0.1:40001 pid=1761)
CONTEXT:  SQL statement "select          * from PSlot where slotname = myname"
PL/pgSQL function tg_backlink_set(character,character) line 18 at SQL statement
PL/pgSQL function tg_backlink_a() line 7 at assignment
insert into PLine values ('PL.006', '-106', '', 'PS.base.tb2');
ERROR:  function cannot execute on a QE slice because it accesses relation "public.pslot"  (seg0 127.0.0.1:40000 pid=1760)
CONTEXT:  SQL statement "select          * from PSlot where slotname = myname"
PL/pgSQL function tg_backlink_set(character,character) line 18 at SQL statement
PL/pgSQL function tg_backlink_a() line 7 at assignment
insert into PLine values ('PL.007', '-108', '', 'PS.base.tb3');
ERROR:  function cannot execute on a QE slice because it accesses relation "public.pslot"  (seg2 127.0.0.1:40002 pid=1762)
CONTEXT:  SQL statement "select          * from PSlot where slotname = myname"
PL/pgSQL function tg_backlink_set(character,character) line 18 at SQL statement
PL/pgSQL function tg_backlink_a() line 7 at assignment
insert into PLine values ('PL.008', '-109', '', 'PS.base.tb4');
ERROR:  function cannot execute on a QE slice because it accesses relation "public.pslot"  (seg1 127.0.0.1:40001 pid=1761)
CONTEXT:  SQL statement "select          * from PSlot where slotname = myname"
PL/pgSQL function tg_backlink_set(character,character) line 18 at SQL statement
PL/pgSQL function tg_backlink_a() line 7 at assignment
insert into PLine values ('PL.009', '-121', '', 'PS.base.tb5');
ERROR:  function cannot execute on a QE slice because it accesses relation "public.pslot"  (seg0 127.0.0.1:40000 pid=1760)
CONTEXT:  SQL statement "select          * from PSlot where slotname = myname"
PL/pgSQL function tg_backlink_set(character,character) line 18 at SQL statement
PL/pgSQL function tg_backlink_a() line 7 at assignment
insert into PLine values ('PL.010', '-122', '', 'PS.base.tb6');
ERROR:  function cannot execute on a QE slice because it accesses relation "public.pslot"  (seg1 127.0.0.1:40001 pid=1761)
CONTEXT:  SQL statement "select          * from PSlot where slotname = myname"
PL/pgSQL function tg_backlink_set(character,character) line 18 at SQL statement
PL/pgSQL function tg_backlink_a() line 7 at assignment
insert into PLine values ('PL.015', '-134', '', 'PS.first.ta1');
ERROR:  function cannot execute on a QE slice because it accesses relation "public.pslot"  (seg1 127.0.0.1:40001 pid=1761)
CONTEXT:  SQL statement "select          * from PSlot where slotname = myname"
PL/pgSQL function tg_backlink_set(character,character) line 18 at SQL statement
PL/pgSQL function tg_backlink_a() line 7 at assignment
insert into PLine values ('PL.016', '-137', '', 'PS.first.ta3');
ERROR:  function cannot execute on a QE slice because it accesses relation "public.pslot"  (seg2 127.0.0.1:40002 pid=1762)
CONTEXT:  SQL statement "select          * from PSlot where slotname = myname"
PL/pgSQL function tg_backlink_set(character,character) line 18 at SQL statement
PL/pgSQL function tg_backlink_a() line 7 at assignment
insert into PLine values ('PL.017', '-139', '', 'PS.first.ta4');
ERROR:  function cannot execute on a QE slice because it accesses relation "public.pslot"  (seg0 127.0.0.1:40000 pid=1760)
CONTEXT:  SQL statement "select          * from PSlot where slotname = myname"
PL/pgSQL function tg_backlink_set(character,character) line 18 at SQL statement
PL/pgSQL function tg_backlink_a() line 7 at assignment
insert into PLine values ('PL.018', '-362', '', 'PS.first.tb1');
ERROR:  function cannot execute on a QE slice because it accesses relation "public.pslot"  (seg2 127.0.0.1:40002 pid=1762)
CONTEXT:  SQL statement "select          * from PSlot where slotname = myname"
PL/pgSQL function tg_backlink_set(character,character) line 18 at SQL statement
PL/pgSQL function tg_backlink_a() line 7 at assignment
insert into PLine values ('PL.019', '-363', '', 'PS.first.tb2');
ERROR:  function cannot execute on a QE slice because it accesses relation "public.pslot"  (seg0 127.0.0.1:40000 pid=1760)
CONTEXT:  SQL statement "select          * from PSlot where slotname = myname"
PL/pgSQL function tg_backlink_set(character,character) line 18 at SQL statement
PL/pgSQL function tg_backlink_a() line 7 at assignment
insert into PLine values ('PL.020', '-364', '', 'PS.first.tb3');
ERROR:  function cannot execute on a QE slice because it accesses relation "public.pslot"  (seg1 127.0.0.1:40001 pid=1761)
CONTEXT:  SQL statement "select          * from PSlot where slotname = myname"
PL/pgSQL function tg_backlink_set(character,character) line 18 at SQL statement
PL/pgSQL function tg_backlink_a() line 7 at assignment
insert into PLine values ('PL.021', '-365', '', 'PS.first.tb5');
ERROR:  function cannot execute on a QE slice because it accesses relation "public.pslot"  (seg0 127.0.0.1:40000 pid=1760)
CONTEXT:  SQL statement "select          * from PSlot where slotname = myname"
PL/pgSQL function tg_backlink_set(character,character) line 18 at SQL statement
PL/pgSQL function tg_backlink_a() line 7 at assignment
insert into PLine values ('PL.022', '-367', '', 'PS.first.tb6');
ERROR:  function cannot execute on a QE slice because it accesses relation "public.pslot"  (seg0 127.0.0.1:40000 pid=1760)
CONTEXT:  SQL statement "select          * from PSlot where slotname = myname"
PL/pgSQL function tg_backlink_set(character,character) line 18 at SQL statement
PL/pgSQL function tg_backlink_a() line 7 at assignment
insert into PLine values ('PL.028', '-501', 'Fax entrance', 'PS.base.ta2');
ERROR:  function cannot execute on a QE slice because it accesses relation "public.pslot"  (seg0 127.0.0.1:40000 pid=1760)
CONTEXT:  SQL statement "select          * from PSlot where slotname = myname"
PL/pgSQL function tg_backlink_set(character,character) line 18 at SQL statement
PL/pgSQL function tg_backlink_a() line 7 at assignment
insert into PLine values ('PL.029', '-502', 'Fax first floor', 'PS.first.ta1');
ERROR:  function cannot execute on a QE slice because it accesses relation "public.pslot"  (seg2 127.0.0.1:40002 pid=1762)
CONTEXT:  SQL statement "select          * from PSlot where slotname = myname"
PL/pgSQL function tg_backlink_set(character,character) line 18 at SQL statement
PL/pgSQL function tg_backlink_a() line 7 at assignment
--
-- Buy some phones, plug them into the wall and patch the
-- phone lines to the corresponding patchfield slots.
--
insert into PHone values ('PH.hc001', 'Hicom standard', 'WS.001.1a');
ERROR:  function cannot execute on a QE slice because it accesses relation "public.wslot"  (seg2 127.0.0.1:40002 pid=1762)
CONTEXT:  SQL statement "select          * from WSlot where slotname = myname"
PL/pgSQL function tg_slotlink_set(character,character) line 38 at SQL statement
PL/pgSQL function tg_slotlink_a() line 7 at assignment
update PSlot set slotlink = 'PS.base.ta1' where slotname = 'PS.base.a1';
insert into PHone values ('PH.hc002', 'Hicom standard', 'WS.002.1a');
ERROR:  function cannot execute on a QE slice because it accesses relation "public.wslot"  (seg2 127.0.0.1:40002 pid=1762)
CONTEXT:  SQL statement "select          * from WSlot where slotname = myname"
PL/pgSQL function tg_slotlink_set(character,character) line 38 at SQL statement
PL/pgSQL function tg_slotlink_a() line 7 at assignment
update PSlot set slotlink = 'PS.base.ta5' where slotname = 'PS.base.b1';
insert into PHone values ('PH.hc003', 'Hicom standard', 'WS.002.2a');
ERROR:  function cannot execute on a QE slice because it accesses relation "public.wslot"  (seg0 127.0.0.1:40000 pid=1760)
CONTEXT:  SQL statement "select          * from WSlot where slotname = myname"
PL/pgSQL function tg_slotlink_set(character,character) line 38 at SQL statement
PL/pgSQL function tg_slotlink_a() line 7 at assignment
update PSlot set slotlink = 'PS.base.tb2' where slotname = 'PS.base.b3';
insert into PHone values ('PH.fax001', 'Canon fax', 'WS.001.2a');
ERROR:  function cannot execute on a QE slice because it accesses relation "public.wslot"  (seg0 127.0.0.1:40000 pid=1760)
CONTEXT:  SQL statement "select          * from WSlot where slotname = myname"
PL/pgSQL function tg_slotlink_set(character,character) line 38 at SQL statement
PL/pgSQL function tg_slotlink_a() line 7 at assignment
update PSlot set slotlink = 'PS.base.ta2' where slotname = 'PS.base.a3';
--
-- Install a hub at one of the patchfields, plug a computers
-- ethernet interface into the wall and patch it to the hub.
--
insert into Hub values ('base.hub1', 'Patchfield PF0_1 hub', 16);
ERROR:  function cannot execute on a QE slice because it issues a non-SELECT statement  (seg1 127.0.0.1:40001 pid=1761)
CONTEXT:  SQL statement "insert into HSlot (slotname, hubname, slotno, slotlink)
		values ('HS.dummy', hname, i, '')"
PL/pgSQL function tg_hub_adjustslots(character,integer,integer) line 11 at SQL statement
PL/pgSQL function tg_hub_a() line 7 at assignment
insert into System values ('orion', 'PC');
insert into IFace values ('IF', 'orion', 'eth0', 'WS.002.1b');
ERROR:  function cannot execute on a QE slice because it accesses relation "public.system"  (seg2 127.0.0.1:40002 pid=1762)
CONTEXT:  SQL statement "select             * from system where name = new.sysname"
PL/pgSQL function tg_iface_biu() line 6 at SQL statement
update PSlot set slotlink = 'HS.base.hub1.1' where slotname = 'PS.base.b2';
--
-- Now we take a look at the patchfield
--
select * from PField_v1 where pfname = 'PF0_1' order by slotname;
 pfname | slotname | backside | patch 
--------+----------+----------+-------
(0 rows)

select * from PField_v1 where pfname = 'PF0_2' order by slotname;
 pfname | slotname | backside | patch 
--------+----------+----------+-------
(0 rows)

--
-- Finally we want errors
--
insert into PField values ('PF1_1', 'should fail due to unique index');
ERROR:  duplicate key value violates unique constraint "pfield_name"
DETAIL:  Key (name)=(PF1_1) already exists.
/*
 * GPDB_96_MERGE_FIXME : should these update statements  trigger the error
 * ERRCODE_FEATURE_NOT_SUPPORTED: function cannot execute on a QE slice because
 * it accesses relation "public.wslot"?
 * In Postgres, the expected behavior of these tests is to error out because
 * 'WS.not.there' does not exist.
 * However, in GPDB, it is unclear what the intended behavior is.
 * Currently, it does not error out but has no effect, as the table is empty at
 * this point in the test in GPDB
 * Adding an ignore block for now
 */
--start_ignore
update PSlot set backlink = 'WS.not.there' where slotname = 'PS.base.a1';
ERROR:  WS.not.there         does not exist
CONTEXT:  PL/pgSQL function tg_backlink_set(character,character) line 30 at RAISE
PL/pgSQL function tg_backlink_a() line 17 at assignment
update PSlot set backlink = 'XX.illegal' where slotname = 'PS.base.a1';
ERROR:  illegal backlink beginning with XX
CONTEXT:  PL/pgSQL function tg_backlink_set(character,character) line 47 at RAISE
PL/pgSQL function tg_backlink_a() line 17 at assignment
update PSlot set slotlink = 'PS.not.there' where slotname = 'PS.base.a1';
ERROR:  PS.not.there         does not exist
CONTEXT:  PL/pgSQL function tg_slotlink_set(character,character) line 30 at RAISE
PL/pgSQL function tg_slotlink_a() line 17 at assignment
update PSlot set slotlink = 'XX.illegal' where slotname = 'PS.base.a1';
ERROR:  illegal slotlink beginning with XX
CONTEXT:  PL/pgSQL function tg_slotlink_set(character,character) line 77 at RAISE
PL/pgSQL function tg_slotlink_a() line 17 at assignment
--end_ignore
insert into HSlot values ('HS', 'base.hub1', 1, '');
ERROR:  function cannot execute on a QE slice because it accesses relation "public.hub"  (seg2 127.0.0.1:40002 pid=1762)
CONTEXT:  SQL statement "select             * from Hub where name = new.hubname"
PL/pgSQL function tg_hslot_biu() line 7 at SQL statement
insert into HSlot values ('HS', 'base.hub1', 20, '');
ERROR:  function cannot execute on a QE slice because it accesses relation "public.hub"  (seg2 127.0.0.1:40002 pid=1762)
CONTEXT:  SQL statement "select             * from Hub where name = new.hubname"
PL/pgSQL function tg_hslot_biu() line 7 at SQL statement
delete from HSlot;
insert into IFace values ('IF', 'notthere', 'eth0', '');
ERROR:  function cannot execute on a QE slice because it accesses relation "public.system"  (seg2 127.0.0.1:40002 pid=1762)
CONTEXT:  SQL statement "select             * from system where name = new.sysname"
PL/pgSQL function tg_iface_biu() line 6 at SQL statement
insert into IFace values ('IF', 'orion', 'ethernet_interface_name_too_long', '');
ERROR:  function cannot execute on a QE slice because it accesses relation "public.system"  (seg2 127.0.0.1:40002 pid=1762)
CONTEXT:  SQL statement "select             * from system where name = new.sysname"
PL/pgSQL function tg_iface_biu() line 6 at SQL statement
--
-- The following tests are unrelated to the scenario outlined above;
-- they merely exercise specific parts of PL/pgSQL
--
--
-- Test recursion, per bug report 7-Sep-01
--
CREATE FUNCTION recursion_test(int,int) RETURNS text AS '
DECLARE rslt text;
BEGIN
    IF $1 <= 0 THEN
        rslt = CAST($2 AS TEXT);
    ELSE
        rslt = CAST($1 AS TEXT) || '','' || recursion_test($1 - 1, $2);
    END IF;
    RETURN rslt;
END;' LANGUAGE plpgsql;
SELECT recursion_test(4,3);
 recursion_test 
----------------
 4,3,2,1,3
(1 row)

--
-- Test the FOUND magic variable
--
CREATE TABLE found_test_tbl (a int);
create function test_found()
  returns boolean as '
  declare
  begin
  insert into found_test_tbl values (1);
  if FOUND then
     insert into found_test_tbl values (2);
  end if;

  update found_test_tbl set a = 100 where a = 1;
  if FOUND then
    insert into found_test_tbl values (3);
  end if;

  delete from found_test_tbl where a = 9999; -- matches no rows
  if not FOUND then
    insert into found_test_tbl values (4);
  end if;

  for i in 1 .. 10 loop
    -- no need to do anything
  end loop;
  if FOUND then
    insert into found_test_tbl values (5);
  end if;

  -- never executes the loop
  for i in 2 .. 1 loop
    -- no need to do anything
  end loop;
  if not FOUND then
    insert into found_test_tbl values (6);
  end if;
  return true;
  end;' language plpgsql;
select test_found();
 test_found 
------------
 t
(1 row)

select * from found_test_tbl;
  a  
-----
   3
   4
   5
   6
   2
 100
(6 rows)

--
-- Test set-returning functions for PL/pgSQL
--
create function test_table_func_rec() returns setof found_test_tbl as '
DECLARE
	rec RECORD;
BEGIN
	FOR rec IN select * from found_test_tbl LOOP
		RETURN NEXT rec;
	END LOOP;
	RETURN;
END;' language plpgsql;
select * from test_table_func_rec();
  a  
-----
   2
   3
   4
   5
   6
 100
(6 rows)

create function test_table_func_row() returns setof found_test_tbl as '
DECLARE
	row found_test_tbl%ROWTYPE;
BEGIN
	FOR row IN select * from found_test_tbl LOOP
		RETURN NEXT row;
	END LOOP;
	RETURN;
END;' language plpgsql;
select * from test_table_func_row();
  a  
-----
   3
   4
   5
   6
 100
   2
(6 rows)

create function test_ret_set_scalar(int,int) returns setof int as '
DECLARE
	i int;
BEGIN
	FOR i IN $1 .. $2 LOOP
		RETURN NEXT i + 1;
	END LOOP;
	RETURN;
END;' language plpgsql;
select * from test_ret_set_scalar(1,10);
 test_ret_set_scalar 
---------------------
                   2
                   3
                   4
                   5
                   6
                   7
                   8
                   9
                  10
                  11
(10 rows)

create function test_ret_set_rec_dyn(int) returns setof record as '
DECLARE
	retval RECORD;
BEGIN
	IF $1 > 10 THEN
		SELECT INTO retval 5, 10, 15;
		RETURN NEXT retval;
		RETURN NEXT retval;
	ELSE
		SELECT INTO retval 50, 5::numeric, ''xxx''::text;
		RETURN NEXT retval;
		RETURN NEXT retval;
	END IF;
	RETURN;
END;' language plpgsql;
SELECT * FROM test_ret_set_rec_dyn(1500) AS (a int, b int, c int);
 a | b  | c  
---+----+----
 5 | 10 | 15
 5 | 10 | 15
(2 rows)

SELECT * FROM test_ret_set_rec_dyn(5) AS (a int, b numeric, c text);
 a  | b |  c  
----+---+-----
 50 | 5 | xxx
 50 | 5 | xxx
(2 rows)

create function test_ret_rec_dyn(int) returns record as '
DECLARE
	retval RECORD;
BEGIN
	IF $1 > 10 THEN
		SELECT INTO retval 5, 10, 15;
		RETURN retval;
	ELSE
		SELECT INTO retval 50, 5::numeric, ''xxx''::text;
		RETURN retval;
	END IF;
END;' language plpgsql;
SELECT * FROM test_ret_rec_dyn(1500) AS (a int, b int, c int);
 a | b  | c  
---+----+----
 5 | 10 | 15
(1 row)

SELECT * FROM test_ret_rec_dyn(5) AS (a int, b numeric, c text);
 a  | b |  c  
----+---+-----
 50 | 5 | xxx
(1 row)

--
-- Test handling of OUT parameters, including polymorphic cases.
-- Note that RETURN is optional with OUT params; we try both ways.
--
-- wrong way to do it:
create function f1(in i int, out j int) returns int as $$
begin
  return i+1;
end$$ language plpgsql;
ERROR:  RETURN cannot have a parameter in function with OUT parameters
LINE 3:   return i+1;
                 ^
create function f1(in i int, out j int) as $$
begin
  j := i+1;
  return;
end$$ language plpgsql;
select f1(42);
 f1 
----
 43
(1 row)

select * from f1(42);
 j  
----
 43
(1 row)

create or replace function f1(inout i int) as $$
begin
  i := i+1;
end$$ language plpgsql;
select f1(42);
 f1 
----
 43
(1 row)

select * from f1(42);
 i  
----
 43
(1 row)

drop function f1(int);
create function f1(in i int, out j int) returns setof int as $$
begin
  j := i+1;
  return next;
  j := i+2;
  return next;
  return;
end$$ language plpgsql;
select * from f1(42);
 j  
----
 43
 44
(2 rows)

drop function f1(int);
create function f1(in i int, out j int, out k text) as $$
begin
  j := i;
  j := j+1;
  k := 'foo';
end$$ language plpgsql;
select f1(42);
    f1    
----------
 (43,foo)
(1 row)

select * from f1(42);
 j  |  k  
----+-----
 43 | foo
(1 row)

drop function f1(int);
create function f1(in i int, out j int, out k text) returns setof record as $$
begin
  j := i+1;
  k := 'foo';
  return next;
  j := j+1;
  k := 'foot';
  return next;
end$$ language plpgsql;
select * from f1(42);
 j  |  k   
----+------
 43 | foo
 44 | foot
(2 rows)

drop function f1(int);
create function duplic(in i anyelement, out j anyelement, out k anyarray) as $$
begin
  j := i;
  k := array[j,j];
  return;
end$$ language plpgsql;
select * from duplic(42);
 j  |    k    
----+---------
 42 | {42,42}
(1 row)

select * from duplic('foo'::text);
  j  |     k     
-----+-----------
 foo | {foo,foo}
(1 row)

drop function duplic(anyelement);
--
-- test PERFORM
--
create table perform_test (
	a	INT,
	b	INT
);
create function perform_simple_func(int) returns boolean as '
BEGIN
	IF $1 < 20 THEN
		INSERT INTO perform_test VALUES ($1, $1 + 10);
		RETURN TRUE;
	ELSE
		RETURN FALSE;
	END IF;
END;' language plpgsql;
create function perform_test_func() returns void as '
BEGIN
	IF FOUND then
		INSERT INTO perform_test VALUES (100, 100);
	END IF;

	PERFORM perform_simple_func(5);

	IF FOUND then
		INSERT INTO perform_test VALUES (100, 100);
	END IF;

	PERFORM perform_simple_func(50);

	IF FOUND then
		INSERT INTO perform_test VALUES (100, 100);
	END IF;

	RETURN;
END;' language plpgsql;
SELECT perform_test_func();
 perform_test_func 
-------------------
 
(1 row)

SELECT * FROM perform_test;
  a  |  b  
-----+-----
 100 | 100
 100 | 100
   5 |  15
(3 rows)

drop table perform_test;
--
<<<<<<< HEAD
-- Test error trapping
--
create function trap_zero_divide(int) returns int as $$
declare x int;
	sx smallint;
begin
	begin	-- start a subtransaction
		raise notice 'should see this';
		x := 100 / $1;
		raise notice 'should see this only if % <> 0', $1;
		sx := $1;
		raise notice 'should see this only if % fits in smallint', $1;
		if $1 < 0 then
			raise exception '% is less than zero', $1;
		end if;
	exception
		when division_by_zero then
			raise notice 'caught division_by_zero';
			x := -1;
		when NUMERIC_VALUE_OUT_OF_RANGE then
			raise notice 'caught numeric_value_out_of_range';
			x := -2;
	end;
	return x;
end$$ language plpgsql;
select trap_zero_divide(50);
NOTICE:  should see this
NOTICE:  should see this only if 50 <> 0
NOTICE:  should see this only if 50 fits in smallint
 trap_zero_divide 
------------------
                2
(1 row)

select trap_zero_divide(0);
NOTICE:  should see this
NOTICE:  caught division_by_zero
 trap_zero_divide 
------------------
               -1
(1 row)

select trap_zero_divide(100000);
NOTICE:  should see this
NOTICE:  should see this only if 100000 <> 0
NOTICE:  caught numeric_value_out_of_range
 trap_zero_divide 
------------------
               -2
(1 row)

select trap_zero_divide(-100);
NOTICE:  should see this
NOTICE:  should see this only if -100 <> 0
NOTICE:  should see this only if -100 fits in smallint
ERROR:  -100 is less than zero
CONTEXT:  PL/pgSQL function trap_zero_divide(integer) line 12 at RAISE
create function trap_matching_test(int) returns int as $$
declare x int;
	sx smallint;
	y int;
begin
	begin	-- start a subtransaction
		x := 100 / $1;
		sx := $1;
		select into y unique1 from tenk1 where unique2 =
			(select unique2 from tenk1 b where ten = $1);
	exception
		when data_exception then  -- category match
			raise notice 'caught data_exception';
			x := -1;
		when NUMERIC_VALUE_OUT_OF_RANGE OR CARDINALITY_VIOLATION OR TOO_MANY_ROWS then
			raise notice 'caught numeric_value_out_of_range or cardinality_violation';
			x := -2;
	end;
	return x;
end$$ language plpgsql;
select trap_matching_test(50);
 trap_matching_test 
--------------------
                  2
(1 row)

select trap_matching_test(0);
NOTICE:  caught data_exception
 trap_matching_test 
--------------------
                 -1
(1 row)

select trap_matching_test(100000);
NOTICE:  caught data_exception
 trap_matching_test 
--------------------
                 -1
(1 row)

select trap_matching_test(1);
NOTICE:  caught numeric_value_out_of_range or cardinality_violation
 trap_matching_test 
--------------------
                 -2
(1 row)

create temp table foo (f1 int);
create function subxact_rollback_semantics() returns int as $$
declare x int;
begin
  x := 1;
  insert into foo values(x);
  begin
    x := x + 1;
    insert into foo values(x);
    raise exception 'inner';
  exception
    when others then
      x := x * 10;
  end;
  insert into foo values(x);
  return x;
end$$ language plpgsql;
select subxact_rollback_semantics();
 subxact_rollback_semantics 
----------------------------
                         20
(1 row)

select * from foo;
 f1 
----
  1
 20
(2 rows)

drop table foo;
create function trap_timeout() returns void as $$
begin
  declare x int;
  begin
    -- we assume this will take longer than 2 seconds:
    select count(*) into x from tenk1 a, tenk1 b, tenk1 c;
  exception
    when others then
      raise notice 'caught others?';
    when query_canceled then
      raise notice 'nyeah nyeah, can''t stop me';
  end;
  -- Abort transaction to abandon the statement_timeout setting.  Otherwise,
  -- the next top-level statement would be vulnerable to the timeout.
  raise exception 'end of function';
end$$ language plpgsql;
begin;
set statement_timeout to 2000;
select trap_timeout();
NOTICE:  nyeah nyeah, can't stop me
ERROR:  end of function
CONTEXT:  PL/pgSQL function trap_timeout() line 15 at RAISE
rollback;
-- Test for pass-by-ref values being stored in proper context
create function test_variable_storage() returns text as $$
declare x text;
begin
  x := '1234';
  begin
    x := x || '5678';
    -- force error inside subtransaction SPI context
    perform trap_zero_divide(-100);
  exception
    when others then
      x := x || '9012';
  end;
  return x;
end$$ language plpgsql;
select test_variable_storage();
NOTICE:  should see this
NOTICE:  should see this only if -100 <> 0
NOTICE:  should see this only if -100 fits in smallint
 test_variable_storage 
-----------------------
 123456789012
(1 row)

--
-- test foreign key error trapping
--
create temp table master(f1 int primary key);
create temp table slave(f1 int references master deferrable);
WARNING:  referential integrity (FOREIGN KEY) constraints are not supported in Greenplum Database, will not be enforced
insert into master values(1);
insert into slave values(1);
insert into slave values(2);	-- fails
create function trap_foreign_key(int) returns int as $$
begin
	begin	-- start a subtransaction
		insert into slave values($1);
	exception
		when foreign_key_violation then
			raise notice 'caught foreign_key_violation';
			return 0;
	end;
	return 1;
end$$ language plpgsql;
create function trap_foreign_key_2() returns int as $$
begin
	begin	-- start a subtransaction
		set constraints all immediate;
	exception
		when foreign_key_violation then
			raise notice 'caught foreign_key_violation';
			return 0;
	end;
	return 1;
end$$ language plpgsql;
select trap_foreign_key(1);
 trap_foreign_key 
------------------
                1
(1 row)

select trap_foreign_key(2);	-- detects FK violation
 trap_foreign_key 
------------------
                1
(1 row)

begin;
  set constraints all deferred;
  select trap_foreign_key(2);	-- should not detect FK violation
 trap_foreign_key 
------------------
                1
(1 row)

  savepoint x;
    set constraints all immediate; -- fails
  rollback to x;
  select trap_foreign_key_2();  -- detects FK violation
 trap_foreign_key_2 
--------------------
                  1
(1 row)

commit;				-- still fails
drop function trap_foreign_key(int);
drop function trap_foreign_key_2();
--
=======
>>>>>>> 9e1c9f95
-- Test proper snapshot handling in simple expressions
--
create temp table users(login text, id serial);
create function sp_id_user(a_login text) returns int as $$
declare x int;
begin
  select into x id from users where login = a_login;
  if found then return x; end if;
  return 0;
end$$ language plpgsql stable;
insert into users values('user1');
select sp_id_user('user1');
 sp_id_user 
------------
          1
(1 row)

select sp_id_user('userx');
 sp_id_user 
------------
          0
(1 row)

create function sp_add_user(a_login text) returns int as $$
declare my_id_user int;
begin
  my_id_user = sp_id_user( a_login );
  IF  my_id_user > 0 THEN
    RETURN -1;  -- error code for existing user
  END IF;
  INSERT INTO users ( login ) VALUES ( a_login );
  my_id_user = sp_id_user( a_login );
  IF  my_id_user = 0 THEN
    RETURN -2;  -- error code for insertion failure
  END IF;
  RETURN my_id_user;
end$$ language plpgsql;
select sp_add_user('user1');
 sp_add_user 
-------------
          -1
(1 row)

select sp_add_user('user2');
 sp_add_user 
-------------
           2
(1 row)

select sp_add_user('user2');
 sp_add_user 
-------------
          -1
(1 row)

select sp_add_user('user3');
 sp_add_user 
-------------
           3
(1 row)

select sp_add_user('user3');
 sp_add_user 
-------------
          -1
(1 row)

drop function sp_add_user(text);
drop function sp_id_user(text);
--
-- tests for refcursors
--
create table rc_test (a int, b int);
copy rc_test from stdin;
create function return_unnamed_refcursor() returns refcursor as $$
declare
    rc refcursor;
begin
    open rc for select a from rc_test;
    return rc;
end
$$ language plpgsql;
create function use_refcursor(rc refcursor) returns int as $$
declare
    rc refcursor;
    x record;
begin
    rc := return_unnamed_refcursor();
    fetch next from rc into x;
    return x.a;
end
$$ language plpgsql;
select use_refcursor(return_unnamed_refcursor());
 use_refcursor 
---------------
             5
(1 row)

create function return_refcursor(rc refcursor) returns refcursor as $$
begin
    open rc for select a from rc_test order by a;
    return rc;
end
$$ language plpgsql;
create function refcursor_test1(refcursor) returns refcursor as $$
begin
    perform return_refcursor($1);
    return $1;
end
$$ language plpgsql;
begin;
select refcursor_test1('test1');
 refcursor_test1 
-----------------
 test1
(1 row)

fetch next in test1;
 a 
---
 5
(1 row)

select refcursor_test1('test2');
 refcursor_test1 
-----------------
 test2
(1 row)

fetch all from test2;
  a  
-----
   5
  50
 500
(3 rows)

commit;
-- should fail
fetch next from test1;
ERROR:  cursor "test1" does not exist
create function refcursor_test2(int, int) returns boolean as $$
declare
    c1 cursor (param1 int, param2 int) for select * from rc_test where a > param1 and b > param2;
    nonsense record;
begin
    open c1($1, $2);
    fetch c1 into nonsense;
    close c1;
    if found then
        return true;
    else
        return false;
    end if;
end
$$ language plpgsql;
select refcursor_test2(20000, 20000) as "Should be false",
       refcursor_test2(20, 20) as "Should be true";
 Should be false | Should be true 
-----------------+----------------
 f               | t
(1 row)

--
-- tests for cursors with named parameter arguments
--
create function namedparmcursor_test1(int, int) returns boolean as $$
declare
    c1 cursor (param1 int, param12 int) for select * from rc_test where a > param1 and b > param12;
    nonsense record;
begin
    open c1(param12 := $2, param1 := $1);
    fetch c1 into nonsense;
    close c1;
    if found then
        return true;
    else
        return false;
    end if;
end
$$ language plpgsql;
select namedparmcursor_test1(20000, 20000) as "Should be false",
       namedparmcursor_test1(20, 20) as "Should be true";
 Should be false | Should be true 
-----------------+----------------
 f               | t
(1 row)

-- mixing named and positional argument notations
create function namedparmcursor_test2(int, int) returns boolean as $$
declare
    c1 cursor (param1 int, param2 int) for select * from rc_test where a > param1 and b > param2;
    nonsense record;
begin
    open c1(param1 := $1, $2);
    fetch c1 into nonsense;
    close c1;
    if found then
        return true;
    else
        return false;
    end if;
end
$$ language plpgsql;
select namedparmcursor_test2(20, 20);
 namedparmcursor_test2 
-----------------------
 t
(1 row)

-- mixing named and positional: param2 is given twice, once in named notation
-- and second time in positional notation. Should throw an error at parse time
create function namedparmcursor_test3() returns void as $$
declare
    c1 cursor (param1 int, param2 int) for select * from rc_test where a > param1 and b > param2;
begin
    open c1(param2 := 20, 21);
end
$$ language plpgsql;
ERROR:  value for parameter "param2" of cursor "c1" specified more than once
LINE 5:     open c1(param2 := 20, 21);
                                  ^
-- mixing named and positional: same as previous test, but param1 is duplicated
create function namedparmcursor_test4() returns void as $$
declare
    c1 cursor (param1 int, param2 int) for select * from rc_test where a > param1 and b > param2;
begin
    open c1(20, param1 := 21);
end
$$ language plpgsql;
ERROR:  value for parameter "param1" of cursor "c1" specified more than once
LINE 5:     open c1(20, param1 := 21);
                        ^
-- duplicate named parameter, should throw an error at parse time
create function namedparmcursor_test5() returns void as $$
declare
  c1 cursor (p1 int, p2 int) for
    select * from tenk1 where thousand = p1 and tenthous = p2;
begin
  open c1 (p2 := 77, p2 := 42);
end
$$ language plpgsql;
ERROR:  value for parameter "p2" of cursor "c1" specified more than once
LINE 6:   open c1 (p2 := 77, p2 := 42);
                             ^
-- not enough parameters, should throw an error at parse time
create function namedparmcursor_test6() returns void as $$
declare
  c1 cursor (p1 int, p2 int) for
    select * from tenk1 where thousand = p1 and tenthous = p2;
begin
  open c1 (p2 := 77);
end
$$ language plpgsql;
ERROR:  not enough arguments for cursor "c1"
LINE 6:   open c1 (p2 := 77);
                           ^
-- division by zero runtime error, the context given in the error message
-- should be sensible
create function namedparmcursor_test7() returns void as $$
declare
  c1 cursor (p1 int, p2 int) for
    select * from tenk1 where thousand = p1 and tenthous = p2;
begin
  open c1 (p2 := 77, p1 := 42/0);
end $$ language plpgsql;
select namedparmcursor_test7();
ERROR:  division by zero
CONTEXT:  SQL statement "SELECT 42/0 AS p1, 77 AS p2;"
PL/pgSQL function namedparmcursor_test7() line 6 at OPEN
-- check that line comments work correctly within the argument list (there
-- is some special handling of this case in the code: the newline after the
-- comment must be preserved when the argument-evaluating query is
-- constructed, otherwise the comment effectively comments out the next
-- argument, too)
create function namedparmcursor_test8() returns int4 as $$
declare
  c1 cursor (p1 int, p2 int) for
    select count(*) from tenk1 where thousand = p1 and tenthous = p2;
  n int4;
begin
  open c1 (77 -- test
  , 42);
  fetch c1 into n;
  return n;
end $$ language plpgsql;
select namedparmcursor_test8();
 namedparmcursor_test8 
-----------------------
                     0
(1 row)

-- cursor parameter name can match plpgsql variable or unreserved keyword
create function namedparmcursor_test9(p1 int) returns int4 as $$
declare
  c1 cursor (p1 int, p2 int, debug int) for
    select count(*) from tenk1 where thousand = p1 and tenthous = p2
      and four = debug;
  p2 int4 := 1006;
  n int4;
begin
  open c1 (p1 := p1, p2 := p2, debug := 2);
  fetch c1 into n;
  return n;
end $$ language plpgsql;
select namedparmcursor_test9(6);
 namedparmcursor_test9 
-----------------------
                     1
(1 row)

--
-- tests for "raise" processing
--
create function raise_test1(int) returns int as $$
begin
    raise notice 'This message has too many parameters!', $1;
    return $1;
end;
$$ language plpgsql;
ERROR:  too many parameters specified for RAISE
CONTEXT:  compilation of PL/pgSQL function "raise_test1" near line 3
create function raise_test2(int) returns int as $$
begin
    raise notice 'This message has too few parameters: %, %, %', $1, $1;
    return $1;
end;
$$ language plpgsql;
ERROR:  too few parameters specified for RAISE
CONTEXT:  compilation of PL/pgSQL function "raise_test2" near line 3
create function raise_test3(int) returns int as $$
begin
    raise notice 'This message has no parameters (despite having %% signs in it)!';
    return $1;
end;
$$ language plpgsql;
select raise_test3(1);
NOTICE:  This message has no parameters (despite having % signs in it)!
 raise_test3 
-------------
           1
(1 row)

-- Test re-RAISE inside a nested exception block.  This case is allowed
-- by Oracle's PL/SQL but was handled differently by PG before 9.1.
CREATE FUNCTION reraise_test() RETURNS void AS $$
BEGIN
   BEGIN
       RAISE syntax_error;
   EXCEPTION
       WHEN syntax_error THEN
           BEGIN
               raise notice 'exception % thrown in inner block, reraising', sqlerrm;
               RAISE;
           EXCEPTION
               WHEN OTHERS THEN
                   raise notice 'RIGHT - exception % caught in inner block', sqlerrm;
           END;
   END;
EXCEPTION
   WHEN OTHERS THEN
       raise notice 'WRONG - exception % caught in outer block', sqlerrm;
END;
$$ LANGUAGE plpgsql;
SELECT reraise_test();
NOTICE:  exception syntax_error thrown in inner block, reraising
NOTICE:  RIGHT - exception syntax_error caught in inner block
 reraise_test 
--------------
 
(1 row)

--
-- reject function definitions that contain malformed SQL queries at
-- compile-time, where possible
--
create function bad_sql1() returns int as $$
declare a int;
begin
    a := 5;
    Johnny Yuma;
    a := 10;
    return a;
end$$ language plpgsql;
ERROR:  syntax error at or near "Johnny"
LINE 5:     Johnny Yuma;
            ^
create function bad_sql2() returns int as $$
declare r record;
begin
    for r in select I fought the law, the law won LOOP
        raise notice 'in loop';
    end loop;
    return 5;
end;$$ language plpgsql;
ERROR:  syntax error at or near "the"
LINE 4:     for r in select I fought the law, the law won LOOP
                                     ^
-- a RETURN expression is mandatory, except for void-returning
-- functions, where it is not allowed
create function missing_return_expr() returns int as $$
begin
    return ;
end;$$ language plpgsql;
ERROR:  missing expression at or near ";"
LINE 3:     return ;
                   ^
create function void_return_expr() returns void as $$
begin
    return 5;
end;$$ language plpgsql;
ERROR:  RETURN cannot have a parameter in function returning void
LINE 3:     return 5;
                   ^
-- VOID functions are allowed to omit RETURN
create function void_return_expr() returns void as $$
begin
    perform 2+2;
end;$$ language plpgsql;
select void_return_expr();
 void_return_expr 
------------------
 
(1 row)

-- but ordinary functions are not
create function missing_return_expr() returns int as $$
begin
    perform 2+2;
end;$$ language plpgsql;
select missing_return_expr();
ERROR:  control reached end of function without RETURN
CONTEXT:  PL/pgSQL function missing_return_expr()
drop function void_return_expr();
drop function missing_return_expr();
--
-- EXECUTE ... INTO test
--
create table eifoo (i integer, y integer);
create type eitype as (i integer, y integer);
create or replace function execute_into_test(varchar) returns record as $$
declare
    _r record;
    _rt eifoo%rowtype;
    _v eitype;
    i int;
    j int;
    k int;
begin
    execute 'insert into '||$1||' values(10,15)';
    execute 'select (row).* from (select row(10,1)::eifoo) s' into _r;
    raise notice '% %', _r.i, _r.y;
    execute 'select * from '||$1||' limit 1' into _rt;
    raise notice '% %', _rt.i, _rt.y;
    execute 'select *, 20 from '||$1||' limit 1' into i, j, k;
    raise notice '% % %', i, j, k;
    execute 'select 1,2' into _v;
    return _v;
end; $$ language plpgsql;
select execute_into_test('eifoo');
NOTICE:  10 1
NOTICE:  10 15
NOTICE:  10 15 20
 execute_into_test 
-------------------
 (1,2)
(1 row)

drop table eifoo cascade;
drop type eitype cascade;
--
-- SQLSTATE and SQLERRM test
--
create function excpt_test1() returns void as $$
begin
    raise notice '% %', sqlstate, sqlerrm;
end; $$ language plpgsql;
-- should fail: SQLSTATE and SQLERRM are only in defined EXCEPTION
-- blocks
select excpt_test1();
ERROR:  column "sqlstate" does not exist
LINE 1: SELECT sqlstate
               ^
QUERY:  SELECT sqlstate
CONTEXT:  PL/pgSQL function excpt_test1() line 3 at RAISE
create function excpt_test2() returns void as $$
begin
    begin
        begin
            raise notice '% %', sqlstate, sqlerrm;
        end;
    end;
end; $$ language plpgsql;
-- should fail
select excpt_test2();
ERROR:  column "sqlstate" does not exist
LINE 1: SELECT sqlstate
               ^
QUERY:  SELECT sqlstate
CONTEXT:  PL/pgSQL function excpt_test2() line 5 at RAISE
create function excpt_test3() returns void as $$
begin
    begin
        raise exception 'user exception';
    exception when others then
	    raise notice 'caught exception % %', sqlstate, sqlerrm;
	    begin
	        raise notice '% %', sqlstate, sqlerrm;
	        perform 10/0;
        exception
            when substring_error then
                -- this exception handler shouldn't be invoked
                raise notice 'unexpected exception: % %', sqlstate, sqlerrm;
	        when division_by_zero then
	            raise notice 'caught exception % %', sqlstate, sqlerrm;
	    end;
	    raise notice '% %', sqlstate, sqlerrm;
    end;
end; $$ language plpgsql;
select excpt_test3();
NOTICE:  caught exception P0001 user exception
NOTICE:  P0001 user exception
NOTICE:  caught exception 22012 division by zero
NOTICE:  P0001 user exception
 excpt_test3 
-------------
 
(1 row)

create function excpt_test4() returns text as $$
begin
	begin perform 1/0;
	exception when others then return sqlerrm; end;
end; $$ language plpgsql;
select excpt_test4();
   excpt_test4    
------------------
 division by zero
(1 row)

drop function excpt_test1();
drop function excpt_test2();
drop function excpt_test3();
drop function excpt_test4();
-- parameters of raise stmt can be expressions
create function raise_exprs() returns void as $$
declare
    a integer[] = '{10,20,30}';
    c varchar = 'xyz';
    i integer;
begin
    i := 2;
    raise notice '%; %; %; %; %; %', a, a[i], c, (select c || 'abc'), row(10,'aaa',NULL,30), NULL;
end;$$ language plpgsql;
select raise_exprs();
NOTICE:  {10,20,30}; 20; xyz; xyzabc; (10,aaa,,30); <NULL>
 raise_exprs 
-------------
 
(1 row)

drop function raise_exprs();
<<<<<<< HEAD
-- continue statement
create table conttesttbl(idx serial, v integer);
insert into conttesttbl(v) values(10);
insert into conttesttbl(v) values(20);
insert into conttesttbl(v) values(30);
insert into conttesttbl(v) values(40);
create function continue_test1() returns void as $$
declare _i integer = 0; _r record;
begin
  raise notice '---1---';
  loop
    _i := _i + 1;
    raise notice '%', _i;
    continue when _i < 10;
    exit;
  end loop;

  raise notice '---2---';
  <<lbl>>
  loop
    _i := _i - 1;
    loop
      raise notice '%', _i;
      continue lbl when _i > 0;
      exit lbl;
    end loop;
  end loop;

  raise notice '---3---';
  <<the_loop>>
  while _i < 10 loop
    _i := _i + 1;
    continue the_loop when _i % 2 = 0;
    raise notice '%', _i;
  end loop;

  raise notice '---4---';
  for _i in 1..10 loop
    begin
      -- applies to outer loop, not the nested begin block
      continue when _i < 5;
      raise notice '%', _i;
    end;
  end loop;

  raise notice '---5---';
  -- select from a heap table, the order is uncertain.
  -- the test framework does not sort NOTICE
  -- so we add `order by` here.
  for _r in select * from conttesttbl order by v loop
    continue when _r.v <= 20;
    raise notice '%', _r.v;
  end loop;

  raise notice '---6---';
  -- select from a heap table, the order is uncertain.
  -- the test framework does not sort NOTICE
  -- so we add `order by` here.
  for _r in execute 'select * from conttesttbl order by v' loop
    continue when _r.v <= 20;
    raise notice '%', _r.v;
  end loop;

  raise notice '---7---';
  for _i in 1..3 loop
    raise notice '%', _i;
    continue when _i = 3;
  end loop;

  raise notice '---8---';
  _i := 1;
  while _i <= 3 loop
    raise notice '%', _i;
    _i := _i + 1;
    continue when _i = 3;
  end loop;

  raise notice '---9---';
  for _r in select * from conttesttbl order by v limit 1 loop
    raise notice '%', _r.v;
    continue;
  end loop;

  raise notice '---10---';
  for _r in execute 'select * from conttesttbl order by v limit 1' loop
    raise notice '%', _r.v;
    continue;
  end loop;
end; $$ language plpgsql;
select continue_test1();
NOTICE:  ---1---
NOTICE:  1
NOTICE:  2
NOTICE:  3
NOTICE:  4
NOTICE:  5
NOTICE:  6
NOTICE:  7
NOTICE:  8
NOTICE:  9
NOTICE:  10
NOTICE:  ---2---
NOTICE:  9
NOTICE:  8
NOTICE:  7
NOTICE:  6
NOTICE:  5
NOTICE:  4
NOTICE:  3
NOTICE:  2
NOTICE:  1
NOTICE:  0
NOTICE:  ---3---
NOTICE:  1
NOTICE:  3
NOTICE:  5
NOTICE:  7
NOTICE:  9
NOTICE:  ---4---
NOTICE:  5
NOTICE:  6
NOTICE:  7
NOTICE:  8
NOTICE:  9
NOTICE:  10
NOTICE:  ---5---
NOTICE:  30
NOTICE:  40
NOTICE:  ---6---
NOTICE:  30
NOTICE:  40
NOTICE:  ---7---
NOTICE:  1
NOTICE:  2
NOTICE:  3
NOTICE:  ---8---
NOTICE:  1
NOTICE:  2
NOTICE:  3
NOTICE:  ---9---
NOTICE:  10
NOTICE:  ---10---
NOTICE:  10
 continue_test1 
----------------
 
(1 row)

drop function continue_test1();
drop table conttesttbl;
-- should fail: CONTINUE is only legal inside a loop
create function continue_error1() returns void as $$
begin
    begin
        continue;
    end;
end;
$$ language plpgsql;
ERROR:  CONTINUE cannot be used outside a loop
LINE 4:         continue;
                ^
-- should fail: unlabeled EXIT is only legal inside a loop
create function exit_error1() returns void as $$
begin
    begin
        exit;
    end;
end;
$$ language plpgsql;
ERROR:  EXIT cannot be used outside a loop, unless it has a label
LINE 4:         exit;
                ^
-- should fail: no such label
create function continue_error2() returns void as $$
begin
    begin
        loop
            continue no_such_label;
        end loop;
    end;
end;
$$ language plpgsql;
ERROR:  there is no label "no_such_label" attached to any block or loop enclosing this statement
LINE 5:             continue no_such_label;
                             ^
-- should fail: no such label
create function exit_error2() returns void as $$
begin
    begin
        loop
            exit no_such_label;
        end loop;
    end;
end;
$$ language plpgsql;
ERROR:  there is no label "no_such_label" attached to any block or loop enclosing this statement
LINE 5:             exit no_such_label;
                         ^
-- should fail: CONTINUE can't reference the label of a named block
create function continue_error3() returns void as $$
begin
    <<begin_block1>>
    begin
        loop
            continue begin_block1;
        end loop;
    end;
end;
$$ language plpgsql;
ERROR:  block label "begin_block1" cannot be used in CONTINUE
LINE 6:             continue begin_block1;
                             ^
-- On the other hand, EXIT *can* reference the label of a named block
create function exit_block1() returns void as $$
begin
    <<begin_block1>>
    begin
        loop
            exit begin_block1;
            raise exception 'should not get here';
        end loop;
    end;
end;
$$ language plpgsql;
select exit_block1();
 exit_block1 
-------------
 
(1 row)

drop function exit_block1();
-- verbose end block and end loop
create function end_label1() returns void as $$
<<blbl>>
begin
  <<flbl1>>
  for _i in 1 .. 10 loop
    exit flbl1;
  end loop flbl1;
  <<flbl2>>
  for _i in 1 .. 10 loop
    exit flbl2;
  end loop;
end blbl;
$$ language plpgsql;
select end_label1();
 end_label1 
------------
 
(1 row)

drop function end_label1();
-- should fail: undefined end label
create function end_label2() returns void as $$
begin
  for _i in 1 .. 10 loop
    exit;
  end loop flbl1;
end;
$$ language plpgsql;
ERROR:  end label "flbl1" specified for unlabelled block
LINE 5:   end loop flbl1;
                   ^
-- should fail: end label does not match start label
create function end_label3() returns void as $$
<<outer_label>>
begin
  <<inner_label>>
  for _i in 1 .. 10 loop
    exit;
  end loop outer_label;
end;
$$ language plpgsql;
ERROR:  end label "outer_label" differs from block's label "inner_label"
LINE 7:   end loop outer_label;
                   ^
-- should fail: end label on a block without a start label
create function end_label4() returns void as $$
<<outer_label>>
begin
  for _i in 1 .. 10 loop
    exit;
  end loop outer_label;
end;
$$ language plpgsql;
ERROR:  end label "outer_label" specified for unlabelled block
LINE 6:   end loop outer_label;
                   ^
-- using list of scalars in fori and fore stmts
create function for_vect() returns void as $proc$
<<lbl>>declare a integer; b varchar; c varchar; r record;
begin
  -- fori
  for i in 1 .. 3 loop
    raise notice '%', i;
  end loop;
  -- fore with record var
  for r in select gs as aa, 'BB' as bb, 'CC' as cc from generate_series(1,4) gs loop
    raise notice '% % %', r.aa, r.bb, r.cc;
  end loop;
  -- fore with single scalar
  for a in select gs from generate_series(1,4) gs loop
    raise notice '%', a;
  end loop;
  -- fore with multiple scalars
  for a,b,c in select gs, 'BB','CC' from generate_series(1,4) gs loop
    raise notice '% % %', a, b, c;
  end loop;
  -- using qualified names in fors, fore is enabled, disabled only for fori
  for lbl.a, lbl.b, lbl.c in execute $$select gs, 'bb','cc' from generate_series(1,4) gs$$ loop
    raise notice '% % %', a, b, c;
  end loop;
end;
$proc$ language plpgsql;
select for_vect();
NOTICE:  1
NOTICE:  2
NOTICE:  3
NOTICE:  1 BB CC
NOTICE:  2 BB CC
NOTICE:  3 BB CC
NOTICE:  4 BB CC
NOTICE:  1
NOTICE:  2
NOTICE:  3
NOTICE:  4
NOTICE:  1 BB CC
NOTICE:  2 BB CC
NOTICE:  3 BB CC
NOTICE:  4 BB CC
NOTICE:  1 bb cc
NOTICE:  2 bb cc
NOTICE:  3 bb cc
NOTICE:  4 bb cc
 for_vect 
----------
 
(1 row)

=======
>>>>>>> 9e1c9f95
-- regression test: verify that multiple uses of same plpgsql datum within
-- a SQL command all get mapped to the same $n parameter.  The return value
-- of the SELECT is not important, we only care that it doesn't fail with
-- a complaint about an ungrouped column reference.
create function multi_datum_use(p1 int) returns bool as $$
declare
  x int;
  y int;
begin
  select into x,y unique1/p1, unique1/$1 from tenk1 group by unique1/p1;
  return x = y;
end$$ language plpgsql;
select multi_datum_use(42);
 multi_datum_use 
-----------------
 t
(1 row)

--
-- Test STRICT limiter in both planned and EXECUTE invocations.
-- Note that a data-modifying query is quasi strict (disallow multi rows)
-- by default in the planned case, but not in EXECUTE.
--
create temp table foo (f1 int, f2 int);
insert into foo values (1,2), (3,4);
create or replace function stricttest() returns void as $$
declare x record;
begin
  -- should work
  insert into foo values(5,6) returning * into x;
  raise notice 'x.f1 = %, x.f2 = %', x.f1, x.f2;
end$$ language plpgsql;
select stricttest();
NOTICE:  x.f1 = 5, x.f2 = 6
 stricttest 
------------
 
(1 row)

create or replace function stricttest() returns void as $$
declare x record;
begin
  -- should fail due to implicit strict
  insert into foo values(7,8),(9,10) returning * into x;
  raise notice 'x.f1 = %, x.f2 = %', x.f1, x.f2;
end$$ language plpgsql;
select stricttest();
ERROR:  query returned more than one row
HINT:  Make sure the query returns a single row, or use LIMIT 1.
CONTEXT:  PL/pgSQL function stricttest() line 5 at SQL statement
create or replace function stricttest() returns void as $$
declare x record;
begin
  -- should work
  execute 'insert into foo values(5,6) returning *' into x;
  raise notice 'x.f1 = %, x.f2 = %', x.f1, x.f2;
end$$ language plpgsql;
select stricttest();
NOTICE:  x.f1 = 5, x.f2 = 6
 stricttest 
------------
 
(1 row)

create or replace function stricttest() returns void as $$
declare x record;
begin
  -- this should work since EXECUTE isn't as picky
  execute 'insert into foo values(7,8),(9,10) returning *' into x;
  raise notice 'x.f1 = %, x.f2 = %', x.f1, x.f2;
end$$ language plpgsql;
select stricttest();
NOTICE:  x.f1 = 7, x.f2 = 8
 stricttest 
------------
 
(1 row)

select * from foo;
 f1 | f2 
----+----
  1 |  2
  3 |  4
  5 |  6
  5 |  6
  7 |  8
  9 | 10
(6 rows)

create or replace function stricttest() returns void as $$
declare x record;
begin
  -- should work
  select * from foo where f1 = 3 into strict x;
  raise notice 'x.f1 = %, x.f2 = %', x.f1, x.f2;
end$$ language plpgsql;
select stricttest();
NOTICE:  x.f1 = 3, x.f2 = 4
 stricttest 
------------
 
(1 row)

create or replace function stricttest() returns void as $$
declare x record;
begin
  -- should fail, no rows
  select * from foo where f1 = 0 into strict x;
  raise notice 'x.f1 = %, x.f2 = %', x.f1, x.f2;
end$$ language plpgsql;
select stricttest();
ERROR:  query returned no rows
CONTEXT:  PL/pgSQL function stricttest() line 5 at SQL statement
create or replace function stricttest() returns void as $$
declare x record;
begin
  -- should fail, too many rows
  select * from foo where f1 > 3 into strict x;
  raise notice 'x.f1 = %, x.f2 = %', x.f1, x.f2;
end$$ language plpgsql;
select stricttest();
ERROR:  query returned more than one row
HINT:  Make sure the query returns a single row, or use LIMIT 1.
CONTEXT:  PL/pgSQL function stricttest() line 5 at SQL statement
create or replace function stricttest() returns void as $$
declare x record;
begin
  -- should work
  execute 'select * from foo where f1 = 3' into strict x;
  raise notice 'x.f1 = %, x.f2 = %', x.f1, x.f2;
end$$ language plpgsql;
select stricttest();
NOTICE:  x.f1 = 3, x.f2 = 4
 stricttest 
------------
 
(1 row)

create or replace function stricttest() returns void as $$
declare x record;
begin
  -- should fail, no rows
  execute 'select * from foo where f1 = 0' into strict x;
  raise notice 'x.f1 = %, x.f2 = %', x.f1, x.f2;
end$$ language plpgsql;
select stricttest();
ERROR:  query returned no rows
CONTEXT:  PL/pgSQL function stricttest() line 5 at EXECUTE
create or replace function stricttest() returns void as $$
declare x record;
begin
  -- should fail, too many rows
  execute 'select * from foo where f1 > 3' into strict x;
  raise notice 'x.f1 = %, x.f2 = %', x.f1, x.f2;
end$$ language plpgsql;
select stricttest();
ERROR:  query returned more than one row
CONTEXT:  PL/pgSQL function stricttest() line 5 at EXECUTE
drop function stricttest();
-- test printing parameters after failure due to STRICT
set plpgsql.print_strict_params to true;
create or replace function stricttest() returns void as $$
declare
x record;
p1 int := 2;
p3 text := 'foo';
begin
  -- no rows
  select * from foo where f1 = p1 and f1::text = p3 into strict x;
  raise notice 'x.f1 = %, x.f2 = %', x.f1, x.f2;
end$$ language plpgsql;
select stricttest();
ERROR:  query returned no rows
DETAIL:  parameters: p1 = '2', p3 = 'foo'
CONTEXT:  PL/pgSQL function stricttest() line 8 at SQL statement
create or replace function stricttest() returns void as $$
declare
x record;
p1 int := 2;
p3 text := 'foo';
begin
  -- too many rows
  select * from foo where f1 > p1 or f1::text = p3  into strict x;
  raise notice 'x.f1 = %, x.f2 = %', x.f1, x.f2;
end$$ language plpgsql;
select stricttest();
ERROR:  query returned more than one row
DETAIL:  parameters: p1 = '2', p3 = 'foo'
HINT:  Make sure the query returns a single row, or use LIMIT 1.
CONTEXT:  PL/pgSQL function stricttest() line 8 at SQL statement
create or replace function stricttest() returns void as $$
declare x record;
begin
  -- too many rows, no params
  select * from foo where f1 > 3 into strict x;
  raise notice 'x.f1 = %, x.f2 = %', x.f1, x.f2;
end$$ language plpgsql;
select stricttest();
ERROR:  query returned more than one row
HINT:  Make sure the query returns a single row, or use LIMIT 1.
CONTEXT:  PL/pgSQL function stricttest() line 5 at SQL statement
create or replace function stricttest() returns void as $$
declare x record;
begin
  -- no rows
  execute 'select * from foo where f1 = $1 or f1::text = $2' using 0, 'foo' into strict x;
  raise notice 'x.f1 = %, x.f2 = %', x.f1, x.f2;
end$$ language plpgsql;
select stricttest();
ERROR:  query returned no rows
DETAIL:  parameters: $1 = '0', $2 = 'foo'
CONTEXT:  PL/pgSQL function stricttest() line 5 at EXECUTE
create or replace function stricttest() returns void as $$
declare x record;
begin
  -- too many rows
  execute 'select * from foo where f1 > $1' using 1 into strict x;
  raise notice 'x.f1 = %, x.f2 = %', x.f1, x.f2;
end$$ language plpgsql;
select stricttest();
ERROR:  query returned more than one row
DETAIL:  parameters: $1 = '1'
CONTEXT:  PL/pgSQL function stricttest() line 5 at EXECUTE
create or replace function stricttest() returns void as $$
declare x record;
begin
  -- too many rows, no parameters
  execute 'select * from foo where f1 > 3' into strict x;
  raise notice 'x.f1 = %, x.f2 = %', x.f1, x.f2;
end$$ language plpgsql;
select stricttest();
ERROR:  query returned more than one row
CONTEXT:  PL/pgSQL function stricttest() line 5 at EXECUTE
create or replace function stricttest() returns void as $$
-- override the global
#print_strict_params off
declare
x record;
p1 int := 2;
p3 text := 'foo';
begin
  -- too many rows
  select * from foo where f1 > p1 or f1::text = p3  into strict x;
  raise notice 'x.f1 = %, x.f2 = %', x.f1, x.f2;
end$$ language plpgsql;
select stricttest();
ERROR:  query returned more than one row
HINT:  Make sure the query returns a single row, or use LIMIT 1.
CONTEXT:  PL/pgSQL function stricttest() line 10 at SQL statement
reset plpgsql.print_strict_params;
create or replace function stricttest() returns void as $$
-- override the global
#print_strict_params on
declare
x record;
p1 int := 2;
p3 text := 'foo';
begin
  -- too many rows
  select * from foo where f1 > p1 or f1::text = p3  into strict x;
  raise notice 'x.f1 = %, x.f2 = %', x.f1, x.f2;
end$$ language plpgsql;
select stricttest();
ERROR:  query returned more than one row
DETAIL:  parameters: p1 = '2', p3 = 'foo'
HINT:  Make sure the query returns a single row, or use LIMIT 1.
CONTEXT:  PL/pgSQL function stricttest() line 10 at SQL statement
-- test warnings and errors
set plpgsql.extra_warnings to 'all';
set plpgsql.extra_warnings to 'none';
set plpgsql.extra_errors to 'all';
set plpgsql.extra_errors to 'none';
-- test warnings when shadowing a variable
set plpgsql.extra_warnings to 'shadowed_variables';
-- simple shadowing of input and output parameters
create or replace function shadowtest(in1 int)
	returns table (out1 int) as $$
declare
in1 int;
out1 int;
begin
end
$$ language plpgsql;
WARNING:  variable "in1" shadows a previously defined variable
LINE 4: in1 int;
        ^
WARNING:  variable "out1" shadows a previously defined variable
LINE 5: out1 int;
        ^
select shadowtest(1);
 shadowtest 
------------
(0 rows)

set plpgsql.extra_warnings to 'shadowed_variables';
select shadowtest(1);
 shadowtest 
------------
(0 rows)

create or replace function shadowtest(in1 int)
	returns table (out1 int) as $$
declare
in1 int;
out1 int;
begin
end
$$ language plpgsql;
WARNING:  variable "in1" shadows a previously defined variable
LINE 4: in1 int;
        ^
WARNING:  variable "out1" shadows a previously defined variable
LINE 5: out1 int;
        ^
select shadowtest(1);
 shadowtest 
------------
(0 rows)

drop function shadowtest(int);
-- shadowing in a second DECLARE block
create or replace function shadowtest()
	returns void as $$
declare
f1 int;
begin
	declare
	f1 int;
	begin
	end;
end$$ language plpgsql;
WARNING:  variable "f1" shadows a previously defined variable
LINE 7:  f1 int;
         ^
drop function shadowtest();
-- several levels of shadowing
create or replace function shadowtest(in1 int)
	returns void as $$
declare
in1 int;
begin
	declare
	in1 int;
	begin
	end;
end$$ language plpgsql;
WARNING:  variable "in1" shadows a previously defined variable
LINE 4: in1 int;
        ^
WARNING:  variable "in1" shadows a previously defined variable
LINE 7:  in1 int;
         ^
drop function shadowtest(int);
-- shadowing in cursor definitions
create or replace function shadowtest()
	returns void as $$
declare
f1 int;
c1 cursor (f1 int) for select 1;
begin
end$$ language plpgsql;
WARNING:  variable "f1" shadows a previously defined variable
LINE 5: c1 cursor (f1 int) for select 1;
                   ^
drop function shadowtest();
-- test errors when shadowing a variable
set plpgsql.extra_errors to 'shadowed_variables';
create or replace function shadowtest(f1 int)
	returns boolean as $$
declare f1 int; begin return 1; end $$ language plpgsql;
ERROR:  variable "f1" shadows a previously defined variable
LINE 3: declare f1 int; begin return 1; end $$ language plpgsql;
                ^
select shadowtest(1);
ERROR:  function shadowtest(integer) does not exist
LINE 1: select shadowtest(1);
               ^
HINT:  No function matches the given name and argument types. You might need to add explicit type casts.
reset plpgsql.extra_errors;
reset plpgsql.extra_warnings;
create or replace function shadowtest(f1 int)
	returns boolean as $$
declare f1 int; begin return 1; end $$ language plpgsql;
select shadowtest(1);
 shadowtest 
------------
 t
(1 row)

-- runtime extra checks
set plpgsql.extra_warnings to 'too_many_rows';
do $$
declare x int;
begin
  select v from generate_series(1,2) g(v) into x;
end;
$$;
WARNING:  query returned more than one row
HINT:  Make sure the query returns a single row, or use LIMIT 1.
set plpgsql.extra_errors to 'too_many_rows';
do $$
declare x int;
begin
  select v from generate_series(1,2) g(v) into x;
end;
$$;
ERROR:  query returned more than one row
HINT:  Make sure the query returns a single row, or use LIMIT 1.
CONTEXT:  PL/pgSQL function inline_code_block line 4 at SQL statement
reset plpgsql.extra_errors;
reset plpgsql.extra_warnings;
set plpgsql.extra_warnings to 'strict_multi_assignment';
do $$
declare
  x int;
  y int;
begin
  select 1 into x, y;
  select 1,2 into x, y;
  select 1,2,3 into x, y;
end
$$;
WARNING:  number of source and target fields in assignment does not match
DETAIL:  strict_multi_assignment check of extra_warnings is active.
HINT:  Make sure the query returns the exact list of columns.
WARNING:  number of source and target fields in assignment does not match
DETAIL:  strict_multi_assignment check of extra_warnings is active.
HINT:  Make sure the query returns the exact list of columns.
set plpgsql.extra_errors to 'strict_multi_assignment';
do $$
declare
  x int;
  y int;
begin
  select 1 into x, y;
  select 1,2 into x, y;
  select 1,2,3 into x, y;
end
$$;
ERROR:  number of source and target fields in assignment does not match
DETAIL:  strict_multi_assignment check of extra_errors is active.
HINT:  Make sure the query returns the exact list of columns.
CONTEXT:  PL/pgSQL function inline_code_block line 6 at SQL statement
create table test_01(a int, b int, c int);
alter table test_01 drop column a;
-- the check is active only when source table is not empty
insert into test_01 values(10,20);
do $$
declare
  x int;
  y int;
begin
  select * from test_01 into x, y; -- should be ok
  raise notice 'ok';
  select * from test_01 into x;    -- should to fail
end;
$$;
NOTICE:  ok
ERROR:  number of source and target fields in assignment does not match
DETAIL:  strict_multi_assignment check of extra_errors is active.
HINT:  Make sure the query returns the exact list of columns.
CONTEXT:  PL/pgSQL function inline_code_block line 8 at SQL statement
do $$
declare
  t test_01;
begin
  select 1, 2 into t;  -- should be ok
  raise notice 'ok';
  select 1, 2, 3 into t; -- should fail;
end;
$$;
NOTICE:  ok
ERROR:  number of source and target fields in assignment does not match
DETAIL:  strict_multi_assignment check of extra_errors is active.
HINT:  Make sure the query returns the exact list of columns.
CONTEXT:  PL/pgSQL function inline_code_block line 7 at SQL statement
do $$
declare
  t test_01;
begin
  select 1 into t; -- should fail;
end;
$$;
ERROR:  number of source and target fields in assignment does not match
DETAIL:  strict_multi_assignment check of extra_errors is active.
HINT:  Make sure the query returns the exact list of columns.
CONTEXT:  PL/pgSQL function inline_code_block line 5 at SQL statement
drop table test_01;
reset plpgsql.extra_errors;
reset plpgsql.extra_warnings;
-- test scrollable cursor support
create function sc_test() returns setof integer as $$
declare
  c scroll cursor for select f1 from int4_tbl;
  x integer;
begin
  open c;
  fetch last from c into x;
  while found loop
    return next x;
    fetch prior from c into x;
  end loop;
  close c;
end;
$$ language plpgsql;
select * from sc_test();
ERROR:  backward scan is not supported in this version of Greenplum Database
CONTEXT:  PL/pgSQL function sc_test() line 7 at FETCH
create or replace function sc_test() returns setof integer as $$
declare
  c no scroll cursor for select f1 from int4_tbl;
  x integer;
begin
  open c;
  fetch last from c into x;
  while found loop
    return next x;
    fetch prior from c into x;
  end loop;
  close c;
end;
$$ language plpgsql;
select * from sc_test();  -- fails because of NO SCROLL specification
ERROR:  backward scan is not supported in this version of Greenplum Database
CONTEXT:  PL/pgSQL function sc_test() line 7 at FETCH
create or replace function sc_test() returns setof integer as $$
declare
  c refcursor;
  x integer;
begin
  open c scroll for select f1 from int4_tbl;
  fetch last from c into x;
  while found loop
    return next x;
    fetch prior from c into x;
  end loop;
  close c;
end;
$$ language plpgsql;
select * from sc_test();
ERROR:  backward scan is not supported in this version of Greenplum Database
CONTEXT:  PL/pgSQL function sc_test() line 7 at FETCH
create or replace function sc_test() returns setof integer as $$
declare
  c refcursor;
  x integer;
begin
  open c scroll for execute 'select f1 from int4_tbl';
  fetch last from c into x;
  while found loop
    return next x;
    fetch relative -2 from c into x;
  end loop;
  close c;
end;
$$ language plpgsql;
select * from sc_test();
ERROR:  backward scan is not supported in this version of Greenplum Database
CONTEXT:  PL/pgSQL function sc_test() line 7 at FETCH
create or replace function sc_test() returns setof integer as $$
declare
  c refcursor;
  x integer;
begin
  open c scroll for execute 'select f1 from int4_tbl';
  fetch last from c into x;
  while found loop
    return next x;
    move backward 2 from c;
    fetch relative -1 from c into x;
  end loop;
  close c;
end;
$$ language plpgsql;
select * from sc_test();
ERROR:  backward scan is not supported in this version of Greenplum Database
CONTEXT:  PL/pgSQL function sc_test() line 7 at FETCH
create or replace function sc_test() returns setof integer as $$
declare
  c cursor for select * from generate_series(1, 10);
  x integer;
begin
  open c;
  loop
      move relative 2 in c;
      if not found then
          exit;
      end if;
      fetch next from c into x;
      if found then
          return next x;
      end if;
  end loop;
  close c;
end;
$$ language plpgsql;
select * from sc_test();
 sc_test 
---------
       3
       6
       9
(3 rows)

create or replace function sc_test() returns setof integer as $$
declare
  c cursor for select * from generate_series(1, 10);
  x integer;
begin
  open c;
  move forward all in c;
  fetch backward from c into x;
  if found then
    return next x;
  end if;
  close c;
end;
$$ language plpgsql;
select * from sc_test();
ERROR:  backward scan is not supported in this version of Greenplum Database
CONTEXT:  PL/pgSQL function sc_test() line 8 at FETCH
drop function sc_test();
-- test qualified variable names
create function pl_qual_names (param1 int) returns void as $$
<<outerblock>>
declare
  param1 int := 1;
begin
  <<innerblock>>
  declare
    param1 int := 2;
  begin
    raise notice 'param1 = %', param1;
    raise notice 'pl_qual_names.param1 = %', pl_qual_names.param1;
    raise notice 'outerblock.param1 = %', outerblock.param1;
    raise notice 'innerblock.param1 = %', innerblock.param1;
  end;
end;
$$ language plpgsql;
select pl_qual_names(42);
NOTICE:  param1 = 2
NOTICE:  pl_qual_names.param1 = 42
NOTICE:  outerblock.param1 = 1
NOTICE:  innerblock.param1 = 2
 pl_qual_names 
---------------
 
(1 row)

drop function pl_qual_names(int);
-- tests for RETURN QUERY
create function ret_query1(out int, out int) returns setof record as $$
begin
    $1 := -1;
    $2 := -2;
    return next;
    return query select x + 1, x * 10 from generate_series(0, 10) s (x);
    return next;
end;
$$ language plpgsql;
select * from ret_query1();
 column1 | column2 
---------+---------
      -1 |      -2
       1 |       0
       2 |      10
       3 |      20
       4 |      30
       5 |      40
       6 |      50
       7 |      60
       8 |      70
       9 |      80
      10 |      90
      11 |     100
      -1 |      -2
(13 rows)

create type record_type as (x text, y int, z boolean);
create or replace function ret_query2(lim int) returns setof record_type as $$
begin
    return query select md5(s.x::text), s.x, s.x > 0
                 from generate_series(-8, lim) s (x) where s.x % 2 = 0;
end;
$$ language plpgsql;
select * from ret_query2(8);
                x                 | y  | z 
----------------------------------+----+---
 a8d2ec85eaf98407310b72eb73dda247 | -8 | f
 596a3d04481816330f07e4f97510c28f | -6 | f
 0267aaf632e87a63288a08331f22c7c3 | -4 | f
 5d7b9adcbe1c629ec722529dd12e5129 | -2 | f
 cfcd208495d565ef66e7dff9f98764da |  0 | f
 c81e728d9d4c2f636f067f89cc14862c |  2 | t
 a87ff679a2f3e71d9181a67b7542122c |  4 | t
 1679091c5a880faf6fb5e6087eb1b2dc |  6 | t
 c9f0f895fb98ab9159f51fd0297e236d |  8 | t
(9 rows)

-- test EXECUTE USING
create function exc_using(int, text) returns int as $$
declare i int;
begin
  for i in execute 'select * from generate_series(1,$1)' using $1+1 loop
    raise notice '%', i;
  end loop;
  execute 'select $2 + $2*3 + length($1)' into i using $2,$1;
  return i;
end
$$ language plpgsql;
select exc_using(5, 'foobar');
NOTICE:  1
NOTICE:  2
NOTICE:  3
NOTICE:  4
NOTICE:  5
NOTICE:  6
 exc_using 
-----------
        26
(1 row)

drop function exc_using(int, text);
create or replace function exc_using(int) returns void as $$
declare
  c refcursor;
  i int;
begin
  open c for execute 'select * from generate_series(1,$1)' using $1+1;
  loop
    fetch c into i;
    exit when not found;
    raise notice '%', i;
  end loop;
  close c;
  return;
end;
$$ language plpgsql;
select exc_using(5);
NOTICE:  1
NOTICE:  2
NOTICE:  3
NOTICE:  4
NOTICE:  5
NOTICE:  6
 exc_using 
-----------
 
(1 row)

drop function exc_using(int);
-- test FOR-over-cursor
create or replace function forc01() returns void as $$
declare
  c cursor(r1 integer, r2 integer)
       for select * from generate_series(r1,r2) i;
  c2 cursor
       for select * from generate_series(41,43) i;
begin
  for r in c(5,7) loop
    raise notice '% from %', r.i, c;
  end loop;
  -- again, to test if cursor was closed properly
  for r in c(9,10) loop
    raise notice '% from %', r.i, c;
  end loop;
  -- and test a parameterless cursor
  for r in c2 loop
    raise notice '% from %', r.i, c2;
  end loop;
  -- and try it with a hand-assigned name
  raise notice 'after loop, c2 = %', c2;
  c2 := 'special_name';
  for r in c2 loop
    raise notice '% from %', r.i, c2;
  end loop;
  raise notice 'after loop, c2 = %', c2;
  -- and try it with a generated name
  -- (which we can't show in the output because it's variable)
  c2 := null;
  for r in c2 loop
    raise notice '%', r.i;
  end loop;
  raise notice 'after loop, c2 = %', c2;
  return;
end;
$$ language plpgsql;
select forc01();
NOTICE:  5 from c
NOTICE:  6 from c
NOTICE:  7 from c
NOTICE:  9 from c
NOTICE:  10 from c
NOTICE:  41 from c2
NOTICE:  42 from c2
NOTICE:  43 from c2
NOTICE:  after loop, c2 = c2
NOTICE:  41 from special_name
NOTICE:  42 from special_name
NOTICE:  43 from special_name
NOTICE:  after loop, c2 = special_name
NOTICE:  41
NOTICE:  42
NOTICE:  43
NOTICE:  after loop, c2 = <NULL>
 forc01 
--------
 
(1 row)

-- try updating the cursor's current row
create temp table forc_test as
  select 1 as distkey, n as i, n as j from generate_series(1,10) n distributed by (distkey);
create or replace function forc01() returns void as $$
declare
  c cursor for select * from forc_test;
begin
  for r in c loop
    raise notice '%, %', r.i, r.j;
    update forc_test set i = i * 100, j = r.j * 2 where current of c;
  end loop;
end;
$$ language plpgsql;
select forc01();
NOTICE:  1, 1
NOTICE:  2, 2
NOTICE:  3, 3
NOTICE:  4, 4
NOTICE:  5, 5
NOTICE:  6, 6
NOTICE:  7, 7
NOTICE:  8, 8
NOTICE:  9, 9
NOTICE:  10, 10
 forc01 
--------
 
(1 row)

select i, j from forc_test;
  i   | j  
------+----
  100 |  2
  200 |  4
  300 |  6
  400 |  8
  500 | 10
  600 | 12
  700 | 14
  800 | 16
  900 | 18
 1000 | 20
(10 rows)

-- same, with a cursor whose portal name doesn't match variable name
create or replace function forc01() returns void as $$
declare
  c refcursor := 'fooled_ya';
  r record;
begin
  open c for select * from forc_test;
  loop
    fetch c into r;
    exit when not found;
    raise notice '%, %', r.i, r.j;
    update forc_test set i = i * 100, j = r.j * 2 where current of c;
  end loop;
end;
$$ language plpgsql;
select forc01();
NOTICE:  100, 2
NOTICE:  200, 4
NOTICE:  300, 6
NOTICE:  400, 8
NOTICE:  500, 10
NOTICE:  600, 12
NOTICE:  700, 14
NOTICE:  800, 16
NOTICE:  900, 18
NOTICE:  1000, 20
 forc01 
--------
 
(1 row)

select i, j from forc_test;
   i    | j  
--------+----
  10000 |  4
  20000 |  8
  30000 | 12
  40000 | 16
  50000 | 20
  60000 | 24
  70000 | 28
  80000 | 32
  90000 | 36
 100000 | 40
(10 rows)

drop function forc01();
-- fail because cursor has no query bound to it
create or replace function forc_bad() returns void as $$
declare
  c refcursor;
begin
  for r in c loop
    raise notice '%', r.i;
  end loop;
end;
$$ language plpgsql;
ERROR:  cursor FOR loop must use a bound cursor variable
LINE 5:   for r in c loop
                   ^
-- test RETURN QUERY EXECUTE
create or replace function return_dquery()
returns setof int as $$
begin
  return query execute 'select * from (values(10),(20)) f';
  return query execute 'select * from (values($1),($2)) f' using 40,50;
end;
$$ language plpgsql;
select * from return_dquery();
 return_dquery 
---------------
            10
            20
            40
            50
(4 rows)

drop function return_dquery();
-- test RETURN QUERY with dropped columns
create table tabwithcols(a int, b int, c int, d int);
insert into tabwithcols values(10,20,30,40),(50,60,70,80);
create or replace function returnqueryf()
returns setof tabwithcols as $$
begin
  return query select * from tabwithcols;
  return query execute 'select * from tabwithcols';
end;
$$ language plpgsql;
select * from returnqueryf();
 a  | b  | c  | d  
----+----+----+----
 10 | 20 | 30 | 40
 50 | 60 | 70 | 80
 10 | 20 | 30 | 40
 50 | 60 | 70 | 80
(4 rows)

alter table tabwithcols drop column b;
select * from returnqueryf();
 a  | c  | d  
----+----+----
 10 | 30 | 40
 50 | 70 | 80
 10 | 30 | 40
 50 | 70 | 80
(4 rows)

alter table tabwithcols drop column d;
select * from returnqueryf();
 a  | c  
----+----
 10 | 30
 50 | 70
 10 | 30
 50 | 70
(4 rows)

alter table tabwithcols add column d int;
select * from returnqueryf();
 a  | c  | d 
----+----+---
 10 | 30 |  
 50 | 70 |  
 10 | 30 |  
 50 | 70 |  
(4 rows)

drop function returnqueryf();
drop table tabwithcols;
--
-- Tests for composite-type results
--
create type compostype as (x int, y varchar);
-- test: use of variable of composite type in return statement
create or replace function compos() returns compostype as $$
declare
  v compostype;
begin
  v := (1, 'hello');
  return v;
end;
$$ language plpgsql;
select compos();
  compos   
-----------
 (1,hello)
(1 row)

-- test: use of variable of record type in return statement
create or replace function compos() returns compostype as $$
declare
  v record;
begin
  v := (1, 'hello'::varchar);
  return v;
end;
$$ language plpgsql;
select compos();
  compos   
-----------
 (1,hello)
(1 row)

-- test: use of row expr in return statement
create or replace function compos() returns compostype as $$
begin
  return (1, 'hello'::varchar);
end;
$$ language plpgsql;
select compos();
  compos   
-----------
 (1,hello)
(1 row)

-- this does not work currently (no implicit casting)
create or replace function compos() returns compostype as $$
begin
  return (1, 'hello');
end;
$$ language plpgsql;
select compos();
ERROR:  returned record type does not match expected record type
DETAIL:  Returned type unknown does not match expected type character varying in column 2.
CONTEXT:  PL/pgSQL function compos() while casting return value to function's return type
-- ... but this does
create or replace function compos() returns compostype as $$
begin
  return (1, 'hello')::compostype;
end;
$$ language plpgsql;
select compos();
  compos   
-----------
 (1,hello)
(1 row)

drop function compos();
-- test: return a row expr as record.
create or replace function composrec() returns record as $$
declare
  v record;
begin
  v := (1, 'hello');
  return v;
end;
$$ language plpgsql;
select composrec();
 composrec 
-----------
 (1,hello)
(1 row)

-- test: return row expr in return statement.
create or replace function composrec() returns record as $$
begin
  return (1, 'hello');
end;
$$ language plpgsql;
select composrec();
 composrec 
-----------
 (1,hello)
(1 row)

drop function composrec();
-- test: row expr in RETURN NEXT statement.
create or replace function compos() returns setof compostype as $$
begin
  for i in 1..3
  loop
    return next (1, 'hello'::varchar);
  end loop;
  return next null::compostype;
  return next (2, 'goodbye')::compostype;
end;
$$ language plpgsql;
select * from compos();
 x |    y    
---+---------
 1 | hello
 1 | hello
 1 | hello
   | 
 2 | goodbye
(5 rows)

drop function compos();
-- test: use invalid expr in return statement.
create or replace function compos() returns compostype as $$
begin
  return 1 + 1;
end;
$$ language plpgsql;
select compos();
ERROR:  cannot return non-composite value from function returning composite type
CONTEXT:  PL/pgSQL function compos() line 3 at RETURN
-- RETURN variable is a different code path ...
create or replace function compos() returns compostype as $$
declare x int := 42;
begin
  return x;
end;
$$ language plpgsql;
select * from compos();
ERROR:  cannot return non-composite value from function returning composite type
CONTEXT:  PL/pgSQL function compos() line 4 at RETURN
drop function compos();
-- test: invalid use of composite variable in scalar-returning function
create or replace function compos() returns int as $$
declare
  v compostype;
begin
  v := (1, 'hello');
  return v;
end;
$$ language plpgsql;
select compos();
ERROR:  invalid input syntax for type integer: "(1,hello)"
CONTEXT:  PL/pgSQL function compos() while casting return value to function's return type
-- test: invalid use of composite expression in scalar-returning function
create or replace function compos() returns int as $$
begin
  return (1, 'hello')::compostype;
end;
$$ language plpgsql;
select compos();
ERROR:  invalid input syntax for type integer: "(1,hello)"
CONTEXT:  PL/pgSQL function compos() while casting return value to function's return type
drop function compos();
drop type compostype;
--
-- Tests for 8.4's new RAISE features
--
create or replace function raise_test() returns void as $$
begin
  raise notice '% % %', 1, 2, 3
     using errcode = '55001', detail = 'some detail info', hint = 'some hint';
  raise '% % %', 1, 2, 3
     using errcode = 'division_by_zero', detail = 'some detail info';
end;
$$ language plpgsql;
select raise_test();
NOTICE:  1 2 3
DETAIL:  some detail info
HINT:  some hint
ERROR:  1 2 3
DETAIL:  some detail info
CONTEXT:  PL/pgSQL function raise_test() line 5 at RAISE
-- Since we can't actually see the thrown SQLSTATE in default psql output,
-- test it like this; this also tests re-RAISE
create or replace function raise_test() returns void as $$
begin
  raise 'check me'
     using errcode = 'division_by_zero', detail = 'some detail info';
  exception
    when others then
      raise notice 'SQLSTATE: % SQLERRM: %', sqlstate, sqlerrm;
      raise;
end;
$$ language plpgsql;
select raise_test();
NOTICE:  SQLSTATE: 22012 SQLERRM: check me
ERROR:  check me
DETAIL:  some detail info
CONTEXT:  PL/pgSQL function raise_test() line 3 at RAISE
create or replace function raise_test() returns void as $$
begin
  raise 'check me'
     using errcode = '1234F', detail = 'some detail info';
  exception
    when others then
      raise notice 'SQLSTATE: % SQLERRM: %', sqlstate, sqlerrm;
      raise;
end;
$$ language plpgsql;
select raise_test();
NOTICE:  SQLSTATE: 1234F SQLERRM: check me
ERROR:  check me
DETAIL:  some detail info
CONTEXT:  PL/pgSQL function raise_test() line 3 at RAISE
-- SQLSTATE specification in WHEN
create or replace function raise_test() returns void as $$
begin
  raise 'check me'
     using errcode = '1234F', detail = 'some detail info';
  exception
    when sqlstate '1234F' then
      raise notice 'SQLSTATE: % SQLERRM: %', sqlstate, sqlerrm;
      raise;
end;
$$ language plpgsql;
select raise_test();
NOTICE:  SQLSTATE: 1234F SQLERRM: check me
ERROR:  check me
DETAIL:  some detail info
CONTEXT:  PL/pgSQL function raise_test() line 3 at RAISE
create or replace function raise_test() returns void as $$
begin
  raise division_by_zero using detail = 'some detail info';
  exception
    when others then
      raise notice 'SQLSTATE: % SQLERRM: %', sqlstate, sqlerrm;
      raise;
end;
$$ language plpgsql;
select raise_test();
NOTICE:  SQLSTATE: 22012 SQLERRM: division_by_zero
ERROR:  division_by_zero
DETAIL:  some detail info
CONTEXT:  PL/pgSQL function raise_test() line 3 at RAISE
create or replace function raise_test() returns void as $$
begin
  raise division_by_zero;
end;
$$ language plpgsql;
select raise_test();
ERROR:  division_by_zero
CONTEXT:  PL/pgSQL function raise_test() line 3 at RAISE
create or replace function raise_test() returns void as $$
begin
  raise sqlstate '1234F';
end;
$$ language plpgsql;
select raise_test();
ERROR:  1234F
CONTEXT:  PL/pgSQL function raise_test() line 3 at RAISE
create or replace function raise_test() returns void as $$
begin
  raise division_by_zero using message = 'custom' || ' message';
end;
$$ language plpgsql;
select raise_test();
ERROR:  custom message
CONTEXT:  PL/pgSQL function raise_test() line 3 at RAISE
create or replace function raise_test() returns void as $$
begin
  raise using message = 'custom' || ' message', errcode = '22012';
end;
$$ language plpgsql;
select raise_test();
ERROR:  custom message
CONTEXT:  PL/pgSQL function raise_test() line 3 at RAISE
-- conflict on message
create or replace function raise_test() returns void as $$
begin
  raise notice 'some message' using message = 'custom' || ' message', errcode = '22012';
end;
$$ language plpgsql;
select raise_test();
ERROR:  RAISE option already specified: MESSAGE
CONTEXT:  PL/pgSQL function raise_test() line 3 at RAISE
-- conflict on errcode
create or replace function raise_test() returns void as $$
begin
  raise division_by_zero using message = 'custom' || ' message', errcode = '22012';
end;
$$ language plpgsql;
select raise_test();
ERROR:  RAISE option already specified: ERRCODE
CONTEXT:  PL/pgSQL function raise_test() line 3 at RAISE
-- nothing to re-RAISE
create or replace function raise_test() returns void as $$
begin
  raise;
end;
$$ language plpgsql;
select raise_test();
ERROR:  RAISE without parameters cannot be used outside an exception handler
CONTEXT:  PL/pgSQL function raise_test() line 3 at RAISE
-- test access to exception data
create function zero_divide() returns int as $$
declare v int := 0;
begin
  return 10 / v;
end;
$$ language plpgsql;
create or replace function raise_test() returns void as $$
begin
  raise exception 'custom exception'
     using detail = 'some detail of custom exception',
           hint = 'some hint related to custom exception';
end;
$$ language plpgsql;
create function stacked_diagnostics_test() returns void as $$
declare _sqlstate text;
        _message text;
        _context text;
begin
  perform zero_divide();
exception when others then
  get stacked diagnostics
        _sqlstate = returned_sqlstate,
        _message = message_text,
        _context = pg_exception_context;
  raise notice 'sqlstate: %, message: %, context: [%]',
    _sqlstate, _message, replace(_context, E'\n', ' <- ');
end;
$$ language plpgsql;
select stacked_diagnostics_test();
NOTICE:  sqlstate: 22012, message: division by zero, context: [PL/pgSQL function zero_divide() line 4 at RETURN <- SQL statement "SELECT zero_divide()" <- PL/pgSQL function stacked_diagnostics_test() line 6 at PERFORM]
 stacked_diagnostics_test 
--------------------------
 
(1 row)

create or replace function stacked_diagnostics_test() returns void as $$
declare _detail text;
        _hint text;
        _message text;
begin
  perform raise_test();
exception when others then
  get stacked diagnostics
        _message = message_text,
        _detail = pg_exception_detail,
        _hint = pg_exception_hint;
  raise notice 'message: %, detail: %, hint: %', _message, _detail, _hint;
end;
$$ language plpgsql;
select stacked_diagnostics_test();
NOTICE:  message: custom exception, detail: some detail of custom exception, hint: some hint related to custom exception
 stacked_diagnostics_test 
--------------------------
 
(1 row)

-- fail, cannot use stacked diagnostics statement outside handler
create or replace function stacked_diagnostics_test() returns void as $$
declare _detail text;
        _hint text;
        _message text;
begin
  get stacked diagnostics
        _message = message_text,
        _detail = pg_exception_detail,
        _hint = pg_exception_hint;
  raise notice 'message: %, detail: %, hint: %', _message, _detail, _hint;
end;
$$ language plpgsql;
select stacked_diagnostics_test();
ERROR:  GET STACKED DIAGNOSTICS cannot be used outside an exception handler
CONTEXT:  PL/pgSQL function stacked_diagnostics_test() line 6 at GET STACKED DIAGNOSTICS
drop function zero_divide();
drop function stacked_diagnostics_test();
-- check cases where implicit SQLSTATE variable could be confused with
-- SQLSTATE as a keyword, cf bug #5524
create or replace function raise_test() returns void as $$
begin
  perform 1/0;
exception
  when sqlstate '22012' then
    raise notice using message = sqlstate;
    raise sqlstate '22012' using message = 'substitute message';
end;
$$ language plpgsql;
select raise_test();
NOTICE:  22012
ERROR:  substitute message
CONTEXT:  PL/pgSQL function raise_test() line 7 at RAISE
drop function raise_test();
-- test passing column_name, constraint_name, datatype_name, table_name
-- and schema_name error fields
create or replace function stacked_diagnostics_test() returns void as $$
declare _column_name text;
        _constraint_name text;
        _datatype_name text;
        _table_name text;
        _schema_name text;
begin
  raise exception using
    column = '>>some column name<<',
    constraint = '>>some constraint name<<',
    datatype = '>>some datatype name<<',
    table = '>>some table name<<',
    schema = '>>some schema name<<';
exception when others then
  get stacked diagnostics
        _column_name = column_name,
        _constraint_name = constraint_name,
        _datatype_name = pg_datatype_name,
        _table_name = table_name,
        _schema_name = schema_name;
  raise notice 'column %, constraint %, type %, table %, schema %',
    _column_name, _constraint_name, _datatype_name, _table_name, _schema_name;
end;
$$ language plpgsql;
select stacked_diagnostics_test();
NOTICE:  column >>some column name<<, constraint >>some constraint name<<, type >>some datatype name<<, table >>some table name<<, schema >>some schema name<<
 stacked_diagnostics_test 
--------------------------
 
(1 row)

drop function stacked_diagnostics_test();
-- test variadic functions
create or replace function vari(variadic int[])
returns void as $$
begin
  for i in array_lower($1,1)..array_upper($1,1) loop
    raise notice '%', $1[i];
  end loop; end;
$$ language plpgsql;
select vari(1,2,3,4,5);
NOTICE:  1
NOTICE:  2
NOTICE:  3
NOTICE:  4
NOTICE:  5
 vari 
------
 
(1 row)

select vari(3,4,5);
NOTICE:  3
NOTICE:  4
NOTICE:  5
 vari 
------
 
(1 row)

select vari(variadic array[5,6,7]);
NOTICE:  5
NOTICE:  6
NOTICE:  7
 vari 
------
 
(1 row)

drop function vari(int[]);
-- coercion test
create or replace function pleast(variadic numeric[])
returns numeric as $$
declare aux numeric = $1[array_lower($1,1)];
begin
  for i in array_lower($1,1)+1..array_upper($1,1) loop
    if $1[i] < aux then aux := $1[i]; end if;
  end loop;
  return aux;
end;
$$ language plpgsql immutable strict;
select pleast(10,1,2,3,-16);
 pleast 
--------
    -16
(1 row)

select pleast(10.2,2.2,-1.1);
 pleast 
--------
   -1.1
(1 row)

select pleast(10.2,10, -20);
 pleast 
--------
    -20
(1 row)

select pleast(10,20, -1.0);
 pleast 
--------
   -1.0
(1 row)

-- in case of conflict, non-variadic version is preferred
create or replace function pleast(numeric)
returns numeric as $$
begin
  raise notice 'non-variadic function called';
  return $1;
end;
$$ language plpgsql immutable strict;
select pleast(10);
NOTICE:  non-variadic function called
 pleast 
--------
     10
(1 row)

drop function pleast(numeric[]);
drop function pleast(numeric);
-- test table functions
create function tftest(int) returns table(a int, b int) as $$
begin
  return query select $1, $1+i from generate_series(1,5) g(i);
end;
$$ language plpgsql immutable strict;
select * from tftest(10);
 a  | b  
----+----
 10 | 11
 10 | 12
 10 | 13
 10 | 14
 10 | 15
(5 rows)

create or replace function tftest(a1 int) returns table(a int, b int) as $$
begin
  a := a1; b := a1 + 1;
  return next;
  a := a1 * 10; b := a1 * 10 + 1;
  return next;
end;
$$ language plpgsql immutable strict;
select * from tftest(10);
  a  |  b  
-----+-----
  10 |  11
 100 | 101
(2 rows)

drop function tftest(int);
create or replace function rttest()
returns setof int as $$
declare rc int;
  rca int[];
begin
  return query values(10),(20);
  get diagnostics rc = row_count;
  raise notice '% %', found, rc;
  return query select * from (values(10),(20)) f(a) where false;
  get diagnostics rc = row_count;
  raise notice '% %', found, rc;
  return query execute 'values(10),(20)';
  -- just for fun, let's use array elements as targets
  get diagnostics rca[1] = row_count;
  raise notice '% %', found, rca[1];
  return query execute 'select * from (values(10),(20)) f(a) where false';
  get diagnostics rca[2] = row_count;
  raise notice '% %', found, rca[2];
end;
$$ language plpgsql;
select * from rttest();
NOTICE:  t 2
NOTICE:  f 0
NOTICE:  t 2
NOTICE:  f 0
 rttest 
--------
     10
     20
     10
     20
(4 rows)

drop function rttest();
-- Test for proper cleanup at subtransaction exit.  This example
-- exposed a bug in PG 8.2.
CREATE FUNCTION leaker_1(fail BOOL) RETURNS INTEGER AS $$
DECLARE
  v_var INTEGER;
BEGIN
  BEGIN
    v_var := (leaker_2(fail)).error_code;
  EXCEPTION
    WHEN others THEN RETURN 0;
  END;
  RETURN 1;
END;
$$ LANGUAGE plpgsql;
CREATE FUNCTION leaker_2(fail BOOL, OUT error_code INTEGER, OUT new_id INTEGER)
  RETURNS RECORD AS $$
BEGIN
  IF fail THEN
    RAISE EXCEPTION 'fail ...';
  END IF;
  error_code := 1;
  new_id := 1;
  RETURN;
END;
$$ LANGUAGE plpgsql;
SELECT * FROM leaker_1(false);
 leaker_1 
----------
        1
(1 row)

SELECT * FROM leaker_1(true);
 leaker_1 
----------
        0
(1 row)

DROP FUNCTION leaker_1(bool);
DROP FUNCTION leaker_2(bool);
-- Test for appropriate cleanup of non-simple expression evaluations
-- (bug in all versions prior to August 2010)
CREATE FUNCTION nonsimple_expr_test() RETURNS text[] AS $$
DECLARE
  arr text[];
  lr text;
  i integer;
BEGIN
  arr := array[array['foo','bar'], array['baz', 'quux']];
  lr := 'fool';
  i := 1;
  -- use sub-SELECTs to make expressions non-simple
  arr[(SELECT i)][(SELECT i+1)] := (SELECT lr);
  RETURN arr;
END;
$$ LANGUAGE plpgsql;
SELECT nonsimple_expr_test();
   nonsimple_expr_test   
-------------------------
 {{foo,fool},{baz,quux}}
(1 row)

DROP FUNCTION nonsimple_expr_test();
CREATE FUNCTION nonsimple_expr_test() RETURNS integer AS $$
declare
   i integer NOT NULL := 0;
begin
  begin
    i := (SELECT NULL::integer);  -- should throw error
  exception
    WHEN OTHERS THEN
      i := (SELECT 1::integer);
  end;
  return i;
end;
$$ LANGUAGE plpgsql;
SELECT nonsimple_expr_test();
 nonsimple_expr_test 
---------------------
                   1
(1 row)

DROP FUNCTION nonsimple_expr_test();
--
-- Test cases involving recursion and error recovery in simple expressions
-- (bugs in all versions before October 2010).  The problems are most
-- easily exposed by mutual recursion between plpgsql and sql functions.
--
create function recurse(float8) returns float8 as
$$
begin
  if ($1 > 0) then
    return sql_recurse($1 - 1);
  else
    return $1;
  end if;
end;
$$ language plpgsql;
-- "limit" is to prevent this from being inlined
create function sql_recurse(float8) returns float8 as
$$ select recurse($1) limit 1; $$ language sql;
select recurse(10);
 recurse 
---------
       0
(1 row)

create function error1(text) returns text language sql as
$$ SELECT relname::text FROM pg_class c WHERE c.oid = $1::regclass $$;
create function error2(p_name_table text) returns text language plpgsql as $$
begin
  return error1(p_name_table);
end$$;
BEGIN;
create table public.stuffs (stuff text);
SAVEPOINT a;
select error2('nonexistent.stuffs');
ERROR:  schema "nonexistent" does not exist
CONTEXT:  SQL function "error1" statement 1
PL/pgSQL function error2(text) line 3 at RETURN
ROLLBACK TO a;
select error2('public.stuffs');
 error2 
--------
 stuffs
(1 row)

rollback;
drop function error2(p_name_table text);
drop function error1(text);
-- Test for proper handling of cast-expression caching
create function sql_to_date(integer) returns date as $$
select $1::text::date
$$ language sql immutable strict;
create cast (integer as date) with function sql_to_date(integer) as assignment;
create function cast_invoker(integer) returns date as $$
begin
  return $1;
end$$ language plpgsql;
select cast_invoker(20150717);
 cast_invoker 
--------------
 07-17-2015
(1 row)

select cast_invoker(20150718);  -- second call crashed in pre-release 9.5
 cast_invoker 
--------------
 07-18-2015
(1 row)

begin;
select cast_invoker(20150717);
 cast_invoker 
--------------
 07-17-2015
(1 row)

select cast_invoker(20150718);
 cast_invoker 
--------------
 07-18-2015
(1 row)

savepoint s1;
select cast_invoker(20150718);
 cast_invoker 
--------------
 07-18-2015
(1 row)

select cast_invoker(-1); -- fails
ERROR:  invalid input syntax for type date: "-1"
CONTEXT:  SQL function "sql_to_date" statement 1
PL/pgSQL function cast_invoker(integer) while casting return value to function's return type
rollback to savepoint s1;
select cast_invoker(20150719);
 cast_invoker 
--------------
 07-19-2015
(1 row)

select cast_invoker(20150720);
 cast_invoker 
--------------
 07-20-2015
(1 row)

commit;
drop function cast_invoker(integer);
drop function sql_to_date(integer) cascade;
NOTICE:  drop cascades to cast from integer to date
-- Test handling of cast cache inside DO blocks
-- (to check the original crash case, this must be a cast not previously
-- used in this session)
begin;
do $$ declare x text[]; begin x := '{1.23, 4.56}'::numeric[]; end $$;
do $$ declare x text[]; begin x := '{1.23, 4.56}'::numeric[]; end $$;
end;
-- Test for consistent reporting of error context
create function fail() returns int language plpgsql as $$
begin
  return 1/0;
end
$$;
select fail();
ERROR:  division by zero
CONTEXT:  SQL statement "SELECT 1/0"
PL/pgSQL function fail() line 3 at RETURN
select fail();
ERROR:  division by zero
CONTEXT:  SQL statement "SELECT 1/0"
PL/pgSQL function fail() line 3 at RETURN
drop function fail();
-- Test handling of string literals.
set standard_conforming_strings = off;
create or replace function strtest() returns text as $$
begin
  raise notice 'foo\\bar\041baz';
  return 'foo\\bar\041baz';
end
$$ language plpgsql;
WARNING:  nonstandard use of \\ in a string literal
LINE 3:   raise notice 'foo\\bar\041baz';
                       ^
HINT:  Use the escape string syntax for backslashes, e.g., E'\\'.
WARNING:  nonstandard use of \\ in a string literal
LINE 4:   return 'foo\\bar\041baz';
                 ^
HINT:  Use the escape string syntax for backslashes, e.g., E'\\'.
WARNING:  nonstandard use of \\ in a string literal
LINE 4:   return 'foo\\bar\041baz';
                 ^
HINT:  Use the escape string syntax for backslashes, e.g., E'\\'.
select strtest();
NOTICE:  foo\bar!baz
WARNING:  nonstandard use of \\ in a string literal
LINE 1: SELECT 'foo\\bar\041baz'
               ^
HINT:  Use the escape string syntax for backslashes, e.g., E'\\'.
QUERY:  SELECT 'foo\\bar\041baz'
   strtest   
-------------
 foo\bar!baz
(1 row)

create or replace function strtest() returns text as $$
begin
  raise notice E'foo\\bar\041baz';
  return E'foo\\bar\041baz';
end
$$ language plpgsql;
select strtest();
NOTICE:  foo\bar!baz
   strtest   
-------------
 foo\bar!baz
(1 row)

set standard_conforming_strings = on;
create or replace function strtest() returns text as $$
begin
  raise notice 'foo\\bar\041baz\';
  return 'foo\\bar\041baz\';
end
$$ language plpgsql;
select strtest();
NOTICE:  foo\\bar\041baz\
     strtest      
------------------
 foo\\bar\041baz\
(1 row)

create or replace function strtest() returns text as $$
begin
  raise notice E'foo\\bar\041baz';
  return E'foo\\bar\041baz';
end
$$ language plpgsql;
select strtest();
NOTICE:  foo\bar!baz
   strtest   
-------------
 foo\bar!baz
(1 row)

drop function strtest();
-- Test anonymous code blocks.
DO $$
DECLARE r record;
BEGIN
    FOR r IN SELECT rtrim(roomno) AS roomno, comment FROM Room ORDER BY roomno
    LOOP
        RAISE NOTICE '%, %', r.roomno, r.comment;
    END LOOP;
END$$;
NOTICE:  001, Entrance
NOTICE:  002, Office
NOTICE:  003, Office
NOTICE:  004, Technical
NOTICE:  101, Office
NOTICE:  102, Conference
NOTICE:  103, Restroom
NOTICE:  104, Technical
NOTICE:  105, Office
NOTICE:  106, Office
-- these are to check syntax error reporting
DO LANGUAGE plpgsql $$begin return 1; end$$;
ERROR:  RETURN cannot have a parameter in function returning void
LINE 1: DO LANGUAGE plpgsql $$begin return 1; end$$;
                                           ^
DO $$
DECLARE r record;
BEGIN
    FOR r IN SELECT rtrim(roomno) AS roomno, foo FROM Room ORDER BY roomno
    LOOP
        RAISE NOTICE '%, %', r.roomno, r.comment;
    END LOOP;
END$$;
ERROR:  column "foo" does not exist
LINE 1: SELECT rtrim(roomno) AS roomno, foo FROM Room ORDER BY roomn...
                                        ^
QUERY:  SELECT rtrim(roomno) AS roomno, foo FROM Room ORDER BY roomno
CONTEXT:  PL/pgSQL function inline_code_block line 4 at FOR over SELECT rows
-- Check handling of errors thrown from/into anonymous code blocks.
do $outer$
begin
  for i in 1..10 loop
   begin
    execute $ex$
      do $$
      declare x int = 0;
      begin
        x := 1 / x;
      end;
      $$;
    $ex$;
  exception when division_by_zero then
    raise notice 'caught division by zero';
  end;
  end loop;
end;
$outer$;
NOTICE:  caught division by zero
NOTICE:  caught division by zero
NOTICE:  caught division by zero
NOTICE:  caught division by zero
NOTICE:  caught division by zero
NOTICE:  caught division by zero
NOTICE:  caught division by zero
NOTICE:  caught division by zero
NOTICE:  caught division by zero
NOTICE:  caught division by zero
-- Check variable scoping -- a var is not available in its own or prior
-- default expressions.
create function scope_test() returns int as $$
declare x int := 42;
begin
  declare y int := x + 1;
          x int := x + 2;
  begin
    return x * 100 + y;
  end;
end;
$$ language plpgsql;
select scope_test();
 scope_test 
------------
       4443
(1 row)

drop function scope_test();
-- Check handling of conflicts between plpgsql vars and table columns.
set plpgsql.variable_conflict = error;
create function conflict_test() returns setof int8_tbl as $$
declare r record;
  q1 bigint := 42;
begin
  for r in select q1,q2 from int8_tbl loop
    return next r;
  end loop;
end;
$$ language plpgsql;
select * from conflict_test();
ERROR:  column reference "q1" is ambiguous
LINE 1: select q1,q2 from int8_tbl
               ^
DETAIL:  It could refer to either a PL/pgSQL variable or a table column.
QUERY:  select q1,q2 from int8_tbl
CONTEXT:  PL/pgSQL function conflict_test() line 5 at FOR over SELECT rows
create or replace function conflict_test() returns setof int8_tbl as $$
#variable_conflict use_variable
declare r record;
  q1 bigint := 42;
begin
  for r in select q1,q2 from int8_tbl loop
    return next r;
  end loop;
end;
$$ language plpgsql;
select * from conflict_test();
 q1 |        q2         
----+-------------------
 42 |               456
 42 |  4567890123456789
 42 |               123
 42 |  4567890123456789
 42 | -4567890123456789
(5 rows)

create or replace function conflict_test() returns setof int8_tbl as $$
#variable_conflict use_column
declare r record;
  q1 bigint := 42;
begin
  for r in select q1,q2 from int8_tbl loop
    return next r;
  end loop;
end;
$$ language plpgsql;
select * from conflict_test();
        q1        |        q2         
------------------+-------------------
              123 |               456
              123 |  4567890123456789
 4567890123456789 |               123
 4567890123456789 |  4567890123456789
 4567890123456789 | -4567890123456789
(5 rows)

drop function conflict_test();
-- Check that an unreserved keyword can be used as a variable name
create function unreserved_test() returns int as $$
declare
  forward int := 21;
begin
  forward := forward * 2;
  return forward;
end
$$ language plpgsql;
select unreserved_test();
 unreserved_test 
-----------------
              42
(1 row)

create or replace function unreserved_test() returns int as $$
declare
  return int := 42;
begin
  return := return + 1;
  return return;
end
$$ language plpgsql;
select unreserved_test();
 unreserved_test 
-----------------
              43
(1 row)

create or replace function unreserved_test() returns int as $$
declare
  comment int := 21;
begin
  comment := comment * 2;
  comment on function unreserved_test() is 'this is a test';
  return comment;
end
$$ language plpgsql;
select unreserved_test();
 unreserved_test 
-----------------
              42
(1 row)

select obj_description('unreserved_test()'::regprocedure, 'pg_proc');
 obj_description 
-----------------
 this is a test
(1 row)

drop function unreserved_test();
--
-- Test FOREACH over arrays
--
create function foreach_test(anyarray)
returns void as $$
declare x int;
begin
  foreach x in array $1
  loop
    raise notice '%', x;
  end loop;
  end;
$$ language plpgsql;
select foreach_test(ARRAY[1,2,3,4]);
NOTICE:  1
NOTICE:  2
NOTICE:  3
NOTICE:  4
 foreach_test 
--------------
 
(1 row)

select foreach_test(ARRAY[[1,2],[3,4]]);
NOTICE:  1
NOTICE:  2
NOTICE:  3
NOTICE:  4
 foreach_test 
--------------
 
(1 row)

create or replace function foreach_test(anyarray)
returns void as $$
declare x int;
begin
  foreach x slice 1 in array $1
  loop
    raise notice '%', x;
  end loop;
  end;
$$ language plpgsql;
-- should fail
select foreach_test(ARRAY[1,2,3,4]);
ERROR:  FOREACH ... SLICE loop variable must be of an array type
CONTEXT:  PL/pgSQL function foreach_test(anyarray) line 4 at FOREACH over array
select foreach_test(ARRAY[[1,2],[3,4]]);
ERROR:  FOREACH ... SLICE loop variable must be of an array type
CONTEXT:  PL/pgSQL function foreach_test(anyarray) line 4 at FOREACH over array
create or replace function foreach_test(anyarray)
returns void as $$
declare x int[];
begin
  foreach x slice 1 in array $1
  loop
    raise notice '%', x;
  end loop;
  end;
$$ language plpgsql;
select foreach_test(ARRAY[1,2,3,4]);
NOTICE:  {1,2,3,4}
 foreach_test 
--------------
 
(1 row)

select foreach_test(ARRAY[[1,2],[3,4]]);
NOTICE:  {1,2}
NOTICE:  {3,4}
 foreach_test 
--------------
 
(1 row)

-- higher level of slicing
create or replace function foreach_test(anyarray)
returns void as $$
declare x int[];
begin
  foreach x slice 2 in array $1
  loop
    raise notice '%', x;
  end loop;
  end;
$$ language plpgsql;
-- should fail
select foreach_test(ARRAY[1,2,3,4]);
ERROR:  slice dimension (2) is out of the valid range 0..1
CONTEXT:  PL/pgSQL function foreach_test(anyarray) line 4 at FOREACH over array
-- ok
select foreach_test(ARRAY[[1,2],[3,4]]);
NOTICE:  {{1,2},{3,4}}
 foreach_test 
--------------
 
(1 row)

select foreach_test(ARRAY[[[1,2]],[[3,4]]]);
NOTICE:  {{1,2}}
NOTICE:  {{3,4}}
 foreach_test 
--------------
 
(1 row)

create type xy_tuple AS (x int, y int);
-- iteration over array of records
create or replace function foreach_test(anyarray)
returns void as $$
declare r record;
begin
  foreach r in array $1
  loop
    raise notice '%', r;
  end loop;
  end;
$$ language plpgsql;
select foreach_test(ARRAY[(10,20),(40,69),(35,78)]::xy_tuple[]);
NOTICE:  (10,20)
NOTICE:  (40,69)
NOTICE:  (35,78)
 foreach_test 
--------------
 
(1 row)

select foreach_test(ARRAY[[(10,20),(40,69)],[(35,78),(88,76)]]::xy_tuple[]);
NOTICE:  (10,20)
NOTICE:  (40,69)
NOTICE:  (35,78)
NOTICE:  (88,76)
 foreach_test 
--------------
 
(1 row)

create or replace function foreach_test(anyarray)
returns void as $$
declare x int; y int;
begin
  foreach x, y in array $1
  loop
    raise notice 'x = %, y = %', x, y;
  end loop;
  end;
$$ language plpgsql;
select foreach_test(ARRAY[(10,20),(40,69),(35,78)]::xy_tuple[]);
NOTICE:  x = 10, y = 20
NOTICE:  x = 40, y = 69
NOTICE:  x = 35, y = 78
 foreach_test 
--------------
 
(1 row)

select foreach_test(ARRAY[[(10,20),(40,69)],[(35,78),(88,76)]]::xy_tuple[]);
NOTICE:  x = 10, y = 20
NOTICE:  x = 40, y = 69
NOTICE:  x = 35, y = 78
NOTICE:  x = 88, y = 76
 foreach_test 
--------------
 
(1 row)

-- slicing over array of composite types
create or replace function foreach_test(anyarray)
returns void as $$
declare x xy_tuple[];
begin
  foreach x slice 1 in array $1
  loop
    raise notice '%', x;
  end loop;
  end;
$$ language plpgsql;
select foreach_test(ARRAY[(10,20),(40,69),(35,78)]::xy_tuple[]);
NOTICE:  {"(10,20)","(40,69)","(35,78)"}
 foreach_test 
--------------
 
(1 row)

select foreach_test(ARRAY[[(10,20),(40,69)],[(35,78),(88,76)]]::xy_tuple[]);
NOTICE:  {"(10,20)","(40,69)"}
NOTICE:  {"(35,78)","(88,76)"}
 foreach_test 
--------------
 
(1 row)

drop function foreach_test(anyarray);
drop type xy_tuple;
--
-- Assorted tests for array subscript assignment
--
create temp table rtype (id int, ar text[]);
create function arrayassign1() returns text[] language plpgsql as $$
declare
 r record;
begin
  r := row(12, '{foo,bar,baz}')::rtype;
  r.ar[2] := 'replace';
  return r.ar;
end$$;
select arrayassign1();
   arrayassign1    
-------------------
 {foo,replace,baz}
(1 row)

select arrayassign1(); -- try again to exercise internal caching
   arrayassign1    
-------------------
 {foo,replace,baz}
(1 row)

create domain orderedarray as int[2]
  constraint sorted check (value[1] < value[2]);
select '{1,2}'::orderedarray;
 orderedarray 
--------------
 {1,2}
(1 row)

select '{2,1}'::orderedarray;  -- fail
ERROR:  value for domain orderedarray violates check constraint "sorted"
create function testoa(x1 int, x2 int, x3 int) returns orderedarray
language plpgsql as $$
declare res orderedarray;
begin
  res := array[x1, x2];
  res[2] := x3;
  return res;
end$$;
select testoa(1,2,3);
 testoa 
--------
 {1,3}
(1 row)

select testoa(1,2,3); -- try again to exercise internal caching
 testoa 
--------
 {1,3}
(1 row)

select testoa(2,1,3); -- fail at initial assign
ERROR:  value for domain orderedarray violates check constraint "sorted"
CONTEXT:  PL/pgSQL function testoa(integer,integer,integer) line 4 at assignment
select testoa(1,2,1); -- fail at update
ERROR:  value for domain orderedarray violates check constraint "sorted"
CONTEXT:  PL/pgSQL function testoa(integer,integer,integer) line 5 at assignment
drop function arrayassign1();
drop function testoa(x1 int, x2 int, x3 int);
--
-- Test handling of expanded arrays
--
create function returns_rw_array(int) returns int[]
language plpgsql as $$
  declare r int[];
  begin r := array[$1, $1]; return r; end;
$$ stable;
create function consumes_rw_array(int[]) returns int
language plpgsql as $$
  begin return $1[1]; end;
$$ stable;
select consumes_rw_array(returns_rw_array(42));
 consumes_rw_array 
-------------------
                42
(1 row)

-- bug #14174
--start_ignore
-- GPDB: Stable function inlining is performed for returns_rw_array.
-- Thus, we carry a few EXPLAIN diffs from upstream.
--end_ignore
explain (verbose, costs off)
select i, a from
  (select returns_rw_array(1) as a offset 0) ss,
  lateral consumes_rw_array(a) i;
                           QUERY PLAN                            
-----------------------------------------------------------------
 Nested Loop
   Output: i.i, ('{1,1}'::integer[])
   ->  Result
         Output: '{1,1}'::integer[]
   ->  Function Scan on public.consumes_rw_array i
         Output: i.i
         Function Call: consumes_rw_array(('{1,1}'::integer[]))
(8 rows)

select i, a from
  (select returns_rw_array(1) as a offset 0) ss,
  lateral consumes_rw_array(a) i;
 i |   a   
---+-------
 1 | {1,1}
(1 row)

explain (verbose, costs off)
select consumes_rw_array(a), a from returns_rw_array(1) a;
             QUERY PLAN              
-------------------------------------
 Function Scan on a
   Output: consumes_rw_array(a), a
   Function Call: '{1,1}'::integer[]
(4 rows)

select consumes_rw_array(a), a from returns_rw_array(1) a;
 consumes_rw_array |   a   
-------------------+-------
                 1 | {1,1}
(1 row)

explain (verbose, costs off)
select consumes_rw_array(a), a from
  (values (returns_rw_array(1)), (returns_rw_array(2))) v(a);
                             QUERY PLAN                              
---------------------------------------------------------------------
 Values Scan on "*VALUES*"
   Output: consumes_rw_array("*VALUES*".column1), "*VALUES*".column1
(2 rows)

select consumes_rw_array(a), a from
  (values (returns_rw_array(1)), (returns_rw_array(2))) v(a);
 consumes_rw_array |   a   
-------------------+-------
                 1 | {1,1}
                 2 | {2,2}
(2 rows)

do $$
declare a int[] := array[1,2];
begin
  a := a || 3;
  raise notice 'a = %', a;
end$$;
NOTICE:  a = {1,2,3}
--
-- Test access to call stack
--
create function inner_func(int)
returns int as $$
declare _context text;
begin
  get diagnostics _context = pg_context;
  raise notice '***%***', _context;
  -- lets do it again, just for fun..
  get diagnostics _context = pg_context;
  raise notice '***%***', _context;
  raise notice 'lets make sure we didnt break anything';
  return 2 * $1;
end;
$$ language plpgsql;
create or replace function outer_func(int)
returns int as $$
declare
  myresult int;
begin
  raise notice 'calling down into inner_func()';
  myresult := inner_func($1);
  raise notice 'inner_func() done';
  return myresult;
end;
$$ language plpgsql;
create or replace function outer_outer_func(int)
returns int as $$
declare
  myresult int;
begin
  raise notice 'calling down into outer_func()';
  myresult := outer_func($1);
  raise notice 'outer_func() done';
  return myresult;
end;
$$ language plpgsql;
select outer_outer_func(10);
NOTICE:  calling down into outer_func()
NOTICE:  calling down into inner_func()
NOTICE:  ***PL/pgSQL function inner_func(integer) line 4 at GET DIAGNOSTICS
PL/pgSQL function outer_func(integer) line 6 at assignment
PL/pgSQL function outer_outer_func(integer) line 6 at assignment***
NOTICE:  ***PL/pgSQL function inner_func(integer) line 7 at GET DIAGNOSTICS
PL/pgSQL function outer_func(integer) line 6 at assignment
PL/pgSQL function outer_outer_func(integer) line 6 at assignment***
NOTICE:  lets make sure we didnt break anything
NOTICE:  inner_func() done
NOTICE:  outer_func() done
 outer_outer_func 
------------------
               20
(1 row)

-- repeated call should to work
select outer_outer_func(20);
NOTICE:  calling down into outer_func()
NOTICE:  calling down into inner_func()
NOTICE:  ***PL/pgSQL function inner_func(integer) line 4 at GET DIAGNOSTICS
PL/pgSQL function outer_func(integer) line 6 at assignment
PL/pgSQL function outer_outer_func(integer) line 6 at assignment***
NOTICE:  ***PL/pgSQL function inner_func(integer) line 7 at GET DIAGNOSTICS
PL/pgSQL function outer_func(integer) line 6 at assignment
PL/pgSQL function outer_outer_func(integer) line 6 at assignment***
NOTICE:  lets make sure we didnt break anything
NOTICE:  inner_func() done
NOTICE:  outer_func() done
 outer_outer_func 
------------------
               40
(1 row)

drop function outer_outer_func(int);
drop function outer_func(int);
drop function inner_func(int);
-- access to call stack from exception
create function inner_func(int)
returns int as $$
declare
  _context text;
  sx int := 5;
begin
  begin
    perform sx / 0;
  exception
    when division_by_zero then
      get diagnostics _context = pg_context;
      raise notice '***%***', _context;
  end;

  -- lets do it again, just for fun..
  get diagnostics _context = pg_context;
  raise notice '***%***', _context;
  raise notice 'lets make sure we didnt break anything';
  return 2 * $1;
end;
$$ language plpgsql;
create or replace function outer_func(int)
returns int as $$
declare
  myresult int;
begin
  raise notice 'calling down into inner_func()';
  myresult := inner_func($1);
  raise notice 'inner_func() done';
  return myresult;
end;
$$ language plpgsql;
create or replace function outer_outer_func(int)
returns int as $$
declare
  myresult int;
begin
  raise notice 'calling down into outer_func()';
  myresult := outer_func($1);
  raise notice 'outer_func() done';
  return myresult;
end;
$$ language plpgsql;
select outer_outer_func(10);
NOTICE:  calling down into outer_func()
NOTICE:  calling down into inner_func()
NOTICE:  ***PL/pgSQL function inner_func(integer) line 10 at GET DIAGNOSTICS
PL/pgSQL function outer_func(integer) line 6 at assignment
PL/pgSQL function outer_outer_func(integer) line 6 at assignment***
NOTICE:  ***PL/pgSQL function inner_func(integer) line 15 at GET DIAGNOSTICS
PL/pgSQL function outer_func(integer) line 6 at assignment
PL/pgSQL function outer_outer_func(integer) line 6 at assignment***
NOTICE:  lets make sure we didnt break anything
NOTICE:  inner_func() done
NOTICE:  outer_func() done
 outer_outer_func 
------------------
               20
(1 row)

-- repeated call should to work
select outer_outer_func(20);
NOTICE:  calling down into outer_func()
NOTICE:  calling down into inner_func()
NOTICE:  ***PL/pgSQL function inner_func(integer) line 10 at GET DIAGNOSTICS
PL/pgSQL function outer_func(integer) line 6 at assignment
PL/pgSQL function outer_outer_func(integer) line 6 at assignment***
NOTICE:  ***PL/pgSQL function inner_func(integer) line 15 at GET DIAGNOSTICS
PL/pgSQL function outer_func(integer) line 6 at assignment
PL/pgSQL function outer_outer_func(integer) line 6 at assignment***
NOTICE:  lets make sure we didnt break anything
NOTICE:  inner_func() done
NOTICE:  outer_func() done
 outer_outer_func 
------------------
               40
(1 row)

drop function outer_outer_func(int);
drop function outer_func(int);
drop function inner_func(int);
--
-- Test ASSERT
--
do $$
begin
  assert 1=1;  -- should succeed
end;
$$;
do $$
begin
  assert 1=0;  -- should fail
end;
$$;
ERROR:  assertion failed
CONTEXT:  PL/pgSQL function inline_code_block line 3 at ASSERT
do $$
begin
  assert NULL;  -- should fail
end;
$$;
ERROR:  assertion failed
CONTEXT:  PL/pgSQL function inline_code_block line 3 at ASSERT
-- check controlling GUC
set plpgsql.check_asserts = off;
do $$
begin
  assert 1=0;  -- won't be tested
end;
$$;
reset plpgsql.check_asserts;
-- test custom message
do $$
declare var text := 'some value';
begin
  assert 1=0, format('assertion failed, var = "%s"', var);
end;
$$;
ERROR:  assertion failed, var = "some value"
CONTEXT:  PL/pgSQL function inline_code_block line 4 at ASSERT
-- ensure assertions are not trapped by 'others'
do $$
begin
  assert 1=0, 'unhandled assertion';
exception when others then
  null; -- do nothing
end;
$$;
ERROR:  unhandled assertion
CONTEXT:  PL/pgSQL function inline_code_block line 3 at ASSERT
-- Test use of plpgsql in a domain check constraint (cf. bug #14414)
create function plpgsql_domain_check(val int) returns boolean as $$
begin return val > 0; end
$$ language plpgsql immutable;
create domain plpgsql_domain as integer check(plpgsql_domain_check(value));
do $$
declare v_test plpgsql_domain;
begin
  v_test := 1;
end;
$$;
do $$
declare v_test plpgsql_domain := 1;
begin
  v_test := 0;  -- fail
end;
$$;
ERROR:  value for domain plpgsql_domain violates check constraint "plpgsql_domain_check"
CONTEXT:  PL/pgSQL function inline_code_block line 4 at assignment
-- Test handling of expanded array passed to a domain constraint (bug #14472)
create function plpgsql_arr_domain_check(val int[]) returns boolean as $$
begin return val[1] > 0; end
$$ language plpgsql immutable;
create domain plpgsql_arr_domain as int[] check(plpgsql_arr_domain_check(value));
do $$
declare v_test plpgsql_arr_domain;
begin
  v_test := array[1];
  v_test := v_test || 2;
end;
$$;
do $$
declare v_test plpgsql_arr_domain := array[1];
begin
  v_test := 0 || v_test;  -- fail
end;
$$;
ERROR:  value for domain plpgsql_arr_domain violates check constraint "plpgsql_arr_domain_check"
CONTEXT:  PL/pgSQL function inline_code_block line 4 at assignment
--
-- test usage of transition tables in AFTER triggers
--
CREATE TABLE transition_table_base (id int PRIMARY KEY, val text);
CREATE FUNCTION transition_table_base_ins_func()
  RETURNS trigger
  LANGUAGE plpgsql
AS $$
DECLARE
  t text;
  l text;
BEGIN
  t = '';
  FOR l IN EXECUTE
           $q$
             EXPLAIN (TIMING off, COSTS off, VERBOSE on)
             SELECT * FROM newtable
           $q$ LOOP
    t = t || l || E'\n';
  END LOOP;

  RAISE INFO '%', t;
  RETURN new;
END;
$$;
CREATE TRIGGER transition_table_base_ins_trig
  AFTER INSERT ON transition_table_base
  REFERENCING OLD TABLE AS oldtable NEW TABLE AS newtable
  FOR EACH STATEMENT
  EXECUTE PROCEDURE transition_table_base_ins_func();
ERROR:  OLD TABLE can only be specified for a DELETE or UPDATE trigger
CREATE TRIGGER transition_table_base_ins_trig
  AFTER INSERT ON transition_table_base
  REFERENCING NEW TABLE AS newtable
  FOR EACH STATEMENT
  EXECUTE PROCEDURE transition_table_base_ins_func();
INSERT INTO transition_table_base VALUES (1, 'One'), (2, 'Two');
INFO:  Named Tuplestore Scan
  Output: id, val

INSERT INTO transition_table_base VALUES (3, 'Three'), (4, 'Four');
INFO:  Named Tuplestore Scan
  Output: id, val

CREATE OR REPLACE FUNCTION transition_table_base_upd_func()
  RETURNS trigger
  LANGUAGE plpgsql
AS $$
DECLARE
  t text;
  l text;
BEGIN
  t = '';
  FOR l IN EXECUTE
           $q$
             EXPLAIN (TIMING off, COSTS off, VERBOSE on)
             SELECT * FROM oldtable ot FULL JOIN newtable nt USING (id)
           $q$ LOOP
    t = t || l || E'\n';
  END LOOP;

  RAISE INFO '%', t;
  RETURN new;
END;
$$;
CREATE TRIGGER transition_table_base_upd_trig
  AFTER UPDATE ON transition_table_base
  REFERENCING OLD TABLE AS oldtable NEW TABLE AS newtable
  FOR EACH STATEMENT
  EXECUTE PROCEDURE transition_table_base_upd_func();
UPDATE transition_table_base
  SET val = '*' || val || '*'
  WHERE id BETWEEN 2 AND 3;
INFO:  Hash Full Join
  Output: COALESCE(ot.id, nt.id), ot.val, nt.val
  Hash Cond: (ot.id = nt.id)
  ->  Named Tuplestore Scan
        Output: ot.id, ot.val
  ->  Hash
        Output: nt.id, nt.val
        ->  Named Tuplestore Scan
              Output: nt.id, nt.val

CREATE TABLE transition_table_level1
(
      level1_no serial NOT NULL ,
      level1_node_name varchar(255),
       PRIMARY KEY (level1_no)
) WITHOUT OIDS;
CREATE TABLE transition_table_level2
(
      level2_no serial NOT NULL ,
      parent_no int NOT NULL,
      level1_node_name varchar(255),
       PRIMARY KEY (level2_no)
) WITHOUT OIDS;
CREATE TABLE transition_table_status
(
      level int NOT NULL,
      node_no int NOT NULL,
      status int,
       PRIMARY KEY (level, node_no)
) WITHOUT OIDS;
CREATE FUNCTION transition_table_level1_ri_parent_del_func()
  RETURNS TRIGGER
  LANGUAGE plpgsql
AS $$
  DECLARE n bigint;
  BEGIN
    PERFORM FROM p JOIN transition_table_level2 c ON c.parent_no = p.level1_no;
    IF FOUND THEN
      RAISE EXCEPTION 'RI error';
    END IF;
    RETURN NULL;
  END;
$$;
CREATE TRIGGER transition_table_level1_ri_parent_del_trigger
  AFTER DELETE ON transition_table_level1
  REFERENCING OLD TABLE AS p
  FOR EACH STATEMENT EXECUTE PROCEDURE
    transition_table_level1_ri_parent_del_func();
CREATE FUNCTION transition_table_level1_ri_parent_upd_func()
  RETURNS TRIGGER
  LANGUAGE plpgsql
AS $$
  DECLARE
    x int;
  BEGIN
    WITH p AS (SELECT level1_no, sum(delta) cnt
                 FROM (SELECT level1_no, 1 AS delta FROM i
                       UNION ALL
                       SELECT level1_no, -1 AS delta FROM d) w
                 GROUP BY level1_no
                 HAVING sum(delta) < 0)
    SELECT level1_no
      FROM p JOIN transition_table_level2 c ON c.parent_no = p.level1_no
      INTO x;
    IF FOUND THEN
      RAISE EXCEPTION 'RI error';
    END IF;
    RETURN NULL;
  END;
$$;
CREATE TRIGGER transition_table_level1_ri_parent_upd_trigger
  AFTER UPDATE ON transition_table_level1
  REFERENCING OLD TABLE AS d NEW TABLE AS i
  FOR EACH STATEMENT EXECUTE PROCEDURE
    transition_table_level1_ri_parent_upd_func();
CREATE FUNCTION transition_table_level2_ri_child_insupd_func()
  RETURNS TRIGGER
  LANGUAGE plpgsql
AS $$
  BEGIN
    PERFORM FROM i
      LEFT JOIN transition_table_level1 p
        ON p.level1_no IS NOT NULL AND p.level1_no = i.parent_no
      WHERE p.level1_no IS NULL;
    IF FOUND THEN
      RAISE EXCEPTION 'RI error';
    END IF;
    RETURN NULL;
  END;
$$;
CREATE TRIGGER transition_table_level2_ri_child_ins_trigger
  AFTER INSERT ON transition_table_level2
  REFERENCING NEW TABLE AS i
  FOR EACH STATEMENT EXECUTE PROCEDURE
    transition_table_level2_ri_child_insupd_func();
CREATE TRIGGER transition_table_level2_ri_child_upd_trigger
  AFTER UPDATE ON transition_table_level2
  REFERENCING NEW TABLE AS i
  FOR EACH STATEMENT EXECUTE PROCEDURE
    transition_table_level2_ri_child_insupd_func();
-- create initial test data
INSERT INTO transition_table_level1 (level1_no)
  SELECT generate_series(1,200);
ANALYZE transition_table_level1;
INSERT INTO transition_table_level2 (level2_no, parent_no)
  SELECT level2_no, level2_no / 50 + 1 AS parent_no
    FROM generate_series(1,9999) level2_no;
ANALYZE transition_table_level2;
INSERT INTO transition_table_status (level, node_no, status)
  SELECT 1, level1_no, 0 FROM transition_table_level1;
INSERT INTO transition_table_status (level, node_no, status)
  SELECT 2, level2_no, 0 FROM transition_table_level2;
ANALYZE transition_table_status;
INSERT INTO transition_table_level1(level1_no)
  SELECT generate_series(201,1000);
ANALYZE transition_table_level1;
-- behave reasonably if someone tries to modify a transition table
CREATE FUNCTION transition_table_level2_bad_usage_func()
  RETURNS TRIGGER
  LANGUAGE plpgsql
AS $$
  BEGIN
    INSERT INTO dx VALUES (1000000, 1000000, 'x');
    RETURN NULL;
  END;
$$;
CREATE TRIGGER transition_table_level2_bad_usage_trigger
  AFTER DELETE ON transition_table_level2
  REFERENCING OLD TABLE AS dx
  FOR EACH STATEMENT EXECUTE PROCEDURE
    transition_table_level2_bad_usage_func();
DELETE FROM transition_table_level2
  WHERE level2_no BETWEEN 301 AND 305;
ERROR:  relation "dx" cannot be the target of a modifying statement
CONTEXT:  SQL statement "INSERT INTO dx VALUES (1000000, 1000000, 'x')"
PL/pgSQL function transition_table_level2_bad_usage_func() line 3 at SQL statement
DROP TRIGGER transition_table_level2_bad_usage_trigger
  ON transition_table_level2;
-- attempt modifications which would break RI (should all fail)
DELETE FROM transition_table_level1
  WHERE level1_no = 25;
ERROR:  RI error
CONTEXT:  PL/pgSQL function transition_table_level1_ri_parent_del_func() line 6 at RAISE
UPDATE transition_table_level1 SET level1_no = -1
  WHERE level1_no = 30;
ERROR:  RI error
CONTEXT:  PL/pgSQL function transition_table_level1_ri_parent_upd_func() line 15 at RAISE
INSERT INTO transition_table_level2 (level2_no, parent_no)
  VALUES (10000, 10000);
ERROR:  RI error
CONTEXT:  PL/pgSQL function transition_table_level2_ri_child_insupd_func() line 8 at RAISE
UPDATE transition_table_level2 SET parent_no = 2000
  WHERE level2_no = 40;
ERROR:  RI error
CONTEXT:  PL/pgSQL function transition_table_level2_ri_child_insupd_func() line 8 at RAISE
-- attempt modifications which would not break RI (should all succeed)
DELETE FROM transition_table_level1
  WHERE level1_no BETWEEN 201 AND 1000;
DELETE FROM transition_table_level1
  WHERE level1_no BETWEEN 100000000 AND 100000010;
SELECT count(*) FROM transition_table_level1;
 count 
-------
   200
(1 row)

DELETE FROM transition_table_level2
  WHERE level2_no BETWEEN 211 AND 220;
SELECT count(*) FROM transition_table_level2;
 count 
-------
  9989
(1 row)

CREATE TABLE alter_table_under_transition_tables
(
  id int PRIMARY KEY,
  name text
);
CREATE FUNCTION alter_table_under_transition_tables_upd_func()
  RETURNS TRIGGER
  LANGUAGE plpgsql
AS $$
BEGIN
  RAISE WARNING 'old table = %, new table = %',
                  (SELECT string_agg(id || '=' || name, ',') FROM d),
                  (SELECT string_agg(id || '=' || name, ',') FROM i);
  RAISE NOTICE 'one = %', (SELECT 1 FROM alter_table_under_transition_tables LIMIT 1);
  RETURN NULL;
END;
$$;
-- should fail, TRUNCATE is not compatible with transition tables
CREATE TRIGGER alter_table_under_transition_tables_upd_trigger
  AFTER TRUNCATE OR UPDATE ON alter_table_under_transition_tables
  REFERENCING OLD TABLE AS d NEW TABLE AS i
  FOR EACH STATEMENT EXECUTE PROCEDURE
    alter_table_under_transition_tables_upd_func();
ERROR:  TRUNCATE triggers with transition tables are not supported
-- should work
CREATE TRIGGER alter_table_under_transition_tables_upd_trigger
  AFTER UPDATE ON alter_table_under_transition_tables
  REFERENCING OLD TABLE AS d NEW TABLE AS i
  FOR EACH STATEMENT EXECUTE PROCEDURE
    alter_table_under_transition_tables_upd_func();
INSERT INTO alter_table_under_transition_tables
  VALUES (1, '1'), (2, '2'), (3, '3');
UPDATE alter_table_under_transition_tables
  SET name = name || name;
WARNING:  old table = 1=1,2=2,3=3, new table = 1=11,2=22,3=33
NOTICE:  one = 1
-- now change 'name' to an integer to see what happens...
ALTER TABLE alter_table_under_transition_tables
  ALTER COLUMN name TYPE int USING name::integer;
UPDATE alter_table_under_transition_tables
  SET name = (name::text || name::text)::integer;
WARNING:  old table = 1=11,2=22,3=33, new table = 1=1111,2=2222,3=3333
NOTICE:  one = 1
-- now drop column 'name'
ALTER TABLE alter_table_under_transition_tables
  DROP column name;
UPDATE alter_table_under_transition_tables
  SET id = id;
ERROR:  column "name" does not exist
LINE 1: SELECT (SELECT string_agg(id || '=' || name, ',') FROM d)
                                               ^
QUERY:  SELECT (SELECT string_agg(id || '=' || name, ',') FROM d)
CONTEXT:  PL/pgSQL function alter_table_under_transition_tables_upd_func() line 3 at RAISE
--
-- Test multiple reference to a transition table
--
CREATE TABLE multi_test (i int);
INSERT INTO multi_test VALUES (1);
CREATE OR REPLACE FUNCTION multi_test_trig() RETURNS trigger
LANGUAGE plpgsql AS $$
BEGIN
    RAISE NOTICE 'count = %', (SELECT COUNT(*) FROM new_test);
    RAISE NOTICE 'count union = %',
      (SELECT COUNT(*)
       FROM (SELECT * FROM new_test UNION ALL SELECT * FROM new_test) ss);
    RETURN NULL;
END$$;
CREATE TRIGGER my_trigger AFTER UPDATE ON multi_test
  REFERENCING NEW TABLE AS new_test OLD TABLE as old_test
  FOR EACH STATEMENT EXECUTE PROCEDURE multi_test_trig();
UPDATE multi_test SET i = i;
NOTICE:  count = 1
NOTICE:  count union = 2
DROP TABLE multi_test;
DROP FUNCTION multi_test_trig();
--
-- Check type parsing and record fetching from partitioned tables
--
CREATE TABLE partitioned_table (a int, b text) PARTITION BY LIST (a);
CREATE TABLE pt_part1 PARTITION OF partitioned_table FOR VALUES IN (1);
CREATE TABLE pt_part2 PARTITION OF partitioned_table FOR VALUES IN (2);
INSERT INTO partitioned_table VALUES (1, 'Row 1');
INSERT INTO partitioned_table VALUES (2, 'Row 2');
CREATE OR REPLACE FUNCTION get_from_partitioned_table(partitioned_table.a%type)
RETURNS partitioned_table AS $$
DECLARE
    a_val partitioned_table.a%TYPE;
    result partitioned_table%ROWTYPE;
BEGIN
    a_val := $1;
    SELECT * INTO result FROM partitioned_table WHERE a = a_val;
    RETURN result;
END; $$ LANGUAGE plpgsql;
NOTICE:  type reference partitioned_table.a%TYPE converted to integer
SELECT * FROM get_from_partitioned_table(1) AS t;
 a |   b   
---+-------
 1 | Row 1
(1 row)

CREATE OR REPLACE FUNCTION list_partitioned_table()
RETURNS SETOF partitioned_table.a%TYPE AS $$
DECLARE
    row partitioned_table%ROWTYPE;
    a_val partitioned_table.a%TYPE;
BEGIN
    FOR row IN SELECT * FROM partitioned_table ORDER BY a LOOP
        a_val := row.a;
        RETURN NEXT a_val;
    END LOOP;
    RETURN;
END; $$ LANGUAGE plpgsql;
NOTICE:  type reference partitioned_table.a%TYPE converted to integer
SELECT * FROM list_partitioned_table() AS t;
 t 
---
 1
 2
(2 rows)

--
-- Check argument name is used instead of $n in error message
--
CREATE FUNCTION fx(x WSlot) RETURNS void AS $$
BEGIN
  GET DIAGNOSTICS x = ROW_COUNT;
  RETURN;
END; $$ LANGUAGE plpgsql;
ERROR:  "x" is not a scalar variable
LINE 3:   GET DIAGNOSTICS x = ROW_COUNT;
                          ^<|MERGE_RESOLUTION|>--- conflicted
+++ resolved
@@ -2149,255 +2149,6 @@
 
 drop table perform_test;
 --
-<<<<<<< HEAD
--- Test error trapping
---
-create function trap_zero_divide(int) returns int as $$
-declare x int;
-	sx smallint;
-begin
-	begin	-- start a subtransaction
-		raise notice 'should see this';
-		x := 100 / $1;
-		raise notice 'should see this only if % <> 0', $1;
-		sx := $1;
-		raise notice 'should see this only if % fits in smallint', $1;
-		if $1 < 0 then
-			raise exception '% is less than zero', $1;
-		end if;
-	exception
-		when division_by_zero then
-			raise notice 'caught division_by_zero';
-			x := -1;
-		when NUMERIC_VALUE_OUT_OF_RANGE then
-			raise notice 'caught numeric_value_out_of_range';
-			x := -2;
-	end;
-	return x;
-end$$ language plpgsql;
-select trap_zero_divide(50);
-NOTICE:  should see this
-NOTICE:  should see this only if 50 <> 0
-NOTICE:  should see this only if 50 fits in smallint
- trap_zero_divide 
-------------------
-                2
-(1 row)
-
-select trap_zero_divide(0);
-NOTICE:  should see this
-NOTICE:  caught division_by_zero
- trap_zero_divide 
-------------------
-               -1
-(1 row)
-
-select trap_zero_divide(100000);
-NOTICE:  should see this
-NOTICE:  should see this only if 100000 <> 0
-NOTICE:  caught numeric_value_out_of_range
- trap_zero_divide 
-------------------
-               -2
-(1 row)
-
-select trap_zero_divide(-100);
-NOTICE:  should see this
-NOTICE:  should see this only if -100 <> 0
-NOTICE:  should see this only if -100 fits in smallint
-ERROR:  -100 is less than zero
-CONTEXT:  PL/pgSQL function trap_zero_divide(integer) line 12 at RAISE
-create function trap_matching_test(int) returns int as $$
-declare x int;
-	sx smallint;
-	y int;
-begin
-	begin	-- start a subtransaction
-		x := 100 / $1;
-		sx := $1;
-		select into y unique1 from tenk1 where unique2 =
-			(select unique2 from tenk1 b where ten = $1);
-	exception
-		when data_exception then  -- category match
-			raise notice 'caught data_exception';
-			x := -1;
-		when NUMERIC_VALUE_OUT_OF_RANGE OR CARDINALITY_VIOLATION OR TOO_MANY_ROWS then
-			raise notice 'caught numeric_value_out_of_range or cardinality_violation';
-			x := -2;
-	end;
-	return x;
-end$$ language plpgsql;
-select trap_matching_test(50);
- trap_matching_test 
---------------------
-                  2
-(1 row)
-
-select trap_matching_test(0);
-NOTICE:  caught data_exception
- trap_matching_test 
---------------------
-                 -1
-(1 row)
-
-select trap_matching_test(100000);
-NOTICE:  caught data_exception
- trap_matching_test 
---------------------
-                 -1
-(1 row)
-
-select trap_matching_test(1);
-NOTICE:  caught numeric_value_out_of_range or cardinality_violation
- trap_matching_test 
---------------------
-                 -2
-(1 row)
-
-create temp table foo (f1 int);
-create function subxact_rollback_semantics() returns int as $$
-declare x int;
-begin
-  x := 1;
-  insert into foo values(x);
-  begin
-    x := x + 1;
-    insert into foo values(x);
-    raise exception 'inner';
-  exception
-    when others then
-      x := x * 10;
-  end;
-  insert into foo values(x);
-  return x;
-end$$ language plpgsql;
-select subxact_rollback_semantics();
- subxact_rollback_semantics 
-----------------------------
-                         20
-(1 row)
-
-select * from foo;
- f1 
-----
-  1
- 20
-(2 rows)
-
-drop table foo;
-create function trap_timeout() returns void as $$
-begin
-  declare x int;
-  begin
-    -- we assume this will take longer than 2 seconds:
-    select count(*) into x from tenk1 a, tenk1 b, tenk1 c;
-  exception
-    when others then
-      raise notice 'caught others?';
-    when query_canceled then
-      raise notice 'nyeah nyeah, can''t stop me';
-  end;
-  -- Abort transaction to abandon the statement_timeout setting.  Otherwise,
-  -- the next top-level statement would be vulnerable to the timeout.
-  raise exception 'end of function';
-end$$ language plpgsql;
-begin;
-set statement_timeout to 2000;
-select trap_timeout();
-NOTICE:  nyeah nyeah, can't stop me
-ERROR:  end of function
-CONTEXT:  PL/pgSQL function trap_timeout() line 15 at RAISE
-rollback;
--- Test for pass-by-ref values being stored in proper context
-create function test_variable_storage() returns text as $$
-declare x text;
-begin
-  x := '1234';
-  begin
-    x := x || '5678';
-    -- force error inside subtransaction SPI context
-    perform trap_zero_divide(-100);
-  exception
-    when others then
-      x := x || '9012';
-  end;
-  return x;
-end$$ language plpgsql;
-select test_variable_storage();
-NOTICE:  should see this
-NOTICE:  should see this only if -100 <> 0
-NOTICE:  should see this only if -100 fits in smallint
- test_variable_storage 
------------------------
- 123456789012
-(1 row)
-
---
--- test foreign key error trapping
---
-create temp table master(f1 int primary key);
-create temp table slave(f1 int references master deferrable);
-WARNING:  referential integrity (FOREIGN KEY) constraints are not supported in Greenplum Database, will not be enforced
-insert into master values(1);
-insert into slave values(1);
-insert into slave values(2);	-- fails
-create function trap_foreign_key(int) returns int as $$
-begin
-	begin	-- start a subtransaction
-		insert into slave values($1);
-	exception
-		when foreign_key_violation then
-			raise notice 'caught foreign_key_violation';
-			return 0;
-	end;
-	return 1;
-end$$ language plpgsql;
-create function trap_foreign_key_2() returns int as $$
-begin
-	begin	-- start a subtransaction
-		set constraints all immediate;
-	exception
-		when foreign_key_violation then
-			raise notice 'caught foreign_key_violation';
-			return 0;
-	end;
-	return 1;
-end$$ language plpgsql;
-select trap_foreign_key(1);
- trap_foreign_key 
-------------------
-                1
-(1 row)
-
-select trap_foreign_key(2);	-- detects FK violation
- trap_foreign_key 
-------------------
-                1
-(1 row)
-
-begin;
-  set constraints all deferred;
-  select trap_foreign_key(2);	-- should not detect FK violation
- trap_foreign_key 
-------------------
-                1
-(1 row)
-
-  savepoint x;
-    set constraints all immediate; -- fails
-  rollback to x;
-  select trap_foreign_key_2();  -- detects FK violation
- trap_foreign_key_2 
---------------------
-                  1
-(1 row)
-
-commit;				-- still fails
-drop function trap_foreign_key(int);
-drop function trap_foreign_key_2();
---
-=======
->>>>>>> 9e1c9f95
 -- Test proper snapshot handling in simple expressions
 --
 create temp table users(login text, id serial);
@@ -2476,7 +2227,7 @@
 declare
     rc refcursor;
 begin
-    open rc for select a from rc_test;
+    open rc for select a from rc_test order by a;
     return rc;
 end
 $$ language plpgsql;
@@ -2960,348 +2711,6 @@
 (1 row)
 
 drop function raise_exprs();
-<<<<<<< HEAD
--- continue statement
-create table conttesttbl(idx serial, v integer);
-insert into conttesttbl(v) values(10);
-insert into conttesttbl(v) values(20);
-insert into conttesttbl(v) values(30);
-insert into conttesttbl(v) values(40);
-create function continue_test1() returns void as $$
-declare _i integer = 0; _r record;
-begin
-  raise notice '---1---';
-  loop
-    _i := _i + 1;
-    raise notice '%', _i;
-    continue when _i < 10;
-    exit;
-  end loop;
-
-  raise notice '---2---';
-  <<lbl>>
-  loop
-    _i := _i - 1;
-    loop
-      raise notice '%', _i;
-      continue lbl when _i > 0;
-      exit lbl;
-    end loop;
-  end loop;
-
-  raise notice '---3---';
-  <<the_loop>>
-  while _i < 10 loop
-    _i := _i + 1;
-    continue the_loop when _i % 2 = 0;
-    raise notice '%', _i;
-  end loop;
-
-  raise notice '---4---';
-  for _i in 1..10 loop
-    begin
-      -- applies to outer loop, not the nested begin block
-      continue when _i < 5;
-      raise notice '%', _i;
-    end;
-  end loop;
-
-  raise notice '---5---';
-  -- select from a heap table, the order is uncertain.
-  -- the test framework does not sort NOTICE
-  -- so we add `order by` here.
-  for _r in select * from conttesttbl order by v loop
-    continue when _r.v <= 20;
-    raise notice '%', _r.v;
-  end loop;
-
-  raise notice '---6---';
-  -- select from a heap table, the order is uncertain.
-  -- the test framework does not sort NOTICE
-  -- so we add `order by` here.
-  for _r in execute 'select * from conttesttbl order by v' loop
-    continue when _r.v <= 20;
-    raise notice '%', _r.v;
-  end loop;
-
-  raise notice '---7---';
-  for _i in 1..3 loop
-    raise notice '%', _i;
-    continue when _i = 3;
-  end loop;
-
-  raise notice '---8---';
-  _i := 1;
-  while _i <= 3 loop
-    raise notice '%', _i;
-    _i := _i + 1;
-    continue when _i = 3;
-  end loop;
-
-  raise notice '---9---';
-  for _r in select * from conttesttbl order by v limit 1 loop
-    raise notice '%', _r.v;
-    continue;
-  end loop;
-
-  raise notice '---10---';
-  for _r in execute 'select * from conttesttbl order by v limit 1' loop
-    raise notice '%', _r.v;
-    continue;
-  end loop;
-end; $$ language plpgsql;
-select continue_test1();
-NOTICE:  ---1---
-NOTICE:  1
-NOTICE:  2
-NOTICE:  3
-NOTICE:  4
-NOTICE:  5
-NOTICE:  6
-NOTICE:  7
-NOTICE:  8
-NOTICE:  9
-NOTICE:  10
-NOTICE:  ---2---
-NOTICE:  9
-NOTICE:  8
-NOTICE:  7
-NOTICE:  6
-NOTICE:  5
-NOTICE:  4
-NOTICE:  3
-NOTICE:  2
-NOTICE:  1
-NOTICE:  0
-NOTICE:  ---3---
-NOTICE:  1
-NOTICE:  3
-NOTICE:  5
-NOTICE:  7
-NOTICE:  9
-NOTICE:  ---4---
-NOTICE:  5
-NOTICE:  6
-NOTICE:  7
-NOTICE:  8
-NOTICE:  9
-NOTICE:  10
-NOTICE:  ---5---
-NOTICE:  30
-NOTICE:  40
-NOTICE:  ---6---
-NOTICE:  30
-NOTICE:  40
-NOTICE:  ---7---
-NOTICE:  1
-NOTICE:  2
-NOTICE:  3
-NOTICE:  ---8---
-NOTICE:  1
-NOTICE:  2
-NOTICE:  3
-NOTICE:  ---9---
-NOTICE:  10
-NOTICE:  ---10---
-NOTICE:  10
- continue_test1 
-----------------
- 
-(1 row)
-
-drop function continue_test1();
-drop table conttesttbl;
--- should fail: CONTINUE is only legal inside a loop
-create function continue_error1() returns void as $$
-begin
-    begin
-        continue;
-    end;
-end;
-$$ language plpgsql;
-ERROR:  CONTINUE cannot be used outside a loop
-LINE 4:         continue;
-                ^
--- should fail: unlabeled EXIT is only legal inside a loop
-create function exit_error1() returns void as $$
-begin
-    begin
-        exit;
-    end;
-end;
-$$ language plpgsql;
-ERROR:  EXIT cannot be used outside a loop, unless it has a label
-LINE 4:         exit;
-                ^
--- should fail: no such label
-create function continue_error2() returns void as $$
-begin
-    begin
-        loop
-            continue no_such_label;
-        end loop;
-    end;
-end;
-$$ language plpgsql;
-ERROR:  there is no label "no_such_label" attached to any block or loop enclosing this statement
-LINE 5:             continue no_such_label;
-                             ^
--- should fail: no such label
-create function exit_error2() returns void as $$
-begin
-    begin
-        loop
-            exit no_such_label;
-        end loop;
-    end;
-end;
-$$ language plpgsql;
-ERROR:  there is no label "no_such_label" attached to any block or loop enclosing this statement
-LINE 5:             exit no_such_label;
-                         ^
--- should fail: CONTINUE can't reference the label of a named block
-create function continue_error3() returns void as $$
-begin
-    <<begin_block1>>
-    begin
-        loop
-            continue begin_block1;
-        end loop;
-    end;
-end;
-$$ language plpgsql;
-ERROR:  block label "begin_block1" cannot be used in CONTINUE
-LINE 6:             continue begin_block1;
-                             ^
--- On the other hand, EXIT *can* reference the label of a named block
-create function exit_block1() returns void as $$
-begin
-    <<begin_block1>>
-    begin
-        loop
-            exit begin_block1;
-            raise exception 'should not get here';
-        end loop;
-    end;
-end;
-$$ language plpgsql;
-select exit_block1();
- exit_block1 
--------------
- 
-(1 row)
-
-drop function exit_block1();
--- verbose end block and end loop
-create function end_label1() returns void as $$
-<<blbl>>
-begin
-  <<flbl1>>
-  for _i in 1 .. 10 loop
-    exit flbl1;
-  end loop flbl1;
-  <<flbl2>>
-  for _i in 1 .. 10 loop
-    exit flbl2;
-  end loop;
-end blbl;
-$$ language plpgsql;
-select end_label1();
- end_label1 
-------------
- 
-(1 row)
-
-drop function end_label1();
--- should fail: undefined end label
-create function end_label2() returns void as $$
-begin
-  for _i in 1 .. 10 loop
-    exit;
-  end loop flbl1;
-end;
-$$ language plpgsql;
-ERROR:  end label "flbl1" specified for unlabelled block
-LINE 5:   end loop flbl1;
-                   ^
--- should fail: end label does not match start label
-create function end_label3() returns void as $$
-<<outer_label>>
-begin
-  <<inner_label>>
-  for _i in 1 .. 10 loop
-    exit;
-  end loop outer_label;
-end;
-$$ language plpgsql;
-ERROR:  end label "outer_label" differs from block's label "inner_label"
-LINE 7:   end loop outer_label;
-                   ^
--- should fail: end label on a block without a start label
-create function end_label4() returns void as $$
-<<outer_label>>
-begin
-  for _i in 1 .. 10 loop
-    exit;
-  end loop outer_label;
-end;
-$$ language plpgsql;
-ERROR:  end label "outer_label" specified for unlabelled block
-LINE 6:   end loop outer_label;
-                   ^
--- using list of scalars in fori and fore stmts
-create function for_vect() returns void as $proc$
-<<lbl>>declare a integer; b varchar; c varchar; r record;
-begin
-  -- fori
-  for i in 1 .. 3 loop
-    raise notice '%', i;
-  end loop;
-  -- fore with record var
-  for r in select gs as aa, 'BB' as bb, 'CC' as cc from generate_series(1,4) gs loop
-    raise notice '% % %', r.aa, r.bb, r.cc;
-  end loop;
-  -- fore with single scalar
-  for a in select gs from generate_series(1,4) gs loop
-    raise notice '%', a;
-  end loop;
-  -- fore with multiple scalars
-  for a,b,c in select gs, 'BB','CC' from generate_series(1,4) gs loop
-    raise notice '% % %', a, b, c;
-  end loop;
-  -- using qualified names in fors, fore is enabled, disabled only for fori
-  for lbl.a, lbl.b, lbl.c in execute $$select gs, 'bb','cc' from generate_series(1,4) gs$$ loop
-    raise notice '% % %', a, b, c;
-  end loop;
-end;
-$proc$ language plpgsql;
-select for_vect();
-NOTICE:  1
-NOTICE:  2
-NOTICE:  3
-NOTICE:  1 BB CC
-NOTICE:  2 BB CC
-NOTICE:  3 BB CC
-NOTICE:  4 BB CC
-NOTICE:  1
-NOTICE:  2
-NOTICE:  3
-NOTICE:  4
-NOTICE:  1 BB CC
-NOTICE:  2 BB CC
-NOTICE:  3 BB CC
-NOTICE:  4 BB CC
-NOTICE:  1 bb cc
-NOTICE:  2 bb cc
-NOTICE:  3 bb cc
-NOTICE:  4 bb cc
- for_vect 
-----------
- 
-(1 row)
-
-=======
->>>>>>> 9e1c9f95
 -- regression test: verify that multiple uses of same plpgsql datum within
 -- a SQL command all get mapped to the same $n parameter.  The return value
 -- of the SELECT is not important, we only care that it doesn't fail with
@@ -5631,8 +5040,8 @@
 select i, a from
   (select returns_rw_array(1) as a offset 0) ss,
   lateral consumes_rw_array(a) i;
-                           QUERY PLAN                            
------------------------------------------------------------------
+                           QUERY PLAN                           
+----------------------------------------------------------------
  Nested Loop
    Output: i.i, ('{1,1}'::integer[])
    ->  Result
@@ -5640,6 +5049,7 @@
    ->  Function Scan on public.consumes_rw_array i
          Output: i.i
          Function Call: consumes_rw_array(('{1,1}'::integer[]))
+ Optimizer: Postgres query optimizer
 (8 rows)
 
 select i, a from
@@ -5657,6 +5067,7 @@
  Function Scan on a
    Output: consumes_rw_array(a), a
    Function Call: '{1,1}'::integer[]
+ Optimizer: Postgres query optimizer
 (4 rows)
 
 select consumes_rw_array(a), a from returns_rw_array(1) a;
@@ -5934,382 +5345,4 @@
 end;
 $$;
 ERROR:  value for domain plpgsql_arr_domain violates check constraint "plpgsql_arr_domain_check"
-CONTEXT:  PL/pgSQL function inline_code_block line 4 at assignment
---
--- test usage of transition tables in AFTER triggers
---
-CREATE TABLE transition_table_base (id int PRIMARY KEY, val text);
-CREATE FUNCTION transition_table_base_ins_func()
-  RETURNS trigger
-  LANGUAGE plpgsql
-AS $$
-DECLARE
-  t text;
-  l text;
-BEGIN
-  t = '';
-  FOR l IN EXECUTE
-           $q$
-             EXPLAIN (TIMING off, COSTS off, VERBOSE on)
-             SELECT * FROM newtable
-           $q$ LOOP
-    t = t || l || E'\n';
-  END LOOP;
-
-  RAISE INFO '%', t;
-  RETURN new;
-END;
-$$;
-CREATE TRIGGER transition_table_base_ins_trig
-  AFTER INSERT ON transition_table_base
-  REFERENCING OLD TABLE AS oldtable NEW TABLE AS newtable
-  FOR EACH STATEMENT
-  EXECUTE PROCEDURE transition_table_base_ins_func();
-ERROR:  OLD TABLE can only be specified for a DELETE or UPDATE trigger
-CREATE TRIGGER transition_table_base_ins_trig
-  AFTER INSERT ON transition_table_base
-  REFERENCING NEW TABLE AS newtable
-  FOR EACH STATEMENT
-  EXECUTE PROCEDURE transition_table_base_ins_func();
-INSERT INTO transition_table_base VALUES (1, 'One'), (2, 'Two');
-INFO:  Named Tuplestore Scan
-  Output: id, val
-
-INSERT INTO transition_table_base VALUES (3, 'Three'), (4, 'Four');
-INFO:  Named Tuplestore Scan
-  Output: id, val
-
-CREATE OR REPLACE FUNCTION transition_table_base_upd_func()
-  RETURNS trigger
-  LANGUAGE plpgsql
-AS $$
-DECLARE
-  t text;
-  l text;
-BEGIN
-  t = '';
-  FOR l IN EXECUTE
-           $q$
-             EXPLAIN (TIMING off, COSTS off, VERBOSE on)
-             SELECT * FROM oldtable ot FULL JOIN newtable nt USING (id)
-           $q$ LOOP
-    t = t || l || E'\n';
-  END LOOP;
-
-  RAISE INFO '%', t;
-  RETURN new;
-END;
-$$;
-CREATE TRIGGER transition_table_base_upd_trig
-  AFTER UPDATE ON transition_table_base
-  REFERENCING OLD TABLE AS oldtable NEW TABLE AS newtable
-  FOR EACH STATEMENT
-  EXECUTE PROCEDURE transition_table_base_upd_func();
-UPDATE transition_table_base
-  SET val = '*' || val || '*'
-  WHERE id BETWEEN 2 AND 3;
-INFO:  Hash Full Join
-  Output: COALESCE(ot.id, nt.id), ot.val, nt.val
-  Hash Cond: (ot.id = nt.id)
-  ->  Named Tuplestore Scan
-        Output: ot.id, ot.val
-  ->  Hash
-        Output: nt.id, nt.val
-        ->  Named Tuplestore Scan
-              Output: nt.id, nt.val
-
-CREATE TABLE transition_table_level1
-(
-      level1_no serial NOT NULL ,
-      level1_node_name varchar(255),
-       PRIMARY KEY (level1_no)
-) WITHOUT OIDS;
-CREATE TABLE transition_table_level2
-(
-      level2_no serial NOT NULL ,
-      parent_no int NOT NULL,
-      level1_node_name varchar(255),
-       PRIMARY KEY (level2_no)
-) WITHOUT OIDS;
-CREATE TABLE transition_table_status
-(
-      level int NOT NULL,
-      node_no int NOT NULL,
-      status int,
-       PRIMARY KEY (level, node_no)
-) WITHOUT OIDS;
-CREATE FUNCTION transition_table_level1_ri_parent_del_func()
-  RETURNS TRIGGER
-  LANGUAGE plpgsql
-AS $$
-  DECLARE n bigint;
-  BEGIN
-    PERFORM FROM p JOIN transition_table_level2 c ON c.parent_no = p.level1_no;
-    IF FOUND THEN
-      RAISE EXCEPTION 'RI error';
-    END IF;
-    RETURN NULL;
-  END;
-$$;
-CREATE TRIGGER transition_table_level1_ri_parent_del_trigger
-  AFTER DELETE ON transition_table_level1
-  REFERENCING OLD TABLE AS p
-  FOR EACH STATEMENT EXECUTE PROCEDURE
-    transition_table_level1_ri_parent_del_func();
-CREATE FUNCTION transition_table_level1_ri_parent_upd_func()
-  RETURNS TRIGGER
-  LANGUAGE plpgsql
-AS $$
-  DECLARE
-    x int;
-  BEGIN
-    WITH p AS (SELECT level1_no, sum(delta) cnt
-                 FROM (SELECT level1_no, 1 AS delta FROM i
-                       UNION ALL
-                       SELECT level1_no, -1 AS delta FROM d) w
-                 GROUP BY level1_no
-                 HAVING sum(delta) < 0)
-    SELECT level1_no
-      FROM p JOIN transition_table_level2 c ON c.parent_no = p.level1_no
-      INTO x;
-    IF FOUND THEN
-      RAISE EXCEPTION 'RI error';
-    END IF;
-    RETURN NULL;
-  END;
-$$;
-CREATE TRIGGER transition_table_level1_ri_parent_upd_trigger
-  AFTER UPDATE ON transition_table_level1
-  REFERENCING OLD TABLE AS d NEW TABLE AS i
-  FOR EACH STATEMENT EXECUTE PROCEDURE
-    transition_table_level1_ri_parent_upd_func();
-CREATE FUNCTION transition_table_level2_ri_child_insupd_func()
-  RETURNS TRIGGER
-  LANGUAGE plpgsql
-AS $$
-  BEGIN
-    PERFORM FROM i
-      LEFT JOIN transition_table_level1 p
-        ON p.level1_no IS NOT NULL AND p.level1_no = i.parent_no
-      WHERE p.level1_no IS NULL;
-    IF FOUND THEN
-      RAISE EXCEPTION 'RI error';
-    END IF;
-    RETURN NULL;
-  END;
-$$;
-CREATE TRIGGER transition_table_level2_ri_child_ins_trigger
-  AFTER INSERT ON transition_table_level2
-  REFERENCING NEW TABLE AS i
-  FOR EACH STATEMENT EXECUTE PROCEDURE
-    transition_table_level2_ri_child_insupd_func();
-CREATE TRIGGER transition_table_level2_ri_child_upd_trigger
-  AFTER UPDATE ON transition_table_level2
-  REFERENCING NEW TABLE AS i
-  FOR EACH STATEMENT EXECUTE PROCEDURE
-    transition_table_level2_ri_child_insupd_func();
--- create initial test data
-INSERT INTO transition_table_level1 (level1_no)
-  SELECT generate_series(1,200);
-ANALYZE transition_table_level1;
-INSERT INTO transition_table_level2 (level2_no, parent_no)
-  SELECT level2_no, level2_no / 50 + 1 AS parent_no
-    FROM generate_series(1,9999) level2_no;
-ANALYZE transition_table_level2;
-INSERT INTO transition_table_status (level, node_no, status)
-  SELECT 1, level1_no, 0 FROM transition_table_level1;
-INSERT INTO transition_table_status (level, node_no, status)
-  SELECT 2, level2_no, 0 FROM transition_table_level2;
-ANALYZE transition_table_status;
-INSERT INTO transition_table_level1(level1_no)
-  SELECT generate_series(201,1000);
-ANALYZE transition_table_level1;
--- behave reasonably if someone tries to modify a transition table
-CREATE FUNCTION transition_table_level2_bad_usage_func()
-  RETURNS TRIGGER
-  LANGUAGE plpgsql
-AS $$
-  BEGIN
-    INSERT INTO dx VALUES (1000000, 1000000, 'x');
-    RETURN NULL;
-  END;
-$$;
-CREATE TRIGGER transition_table_level2_bad_usage_trigger
-  AFTER DELETE ON transition_table_level2
-  REFERENCING OLD TABLE AS dx
-  FOR EACH STATEMENT EXECUTE PROCEDURE
-    transition_table_level2_bad_usage_func();
-DELETE FROM transition_table_level2
-  WHERE level2_no BETWEEN 301 AND 305;
-ERROR:  relation "dx" cannot be the target of a modifying statement
-CONTEXT:  SQL statement "INSERT INTO dx VALUES (1000000, 1000000, 'x')"
-PL/pgSQL function transition_table_level2_bad_usage_func() line 3 at SQL statement
-DROP TRIGGER transition_table_level2_bad_usage_trigger
-  ON transition_table_level2;
--- attempt modifications which would break RI (should all fail)
-DELETE FROM transition_table_level1
-  WHERE level1_no = 25;
-ERROR:  RI error
-CONTEXT:  PL/pgSQL function transition_table_level1_ri_parent_del_func() line 6 at RAISE
-UPDATE transition_table_level1 SET level1_no = -1
-  WHERE level1_no = 30;
-ERROR:  RI error
-CONTEXT:  PL/pgSQL function transition_table_level1_ri_parent_upd_func() line 15 at RAISE
-INSERT INTO transition_table_level2 (level2_no, parent_no)
-  VALUES (10000, 10000);
-ERROR:  RI error
-CONTEXT:  PL/pgSQL function transition_table_level2_ri_child_insupd_func() line 8 at RAISE
-UPDATE transition_table_level2 SET parent_no = 2000
-  WHERE level2_no = 40;
-ERROR:  RI error
-CONTEXT:  PL/pgSQL function transition_table_level2_ri_child_insupd_func() line 8 at RAISE
--- attempt modifications which would not break RI (should all succeed)
-DELETE FROM transition_table_level1
-  WHERE level1_no BETWEEN 201 AND 1000;
-DELETE FROM transition_table_level1
-  WHERE level1_no BETWEEN 100000000 AND 100000010;
-SELECT count(*) FROM transition_table_level1;
- count 
--------
-   200
-(1 row)
-
-DELETE FROM transition_table_level2
-  WHERE level2_no BETWEEN 211 AND 220;
-SELECT count(*) FROM transition_table_level2;
- count 
--------
-  9989
-(1 row)
-
-CREATE TABLE alter_table_under_transition_tables
-(
-  id int PRIMARY KEY,
-  name text
-);
-CREATE FUNCTION alter_table_under_transition_tables_upd_func()
-  RETURNS TRIGGER
-  LANGUAGE plpgsql
-AS $$
-BEGIN
-  RAISE WARNING 'old table = %, new table = %',
-                  (SELECT string_agg(id || '=' || name, ',') FROM d),
-                  (SELECT string_agg(id || '=' || name, ',') FROM i);
-  RAISE NOTICE 'one = %', (SELECT 1 FROM alter_table_under_transition_tables LIMIT 1);
-  RETURN NULL;
-END;
-$$;
--- should fail, TRUNCATE is not compatible with transition tables
-CREATE TRIGGER alter_table_under_transition_tables_upd_trigger
-  AFTER TRUNCATE OR UPDATE ON alter_table_under_transition_tables
-  REFERENCING OLD TABLE AS d NEW TABLE AS i
-  FOR EACH STATEMENT EXECUTE PROCEDURE
-    alter_table_under_transition_tables_upd_func();
-ERROR:  TRUNCATE triggers with transition tables are not supported
--- should work
-CREATE TRIGGER alter_table_under_transition_tables_upd_trigger
-  AFTER UPDATE ON alter_table_under_transition_tables
-  REFERENCING OLD TABLE AS d NEW TABLE AS i
-  FOR EACH STATEMENT EXECUTE PROCEDURE
-    alter_table_under_transition_tables_upd_func();
-INSERT INTO alter_table_under_transition_tables
-  VALUES (1, '1'), (2, '2'), (3, '3');
-UPDATE alter_table_under_transition_tables
-  SET name = name || name;
-WARNING:  old table = 1=1,2=2,3=3, new table = 1=11,2=22,3=33
-NOTICE:  one = 1
--- now change 'name' to an integer to see what happens...
-ALTER TABLE alter_table_under_transition_tables
-  ALTER COLUMN name TYPE int USING name::integer;
-UPDATE alter_table_under_transition_tables
-  SET name = (name::text || name::text)::integer;
-WARNING:  old table = 1=11,2=22,3=33, new table = 1=1111,2=2222,3=3333
-NOTICE:  one = 1
--- now drop column 'name'
-ALTER TABLE alter_table_under_transition_tables
-  DROP column name;
-UPDATE alter_table_under_transition_tables
-  SET id = id;
-ERROR:  column "name" does not exist
-LINE 1: SELECT (SELECT string_agg(id || '=' || name, ',') FROM d)
-                                               ^
-QUERY:  SELECT (SELECT string_agg(id || '=' || name, ',') FROM d)
-CONTEXT:  PL/pgSQL function alter_table_under_transition_tables_upd_func() line 3 at RAISE
---
--- Test multiple reference to a transition table
---
-CREATE TABLE multi_test (i int);
-INSERT INTO multi_test VALUES (1);
-CREATE OR REPLACE FUNCTION multi_test_trig() RETURNS trigger
-LANGUAGE plpgsql AS $$
-BEGIN
-    RAISE NOTICE 'count = %', (SELECT COUNT(*) FROM new_test);
-    RAISE NOTICE 'count union = %',
-      (SELECT COUNT(*)
-       FROM (SELECT * FROM new_test UNION ALL SELECT * FROM new_test) ss);
-    RETURN NULL;
-END$$;
-CREATE TRIGGER my_trigger AFTER UPDATE ON multi_test
-  REFERENCING NEW TABLE AS new_test OLD TABLE as old_test
-  FOR EACH STATEMENT EXECUTE PROCEDURE multi_test_trig();
-UPDATE multi_test SET i = i;
-NOTICE:  count = 1
-NOTICE:  count union = 2
-DROP TABLE multi_test;
-DROP FUNCTION multi_test_trig();
---
--- Check type parsing and record fetching from partitioned tables
---
-CREATE TABLE partitioned_table (a int, b text) PARTITION BY LIST (a);
-CREATE TABLE pt_part1 PARTITION OF partitioned_table FOR VALUES IN (1);
-CREATE TABLE pt_part2 PARTITION OF partitioned_table FOR VALUES IN (2);
-INSERT INTO partitioned_table VALUES (1, 'Row 1');
-INSERT INTO partitioned_table VALUES (2, 'Row 2');
-CREATE OR REPLACE FUNCTION get_from_partitioned_table(partitioned_table.a%type)
-RETURNS partitioned_table AS $$
-DECLARE
-    a_val partitioned_table.a%TYPE;
-    result partitioned_table%ROWTYPE;
-BEGIN
-    a_val := $1;
-    SELECT * INTO result FROM partitioned_table WHERE a = a_val;
-    RETURN result;
-END; $$ LANGUAGE plpgsql;
-NOTICE:  type reference partitioned_table.a%TYPE converted to integer
-SELECT * FROM get_from_partitioned_table(1) AS t;
- a |   b   
----+-------
- 1 | Row 1
-(1 row)
-
-CREATE OR REPLACE FUNCTION list_partitioned_table()
-RETURNS SETOF partitioned_table.a%TYPE AS $$
-DECLARE
-    row partitioned_table%ROWTYPE;
-    a_val partitioned_table.a%TYPE;
-BEGIN
-    FOR row IN SELECT * FROM partitioned_table ORDER BY a LOOP
-        a_val := row.a;
-        RETURN NEXT a_val;
-    END LOOP;
-    RETURN;
-END; $$ LANGUAGE plpgsql;
-NOTICE:  type reference partitioned_table.a%TYPE converted to integer
-SELECT * FROM list_partitioned_table() AS t;
- t 
----
- 1
- 2
-(2 rows)
-
---
--- Check argument name is used instead of $n in error message
---
-CREATE FUNCTION fx(x WSlot) RETURNS void AS $$
-BEGIN
-  GET DIAGNOSTICS x = ROW_COUNT;
-  RETURN;
-END; $$ LANGUAGE plpgsql;
-ERROR:  "x" is not a scalar variable
-LINE 3:   GET DIAGNOSTICS x = ROW_COUNT;
-                          ^+CONTEXT:  PL/pgSQL function inline_code_block line 4 at assignment