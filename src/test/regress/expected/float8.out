--
-- FLOAT8
--
CREATE TABLE FLOAT8_TBL(i INT DEFAULT 1, f1 float8);
INSERT INTO FLOAT8_TBL(f1) VALUES ('    0.0   ');
INSERT INTO FLOAT8_TBL(f1) VALUES ('1004.30  ');
INSERT INTO FLOAT8_TBL(f1) VALUES ('   -34.84');
INSERT INTO FLOAT8_TBL(f1) VALUES ('1.2345678901234e+200');
INSERT INTO FLOAT8_TBL(f1) VALUES ('1.2345678901234e-200');
-- test for underflow and overflow handling
SELECT '10e400'::float8;
ERROR:  value out of range: overflow
LINE 1: SELECT '10e400'::float8;
               ^
SELECT '-10e400'::float8;
ERROR:  value out of range: overflow
LINE 1: SELECT '-10e400'::float8;
               ^
SELECT '1e309'::float8;
ERROR:  value out of range: overflow
LINE 1: SELECT '1e309'::float8;
               ^
SELECT '10e-400'::float8;
ERROR:  value out of range: underflow
LINE 1: SELECT '10e-400'::float8;
               ^
SELECT '-10e-400'::float8;
ERROR:  value out of range: underflow
LINE 1: SELECT '-10e-400'::float8;
               ^
SELECT '1e-324'::float8;
ERROR:  value out of range: underflow
LINE 1: SELECT '1e-324'::float8;
               ^
SELECT '1e308'::float8;
 float8 
--------
 1e+308
(1 row)

SELECT '1e-323'::float8;
        float8         
-----------------------
 9.88131291682493e-324
(1 row)

SELECT '0.0'::float8;
 float8 
--------
      0
(1 row)

-- bad input
INSERT INTO FLOAT8_TBL(f1) VALUES ('');
ERROR:  invalid input syntax for type double precision: ""
LINE 1: INSERT INTO FLOAT8_TBL(f1) VALUES ('');
                                           ^
INSERT INTO FLOAT8_TBL(f1) VALUES ('     ');
ERROR:  invalid input syntax for type double precision: "     "
LINE 1: INSERT INTO FLOAT8_TBL(f1) VALUES ('     ');
                                           ^
INSERT INTO FLOAT8_TBL(f1) VALUES ('xyz');
ERROR:  invalid input syntax for type double precision: "xyz"
LINE 1: INSERT INTO FLOAT8_TBL(f1) VALUES ('xyz');
                                           ^
INSERT INTO FLOAT8_TBL(f1) VALUES ('5.0.0');
ERROR:  invalid input syntax for type double precision: "5.0.0"
LINE 1: INSERT INTO FLOAT8_TBL(f1) VALUES ('5.0.0');
                                           ^
INSERT INTO FLOAT8_TBL(f1) VALUES ('5 . 0');
ERROR:  invalid input syntax for type double precision: "5 . 0"
LINE 1: INSERT INTO FLOAT8_TBL(f1) VALUES ('5 . 0');
                                           ^
INSERT INTO FLOAT8_TBL(f1) VALUES ('5.   0');
ERROR:  invalid input syntax for type double precision: "5.   0"
LINE 1: INSERT INTO FLOAT8_TBL(f1) VALUES ('5.   0');
                                           ^
INSERT INTO FLOAT8_TBL(f1) VALUES ('    - 3');
ERROR:  invalid input syntax for type double precision: "    - 3"
LINE 1: INSERT INTO FLOAT8_TBL(f1) VALUES ('    - 3');
                                           ^
INSERT INTO FLOAT8_TBL(f1) VALUES ('123           5');
ERROR:  invalid input syntax for type double precision: "123           5"
LINE 1: INSERT INTO FLOAT8_TBL(f1) VALUES ('123           5');
                                           ^
-- special inputs
SELECT 'NaN'::float8;
 float8 
--------
    NaN
(1 row)

SELECT 'nan'::float8;
 float8 
--------
    NaN
(1 row)

SELECT '   NAN  '::float8;
 float8 
--------
    NaN
(1 row)

SELECT 'infinity'::float8;
  float8  
----------
 Infinity
(1 row)

SELECT 'inf'::float8;
  float8  
----------
 Infinity
(1 row)

SELECT '          -INFINiTY   '::float8;
  float8   
-----------
 -Infinity
(1 row)

SELECT '+Infinity'::float8;
  float8  
----------
 Infinity
(1 row)

SELECT '+INF'::float8;
  float8  
----------
 Infinity
(1 row)

SELECT '+inf'::float8;
  float8  
----------
 Infinity
(1 row)

SELECT '+INFINITY'::float8;
  float8  
----------
 Infinity
(1 row)

-- bad special inputs
SELECT 'N A N'::float8;
ERROR:  invalid input syntax for type double precision: "N A N"
LINE 1: SELECT 'N A N'::float8;
               ^
SELECT 'NaN x'::float8;
ERROR:  invalid input syntax for type double precision: "NaN x"
LINE 1: SELECT 'NaN x'::float8;
               ^
SELECT ' INFINITY    x'::float8;
ERROR:  invalid input syntax for type double precision: " INFINITY    x"
LINE 1: SELECT ' INFINITY    x'::float8;
               ^
SELECT 'Infinity'::float8 + 100.0;
 ?column? 
----------
 Infinity
(1 row)

SELECT 'Infinity'::float8 / 'Infinity'::float8;
 ?column? 
----------
      NaN
(1 row)

SELECT 'nan'::float8 / 'nan'::float8;
 ?column? 
----------
      NaN
(1 row)

SELECT 'nan'::numeric::float8;
 float8 
--------
    NaN
(1 row)

SELECT '' AS five, f1 FROM FLOAT8_TBL ORDER BY 2;
 five |          f1          
------+----------------------
      |               -34.84
      |                    0
      | 1.2345678901234e-200
      |               1004.3
      | 1.2345678901234e+200
(5 rows)

SELECT '' AS four, f.f1 FROM FLOAT8_TBL f WHERE f.f1 <> '1004.3' ORDER BY 2;
 four |          f1          
------+----------------------
      |               -34.84
      |                    0
      | 1.2345678901234e-200
      | 1.2345678901234e+200
(4 rows)

SELECT '' AS one, f.f1 FROM FLOAT8_TBL f WHERE f.f1 = '1004.3' ORDER BY 2;
 one |   f1   
-----+--------
     | 1004.3
(1 row)

SELECT '' AS three, f.f1 FROM FLOAT8_TBL f WHERE '1004.3' > f.f1 ORDER BY 2;
 three |          f1          
-------+----------------------
       |               -34.84
       |                    0
       | 1.2345678901234e-200
(3 rows)

SELECT '' AS three, f.f1 FROM FLOAT8_TBL f WHERE  f.f1 < '1004.3' ORDER BY 2;
 three |          f1          
-------+----------------------
       |               -34.84
       |                    0
       | 1.2345678901234e-200
(3 rows)

SELECT '' AS four, f.f1 FROM FLOAT8_TBL f WHERE '1004.3' >= f.f1 ORDER BY 2;
 four |          f1          
------+----------------------
      |               -34.84
      |                    0
      | 1.2345678901234e-200
      |               1004.3
(4 rows)

SELECT '' AS four, f.f1 FROM FLOAT8_TBL f WHERE  f.f1 <= '1004.3' ORDER BY 2;
 four |          f1          
------+----------------------
      |               -34.84
      |                    0
      | 1.2345678901234e-200
      |               1004.3
(4 rows)

SELECT '' AS three, f.f1, f.f1 * '-10' AS x
   FROM FLOAT8_TBL f
   WHERE f.f1 > '0.0' ORDER BY 2;
 three |          f1          |           x           
-------+----------------------+-----------------------
       | 1.2345678901234e-200 | -1.2345678901234e-199
       |               1004.3 |                -10043
       | 1.2345678901234e+200 | -1.2345678901234e+201
(3 rows)

SELECT '' AS three, f.f1, f.f1 + '-10' AS x
   FROM FLOAT8_TBL f
   WHERE f.f1 > '0.0' ORDER BY 2;
 three |          f1          |          x           
-------+----------------------+----------------------
       | 1.2345678901234e-200 |                  -10
       |               1004.3 |                994.3
       | 1.2345678901234e+200 | 1.2345678901234e+200
(3 rows)

SELECT '' AS three, f.f1, f.f1 / '-10' AS x
   FROM FLOAT8_TBL f
   WHERE f.f1 > '0.0' ORDER BY 2;
 three |          f1          |           x           
-------+----------------------+-----------------------
       | 1.2345678901234e-200 | -1.2345678901234e-201
       |               1004.3 |               -100.43
       | 1.2345678901234e+200 | -1.2345678901234e+199
(3 rows)

SELECT '' AS three, f.f1, f.f1 - '-10' AS x
   FROM FLOAT8_TBL f
   WHERE f.f1 > '0.0' ORDER BY 2;
 three |          f1          |          x           
-------+----------------------+----------------------
       | 1.2345678901234e-200 |                   10
       |               1004.3 |               1014.3
       | 1.2345678901234e+200 | 1.2345678901234e+200
(3 rows)

SELECT '' AS one, f.f1 ^ '2.0' AS square_f1
   FROM FLOAT8_TBL f where f.f1 = '1004.3';
 one | square_f1  
-----+------------
     | 1008618.49
(1 row)

-- absolute value
SELECT '' AS five, f.f1, @f.f1 AS abs_f1
   FROM FLOAT8_TBL f;
 five |          f1          |        abs_f1        
------+----------------------+----------------------
      |               -34.84 |                34.84
      |                    0 |                    0
      | 1.2345678901234e-200 | 1.2345678901234e-200
      |               1004.3 |               1004.3
      | 1.2345678901234e+200 | 1.2345678901234e+200
(5 rows)

-- truncate
SELECT '' AS five, f.f1, trunc(f.f1) AS trunc_f1
   FROM FLOAT8_TBL f ORDER BY 2;
 five |          f1          |       trunc_f1       
------+----------------------+----------------------
      |               -34.84 |                  -34
      |                    0 |                    0
      | 1.2345678901234e-200 |                    0
      |               1004.3 |                 1004
      | 1.2345678901234e+200 | 1.2345678901234e+200
(5 rows)

-- round
SELECT '' AS five, f.f1, round(f.f1) AS round_f1
   FROM FLOAT8_TBL f ORDER BY 2;
 five |          f1          |       round_f1       
------+----------------------+----------------------
      |               -34.84 |                  -35
      |                    0 |                    0
      | 1.2345678901234e-200 |                    0
      |               1004.3 |                 1004
      | 1.2345678901234e+200 | 1.2345678901234e+200
(5 rows)

-- ceil / ceiling
select ceil(f1) as ceil_f1 from float8_tbl f ORDER BY 1;
       ceil_f1        
----------------------
                  -34
                    0
                    1
                 1005
 1.2345678901234e+200
(5 rows)

select ceiling(f1) as ceiling_f1 from float8_tbl f ORDER BY 1;
      ceiling_f1      
----------------------
                  -34
                    0
                    1
                 1005
 1.2345678901234e+200
(5 rows)

-- floor
select floor(f1) as floor_f1 from float8_tbl f ORDER BY 1;
       floor_f1       
----------------------
                  -35
                    0
                    0
                 1004
 1.2345678901234e+200
(5 rows)

-- sign
select sign(f1) as sign_f1 from float8_tbl f ORDER BY 1;
 sign_f1 
---------
      -1
       0
       1
       1
       1
(5 rows)

-- square root
SELECT sqrt(float8 '64') AS eight;
 eight 
-------
     8
(1 row)

SELECT |/ float8 '64' AS eight;
 eight 
-------
     8
(1 row)

SELECT '' AS three, f.f1, |/f.f1 AS sqrt_f1
   FROM FLOAT8_TBL f
   WHERE f.f1 > '0.0' ORDER BY 2;
 three |          f1          |        sqrt_f1        
-------+----------------------+-----------------------
       | 1.2345678901234e-200 | 1.11111110611109e-100
       |               1004.3 |      31.6906926399535
       | 1.2345678901234e+200 | 1.11111110611109e+100
(3 rows)

-- power
SELECT power(float8 '144', float8 '0.5');
 power 
-------
    12
(1 row)

-- take exp of ln(f.f1)
SELECT '' AS three, f.f1, exp(ln(f.f1)) AS exp_ln_f1
   FROM FLOAT8_TBL f
   WHERE f.f1 > '0.0' ORDER BY 2;
 three |          f1          |       exp_ln_f1       
-------+----------------------+-----------------------
       | 1.2345678901234e-200 | 1.23456789012339e-200
       |               1004.3 |                1004.3
       | 1.2345678901234e+200 | 1.23456789012338e+200
(3 rows)

-- cube root
SELECT ||/ float8 '27' AS three;
 three 
-------
     3
(1 row)

SELECT '' AS five, f.f1, ||/f.f1 AS cbrt_f1 FROM FLOAT8_TBL f ORDER BY 2;
 five |          f1          |       cbrt_f1        
------+----------------------+----------------------
      |               -34.84 |    -3.26607421344208
      |                    0 |                    0
      | 1.2345678901234e-200 |  2.3112042409018e-67
      |               1004.3 |      10.014312837827
      | 1.2345678901234e+200 | 4.97933859234765e+66
(5 rows)

SELECT '' AS five, f1 FROM FLOAT8_TBL ORDER BY 2;
 five |          f1          
------+----------------------
      |               -34.84
      |                    0
      | 1.2345678901234e-200
      |               1004.3
      | 1.2345678901234e+200
(5 rows)

UPDATE FLOAT8_TBL
   SET f1 = FLOAT8_TBL.f1 * '-1'
   WHERE FLOAT8_TBL.f1 > '0.0';
SELECT '' AS bad, f.f1 * '1e200' from FLOAT8_TBL f;
ERROR:  value out of range: overflow
SELECT '' AS bad, f.f1 ^ '1e200' from FLOAT8_TBL f;
ERROR:  value out of range: overflow
SELECT 0 ^ 0 + 0 ^ 1 + 0 ^ 0.0 + 0 ^ 0.5;
 ?column? 
----------
        2
(1 row)

SELECT '' AS bad, ln(f.f1) from FLOAT8_TBL f where f.f1 = '0.0' ;
ERROR:  cannot take logarithm of zero  (seg0 slice1 localhost:50001 pid=1946)
SELECT '' AS bad, ln(f.f1) from FLOAT8_TBL f where f.f1 < '0.0' ;
ERROR:  cannot take logarithm of a negative number  (seg0 slice1 localhost:50001 pid=1946)
SELECT '' AS bad, exp(f.f1) from FLOAT8_TBL f;
ERROR:  value out of range: underflow
SELECT '' AS bad, f.f1 / '0.0' from FLOAT8_TBL f;
ERROR:  division by zero  (seg0 slice1 localhost:50001 pid=1946)
SELECT '' AS five, f1 FROM FLOAT8_TBL ORDER BY 2;
 five |          f1           
------+-----------------------
      | -1.2345678901234e+200
      |               -1004.3
      |                -34.84
      | -1.2345678901234e-200
      |                     0
(5 rows)

-- test for over- and underflow
INSERT INTO FLOAT8_TBL(f1) VALUES ('10e400');
ERROR:  value out of range: overflow
LINE 1: INSERT INTO FLOAT8_TBL(f1) VALUES ('10e400');
                                           ^
INSERT INTO FLOAT8_TBL(f1) VALUES ('-10e400');
ERROR:  value out of range: overflow
LINE 1: INSERT INTO FLOAT8_TBL(f1) VALUES ('-10e400');
                                           ^
INSERT INTO FLOAT8_TBL(f1) VALUES ('1e309');
ERROR:  value out of range: overflow
LINE 1: INSERT INTO FLOAT8_TBL(f1) VALUES ('1e309');
                                           ^
INSERT INTO FLOAT8_TBL(f1) VALUES ('10e-400');
ERROR:  value out of range: underflow
LINE 1: INSERT INTO FLOAT8_TBL(f1) VALUES ('10e-400');
                                           ^
INSERT INTO FLOAT8_TBL(f1) VALUES ('-10e-400');
ERROR:  value out of range: underflow
LINE 1: INSERT INTO FLOAT8_TBL(f1) VALUES ('-10e-400');
                                           ^
INSERT INTO FLOAT8_TBL(f1) VALUES ('1e-324');
ERROR:  value out of range: underflow
LINE 1: INSERT INTO FLOAT8_TBL(f1) VALUES ('1e-324');
                                           ^
INSERT INTO FLOAT8_TBL(f1) VALUES ('1e308');
INSERT INTO FLOAT8_TBL(f1) VALUES ('1e-323');
INSERT INTO FLOAT8_TBL(f1) VALUES ('+INFINITY'::float8);
INSERT INTO FLOAT8_TBL(f1) VALUES ('+InFiNiTY'::float8);
INSERT INTO FLOAT8_TBL(f1) VALUES ('+Inf'::float8);
INSERT INTO FLOAT8_TBL(f1) VALUES ('-INFINITY'::float8);
INSERT INTO FLOAT8_TBL(f1) VALUES ('-InFiNiTY'::float8);
INSERT INTO FLOAT8_TBL(f1) VALUES ('-Inf'::float8);
INSERT INTO FLOAT8_TBL(f1) VALUES ('NaN'::float8);
INSERT INTO FLOAT8_TBL(f1) VALUES ('+naN'::float8);
INSERT INTO FLOAT8_TBL(f1) VALUES ('-naN'::float8);
-- test for over- and underflow with update statement
UPDATE FLOAT8_TBL SET f1='0.0'::float8 WHERE f1='1e-324'::float8;
ERROR:  value out of range: underflow
LINE 1: UPDATE FLOAT8_TBL SET f1='0.0'::float8 WHERE f1='1e-324'::fl...
                                                        ^
UPDATE FLOAT8_TBL SET f1='0.0'::float8 WHERE f1='1e309'::float8;
ERROR:  value out of range: overflow
LINE 1: UPDATE FLOAT8_TBL SET f1='0.0'::float8 WHERE f1='1e309'::flo...
                                                        ^
UPDATE FLOAT8_TBL SET f1='0.0'::float8 WHERE f1='1e-400'::float8;
ERROR:  value out of range: underflow
LINE 1: UPDATE FLOAT8_TBL SET f1='0.0'::float8 WHERE f1='1e-400'::fl...
                                                        ^
UPDATE FLOAT8_TBL SET f1='0.0'::float8 WHERE f1='1e400'::float8;
ERROR:  value out of range: overflow
LINE 1: UPDATE FLOAT8_TBL SET f1='0.0'::float8 WHERE f1='1e400'::flo...
                                                        ^
UPDATE FLOAT8_TBL SET f1='0.0'::float8 WHERE f1='0.0'::float8;
UPDATE FLOAT8_TBL SET f1='0.0'::float8 WHERE f1='+INFINITY'::float8;
UPDATE FLOAT8_TBL SET f1='0.0'::float8 WHERE f1='+InFiNiTY'::float8;
UPDATE FLOAT8_TBL SET f1='0.0'::float8 WHERE f1='+Inf'::float8;
UPDATE FLOAT8_TBL SET f1='0.0'::float8 WHERE f1='-INFINITY'::float8;
UPDATE FLOAT8_TBL SET f1='0.0'::float8 WHERE f1='-Inf'::float8;
UPDATE FLOAT8_TBL SET f1='0.0'::float8 WHERE f1='NaN'::float8;
UPDATE FLOAT8_TBL SET f1='0.0'::float8 WHERE f1='+naN'::float8;
UPDATE FLOAT8_TBL SET f1='0.0'::float8 WHERE f1='-naN'::float8;
-- test for over- and underflow with delete statement
DELETE FROM FLOAT8_TBL WHERE f1='1e-324'::float8;
ERROR:  value out of range: underflow
LINE 1: DELETE FROM FLOAT8_TBL WHERE f1='1e-324'::float8;
                                        ^
DELETE FROM FLOAT8_TBL WHERE f1='1e309'::float8;
ERROR:  value out of range: overflow
LINE 1: DELETE FROM FLOAT8_TBL WHERE f1='1e309'::float8;
                                        ^
DELETE FROM FLOAT8_TBL WHERE f1='1e400'::float8;
ERROR:  value out of range: overflow
LINE 1: DELETE FROM FLOAT8_TBL WHERE f1='1e400'::float8;
                                        ^
DELETE FROM FLOAT8_TBL WHERE f1='1e-400'::float8;
ERROR:  value out of range: underflow
LINE 1: DELETE FROM FLOAT8_TBL WHERE f1='1e-400'::float8;
                                        ^
DELETE FROM FLOAT8_TBL WHERE f1='0.0'::float8;
DELETE FROM FLOAT8_TBL WHERE f1='+INFINITY'::float8;
DELETE FROM FLOAT8_TBL WHERE f1='+InFiNiTY'::float8;
DELETE FROM FLOAT8_TBL WHERE f1='+Inf'::float8;
DELETE FROM FLOAT8_TBL WHERE f1='-INFINITY'::float8;
DELETE FROM FLOAT8_TBL WHERE f1='-Inf'::float8;
DELETE FROM FLOAT8_TBL WHERE f1='-naN'::float8;
DELETE FROM FLOAT8_TBL WHERE f1='+naN'::float8;
DELETE FROM FLOAT8_TBL WHERE f1='NaN'::float8;
-- maintain external table consistency across platforms
-- delete all values and reinsert well-behaved ones
DELETE FROM FLOAT8_TBL;
INSERT INTO FLOAT8_TBL(f1) VALUES ('0.0');
INSERT INTO FLOAT8_TBL(f1) VALUES ('-34.84');
INSERT INTO FLOAT8_TBL(f1) VALUES ('-1004.30');
INSERT INTO FLOAT8_TBL(f1) VALUES ('-1.2345678901234e+200');
INSERT INTO FLOAT8_TBL(f1) VALUES ('-1.2345678901234e-200');
SELECT '' AS five, f1 FROM FLOAT8_TBL ORDER BY 2;
 five |          f1           
------+-----------------------
      | -1.2345678901234e+200
      |               -1004.3
      |                -34.84
      | -1.2345678901234e-200
      |                     0
(5 rows)

<<<<<<< HEAD
-- test if you can dump/restore subnormal (1e-323) values
-- using COPY
CREATE TABLE FLOATS(a float8);
INSERT INTO FLOATS select 1e-307::float8 / 10^i FROM generate_series(1,16) i;
SELECT * FROM FLOATS ORDER BY a;
           a           
-----------------------
 9.88131291682493e-324
 9.88131291682493e-323
 9.98012604599318e-322
 9.99988867182683e-321
 9.99988867182683e-320
   9.999987484956e-319
 1.00000023069254e-317
 9.99999983659714e-317
 9.99999998481684e-316
 9.99999999963881e-315
 1.00000000001329e-313
 9.99999999998465e-313
 9.99999999999948e-312
 9.99999999999997e-311
                1e-309
                1e-308
(16 rows)

SELECT float8in(float8out(a)) FROM FLOATS ORDER BY a;
       float8in        
-----------------------
 9.88131291682493e-324
 9.88131291682493e-323
 9.98012604599318e-322
 9.99988867182683e-321
 9.99988867182683e-320
   9.999987484956e-319
 1.00000023069254e-317
 9.99999983659714e-317
 9.99999998481684e-316
 9.99999999963881e-315
 1.00000000001329e-313
 9.99999999998465e-313
 9.99999999999948e-312
 9.99999999999997e-311
                1e-309
                1e-308
(16 rows)

COPY FLOATS TO '/tmp/floats';
TRUNCATE FLOATS;
COPY FLOATS FROM '/tmp/floats';
SELECT * FROM FLOATS ORDER BY a;
           a           
-----------------------
 9.88131291682493e-324
 9.88131291682493e-323
 9.98012604599318e-322
 9.99988867182683e-321
 9.99988867182683e-320
   9.999987484956e-319
 1.00000023069254e-317
 9.99999983659714e-317
 9.99999998481684e-316
 9.99999999963881e-315
 1.00000000001329e-313
 9.99999999998465e-313
 9.99999999999948e-312
 9.99999999999997e-311
                1e-309
                1e-308
(16 rows)
=======
-- test edge-case coercions to integer
SELECT '32767.4'::float8::int2;
 int2  
-------
 32767
(1 row)

SELECT '32767.6'::float8::int2;
ERROR:  smallint out of range
SELECT '-32768.4'::float8::int2;
  int2  
--------
 -32768
(1 row)

SELECT '-32768.6'::float8::int2;
ERROR:  smallint out of range
SELECT '2147483647.4'::float8::int4;
    int4    
------------
 2147483647
(1 row)

SELECT '2147483647.6'::float8::int4;
ERROR:  integer out of range
SELECT '-2147483648.4'::float8::int4;
    int4     
-------------
 -2147483648
(1 row)

SELECT '-2147483648.6'::float8::int4;
ERROR:  integer out of range
SELECT '9223372036854773760'::float8::int8;
        int8         
---------------------
 9223372036854773760
(1 row)

SELECT '9223372036854775807'::float8::int8;
ERROR:  bigint out of range
SELECT '-9223372036854775808.5'::float8::int8;
         int8         
----------------------
 -9223372036854775808
(1 row)

SELECT '-9223372036854780000'::float8::int8;
ERROR:  bigint out of range
>>>>>>> a01e72fb
<|MERGE_RESOLUTION|>--- conflicted
+++ resolved
@@ -571,7 +571,6 @@
       |                     0
 (5 rows)
 
-<<<<<<< HEAD
 -- test if you can dump/restore subnormal (1e-323) values
 -- using COPY
 CREATE TABLE FLOATS(a float8);
@@ -641,7 +640,7 @@
                 1e-309
                 1e-308
 (16 rows)
-=======
+
 -- test edge-case coercions to integer
 SELECT '32767.4'::float8::int2;
  int2  
@@ -690,5 +689,4 @@
 (1 row)
 
 SELECT '-9223372036854780000'::float8::int8;
-ERROR:  bigint out of range
->>>>>>> a01e72fb
+ERROR:  bigint out of range