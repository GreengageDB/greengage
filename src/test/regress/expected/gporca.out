--
-- ORCA tests
--
-- show version
SELECT count(*) from gp_opt_version();
 count 
-------
     1
(1 row)

-- Mask out Log & timestamp for orca message that has feature not supported.
-- start_matchsubs
-- m/^LOG.*\"Feature/
-- s/^LOG.*\"Feature/\"Feature/
-- end_matchsubs
-- fix the number of segments for Orca
set optimizer_segments = 3;
set optimizer_enable_master_only_queries = on;
-- master only tables
create schema orca;
create table orca.r();
NOTICE:  Table doesn't have 'DISTRIBUTED BY' clause, and no column type is suitable for a distribution key. Creating a NULL policy entry.
set allow_system_table_mods=true;
delete from gp_distribution_policy where localoid='orca.r'::regclass;
reset allow_system_table_mods;
alter table orca.r add column a int;
alter table orca.r add column b int;
insert into orca.r select i, i/3 from generate_series(1,20) i;
create table orca.s();
NOTICE:  Table doesn't have 'DISTRIBUTED BY' clause, and no column type is suitable for a distribution key. Creating a NULL policy entry.
set allow_system_table_mods=true;
delete from gp_distribution_policy where localoid='orca.s'::regclass;
reset allow_system_table_mods;
alter table orca.s add column c int;
alter table orca.s add column d int;
insert into orca.s select i, i/2 from generate_series(1,30) i;
set optimizer_log=on;
set optimizer_enable_indexjoin=on;
set optimizer_trace_fallback = on;
-- expected fall back to the planner
select sum(distinct a), count(distinct b) from orca.r;
 sum | count 
-----+-------
 210 |     7
(1 row)

select * from orca.r;
 a  | b 
----+---
  1 | 0
  2 | 0
  3 | 1
  4 | 1
  5 | 1
  6 | 2
  7 | 2
  8 | 2
  9 | 3
 10 | 3
 11 | 3
 12 | 4
 13 | 4
 14 | 4
 15 | 5
 16 | 5
 17 | 5
 18 | 6
 19 | 6
 20 | 6
(20 rows)

select * from orca.r, orca.s where r.a=s.c;
 a  | b | c  | d  
----+---+----+----
  1 | 0 |  1 |  0
  2 | 0 |  2 |  1
  3 | 1 |  3 |  1
  4 | 1 |  4 |  2
  5 | 1 |  5 |  2
  6 | 2 |  6 |  3
  7 | 2 |  7 |  3
  8 | 2 |  8 |  4
  9 | 3 |  9 |  4
 10 | 3 | 10 |  5
 11 | 3 | 11 |  5
 12 | 4 | 12 |  6
 13 | 4 | 13 |  6
 14 | 4 | 14 |  7
 15 | 5 | 15 |  7
 16 | 5 | 16 |  8
 17 | 5 | 17 |  8
 18 | 6 | 18 |  9
 19 | 6 | 19 |  9
 20 | 6 | 20 | 10
(20 rows)

select * from orca.r, orca.s where r.a<s.c+1 or r.a>s.c;
 a  | b | c  | d  
----+---+----+----
  1 | 0 |  1 |  0
  1 | 0 |  2 |  1
  1 | 0 |  3 |  1
  1 | 0 |  4 |  2
  1 | 0 |  5 |  2
  1 | 0 |  6 |  3
  1 | 0 |  7 |  3
  1 | 0 |  8 |  4
  1 | 0 |  9 |  4
  1 | 0 | 10 |  5
  1 | 0 | 11 |  5
  1 | 0 | 12 |  6
  1 | 0 | 13 |  6
  1 | 0 | 14 |  7
  1 | 0 | 15 |  7
  1 | 0 | 16 |  8
  1 | 0 | 17 |  8
  1 | 0 | 18 |  9
  1 | 0 | 19 |  9
  1 | 0 | 20 | 10
  1 | 0 | 21 | 10
  1 | 0 | 22 | 11
  1 | 0 | 23 | 11
  1 | 0 | 24 | 12
  1 | 0 | 25 | 12
  1 | 0 | 26 | 13
  1 | 0 | 27 | 13
  1 | 0 | 28 | 14
  1 | 0 | 29 | 14
  1 | 0 | 30 | 15
  2 | 0 |  1 |  0
  2 | 0 |  2 |  1
  2 | 0 |  3 |  1
  2 | 0 |  4 |  2
  2 | 0 |  5 |  2
  2 | 0 |  6 |  3
  2 | 0 |  7 |  3
  2 | 0 |  8 |  4
  2 | 0 |  9 |  4
  2 | 0 | 10 |  5
  2 | 0 | 11 |  5
  2 | 0 | 12 |  6
  2 | 0 | 13 |  6
  2 | 0 | 14 |  7
  2 | 0 | 15 |  7
  2 | 0 | 16 |  8
  2 | 0 | 17 |  8
  2 | 0 | 18 |  9
  2 | 0 | 19 |  9
  2 | 0 | 20 | 10
  2 | 0 | 21 | 10
  2 | 0 | 22 | 11
  2 | 0 | 23 | 11
  2 | 0 | 24 | 12
  2 | 0 | 25 | 12
  2 | 0 | 26 | 13
  2 | 0 | 27 | 13
  2 | 0 | 28 | 14
  2 | 0 | 29 | 14
  2 | 0 | 30 | 15
  3 | 1 |  1 |  0
  3 | 1 |  2 |  1
  3 | 1 |  3 |  1
  3 | 1 |  4 |  2
  3 | 1 |  5 |  2
  3 | 1 |  6 |  3
  3 | 1 |  7 |  3
  3 | 1 |  8 |  4
  3 | 1 |  9 |  4
  3 | 1 | 10 |  5
  3 | 1 | 11 |  5
  3 | 1 | 12 |  6
  3 | 1 | 13 |  6
  3 | 1 | 14 |  7
  3 | 1 | 15 |  7
  3 | 1 | 16 |  8
  3 | 1 | 17 |  8
  3 | 1 | 18 |  9
  3 | 1 | 19 |  9
  3 | 1 | 20 | 10
  3 | 1 | 21 | 10
  3 | 1 | 22 | 11
  3 | 1 | 23 | 11
  3 | 1 | 24 | 12
  3 | 1 | 25 | 12
  3 | 1 | 26 | 13
  3 | 1 | 27 | 13
  3 | 1 | 28 | 14
  3 | 1 | 29 | 14
  3 | 1 | 30 | 15
  4 | 1 |  1 |  0
  4 | 1 |  2 |  1
  4 | 1 |  3 |  1
  4 | 1 |  4 |  2
  4 | 1 |  5 |  2
  4 | 1 |  6 |  3
  4 | 1 |  7 |  3
  4 | 1 |  8 |  4
  4 | 1 |  9 |  4
  4 | 1 | 10 |  5
  4 | 1 | 11 |  5
  4 | 1 | 12 |  6
  4 | 1 | 13 |  6
  4 | 1 | 14 |  7
  4 | 1 | 15 |  7
  4 | 1 | 16 |  8
  4 | 1 | 17 |  8
  4 | 1 | 18 |  9
  4 | 1 | 19 |  9
  4 | 1 | 20 | 10
  4 | 1 | 21 | 10
  4 | 1 | 22 | 11
  4 | 1 | 23 | 11
  4 | 1 | 24 | 12
  4 | 1 | 25 | 12
  4 | 1 | 26 | 13
  4 | 1 | 27 | 13
  4 | 1 | 28 | 14
  4 | 1 | 29 | 14
  4 | 1 | 30 | 15
  5 | 1 |  1 |  0
  5 | 1 |  2 |  1
  5 | 1 |  3 |  1
  5 | 1 |  4 |  2
  5 | 1 |  5 |  2
  5 | 1 |  6 |  3
  5 | 1 |  7 |  3
  5 | 1 |  8 |  4
  5 | 1 |  9 |  4
  5 | 1 | 10 |  5
  5 | 1 | 11 |  5
  5 | 1 | 12 |  6
  5 | 1 | 13 |  6
  5 | 1 | 14 |  7
  5 | 1 | 15 |  7
  5 | 1 | 16 |  8
  5 | 1 | 17 |  8
  5 | 1 | 18 |  9
  5 | 1 | 19 |  9
  5 | 1 | 20 | 10
  5 | 1 | 21 | 10
  5 | 1 | 22 | 11
  5 | 1 | 23 | 11
  5 | 1 | 24 | 12
  5 | 1 | 25 | 12
  5 | 1 | 26 | 13
  5 | 1 | 27 | 13
  5 | 1 | 28 | 14
  5 | 1 | 29 | 14
  5 | 1 | 30 | 15
  6 | 2 |  1 |  0
  6 | 2 |  2 |  1
  6 | 2 |  3 |  1
  6 | 2 |  4 |  2
  6 | 2 |  5 |  2
  6 | 2 |  6 |  3
  6 | 2 |  7 |  3
  6 | 2 |  8 |  4
  6 | 2 |  9 |  4
  6 | 2 | 10 |  5
  6 | 2 | 11 |  5
  6 | 2 | 12 |  6
  6 | 2 | 13 |  6
  6 | 2 | 14 |  7
  6 | 2 | 15 |  7
  6 | 2 | 16 |  8
  6 | 2 | 17 |  8
  6 | 2 | 18 |  9
  6 | 2 | 19 |  9
  6 | 2 | 20 | 10
  6 | 2 | 21 | 10
  6 | 2 | 22 | 11
  6 | 2 | 23 | 11
  6 | 2 | 24 | 12
  6 | 2 | 25 | 12
  6 | 2 | 26 | 13
  6 | 2 | 27 | 13
  6 | 2 | 28 | 14
  6 | 2 | 29 | 14
  6 | 2 | 30 | 15
  7 | 2 |  1 |  0
  7 | 2 |  2 |  1
  7 | 2 |  3 |  1
  7 | 2 |  4 |  2
  7 | 2 |  5 |  2
  7 | 2 |  6 |  3
  7 | 2 |  7 |  3
  7 | 2 |  8 |  4
  7 | 2 |  9 |  4
  7 | 2 | 10 |  5
  7 | 2 | 11 |  5
  7 | 2 | 12 |  6
  7 | 2 | 13 |  6
  7 | 2 | 14 |  7
  7 | 2 | 15 |  7
  7 | 2 | 16 |  8
  7 | 2 | 17 |  8
  7 | 2 | 18 |  9
  7 | 2 | 19 |  9
  7 | 2 | 20 | 10
  7 | 2 | 21 | 10
  7 | 2 | 22 | 11
  7 | 2 | 23 | 11
  7 | 2 | 24 | 12
  7 | 2 | 25 | 12
  7 | 2 | 26 | 13
  7 | 2 | 27 | 13
  7 | 2 | 28 | 14
  7 | 2 | 29 | 14
  7 | 2 | 30 | 15
  8 | 2 |  1 |  0
  8 | 2 |  2 |  1
  8 | 2 |  3 |  1
  8 | 2 |  4 |  2
  8 | 2 |  5 |  2
  8 | 2 |  6 |  3
  8 | 2 |  7 |  3
  8 | 2 |  8 |  4
  8 | 2 |  9 |  4
  8 | 2 | 10 |  5
  8 | 2 | 11 |  5
  8 | 2 | 12 |  6
  8 | 2 | 13 |  6
  8 | 2 | 14 |  7
  8 | 2 | 15 |  7
  8 | 2 | 16 |  8
  8 | 2 | 17 |  8
  8 | 2 | 18 |  9
  8 | 2 | 19 |  9
  8 | 2 | 20 | 10
  8 | 2 | 21 | 10
  8 | 2 | 22 | 11
  8 | 2 | 23 | 11
  8 | 2 | 24 | 12
  8 | 2 | 25 | 12
  8 | 2 | 26 | 13
  8 | 2 | 27 | 13
  8 | 2 | 28 | 14
  8 | 2 | 29 | 14
  8 | 2 | 30 | 15
  9 | 3 |  1 |  0
  9 | 3 |  2 |  1
  9 | 3 |  3 |  1
  9 | 3 |  4 |  2
  9 | 3 |  5 |  2
  9 | 3 |  6 |  3
  9 | 3 |  7 |  3
  9 | 3 |  8 |  4
  9 | 3 |  9 |  4
  9 | 3 | 10 |  5
  9 | 3 | 11 |  5
  9 | 3 | 12 |  6
  9 | 3 | 13 |  6
  9 | 3 | 14 |  7
  9 | 3 | 15 |  7
  9 | 3 | 16 |  8
  9 | 3 | 17 |  8
  9 | 3 | 18 |  9
  9 | 3 | 19 |  9
  9 | 3 | 20 | 10
  9 | 3 | 21 | 10
  9 | 3 | 22 | 11
  9 | 3 | 23 | 11
  9 | 3 | 24 | 12
  9 | 3 | 25 | 12
  9 | 3 | 26 | 13
  9 | 3 | 27 | 13
  9 | 3 | 28 | 14
  9 | 3 | 29 | 14
  9 | 3 | 30 | 15
 10 | 3 |  1 |  0
 10 | 3 |  2 |  1
 10 | 3 |  3 |  1
 10 | 3 |  4 |  2
 10 | 3 |  5 |  2
 10 | 3 |  6 |  3
 10 | 3 |  7 |  3
 10 | 3 |  8 |  4
 10 | 3 |  9 |  4
 10 | 3 | 10 |  5
 10 | 3 | 11 |  5
 10 | 3 | 12 |  6
 10 | 3 | 13 |  6
 10 | 3 | 14 |  7
 10 | 3 | 15 |  7
 10 | 3 | 16 |  8
 10 | 3 | 17 |  8
 10 | 3 | 18 |  9
 10 | 3 | 19 |  9
 10 | 3 | 20 | 10
 10 | 3 | 21 | 10
 10 | 3 | 22 | 11
 10 | 3 | 23 | 11
 10 | 3 | 24 | 12
 10 | 3 | 25 | 12
 10 | 3 | 26 | 13
 10 | 3 | 27 | 13
 10 | 3 | 28 | 14
 10 | 3 | 29 | 14
 10 | 3 | 30 | 15
 11 | 3 |  1 |  0
 11 | 3 |  2 |  1
 11 | 3 |  3 |  1
 11 | 3 |  4 |  2
 11 | 3 |  5 |  2
 11 | 3 |  6 |  3
 11 | 3 |  7 |  3
 11 | 3 |  8 |  4
 11 | 3 |  9 |  4
 11 | 3 | 10 |  5
 11 | 3 | 11 |  5
 11 | 3 | 12 |  6
 11 | 3 | 13 |  6
 11 | 3 | 14 |  7
 11 | 3 | 15 |  7
 11 | 3 | 16 |  8
 11 | 3 | 17 |  8
 11 | 3 | 18 |  9
 11 | 3 | 19 |  9
 11 | 3 | 20 | 10
 11 | 3 | 21 | 10
 11 | 3 | 22 | 11
 11 | 3 | 23 | 11
 11 | 3 | 24 | 12
 11 | 3 | 25 | 12
 11 | 3 | 26 | 13
 11 | 3 | 27 | 13
 11 | 3 | 28 | 14
 11 | 3 | 29 | 14
 11 | 3 | 30 | 15
 12 | 4 |  1 |  0
 12 | 4 |  2 |  1
 12 | 4 |  3 |  1
 12 | 4 |  4 |  2
 12 | 4 |  5 |  2
 12 | 4 |  6 |  3
 12 | 4 |  7 |  3
 12 | 4 |  8 |  4
 12 | 4 |  9 |  4
 12 | 4 | 10 |  5
 12 | 4 | 11 |  5
 12 | 4 | 12 |  6
 12 | 4 | 13 |  6
 12 | 4 | 14 |  7
 12 | 4 | 15 |  7
 12 | 4 | 16 |  8
 12 | 4 | 17 |  8
 12 | 4 | 18 |  9
 12 | 4 | 19 |  9
 12 | 4 | 20 | 10
 12 | 4 | 21 | 10
 12 | 4 | 22 | 11
 12 | 4 | 23 | 11
 12 | 4 | 24 | 12
 12 | 4 | 25 | 12
 12 | 4 | 26 | 13
 12 | 4 | 27 | 13
 12 | 4 | 28 | 14
 12 | 4 | 29 | 14
 12 | 4 | 30 | 15
 13 | 4 |  1 |  0
 13 | 4 |  2 |  1
 13 | 4 |  3 |  1
 13 | 4 |  4 |  2
 13 | 4 |  5 |  2
 13 | 4 |  6 |  3
 13 | 4 |  7 |  3
 13 | 4 |  8 |  4
 13 | 4 |  9 |  4
 13 | 4 | 10 |  5
 13 | 4 | 11 |  5
 13 | 4 | 12 |  6
 13 | 4 | 13 |  6
 13 | 4 | 14 |  7
 13 | 4 | 15 |  7
 13 | 4 | 16 |  8
 13 | 4 | 17 |  8
 13 | 4 | 18 |  9
 13 | 4 | 19 |  9
 13 | 4 | 20 | 10
 13 | 4 | 21 | 10
 13 | 4 | 22 | 11
 13 | 4 | 23 | 11
 13 | 4 | 24 | 12
 13 | 4 | 25 | 12
 13 | 4 | 26 | 13
 13 | 4 | 27 | 13
 13 | 4 | 28 | 14
 13 | 4 | 29 | 14
 13 | 4 | 30 | 15
 14 | 4 |  1 |  0
 14 | 4 |  2 |  1
 14 | 4 |  3 |  1
 14 | 4 |  4 |  2
 14 | 4 |  5 |  2
 14 | 4 |  6 |  3
 14 | 4 |  7 |  3
 14 | 4 |  8 |  4
 14 | 4 |  9 |  4
 14 | 4 | 10 |  5
 14 | 4 | 11 |  5
 14 | 4 | 12 |  6
 14 | 4 | 13 |  6
 14 | 4 | 14 |  7
 14 | 4 | 15 |  7
 14 | 4 | 16 |  8
 14 | 4 | 17 |  8
 14 | 4 | 18 |  9
 14 | 4 | 19 |  9
 14 | 4 | 20 | 10
 14 | 4 | 21 | 10
 14 | 4 | 22 | 11
 14 | 4 | 23 | 11
 14 | 4 | 24 | 12
 14 | 4 | 25 | 12
 14 | 4 | 26 | 13
 14 | 4 | 27 | 13
 14 | 4 | 28 | 14
 14 | 4 | 29 | 14
 14 | 4 | 30 | 15
 15 | 5 |  1 |  0
 15 | 5 |  2 |  1
 15 | 5 |  3 |  1
 15 | 5 |  4 |  2
 15 | 5 |  5 |  2
 15 | 5 |  6 |  3
 15 | 5 |  7 |  3
 15 | 5 |  8 |  4
 15 | 5 |  9 |  4
 15 | 5 | 10 |  5
 15 | 5 | 11 |  5
 15 | 5 | 12 |  6
 15 | 5 | 13 |  6
 15 | 5 | 14 |  7
 15 | 5 | 15 |  7
 15 | 5 | 16 |  8
 15 | 5 | 17 |  8
 15 | 5 | 18 |  9
 15 | 5 | 19 |  9
 15 | 5 | 20 | 10
 15 | 5 | 21 | 10
 15 | 5 | 22 | 11
 15 | 5 | 23 | 11
 15 | 5 | 24 | 12
 15 | 5 | 25 | 12
 15 | 5 | 26 | 13
 15 | 5 | 27 | 13
 15 | 5 | 28 | 14
 15 | 5 | 29 | 14
 15 | 5 | 30 | 15
 16 | 5 |  1 |  0
 16 | 5 |  2 |  1
 16 | 5 |  3 |  1
 16 | 5 |  4 |  2
 16 | 5 |  5 |  2
 16 | 5 |  6 |  3
 16 | 5 |  7 |  3
 16 | 5 |  8 |  4
 16 | 5 |  9 |  4
 16 | 5 | 10 |  5
 16 | 5 | 11 |  5
 16 | 5 | 12 |  6
 16 | 5 | 13 |  6
 16 | 5 | 14 |  7
 16 | 5 | 15 |  7
 16 | 5 | 16 |  8
 16 | 5 | 17 |  8
 16 | 5 | 18 |  9
 16 | 5 | 19 |  9
 16 | 5 | 20 | 10
 16 | 5 | 21 | 10
 16 | 5 | 22 | 11
 16 | 5 | 23 | 11
 16 | 5 | 24 | 12
 16 | 5 | 25 | 12
 16 | 5 | 26 | 13
 16 | 5 | 27 | 13
 16 | 5 | 28 | 14
 16 | 5 | 29 | 14
 16 | 5 | 30 | 15
 17 | 5 |  1 |  0
 17 | 5 |  2 |  1
 17 | 5 |  3 |  1
 17 | 5 |  4 |  2
 17 | 5 |  5 |  2
 17 | 5 |  6 |  3
 17 | 5 |  7 |  3
 17 | 5 |  8 |  4
 17 | 5 |  9 |  4
 17 | 5 | 10 |  5
 17 | 5 | 11 |  5
 17 | 5 | 12 |  6
 17 | 5 | 13 |  6
 17 | 5 | 14 |  7
 17 | 5 | 15 |  7
 17 | 5 | 16 |  8
 17 | 5 | 17 |  8
 17 | 5 | 18 |  9
 17 | 5 | 19 |  9
 17 | 5 | 20 | 10
 17 | 5 | 21 | 10
 17 | 5 | 22 | 11
 17 | 5 | 23 | 11
 17 | 5 | 24 | 12
 17 | 5 | 25 | 12
 17 | 5 | 26 | 13
 17 | 5 | 27 | 13
 17 | 5 | 28 | 14
 17 | 5 | 29 | 14
 17 | 5 | 30 | 15
 18 | 6 |  1 |  0
 18 | 6 |  2 |  1
 18 | 6 |  3 |  1
 18 | 6 |  4 |  2
 18 | 6 |  5 |  2
 18 | 6 |  6 |  3
 18 | 6 |  7 |  3
 18 | 6 |  8 |  4
 18 | 6 |  9 |  4
 18 | 6 | 10 |  5
 18 | 6 | 11 |  5
 18 | 6 | 12 |  6
 18 | 6 | 13 |  6
 18 | 6 | 14 |  7
 18 | 6 | 15 |  7
 18 | 6 | 16 |  8
 18 | 6 | 17 |  8
 18 | 6 | 18 |  9
 18 | 6 | 19 |  9
 18 | 6 | 20 | 10
 18 | 6 | 21 | 10
 18 | 6 | 22 | 11
 18 | 6 | 23 | 11
 18 | 6 | 24 | 12
 18 | 6 | 25 | 12
 18 | 6 | 26 | 13
 18 | 6 | 27 | 13
 18 | 6 | 28 | 14
 18 | 6 | 29 | 14
 18 | 6 | 30 | 15
 19 | 6 |  1 |  0
 19 | 6 |  2 |  1
 19 | 6 |  3 |  1
 19 | 6 |  4 |  2
 19 | 6 |  5 |  2
 19 | 6 |  6 |  3
 19 | 6 |  7 |  3
 19 | 6 |  8 |  4
 19 | 6 |  9 |  4
 19 | 6 | 10 |  5
 19 | 6 | 11 |  5
 19 | 6 | 12 |  6
 19 | 6 | 13 |  6
 19 | 6 | 14 |  7
 19 | 6 | 15 |  7
 19 | 6 | 16 |  8
 19 | 6 | 17 |  8
 19 | 6 | 18 |  9
 19 | 6 | 19 |  9
 19 | 6 | 20 | 10
 19 | 6 | 21 | 10
 19 | 6 | 22 | 11
 19 | 6 | 23 | 11
 19 | 6 | 24 | 12
 19 | 6 | 25 | 12
 19 | 6 | 26 | 13
 19 | 6 | 27 | 13
 19 | 6 | 28 | 14
 19 | 6 | 29 | 14
 19 | 6 | 30 | 15
 20 | 6 |  1 |  0
 20 | 6 |  2 |  1
 20 | 6 |  3 |  1
 20 | 6 |  4 |  2
 20 | 6 |  5 |  2
 20 | 6 |  6 |  3
 20 | 6 |  7 |  3
 20 | 6 |  8 |  4
 20 | 6 |  9 |  4
 20 | 6 | 10 |  5
 20 | 6 | 11 |  5
 20 | 6 | 12 |  6
 20 | 6 | 13 |  6
 20 | 6 | 14 |  7
 20 | 6 | 15 |  7
 20 | 6 | 16 |  8
 20 | 6 | 17 |  8
 20 | 6 | 18 |  9
 20 | 6 | 19 |  9
 20 | 6 | 20 | 10
 20 | 6 | 21 | 10
 20 | 6 | 22 | 11
 20 | 6 | 23 | 11
 20 | 6 | 24 | 12
 20 | 6 | 25 | 12
 20 | 6 | 26 | 13
 20 | 6 | 27 | 13
 20 | 6 | 28 | 14
 20 | 6 | 29 | 14
 20 | 6 | 30 | 15
(600 rows)

select sum(r.a) from orca.r;
 sum 
-----
 210
(1 row)

select count(*) from orca.r;
 count 
-------
    20
(1 row)

select a, b from orca.r, orca.s group by a,b;
 a  | b 
----+---
 13 | 4
  9 | 3
  5 | 1
 16 | 5
 12 | 4
 17 | 5
  4 | 1
 18 | 6
 10 | 3
  8 | 2
  6 | 2
 15 | 5
 19 | 6
 14 | 4
  3 | 1
  2 | 0
 11 | 3
  7 | 2
 20 | 6
  1 | 0
(20 rows)

select r.a+1 from orca.r;
 ?column? 
----------
        2
        3
        4
        5
        6
        7
        8
        9
       10
       11
       12
       13
       14
       15
       16
       17
       18
       19
       20
       21
(20 rows)

select * from orca.r, orca.s where r.a<s.c or (r.b<s.d and r.b>s.c);
 a  | b | c  | d  
----+---+----+----
  1 | 0 |  2 |  1
  1 | 0 |  3 |  1
  1 | 0 |  4 |  2
  1 | 0 |  5 |  2
  1 | 0 |  6 |  3
  1 | 0 |  7 |  3
  1 | 0 |  8 |  4
  1 | 0 |  9 |  4
  1 | 0 | 10 |  5
  1 | 0 | 11 |  5
  1 | 0 | 12 |  6
  1 | 0 | 13 |  6
  1 | 0 | 14 |  7
  1 | 0 | 15 |  7
  1 | 0 | 16 |  8
  1 | 0 | 17 |  8
  1 | 0 | 18 |  9
  1 | 0 | 19 |  9
  1 | 0 | 20 | 10
  1 | 0 | 21 | 10
  1 | 0 | 22 | 11
  1 | 0 | 23 | 11
  1 | 0 | 24 | 12
  1 | 0 | 25 | 12
  1 | 0 | 26 | 13
  1 | 0 | 27 | 13
  1 | 0 | 28 | 14
  1 | 0 | 29 | 14
  1 | 0 | 30 | 15
  2 | 0 |  3 |  1
  2 | 0 |  4 |  2
  2 | 0 |  5 |  2
  2 | 0 |  6 |  3
  2 | 0 |  7 |  3
  2 | 0 |  8 |  4
  2 | 0 |  9 |  4
  2 | 0 | 10 |  5
  2 | 0 | 11 |  5
  2 | 0 | 12 |  6
  2 | 0 | 13 |  6
  2 | 0 | 14 |  7
  2 | 0 | 15 |  7
  2 | 0 | 16 |  8
  2 | 0 | 17 |  8
  2 | 0 | 18 |  9
  2 | 0 | 19 |  9
  2 | 0 | 20 | 10
  2 | 0 | 21 | 10
  2 | 0 | 22 | 11
  2 | 0 | 23 | 11
  2 | 0 | 24 | 12
  2 | 0 | 25 | 12
  2 | 0 | 26 | 13
  2 | 0 | 27 | 13
  2 | 0 | 28 | 14
  2 | 0 | 29 | 14
  2 | 0 | 30 | 15
  3 | 1 |  4 |  2
  3 | 1 |  5 |  2
  3 | 1 |  6 |  3
  3 | 1 |  7 |  3
  3 | 1 |  8 |  4
  3 | 1 |  9 |  4
  3 | 1 | 10 |  5
  3 | 1 | 11 |  5
  3 | 1 | 12 |  6
  3 | 1 | 13 |  6
  3 | 1 | 14 |  7
  3 | 1 | 15 |  7
  3 | 1 | 16 |  8
  3 | 1 | 17 |  8
  3 | 1 | 18 |  9
  3 | 1 | 19 |  9
  3 | 1 | 20 | 10
  3 | 1 | 21 | 10
  3 | 1 | 22 | 11
  3 | 1 | 23 | 11
  3 | 1 | 24 | 12
  3 | 1 | 25 | 12
  3 | 1 | 26 | 13
  3 | 1 | 27 | 13
  3 | 1 | 28 | 14
  3 | 1 | 29 | 14
  3 | 1 | 30 | 15
  4 | 1 |  5 |  2
  4 | 1 |  6 |  3
  4 | 1 |  7 |  3
  4 | 1 |  8 |  4
  4 | 1 |  9 |  4
  4 | 1 | 10 |  5
  4 | 1 | 11 |  5
  4 | 1 | 12 |  6
  4 | 1 | 13 |  6
  4 | 1 | 14 |  7
  4 | 1 | 15 |  7
  4 | 1 | 16 |  8
  4 | 1 | 17 |  8
  4 | 1 | 18 |  9
  4 | 1 | 19 |  9
  4 | 1 | 20 | 10
  4 | 1 | 21 | 10
  4 | 1 | 22 | 11
  4 | 1 | 23 | 11
  4 | 1 | 24 | 12
  4 | 1 | 25 | 12
  4 | 1 | 26 | 13
  4 | 1 | 27 | 13
  4 | 1 | 28 | 14
  4 | 1 | 29 | 14
  4 | 1 | 30 | 15
  5 | 1 |  6 |  3
  5 | 1 |  7 |  3
  5 | 1 |  8 |  4
  5 | 1 |  9 |  4
  5 | 1 | 10 |  5
  5 | 1 | 11 |  5
  5 | 1 | 12 |  6
  5 | 1 | 13 |  6
  5 | 1 | 14 |  7
  5 | 1 | 15 |  7
  5 | 1 | 16 |  8
  5 | 1 | 17 |  8
  5 | 1 | 18 |  9
  5 | 1 | 19 |  9
  5 | 1 | 20 | 10
  5 | 1 | 21 | 10
  5 | 1 | 22 | 11
  5 | 1 | 23 | 11
  5 | 1 | 24 | 12
  5 | 1 | 25 | 12
  5 | 1 | 26 | 13
  5 | 1 | 27 | 13
  5 | 1 | 28 | 14
  5 | 1 | 29 | 14
  5 | 1 | 30 | 15
  6 | 2 |  7 |  3
  6 | 2 |  8 |  4
  6 | 2 |  9 |  4
  6 | 2 | 10 |  5
  6 | 2 | 11 |  5
  6 | 2 | 12 |  6
  6 | 2 | 13 |  6
  6 | 2 | 14 |  7
  6 | 2 | 15 |  7
  6 | 2 | 16 |  8
  6 | 2 | 17 |  8
  6 | 2 | 18 |  9
  6 | 2 | 19 |  9
  6 | 2 | 20 | 10
  6 | 2 | 21 | 10
  6 | 2 | 22 | 11
  6 | 2 | 23 | 11
  6 | 2 | 24 | 12
  6 | 2 | 25 | 12
  6 | 2 | 26 | 13
  6 | 2 | 27 | 13
  6 | 2 | 28 | 14
  6 | 2 | 29 | 14
  6 | 2 | 30 | 15
  7 | 2 |  8 |  4
  7 | 2 |  9 |  4
  7 | 2 | 10 |  5
  7 | 2 | 11 |  5
  7 | 2 | 12 |  6
  7 | 2 | 13 |  6
  7 | 2 | 14 |  7
  7 | 2 | 15 |  7
  7 | 2 | 16 |  8
  7 | 2 | 17 |  8
  7 | 2 | 18 |  9
  7 | 2 | 19 |  9
  7 | 2 | 20 | 10
  7 | 2 | 21 | 10
  7 | 2 | 22 | 11
  7 | 2 | 23 | 11
  7 | 2 | 24 | 12
  7 | 2 | 25 | 12
  7 | 2 | 26 | 13
  7 | 2 | 27 | 13
  7 | 2 | 28 | 14
  7 | 2 | 29 | 14
  7 | 2 | 30 | 15
  8 | 2 |  9 |  4
  8 | 2 | 10 |  5
  8 | 2 | 11 |  5
  8 | 2 | 12 |  6
  8 | 2 | 13 |  6
  8 | 2 | 14 |  7
  8 | 2 | 15 |  7
  8 | 2 | 16 |  8
  8 | 2 | 17 |  8
  8 | 2 | 18 |  9
  8 | 2 | 19 |  9
  8 | 2 | 20 | 10
  8 | 2 | 21 | 10
  8 | 2 | 22 | 11
  8 | 2 | 23 | 11
  8 | 2 | 24 | 12
  8 | 2 | 25 | 12
  8 | 2 | 26 | 13
  8 | 2 | 27 | 13
  8 | 2 | 28 | 14
  8 | 2 | 29 | 14
  8 | 2 | 30 | 15
  9 | 3 | 10 |  5
  9 | 3 | 11 |  5
  9 | 3 | 12 |  6
  9 | 3 | 13 |  6
  9 | 3 | 14 |  7
  9 | 3 | 15 |  7
  9 | 3 | 16 |  8
  9 | 3 | 17 |  8
  9 | 3 | 18 |  9
  9 | 3 | 19 |  9
  9 | 3 | 20 | 10
  9 | 3 | 21 | 10
  9 | 3 | 22 | 11
  9 | 3 | 23 | 11
  9 | 3 | 24 | 12
  9 | 3 | 25 | 12
  9 | 3 | 26 | 13
  9 | 3 | 27 | 13
  9 | 3 | 28 | 14
  9 | 3 | 29 | 14
  9 | 3 | 30 | 15
 10 | 3 | 11 |  5
 10 | 3 | 12 |  6
 10 | 3 | 13 |  6
 10 | 3 | 14 |  7
 10 | 3 | 15 |  7
 10 | 3 | 16 |  8
 10 | 3 | 17 |  8
 10 | 3 | 18 |  9
 10 | 3 | 19 |  9
 10 | 3 | 20 | 10
 10 | 3 | 21 | 10
 10 | 3 | 22 | 11
 10 | 3 | 23 | 11
 10 | 3 | 24 | 12
 10 | 3 | 25 | 12
 10 | 3 | 26 | 13
 10 | 3 | 27 | 13
 10 | 3 | 28 | 14
 10 | 3 | 29 | 14
 10 | 3 | 30 | 15
 11 | 3 | 12 |  6
 11 | 3 | 13 |  6
 11 | 3 | 14 |  7
 11 | 3 | 15 |  7
 11 | 3 | 16 |  8
 11 | 3 | 17 |  8
 11 | 3 | 18 |  9
 11 | 3 | 19 |  9
 11 | 3 | 20 | 10
 11 | 3 | 21 | 10
 11 | 3 | 22 | 11
 11 | 3 | 23 | 11
 11 | 3 | 24 | 12
 11 | 3 | 25 | 12
 11 | 3 | 26 | 13
 11 | 3 | 27 | 13
 11 | 3 | 28 | 14
 11 | 3 | 29 | 14
 11 | 3 | 30 | 15
 12 | 4 | 13 |  6
 12 | 4 | 14 |  7
 12 | 4 | 15 |  7
 12 | 4 | 16 |  8
 12 | 4 | 17 |  8
 12 | 4 | 18 |  9
 12 | 4 | 19 |  9
 12 | 4 | 20 | 10
 12 | 4 | 21 | 10
 12 | 4 | 22 | 11
 12 | 4 | 23 | 11
 12 | 4 | 24 | 12
 12 | 4 | 25 | 12
 12 | 4 | 26 | 13
 12 | 4 | 27 | 13
 12 | 4 | 28 | 14
 12 | 4 | 29 | 14
 12 | 4 | 30 | 15
 13 | 4 | 14 |  7
 13 | 4 | 15 |  7
 13 | 4 | 16 |  8
 13 | 4 | 17 |  8
 13 | 4 | 18 |  9
 13 | 4 | 19 |  9
 13 | 4 | 20 | 10
 13 | 4 | 21 | 10
 13 | 4 | 22 | 11
 13 | 4 | 23 | 11
 13 | 4 | 24 | 12
 13 | 4 | 25 | 12
 13 | 4 | 26 | 13
 13 | 4 | 27 | 13
 13 | 4 | 28 | 14
 13 | 4 | 29 | 14
 13 | 4 | 30 | 15
 14 | 4 | 15 |  7
 14 | 4 | 16 |  8
 14 | 4 | 17 |  8
 14 | 4 | 18 |  9
 14 | 4 | 19 |  9
 14 | 4 | 20 | 10
 14 | 4 | 21 | 10
 14 | 4 | 22 | 11
 14 | 4 | 23 | 11
 14 | 4 | 24 | 12
 14 | 4 | 25 | 12
 14 | 4 | 26 | 13
 14 | 4 | 27 | 13
 14 | 4 | 28 | 14
 14 | 4 | 29 | 14
 14 | 4 | 30 | 15
 15 | 5 | 16 |  8
 15 | 5 | 17 |  8
 15 | 5 | 18 |  9
 15 | 5 | 19 |  9
 15 | 5 | 20 | 10
 15 | 5 | 21 | 10
 15 | 5 | 22 | 11
 15 | 5 | 23 | 11
 15 | 5 | 24 | 12
 15 | 5 | 25 | 12
 15 | 5 | 26 | 13
 15 | 5 | 27 | 13
 15 | 5 | 28 | 14
 15 | 5 | 29 | 14
 15 | 5 | 30 | 15
 16 | 5 | 17 |  8
 16 | 5 | 18 |  9
 16 | 5 | 19 |  9
 16 | 5 | 20 | 10
 16 | 5 | 21 | 10
 16 | 5 | 22 | 11
 16 | 5 | 23 | 11
 16 | 5 | 24 | 12
 16 | 5 | 25 | 12
 16 | 5 | 26 | 13
 16 | 5 | 27 | 13
 16 | 5 | 28 | 14
 16 | 5 | 29 | 14
 16 | 5 | 30 | 15
 17 | 5 | 18 |  9
 17 | 5 | 19 |  9
 17 | 5 | 20 | 10
 17 | 5 | 21 | 10
 17 | 5 | 22 | 11
 17 | 5 | 23 | 11
 17 | 5 | 24 | 12
 17 | 5 | 25 | 12
 17 | 5 | 26 | 13
 17 | 5 | 27 | 13
 17 | 5 | 28 | 14
 17 | 5 | 29 | 14
 17 | 5 | 30 | 15
 18 | 6 | 19 |  9
 18 | 6 | 20 | 10
 18 | 6 | 21 | 10
 18 | 6 | 22 | 11
 18 | 6 | 23 | 11
 18 | 6 | 24 | 12
 18 | 6 | 25 | 12
 18 | 6 | 26 | 13
 18 | 6 | 27 | 13
 18 | 6 | 28 | 14
 18 | 6 | 29 | 14
 18 | 6 | 30 | 15
 19 | 6 | 20 | 10
 19 | 6 | 21 | 10
 19 | 6 | 22 | 11
 19 | 6 | 23 | 11
 19 | 6 | 24 | 12
 19 | 6 | 25 | 12
 19 | 6 | 26 | 13
 19 | 6 | 27 | 13
 19 | 6 | 28 | 14
 19 | 6 | 29 | 14
 19 | 6 | 30 | 15
 20 | 6 | 21 | 10
 20 | 6 | 22 | 11
 20 | 6 | 23 | 11
 20 | 6 | 24 | 12
 20 | 6 | 25 | 12
 20 | 6 | 26 | 13
 20 | 6 | 27 | 13
 20 | 6 | 28 | 14
 20 | 6 | 29 | 14
 20 | 6 | 30 | 15
(390 rows)

select case when r.a<s.c then r.a<s.c else r.a<s.c end from orca.r, orca.s;
 case 
------
 f
 t
 t
 t
 t
 t
 t
 t
 t
 t
 t
 t
 t
 t
 t
 t
 t
 t
 t
 t
 t
 t
 t
 t
 t
 t
 t
 t
 t
 t
 f
 f
 t
 t
 t
 t
 t
 t
 t
 t
 t
 t
 t
 t
 t
 t
 t
 t
 t
 t
 t
 t
 t
 t
 t
 t
 t
 t
 t
 t
 f
 f
 f
 t
 t
 t
 t
 t
 t
 t
 t
 t
 t
 t
 t
 t
 t
 t
 t
 t
 t
 t
 t
 t
 t
 t
 t
 t
 t
 t
 f
 f
 f
 f
 t
 t
 t
 t
 t
 t
 t
 t
 t
 t
 t
 t
 t
 t
 t
 t
 t
 t
 t
 t
 t
 t
 t
 t
 t
 t
 f
 f
 f
 f
 f
 t
 t
 t
 t
 t
 t
 t
 t
 t
 t
 t
 t
 t
 t
 t
 t
 t
 t
 t
 t
 t
 t
 t
 t
 t
 f
 f
 f
 f
 f
 f
 t
 t
 t
 t
 t
 t
 t
 t
 t
 t
 t
 t
 t
 t
 t
 t
 t
 t
 t
 t
 t
 t
 t
 t
 f
 f
 f
 f
 f
 f
 f
 t
 t
 t
 t
 t
 t
 t
 t
 t
 t
 t
 t
 t
 t
 t
 t
 t
 t
 t
 t
 t
 t
 t
 f
 f
 f
 f
 f
 f
 f
 f
 t
 t
 t
 t
 t
 t
 t
 t
 t
 t
 t
 t
 t
 t
 t
 t
 t
 t
 t
 t
 t
 t
 f
 f
 f
 f
 f
 f
 f
 f
 f
 t
 t
 t
 t
 t
 t
 t
 t
 t
 t
 t
 t
 t
 t
 t
 t
 t
 t
 t
 t
 t
 f
 f
 f
 f
 f
 f
 f
 f
 f
 f
 t
 t
 t
 t
 t
 t
 t
 t
 t
 t
 t
 t
 t
 t
 t
 t
 t
 t
 t
 t
 f
 f
 f
 f
 f
 f
 f
 f
 f
 f
 f
 t
 t
 t
 t
 t
 t
 t
 t
 t
 t
 t
 t
 t
 t
 t
 t
 t
 t
 t
 f
 f
 f
 f
 f
 f
 f
 f
 f
 f
 f
 f
 t
 t
 t
 t
 t
 t
 t
 t
 t
 t
 t
 t
 t
 t
 t
 t
 t
 t
 f
 f
 f
 f
 f
 f
 f
 f
 f
 f
 f
 f
 f
 t
 t
 t
 t
 t
 t
 t
 t
 t
 t
 t
 t
 t
 t
 t
 t
 t
 f
 f
 f
 f
 f
 f
 f
 f
 f
 f
 f
 f
 f
 f
 t
 t
 t
 t
 t
 t
 t
 t
 t
 t
 t
 t
 t
 t
 t
 t
 f
 f
 f
 f
 f
 f
 f
 f
 f
 f
 f
 f
 f
 f
 f
 t
 t
 t
 t
 t
 t
 t
 t
 t
 t
 t
 t
 t
 t
 t
 f
 f
 f
 f
 f
 f
 f
 f
 f
 f
 f
 f
 f
 f
 f
 f
 t
 t
 t
 t
 t
 t
 t
 t
 t
 t
 t
 t
 t
 t
 f
 f
 f
 f
 f
 f
 f
 f
 f
 f
 f
 f
 f
 f
 f
 f
 f
 t
 t
 t
 t
 t
 t
 t
 t
 t
 t
 t
 t
 t
 f
 f
 f
 f
 f
 f
 f
 f
 f
 f
 f
 f
 f
 f
 f
 f
 f
 f
 t
 t
 t
 t
 t
 t
 t
 t
 t
 t
 t
 t
 f
 f
 f
 f
 f
 f
 f
 f
 f
 f
 f
 f
 f
 f
 f
 f
 f
 f
 f
 t
 t
 t
 t
 t
 t
 t
 t
 t
 t
 t
 f
 f
 f
 f
 f
 f
 f
 f
 f
 f
 f
 f
 f
 f
 f
 f
 f
 f
 f
 f
 t
 t
 t
 t
 t
 t
 t
 t
 t
 t
(600 rows)

select case r.b<s.c when true then r.b else s.c end from orca.r, orca.s where r.a = s.d;
 c 
---
 0
 0
 0
 0
 1
 1
 1
 1
 1
 1
 2
 2
 2
 2
 2
 2
 3
 3
 3
 3
 3
 3
 4
 4
 4
 4
 4
 4
 5
(29 rows)

select * from orca.r limit 100;
 a  | b 
----+---
  1 | 0
  2 | 0
  3 | 1
  4 | 1
  5 | 1
  6 | 2
  7 | 2
  8 | 2
  9 | 3
 10 | 3
 11 | 3
 12 | 4
 13 | 4
 14 | 4
 15 | 5
 16 | 5
 17 | 5
 18 | 6
 19 | 6
 20 | 6
(20 rows)

select * from orca.r limit 10 offset 9;
 a  | b 
----+---
 10 | 3
 11 | 3
 12 | 4
 13 | 4
 14 | 4
 15 | 5
 16 | 5
 17 | 5
 18 | 6
 19 | 6
(10 rows)

select * from orca.r offset 10;
 a  | b 
----+---
 11 | 3
 12 | 4
 13 | 4
 14 | 4
 15 | 5
 16 | 5
 17 | 5
 18 | 6
 19 | 6
 20 | 6
(10 rows)

select sqrt(r.a) from orca.r;
       sqrt       
------------------
                1
  1.4142135623731
 1.73205080756888
                2
 2.23606797749979
 2.44948974278318
 2.64575131106459
 2.82842712474619
                3
 3.16227766016838
  3.3166247903554
 3.46410161513775
 3.60555127546399
 3.74165738677394
 3.87298334620742
                4
 4.12310562561766
 4.24264068711928
 4.35889894354067
 4.47213595499958
(20 rows)

select pow(r.b,r.a) from orca.r;
         pow          
----------------------
                    0
                    0
                    1
                    1
                    1
                   64
                  128
                  256
                19683
                59049
               177147
             16777216
             67108864
            268435456
          30517578125
         152587890625
         762939453125
      101559956668416
      609359740010496
 3.65615844006298e+15
(20 rows)

select b from orca.r group by b having  count(*) > 2;
 b 
---
 6
 1
 4
 2
 3
 5
(6 rows)

select b from orca.r group by b having  count(*) <= avg(a) + (select count(*) from orca.s where s.c = r.b);
 b 
---
 6
 1
 4
 2
 3
 5
(6 rows)

select sum(a) from orca.r group by b having count(*) > 2 order by b+1;
 sum 
-----
  12
  21
  30
  39
  48
  57
(6 rows)

select sum(a) from orca.r group by b having count(*) > 2 order by b+1;
 sum 
-----
  12
  21
  30
  39
  48
  57
(6 rows)

-- constants
select 0.001::numeric from orca.r;
 numeric 
---------
   0.001
   0.001
   0.001
   0.001
   0.001
   0.001
   0.001
   0.001
   0.001
   0.001
   0.001
   0.001
   0.001
   0.001
   0.001
   0.001
   0.001
   0.001
   0.001
   0.001
(20 rows)

select NULL::text, NULL::int from orca.r;
 text | int4 
------+------
      |     
      |     
      |     
      |     
      |     
      |     
      |     
      |     
      |     
      |     
      |     
      |     
      |     
      |     
      |     
      |     
      |     
      |     
      |     
      |     
(20 rows)

select 'helloworld'::text, 'helloworld2'::varchar from orca.r;
    text    |   varchar   
------------+-------------
 helloworld | helloworld2
 helloworld | helloworld2
 helloworld | helloworld2
 helloworld | helloworld2
 helloworld | helloworld2
 helloworld | helloworld2
 helloworld | helloworld2
 helloworld | helloworld2
 helloworld | helloworld2
 helloworld | helloworld2
 helloworld | helloworld2
 helloworld | helloworld2
 helloworld | helloworld2
 helloworld | helloworld2
 helloworld | helloworld2
 helloworld | helloworld2
 helloworld | helloworld2
 helloworld | helloworld2
 helloworld | helloworld2
 helloworld | helloworld2
(20 rows)

select 129::bigint, 5623::int, 45::smallint from orca.r;
 int8 | int4 | int2 
------+------+------
  129 | 5623 |   45
  129 | 5623 |   45
  129 | 5623 |   45
  129 | 5623 |   45
  129 | 5623 |   45
  129 | 5623 |   45
  129 | 5623 |   45
  129 | 5623 |   45
  129 | 5623 |   45
  129 | 5623 |   45
  129 | 5623 |   45
  129 | 5623 |   45
  129 | 5623 |   45
  129 | 5623 |   45
  129 | 5623 |   45
  129 | 5623 |   45
  129 | 5623 |   45
  129 | 5623 |   45
  129 | 5623 |   45
  129 | 5623 |   45
(20 rows)

select 0.001::numeric from orca.r;
 numeric 
---------
   0.001
   0.001
   0.001
   0.001
   0.001
   0.001
   0.001
   0.001
   0.001
   0.001
   0.001
   0.001
   0.001
   0.001
   0.001
   0.001
   0.001
   0.001
   0.001
   0.001
(20 rows)

select NULL::text, NULL::int from orca.r;
 text | int4 
------+------
      |     
      |     
      |     
      |     
      |     
      |     
      |     
      |     
      |     
      |     
      |     
      |     
      |     
      |     
      |     
      |     
      |     
      |     
      |     
      |     
(20 rows)

select 'helloworld'::text, 'helloworld2'::varchar from orca.r;
    text    |   varchar   
------------+-------------
 helloworld | helloworld2
 helloworld | helloworld2
 helloworld | helloworld2
 helloworld | helloworld2
 helloworld | helloworld2
 helloworld | helloworld2
 helloworld | helloworld2
 helloworld | helloworld2
 helloworld | helloworld2
 helloworld | helloworld2
 helloworld | helloworld2
 helloworld | helloworld2
 helloworld | helloworld2
 helloworld | helloworld2
 helloworld | helloworld2
 helloworld | helloworld2
 helloworld | helloworld2
 helloworld | helloworld2
 helloworld | helloworld2
 helloworld | helloworld2
(20 rows)

select 129::bigint, 5623::int, 45::smallint from orca.r;
 int8 | int4 | int2 
------+------+------
  129 | 5623 |   45
  129 | 5623 |   45
  129 | 5623 |   45
  129 | 5623 |   45
  129 | 5623 |   45
  129 | 5623 |   45
  129 | 5623 |   45
  129 | 5623 |   45
  129 | 5623 |   45
  129 | 5623 |   45
  129 | 5623 |   45
  129 | 5623 |   45
  129 | 5623 |   45
  129 | 5623 |   45
  129 | 5623 |   45
  129 | 5623 |   45
  129 | 5623 |   45
  129 | 5623 |   45
  129 | 5623 |   45
  129 | 5623 |   45
(20 rows)

--  distributed tables
create table orca.foo (x1 int, x2 int, x3 int);
NOTICE:  Table doesn't have 'DISTRIBUTED BY' clause -- Using column named 'x1' as the Greenplum Database data distribution key for this table.
HINT:  The 'DISTRIBUTED BY' clause determines the distribution of data. Make sure column(s) chosen are the optimal data distribution key to minimize skew.
create table orca.bar1 (x1 int, x2 int, x3 int) distributed randomly;
create table orca.bar2 (x1 int, x2 int, x3 int) distributed randomly;
insert into orca.foo select i,i+1,i+2 from generate_series(1,10) i;
insert into orca.bar1 select i,i+1,i+2 from generate_series(1,20) i;
insert into orca.bar2 select i,i+1,i+2 from generate_series(1,30) i;
-- produces result node
select x2 from orca.foo where x1 in (select x2 from orca.bar1);
 x2 
----
  4
  5
  6
  7
  8
  3
  9
 10
 11
(9 rows)

select 1;
 ?column? 
----------
        1
(1 row)

SELECT 1 AS one FROM orca.foo having 1 < 2;
 one 
-----
   1
(1 row)

SELECT generate_series(1,5) AS one FROM orca.foo having 1 < 2;
 one 
-----
   1
   2
   3
   4
   5
(5 rows)

SELECT 1 AS one FROM orca.foo group by x1 having 1 < 2;
 one 
-----
   1
   1
   1
   1
   1
   1
   1
   1
   1
   1
(10 rows)

SELECT x1 AS one FROM orca.foo having 1 < 2;
ERROR:  column "foo.x1" must appear in the GROUP BY clause or be used in an aggregate function
LINE 1: SELECT x1 AS one FROM orca.foo having 1 < 2;
               ^
-- distinct clause
select distinct 1, null;
 ?column? | ?column? 
----------+----------
        1 | 
(1 row)

select distinct 1, null from orca.foo;
 ?column? | ?column? 
----------+----------
        1 | 
(1 row)

select distinct 1, sum(x1) from orca.foo;
 ?column? | sum 
----------+-----
        1 |  55
(1 row)

select distinct x1, rank() over(order by x1) from (select x1 from orca.foo order by x1) x; --order none
 x1 | rank 
----+------
  1 |    1
  2 |    2
  3 |    3
  4 |    4
  5 |    5
  6 |    6
  7 |    7
  8 |    8
  9 |    9
 10 |   10
(10 rows)

select distinct x1, sum(x3) from orca.foo group by x1,x2;
 x1 | sum 
----+-----
  1 |   3
  2 |   4
  3 |   5
  4 |   6
  5 |   7
  6 |   8
  7 |   9
  8 |  10
  9 |  11
 10 |  12
(10 rows)

select distinct s from (select sum(x2) s from orca.foo group by x1) x;
 s  
----
  9
  8
 11
 10
  2
  7
  6
  4
  3
  5
(10 rows)

select * from orca.foo a where a.x1 = (select distinct sum(b.x1)+avg(b.x1) sa from orca.bar1 b group by b.x3 order by sa limit 1);
 x1 | x2 | x3 
----+----+----
  2 |  3 |  4
(1 row)

select distinct a.x1 from orca.foo a where a.x1 <= (select distinct sum(b.x1)+avg(b.x1) sa from orca.bar1 b group by b.x3 order by sa limit 1) order by 1;
 x1 
----
  1
  2
(2 rows)

select * from orca.foo a where a.x1 = (select distinct b.x1 from orca.bar1 b where b.x1=a.x1 limit 1);
 x1 | x2 | x3 
----+----+----
  1 |  2 |  3
  2 |  3 |  4
  8 |  9 | 10
  9 | 10 | 11
 10 | 11 | 12
  3 |  4 |  5
  4 |  5 |  6
  5 |  6 |  7
  6 |  7 |  8
  7 |  8 |  9
(10 rows)

-- with clause
with cte1 as (select * from orca.foo) select a.x1+1 from (select * from cte1) a group by a.x1;
 ?column? 
----------
        2
        3
        8
        7
        5
        4
        6
       10
        9
       11
(10 rows)

select count(*)+1 from orca.bar1 b where b.x1 < any (with cte1 as (select * from orca.foo) select a.x1+1 from (select * from cte1) a group by a.x1);
 ?column? 
----------
       11
(1 row)

select count(*)+1 from orca.bar1 b where b.x1 < any (with cte1 as (select * from orca.foo) select a.x1 from (select * from cte1) a group by a.x1);
 ?column? 
----------
       10
(1 row)

select count(*)+1 from orca.bar1 b where b.x1 < any (with cte1 as (select * from orca.foo) select a.x1 from cte1 a group by a.x1);
 ?column? 
----------
       10
(1 row)

with cte1 as (select * from orca.foo) select count(*)+1 from cte1 a where a.x1 < any (with cte2 as (select * from cte1 b where b.x1 > 10) select c.x1 from (select * from cte2) c group by c.x1);
 ?column? 
----------
        1
(1 row)

with cte1 as (select * from orca.foo) select count(*)+1 from cte1 a where a.x1 < any (with cte2 as (select * from cte1 b where b.x1 > 10) select c.x1+1 from (select * from cte2) c group by c.x1);
 ?column? 
----------
        1
(1 row)

with x as (select * from orca.foo) select count(*) from (select * from x) y where y.x1 <= (select count(*) from x);
 count 
-------
    10
(1 row)

with x as (select * from orca.foo) select count(*)+1 from (select * from x) y where y.x1 <= (select count(*) from x);
 ?column? 
----------
       11
(1 row)

with x as (select * from orca.foo) select count(*) from (select * from x) y where y.x1 < (with z as (select * from x) select count(*) from z);
 count 
-------
     9
(1 row)

-- outer references
select count(*)+1 from orca.foo x where x.x1 > (select count(*)+1 from orca.bar1 y where y.x1 = x.x2);
 ?column? 
----------
        9
(1 row)

select count(*)+1 from orca.foo x where x.x1 > (select count(*) from orca.bar1 y where y.x1 = x.x2);
 ?column? 
----------
       10
(1 row)

select count(*) from orca.foo x where x.x1 > (select count(*)+1 from orca.bar1 y where y.x1 = x.x2);
 count 
-------
     8
(1 row)

-- result node with one time filter and filter
explain select case when bar1.x2 = bar2.x2 then coalesce((select 1 from orca.foo where bar1.x2 = bar2.x2 and bar1.x2 = random() and foo.x2 = bar2.x2),0) else 1 end as col1, bar1.x1
from orca.bar1 inner join orca.bar2 on (bar1.x2 = bar2.x2) order by bar1.x1; 
                                                     QUERY PLAN                                                      
---------------------------------------------------------------------------------------------------------------------
 Gather Motion 3:1  (slice4; segments: 3)  (cost=72.61..72.66 rows=20 width=12)
   Merge Key: bar1.x1
   ->  Sort  (cost=72.61..72.66 rows=7 width=12)
         Sort Key: bar1.x1
         ->  Hash Join  (cost=3.85..72.17 rows=7 width=12)
               Hash Cond: bar2.x2 = bar1.x2
               ->  Redistribute Motion 3:3  (slice2; segments: 3)  (cost=0.00..3.90 rows=10 width=4)
                     Hash Key: bar2.x2
                     ->  Seq Scan on bar2  (cost=0.00..3.30 rows=10 width=4)
               ->  Hash  (cost=3.60..3.60 rows=7 width=8)
                     ->  Redistribute Motion 3:3  (slice3; segments: 3)  (cost=0.00..3.60 rows=7 width=8)
                           Hash Key: bar1.x2
                           ->  Seq Scan on bar1  (cost=0.00..3.20 rows=7 width=8)
               SubPlan 1
                 ->  Result  (cost=0.00..3.20 rows=1 width=0)
                       One-Time Filter: $0 = $1
                       ->  Result  (cost=3.20..3.21 rows=1 width=0)
                             Filter: foo.x2 = $1 AND $0::double precision = random()
                             ->  Materialize  (cost=3.20..3.21 rows=1 width=0)
                                   ->  Broadcast Motion 3:3  (slice1; segments: 3)  (cost=0.00..3.20 rows=1 width=0)
                                         ->  Seq Scan on foo  (cost=0.00..3.20 rows=1 width=0)
 Settings:  optimizer=off; optimizer_segments=3
 Optimizer status: Postgres query optimizer
(23 rows)

select case when bar1.x2 = bar2.x2 then coalesce((select 1 from orca.foo where bar1.x2 = bar2.x2 and bar1.x2 = random() and foo.x2 = bar2.x2),0) else 1 end as col1, bar1.x1
from orca.bar1 inner join orca.bar2 on (bar1.x2 = bar2.x2) order by bar1.x1; 
 col1 | x1 
------+----
    0 |  1
    0 |  2
    0 |  3
    0 |  4
    0 |  5
    0 |  6
    0 |  7
    0 |  8
    0 |  9
    0 | 10
    0 | 11
    0 | 12
    0 | 13
    0 | 14
    0 | 15
    0 | 16
    0 | 17
    0 | 18
    0 | 19
    0 | 20
(20 rows)

drop table orca.r cascade;
create table orca.r(a int, b int) distributed by (a);
create unique index r_a on orca.r(a);
create index r_b on orca.r(b);
insert into orca.r select i, i%3 from generate_series(1,20) i;
drop table orca.s;
create table orca.s(c int, d int) distributed by (c);
insert into orca.s select i%7, i%2 from generate_series(1,30) i;
analyze orca.r;
analyze orca.s;
select * from orca.r, orca.s where r.a=s.c;
 a | b | c | d 
---+---+---+---
 1 | 1 | 1 | 1
 2 | 2 | 2 | 0
 1 | 1 | 1 | 0
 2 | 2 | 2 | 1
 1 | 1 | 1 | 1
 2 | 2 | 2 | 0
 1 | 1 | 1 | 0
 2 | 2 | 2 | 1
 1 | 1 | 1 | 1
 2 | 2 | 2 | 0
 3 | 0 | 3 | 1
 4 | 1 | 4 | 0
 5 | 2 | 5 | 1
 6 | 0 | 6 | 0
 3 | 0 | 3 | 0
 4 | 1 | 4 | 1
 5 | 2 | 5 | 0
 6 | 0 | 6 | 1
 3 | 0 | 3 | 1
 4 | 1 | 4 | 0
 5 | 2 | 5 | 1
 6 | 0 | 6 | 0
 3 | 0 | 3 | 0
 4 | 1 | 4 | 1
 5 | 2 | 5 | 0
 6 | 0 | 6 | 1
(26 rows)

-- Materialize node
select * from orca.r, orca.s where r.a<s.c+1 or r.a>s.c;
 a  | b | c | d 
----+---+---+---
  1 | 1 | 3 | 1
  1 | 1 | 4 | 0
  1 | 1 | 5 | 1
  1 | 1 | 6 | 0
  1 | 1 | 3 | 0
  1 | 1 | 4 | 1
  1 | 1 | 5 | 0
  1 | 1 | 6 | 1
  1 | 1 | 3 | 1
  1 | 1 | 4 | 0
  1 | 1 | 5 | 1
  1 | 1 | 6 | 0
  1 | 1 | 3 | 0
  1 | 1 | 4 | 1
  1 | 1 | 5 | 0
  1 | 1 | 6 | 1
  2 | 2 | 3 | 1
  2 | 2 | 4 | 0
  2 | 2 | 5 | 1
  2 | 2 | 6 | 0
  2 | 2 | 3 | 0
  2 | 2 | 4 | 1
  2 | 2 | 5 | 0
  2 | 2 | 6 | 1
  2 | 2 | 3 | 1
  2 | 2 | 4 | 0
  2 | 2 | 5 | 1
  2 | 2 | 6 | 0
  2 | 2 | 3 | 0
  2 | 2 | 4 | 1
  2 | 2 | 5 | 0
  2 | 2 | 6 | 1
 13 | 1 | 3 | 1
 13 | 1 | 4 | 0
 13 | 1 | 5 | 1
 13 | 1 | 6 | 0
 13 | 1 | 3 | 0
 13 | 1 | 4 | 1
 13 | 1 | 5 | 0
 13 | 1 | 6 | 1
 13 | 1 | 3 | 1
 13 | 1 | 4 | 0
 13 | 1 | 5 | 1
 13 | 1 | 6 | 0
 13 | 1 | 3 | 0
 13 | 1 | 4 | 1
 13 | 1 | 5 | 0
 13 | 1 | 6 | 1
 14 | 2 | 3 | 1
 14 | 2 | 4 | 0
 14 | 2 | 5 | 1
 14 | 2 | 6 | 0
 14 | 2 | 3 | 0
 14 | 2 | 4 | 1
 14 | 2 | 5 | 0
 14 | 2 | 6 | 1
 14 | 2 | 3 | 1
 14 | 2 | 4 | 0
 14 | 2 | 5 | 1
 14 | 2 | 6 | 0
 14 | 2 | 3 | 0
 14 | 2 | 4 | 1
 14 | 2 | 5 | 0
 14 | 2 | 6 | 1
 15 | 0 | 3 | 1
 15 | 0 | 4 | 0
 15 | 0 | 5 | 1
 15 | 0 | 6 | 0
 15 | 0 | 3 | 0
 15 | 0 | 4 | 1
 15 | 0 | 5 | 0
 15 | 0 | 6 | 1
 15 | 0 | 3 | 1
 15 | 0 | 4 | 0
 15 | 0 | 5 | 1
 15 | 0 | 6 | 0
 15 | 0 | 3 | 0
 15 | 0 | 4 | 1
 15 | 0 | 5 | 0
 15 | 0 | 6 | 1
 16 | 1 | 3 | 1
 16 | 1 | 4 | 0
 16 | 1 | 5 | 1
 16 | 1 | 6 | 0
 16 | 1 | 3 | 0
 16 | 1 | 4 | 1
 16 | 1 | 5 | 0
 16 | 1 | 6 | 1
 16 | 1 | 3 | 1
 16 | 1 | 4 | 0
 16 | 1 | 5 | 1
 16 | 1 | 6 | 0
 16 | 1 | 3 | 0
 16 | 1 | 4 | 1
 16 | 1 | 5 | 0
 16 | 1 | 6 | 1
 17 | 2 | 3 | 1
 17 | 2 | 4 | 0
 17 | 2 | 5 | 1
 17 | 2 | 6 | 0
 17 | 2 | 3 | 0
 17 | 2 | 4 | 1
 17 | 2 | 5 | 0
 17 | 2 | 6 | 1
 17 | 2 | 3 | 1
 17 | 2 | 4 | 0
 17 | 2 | 5 | 1
 17 | 2 | 6 | 0
 17 | 2 | 3 | 0
 17 | 2 | 4 | 1
 17 | 2 | 5 | 0
 17 | 2 | 6 | 1
  3 | 0 | 3 | 1
  3 | 0 | 4 | 0
  3 | 0 | 5 | 1
  3 | 0 | 6 | 0
  3 | 0 | 3 | 0
  3 | 0 | 4 | 1
  3 | 0 | 5 | 0
  3 | 0 | 6 | 1
  3 | 0 | 3 | 1
  3 | 0 | 4 | 0
  3 | 0 | 5 | 1
  3 | 0 | 6 | 0
  3 | 0 | 3 | 0
  3 | 0 | 4 | 1
  3 | 0 | 5 | 0
  3 | 0 | 6 | 1
  4 | 1 | 3 | 1
  4 | 1 | 4 | 0
  4 | 1 | 5 | 1
  4 | 1 | 6 | 0
  4 | 1 | 3 | 0
  4 | 1 | 4 | 1
  4 | 1 | 5 | 0
  4 | 1 | 6 | 1
  4 | 1 | 3 | 1
  4 | 1 | 4 | 0
  4 | 1 | 5 | 1
  4 | 1 | 6 | 0
  4 | 1 | 3 | 0
  4 | 1 | 4 | 1
  4 | 1 | 5 | 0
  4 | 1 | 6 | 1
  5 | 2 | 3 | 1
  5 | 2 | 4 | 0
  5 | 2 | 5 | 1
  5 | 2 | 6 | 0
  5 | 2 | 3 | 0
  5 | 2 | 4 | 1
  5 | 2 | 5 | 0
  5 | 2 | 6 | 1
  5 | 2 | 3 | 1
  5 | 2 | 4 | 0
  5 | 2 | 5 | 1
  5 | 2 | 6 | 0
  5 | 2 | 3 | 0
  5 | 2 | 4 | 1
  5 | 2 | 5 | 0
  5 | 2 | 6 | 1
  6 | 0 | 3 | 1
  6 | 0 | 4 | 0
  6 | 0 | 5 | 1
  6 | 0 | 6 | 0
  6 | 0 | 3 | 0
  6 | 0 | 4 | 1
  6 | 0 | 5 | 0
  6 | 0 | 6 | 1
  6 | 0 | 3 | 1
  6 | 0 | 4 | 0
  6 | 0 | 5 | 1
  6 | 0 | 6 | 0
  6 | 0 | 3 | 0
  6 | 0 | 4 | 1
  6 | 0 | 5 | 0
  6 | 0 | 6 | 1
  7 | 1 | 3 | 1
  7 | 1 | 4 | 0
  7 | 1 | 5 | 1
  7 | 1 | 6 | 0
  7 | 1 | 3 | 0
  7 | 1 | 4 | 1
  7 | 1 | 5 | 0
  7 | 1 | 6 | 1
  7 | 1 | 3 | 1
  7 | 1 | 4 | 0
  7 | 1 | 5 | 1
  7 | 1 | 6 | 0
  7 | 1 | 3 | 0
  7 | 1 | 4 | 1
  7 | 1 | 5 | 0
  7 | 1 | 6 | 1
 18 | 0 | 3 | 1
 18 | 0 | 4 | 0
 18 | 0 | 5 | 1
 18 | 0 | 6 | 0
 18 | 0 | 3 | 0
 18 | 0 | 4 | 1
 18 | 0 | 5 | 0
 18 | 0 | 6 | 1
 18 | 0 | 3 | 1
 18 | 0 | 4 | 0
 18 | 0 | 5 | 1
 18 | 0 | 6 | 0
 18 | 0 | 3 | 0
 18 | 0 | 4 | 1
 18 | 0 | 5 | 0
 18 | 0 | 6 | 1
 19 | 1 | 3 | 1
 19 | 1 | 4 | 0
 19 | 1 | 5 | 1
 19 | 1 | 6 | 0
 19 | 1 | 3 | 0
 19 | 1 | 4 | 1
 19 | 1 | 5 | 0
 19 | 1 | 6 | 1
 19 | 1 | 3 | 1
 19 | 1 | 4 | 0
 19 | 1 | 5 | 1
 19 | 1 | 6 | 0
 19 | 1 | 3 | 0
 19 | 1 | 4 | 1
 19 | 1 | 5 | 0
 19 | 1 | 6 | 1
 20 | 2 | 3 | 1
 20 | 2 | 4 | 0
 20 | 2 | 5 | 1
 20 | 2 | 6 | 0
 20 | 2 | 3 | 0
 20 | 2 | 4 | 1
 20 | 2 | 5 | 0
 20 | 2 | 6 | 1
 20 | 2 | 3 | 1
 20 | 2 | 4 | 0
 20 | 2 | 5 | 1
 20 | 2 | 6 | 0
 20 | 2 | 3 | 0
 20 | 2 | 4 | 1
 20 | 2 | 5 | 0
 20 | 2 | 6 | 1
  8 | 2 | 3 | 1
  8 | 2 | 4 | 0
  8 | 2 | 5 | 1
  8 | 2 | 6 | 0
  8 | 2 | 3 | 0
  8 | 2 | 4 | 1
  8 | 2 | 5 | 0
  8 | 2 | 6 | 1
  8 | 2 | 3 | 1
  8 | 2 | 4 | 0
  8 | 2 | 5 | 1
  8 | 2 | 6 | 0
  8 | 2 | 3 | 0
  8 | 2 | 4 | 1
  8 | 2 | 5 | 0
  8 | 2 | 6 | 1
  9 | 0 | 3 | 1
  9 | 0 | 4 | 0
  9 | 0 | 5 | 1
  9 | 0 | 6 | 0
  9 | 0 | 3 | 0
  9 | 0 | 4 | 1
  9 | 0 | 5 | 0
  9 | 0 | 6 | 1
  9 | 0 | 3 | 1
  9 | 0 | 4 | 0
  9 | 0 | 5 | 1
  9 | 0 | 6 | 0
  9 | 0 | 3 | 0
  9 | 0 | 4 | 1
  9 | 0 | 5 | 0
  9 | 0 | 6 | 1
 10 | 1 | 3 | 1
 10 | 1 | 4 | 0
 10 | 1 | 5 | 1
 10 | 1 | 6 | 0
 10 | 1 | 3 | 0
 10 | 1 | 4 | 1
 10 | 1 | 5 | 0
 10 | 1 | 6 | 1
 10 | 1 | 3 | 1
 10 | 1 | 4 | 0
 10 | 1 | 5 | 1
 10 | 1 | 6 | 0
 10 | 1 | 3 | 0
 10 | 1 | 4 | 1
 10 | 1 | 5 | 0
 10 | 1 | 6 | 1
 11 | 2 | 3 | 1
 11 | 2 | 4 | 0
  1 | 1 | 1 | 1
  1 | 1 | 2 | 0
  1 | 1 | 0 | 1
  1 | 1 | 1 | 0
  1 | 1 | 2 | 1
  1 | 1 | 0 | 0
  1 | 1 | 1 | 1
  1 | 1 | 2 | 0
  1 | 1 | 0 | 1
  1 | 1 | 1 | 0
  1 | 1 | 2 | 1
  1 | 1 | 0 | 0
  1 | 1 | 1 | 1
  1 | 1 | 2 | 0
  2 | 2 | 1 | 1
  2 | 2 | 2 | 0
  2 | 2 | 0 | 1
  2 | 2 | 1 | 0
  2 | 2 | 2 | 1
  2 | 2 | 0 | 0
  2 | 2 | 1 | 1
  2 | 2 | 2 | 0
  2 | 2 | 0 | 1
  2 | 2 | 1 | 0
  2 | 2 | 2 | 1
  2 | 2 | 0 | 0
  2 | 2 | 1 | 1
  2 | 2 | 2 | 0
 13 | 1 | 1 | 1
 13 | 1 | 2 | 0
 13 | 1 | 0 | 1
 13 | 1 | 1 | 0
 13 | 1 | 2 | 1
 13 | 1 | 0 | 0
 13 | 1 | 1 | 1
 13 | 1 | 2 | 0
 13 | 1 | 0 | 1
 13 | 1 | 1 | 0
 13 | 1 | 2 | 1
 13 | 1 | 0 | 0
 13 | 1 | 1 | 1
 13 | 1 | 2 | 0
 14 | 2 | 1 | 1
 14 | 2 | 2 | 0
 14 | 2 | 0 | 1
 14 | 2 | 1 | 0
 14 | 2 | 2 | 1
 14 | 2 | 0 | 0
 14 | 2 | 1 | 1
 14 | 2 | 2 | 0
 14 | 2 | 0 | 1
 14 | 2 | 1 | 0
 14 | 2 | 2 | 1
 14 | 2 | 0 | 0
 14 | 2 | 1 | 1
 14 | 2 | 2 | 0
 15 | 0 | 1 | 1
 15 | 0 | 2 | 0
 15 | 0 | 0 | 1
 15 | 0 | 1 | 0
 15 | 0 | 2 | 1
 15 | 0 | 0 | 0
 15 | 0 | 1 | 1
 15 | 0 | 2 | 0
 15 | 0 | 0 | 1
 15 | 0 | 1 | 0
 15 | 0 | 2 | 1
 15 | 0 | 0 | 0
 15 | 0 | 1 | 1
 15 | 0 | 2 | 0
 16 | 1 | 1 | 1
 16 | 1 | 2 | 0
 16 | 1 | 0 | 1
 16 | 1 | 1 | 0
 16 | 1 | 2 | 1
 16 | 1 | 0 | 0
 16 | 1 | 1 | 1
 16 | 1 | 2 | 0
 16 | 1 | 0 | 1
 16 | 1 | 1 | 0
 16 | 1 | 2 | 1
 16 | 1 | 0 | 0
 16 | 1 | 1 | 1
 16 | 1 | 2 | 0
 17 | 2 | 1 | 1
 17 | 2 | 2 | 0
 17 | 2 | 0 | 1
 17 | 2 | 1 | 0
 17 | 2 | 2 | 1
 17 | 2 | 0 | 0
 17 | 2 | 1 | 1
 17 | 2 | 2 | 0
 17 | 2 | 0 | 1
 17 | 2 | 1 | 0
 17 | 2 | 2 | 1
 17 | 2 | 0 | 0
 17 | 2 | 1 | 1
 17 | 2 | 2 | 0
  3 | 0 | 1 | 1
  3 | 0 | 2 | 0
  3 | 0 | 0 | 1
  3 | 0 | 1 | 0
  3 | 0 | 2 | 1
  3 | 0 | 0 | 0
  3 | 0 | 1 | 1
  3 | 0 | 2 | 0
  3 | 0 | 0 | 1
  3 | 0 | 1 | 0
  3 | 0 | 2 | 1
  3 | 0 | 0 | 0
  3 | 0 | 1 | 1
  3 | 0 | 2 | 0
  4 | 1 | 1 | 1
  4 | 1 | 2 | 0
  4 | 1 | 0 | 1
  4 | 1 | 1 | 0
  4 | 1 | 2 | 1
  4 | 1 | 0 | 0
  4 | 1 | 1 | 1
  4 | 1 | 2 | 0
  4 | 1 | 0 | 1
  4 | 1 | 1 | 0
  4 | 1 | 2 | 1
  4 | 1 | 0 | 0
  4 | 1 | 1 | 1
  4 | 1 | 2 | 0
  5 | 2 | 1 | 1
  5 | 2 | 2 | 0
  5 | 2 | 0 | 1
  5 | 2 | 1 | 0
  5 | 2 | 2 | 1
  5 | 2 | 0 | 0
  5 | 2 | 1 | 1
  5 | 2 | 2 | 0
  5 | 2 | 0 | 1
  5 | 2 | 1 | 0
  5 | 2 | 2 | 1
  5 | 2 | 0 | 0
  5 | 2 | 1 | 1
  5 | 2 | 2 | 0
  6 | 0 | 1 | 1
  6 | 0 | 2 | 0
  6 | 0 | 0 | 1
  6 | 0 | 1 | 0
  6 | 0 | 2 | 1
  6 | 0 | 0 | 0
  6 | 0 | 1 | 1
  6 | 0 | 2 | 0
  6 | 0 | 0 | 1
  6 | 0 | 1 | 0
  6 | 0 | 2 | 1
  6 | 0 | 0 | 0
  6 | 0 | 1 | 1
  6 | 0 | 2 | 0
  7 | 1 | 1 | 1
  7 | 1 | 2 | 0
  7 | 1 | 0 | 1
  7 | 1 | 1 | 0
  7 | 1 | 2 | 1
  7 | 1 | 0 | 0
  7 | 1 | 1 | 1
  7 | 1 | 2 | 0
  7 | 1 | 0 | 1
  7 | 1 | 1 | 0
  7 | 1 | 2 | 1
  7 | 1 | 0 | 0
  7 | 1 | 1 | 1
  7 | 1 | 2 | 0
 18 | 0 | 1 | 1
 18 | 0 | 2 | 0
 18 | 0 | 0 | 1
 18 | 0 | 1 | 0
 18 | 0 | 2 | 1
 18 | 0 | 0 | 0
 18 | 0 | 1 | 1
 18 | 0 | 2 | 0
 18 | 0 | 0 | 1
 18 | 0 | 1 | 0
 18 | 0 | 2 | 1
 18 | 0 | 0 | 0
 18 | 0 | 1 | 1
 18 | 0 | 2 | 0
 19 | 1 | 1 | 1
 19 | 1 | 2 | 0
 19 | 1 | 0 | 1
 19 | 1 | 1 | 0
 19 | 1 | 2 | 1
 19 | 1 | 0 | 0
 19 | 1 | 1 | 1
 19 | 1 | 2 | 0
 19 | 1 | 0 | 1
 19 | 1 | 1 | 0
 19 | 1 | 2 | 1
 19 | 1 | 0 | 0
 19 | 1 | 1 | 1
 19 | 1 | 2 | 0
 20 | 2 | 1 | 1
 20 | 2 | 2 | 0
 20 | 2 | 0 | 1
 20 | 2 | 1 | 0
 20 | 2 | 2 | 1
 20 | 2 | 0 | 0
 20 | 2 | 1 | 1
 20 | 2 | 2 | 0
 20 | 2 | 0 | 1
 20 | 2 | 1 | 0
 20 | 2 | 2 | 1
 20 | 2 | 0 | 0
 20 | 2 | 1 | 1
 20 | 2 | 2 | 0
  8 | 2 | 1 | 1
  8 | 2 | 2 | 0
  8 | 2 | 0 | 1
  8 | 2 | 1 | 0
  8 | 2 | 2 | 1
  8 | 2 | 0 | 0
  8 | 2 | 1 | 1
  8 | 2 | 2 | 0
  8 | 2 | 0 | 1
  8 | 2 | 1 | 0
  8 | 2 | 2 | 1
  8 | 2 | 0 | 0
  8 | 2 | 1 | 1
  8 | 2 | 2 | 0
  9 | 0 | 1 | 1
  9 | 0 | 2 | 0
  9 | 0 | 0 | 1
  9 | 0 | 1 | 0
  9 | 0 | 2 | 1
  9 | 0 | 0 | 0
  9 | 0 | 1 | 1
  9 | 0 | 2 | 0
  9 | 0 | 0 | 1
  9 | 0 | 1 | 0
  9 | 0 | 2 | 1
  9 | 0 | 0 | 0
  9 | 0 | 1 | 1
  9 | 0 | 2 | 0
 10 | 1 | 1 | 1
 10 | 1 | 2 | 0
 10 | 1 | 0 | 1
 10 | 1 | 1 | 0
 10 | 1 | 2 | 1
 10 | 1 | 0 | 0
 10 | 1 | 1 | 1
 10 | 1 | 2 | 0
 10 | 1 | 0 | 1
 10 | 1 | 1 | 0
 10 | 1 | 2 | 1
 10 | 1 | 0 | 0
 10 | 1 | 1 | 1
 10 | 1 | 2 | 0
 11 | 2 | 1 | 1
 11 | 2 | 2 | 0
 11 | 2 | 0 | 1
 11 | 2 | 1 | 0
 11 | 2 | 2 | 1
 11 | 2 | 0 | 0
 11 | 2 | 1 | 1
 11 | 2 | 2 | 0
 11 | 2 | 0 | 1
 11 | 2 | 1 | 0
 11 | 2 | 2 | 1
 11 | 2 | 0 | 0
 11 | 2 | 1 | 1
 11 | 2 | 2 | 0
 12 | 0 | 1 | 1
 12 | 0 | 2 | 0
 12 | 0 | 0 | 1
 12 | 0 | 1 | 0
 12 | 0 | 2 | 1
 12 | 0 | 0 | 0
 12 | 0 | 1 | 1
 12 | 0 | 2 | 0
 12 | 0 | 0 | 1
 12 | 0 | 1 | 0
 12 | 0 | 2 | 1
 12 | 0 | 0 | 0
 12 | 0 | 1 | 1
 12 | 0 | 2 | 0
 11 | 2 | 5 | 1
 11 | 2 | 6 | 0
 11 | 2 | 3 | 0
 11 | 2 | 4 | 1
 11 | 2 | 5 | 0
 11 | 2 | 6 | 1
 11 | 2 | 3 | 1
 11 | 2 | 4 | 0
 11 | 2 | 5 | 1
 11 | 2 | 6 | 0
 11 | 2 | 3 | 0
 11 | 2 | 4 | 1
 11 | 2 | 5 | 0
 11 | 2 | 6 | 1
 12 | 0 | 3 | 1
 12 | 0 | 4 | 0
 12 | 0 | 5 | 1
 12 | 0 | 6 | 0
 12 | 0 | 3 | 0
 12 | 0 | 4 | 1
 12 | 0 | 5 | 0
 12 | 0 | 6 | 1
 12 | 0 | 3 | 1
 12 | 0 | 4 | 0
 12 | 0 | 5 | 1
 12 | 0 | 6 | 0
 12 | 0 | 3 | 0
 12 | 0 | 4 | 1
 12 | 0 | 5 | 0
 12 | 0 | 6 | 1
(600 rows)

-- empty target list
select r.* from orca.r, orca.s where s.c=2;
 a  | b 
----+---
  8 | 2
  8 | 2
  8 | 2
  8 | 2
  8 | 2
  9 | 0
  9 | 0
  9 | 0
  9 | 0
  9 | 0
 10 | 1
 10 | 1
 10 | 1
 10 | 1
 10 | 1
 11 | 2
 11 | 2
 11 | 2
 11 | 2
 11 | 2
 12 | 0
 12 | 0
 12 | 0
 12 | 0
 12 | 0
  1 | 1
  1 | 1
  1 | 1
  1 | 1
  1 | 1
  2 | 2
  2 | 2
  2 | 2
  2 | 2
  2 | 2
 13 | 1
 13 | 1
 13 | 1
 13 | 1
 13 | 1
 14 | 2
 14 | 2
 14 | 2
 14 | 2
 14 | 2
 15 | 0
 15 | 0
 15 | 0
 15 | 0
 15 | 0
 16 | 1
 16 | 1
 16 | 1
 16 | 1
 16 | 1
 17 | 2
 17 | 2
 17 | 2
 17 | 2
 17 | 2
  3 | 0
  3 | 0
  3 | 0
  3 | 0
  3 | 0
  4 | 1
  4 | 1
  4 | 1
  4 | 1
  4 | 1
  5 | 2
  5 | 2
  5 | 2
  5 | 2
  5 | 2
  6 | 0
  6 | 0
  6 | 0
  6 | 0
  6 | 0
  7 | 1
  7 | 1
  7 | 1
  7 | 1
  7 | 1
 18 | 0
 18 | 0
 18 | 0
 18 | 0
 18 | 0
 19 | 1
 19 | 1
 19 | 1
 19 | 1
 19 | 1
 20 | 2
 20 | 2
 20 | 2
 20 | 2
 20 | 2
(100 rows)

create table orca.m();
NOTICE:  Table doesn't have 'DISTRIBUTED BY' clause, and no column type is suitable for a distribution key. Creating a NULL policy entry.
alter table orca.m add column a int;
alter table orca.m add column b int;
create table orca.m1();
NOTICE:  Table doesn't have 'DISTRIBUTED BY' clause, and no column type is suitable for a distribution key. Creating a NULL policy entry.
alter table orca.m1 add column a int;
alter table orca.m1 add column b int;
insert into orca.m select i-1, i%2 from generate_series(1,35) i;
insert into orca.m1 select i-2, i%3 from generate_series(1,25) i;
insert into orca.r values (null, 1);
-- join types
select r.a, s.c from orca.r left outer join orca.s on(r.a=s.c);
 a  | c 
----+---
  1 | 1
  1 | 1
  1 | 1
  1 | 1
  1 | 1
  2 | 2
  2 | 2
  2 | 2
  2 | 2
  2 | 2
 13 |  
 14 |  
 15 |  
 16 |  
 17 |  
  8 |  
  9 |  
 10 |  
 11 |  
 12 |  
  3 | 3
  3 | 3
  3 | 3
  3 | 3
  4 | 4
  4 | 4
  4 | 4
  4 | 4
  5 | 5
  5 | 5
  5 | 5
  5 | 5
  6 | 6
  6 | 6
  6 | 6
  6 | 6
  7 |  
 18 |  
 19 |  
 20 |  
    |  
(41 rows)

select r.a, s.c from orca.r left outer join orca.s on(r.a=s.c and r.a=r.b and s.c=s.d) order by r.a,s.c;
 a  | c 
----+---
  1 | 1
  1 | 1
  1 | 1
  2 |  
  3 |  
  4 |  
  5 |  
  6 |  
  7 |  
  8 |  
  9 |  
 10 |  
 11 |  
 12 |  
 13 |  
 14 |  
 15 |  
 16 |  
 17 |  
 18 |  
 19 |  
 20 |  
    |  
(23 rows)

select r.a, s.c from orca.r left outer join orca.s on(r.a=s.c) where s.d > 2 or s.d is null order by r.a;
 a  | c 
----+---
  7 |  
  8 |  
  9 |  
 10 |  
 11 |  
 12 |  
 13 |  
 14 |  
 15 |  
 16 |  
 17 |  
 18 |  
 19 |  
 20 |  
    |  
(15 rows)

select r.a, s.c from orca.r right outer join orca.s on(r.a=s.c);
 a | c 
---+---
 1 | 1
 2 | 2
   | 0
 1 | 1
 2 | 2
   | 0
 1 | 1
 2 | 2
   | 0
 1 | 1
 2 | 2
   | 0
 1 | 1
 2 | 2
 3 | 3
 4 | 4
 5 | 5
 6 | 6
 3 | 3
 4 | 4
 5 | 5
 6 | 6
 3 | 3
 4 | 4
 5 | 5
 6 | 6
 3 | 3
 4 | 4
 5 | 5
 6 | 6
(30 rows)

select * from orca.r where exists (select * from orca.s where s.c=r.a + 2);
 a | b 
---+---
 1 | 1
 2 | 2
 3 | 0
 4 | 1
(4 rows)

select * from orca.r where exists (select * from orca.s where s.c=r.b);
 a  | b 
----+---
  1 | 1
  2 | 2
 13 | 1
 14 | 2
 15 | 0
 16 | 1
 17 | 2
  3 | 0
  4 | 1
  5 | 2
  6 | 0
  7 | 1
 18 | 0
 19 | 1
 20 | 2
    | 1
  8 | 2
  9 | 0
 10 | 1
 11 | 2
 12 | 0
(21 rows)

select * from orca.m where m.a not in (select a from orca.m1 where a=5);
 a  | b 
----+---
  0 | 1
  1 | 0
  3 | 0
  4 | 1
  8 | 1
  9 | 0
 15 | 0
 23 | 0
 30 | 1
  2 | 1
  6 | 1
  7 | 0
 10 | 1
 11 | 0
 13 | 0
 16 | 1
 17 | 0
 18 | 1
 20 | 1
 21 | 0
 22 | 1
 24 | 1
 26 | 1
 27 | 0
 31 | 0
 32 | 1
 12 | 1
 14 | 1
 19 | 0
 25 | 0
 28 | 1
 29 | 0
 33 | 0
 34 | 1
(34 rows)

select * from orca.m where m.a not in (select a from orca.m1);
 a  | b 
----+---
 30 | 1
 25 | 0
 28 | 1
 29 | 0
 33 | 0
 34 | 1
 24 | 1
 26 | 1
 27 | 0
 31 | 0
 32 | 1
(11 rows)

select * from orca.m where m.a in (select a from orca.m1 where m1.a-1 = m.b);
 a | b 
---+---
 2 | 1
 1 | 0
(2 rows)

-- enable_hashjoin=off; enable_mergejoin=on
select 1 from orca.m, orca.m1 where m.a = m1.a and m.b!=m1.b;
 ?column? 
----------
        1
        1
        1
        1
        1
        1
        1
        1
        1
        1
        1
        1
        1
        1
        1
        1
(16 rows)

-- plan.qual vs hashclauses/join quals:
select * from orca.r left outer join orca.s on (r.a=s.c and r.b<s.d) where s.d is null;
 a  | b | c | d 
----+---+---+---
  1 | 1 |   |  
  2 | 2 |   |  
 13 | 1 |   |  
 14 | 2 |   |  
 15 | 0 |   |  
 16 | 1 |   |  
 17 | 2 |   |  
  8 | 2 |   |  
  9 | 0 |   |  
 10 | 1 |   |  
 11 | 2 |   |  
 12 | 0 |   |  
  4 | 1 |   |  
  5 | 2 |   |  
  7 | 1 |   |  
 18 | 0 |   |  
 19 | 1 |   |  
 20 | 2 |   |  
    | 1 |   |  
(19 rows)

-- select * from orca.r m full outer join orca.r m1 on (m.a=m1.a) where m.a is null;
-- explain Hash Join with 'IS NOT DISTINCT FROM' join condition
-- force_explain
explain  select * from orca.r, orca.s where r.a is not distinct from s.c;
                                            QUERY PLAN                                            
--------------------------------------------------------------------------------------------------
 Gather Motion 3:1  (slice2; segments: 3)  (cost=10000000000.00..10000000030.55 rows=31 width=16)
   ->  Nested Loop  (cost=10000000000.00..10000000030.55 rows=11 width=16)
         Join Filter: NOT r.a IS DISTINCT FROM s.c
         ->  Seq Scan on s  (cost=0.00..2.30 rows=10 width=8)
         ->  Materialize  (cost=0.00..4.30 rows=20 width=8)
               ->  Broadcast Motion 3:3  (slice1; segments: 3)  (cost=0.00..4.00 rows=20 width=8)
                     ->  Seq Scan on r  (cost=0.00..3.20 rows=7 width=8)
 Optimizer: Postgres query optimizer
(8 rows)

-- explain Hash Join with equality join condition
-- force_explain
explain select * from orca.r, orca.s where r.a = s.c;
                                  QUERY PLAN
------------------------------------------------------------------------------
 Gather Motion 3:1  (slice1; segments: 3)  (cost=3.45..6.20 rows=30 width=16)
   ->  Hash Join  (cost=3.45..6.20 rows=10 width=16)
         Hash Cond: s.c = r.a
         ->  Seq Scan on s  (cost=0.00..2.30 rows=10 width=8)
         ->  Hash  (cost=3.20..3.20 rows=7 width=8)
               ->  Seq Scan on r  (cost=0.00..3.20 rows=7 width=8)
 Settings:  optimizer=off; optimizer_segments=3
 Optimizer status: Postgres query optimizer
(8 rows)

-- sort
select * from orca.r join orca.s on(r.a=s.c) order by r.a, s.d;
 a | b | c | d 
---+---+---+---
 1 | 1 | 1 | 0
 1 | 1 | 1 | 0
 1 | 1 | 1 | 1
 1 | 1 | 1 | 1
 1 | 1 | 1 | 1
 2 | 2 | 2 | 0
 2 | 2 | 2 | 0
 2 | 2 | 2 | 0
 2 | 2 | 2 | 1
 2 | 2 | 2 | 1
 3 | 0 | 3 | 0
 3 | 0 | 3 | 0
 3 | 0 | 3 | 1
 3 | 0 | 3 | 1
 4 | 1 | 4 | 0
 4 | 1 | 4 | 0
 4 | 1 | 4 | 1
 4 | 1 | 4 | 1
 5 | 2 | 5 | 0
 5 | 2 | 5 | 0
 5 | 2 | 5 | 1
 5 | 2 | 5 | 1
 6 | 0 | 6 | 0
 6 | 0 | 6 | 0
 6 | 0 | 6 | 1
 6 | 0 | 6 | 1
(26 rows)

select * from orca.r join orca.s on(r.a=s.c) order by r.a, s.d limit 10;
 a | b | c | d 
---+---+---+---
 1 | 1 | 1 | 0
 1 | 1 | 1 | 0
 1 | 1 | 1 | 1
 1 | 1 | 1 | 1
 1 | 1 | 1 | 1
 2 | 2 | 2 | 0
 2 | 2 | 2 | 0
 2 | 2 | 2 | 0
 2 | 2 | 2 | 1
 2 | 2 | 2 | 1
(10 rows)

select * from orca.r join orca.s on(r.a=s.c) order by r.a + 5, s.d limit 10;
 a | b | c | d 
---+---+---+---
 1 | 1 | 1 | 0
 1 | 1 | 1 | 0
 1 | 1 | 1 | 1
 1 | 1 | 1 | 1
 1 | 1 | 1 | 1
 2 | 2 | 2 | 0
 2 | 2 | 2 | 0
 2 | 2 | 2 | 0
 2 | 2 | 2 | 1
 2 | 2 | 2 | 1
(10 rows)

-- group by
select 1 from orca.m group by a+b;
 ?column? 
----------
        1
        1
        1
        1
        1
        1
        1
        1
        1
        1
        1
        1
        1
        1
        1
        1
        1
        1
(18 rows)

-- join with const table
select * from orca.r where a = (select 1);
 a | b 
---+---
 1 | 1
(1 row)

-- union with const table
select * from ((select a as x from orca.r) union (select 1 as x )) as foo order by x;
 x  
----
  1
  2
  3
  4
  5
  6
  7
  8
  9
 10
 11
 12
 13
 14
 15
 16
 17
 18
 19
 20
   
(21 rows)

insert into orca.m values (1,-1), (1,2), (1,1);
-- computed columns
select a,a,a+b from orca.m;
 a  | a  | ?column? 
----+----+----------
 12 | 12 |       13
 14 | 14 |       15
 19 | 19 |       19
 25 | 25 |       25
 28 | 28 |       29
 29 | 29 |       29
 33 | 33 |       33
 34 | 34 |       35
  1 |  1 |        0
  0 |  0 |        1
  1 |  1 |        1
  3 |  3 |        3
  4 |  4 |        5
  8 |  8 |        9
  9 |  9 |        9
 15 | 15 |       15
 23 | 23 |       23
 30 | 30 |       31
  1 |  1 |        2
  2 |  2 |        3
  5 |  5 |        5
  6 |  6 |        7
  7 |  7 |        7
 10 | 10 |       11
 11 | 11 |       11
 13 | 13 |       13
 16 | 16 |       17
 17 | 17 |       17
 18 | 18 |       19
 20 | 20 |       21
 21 | 21 |       21
 22 | 22 |       23
 24 | 24 |       25
 26 | 26 |       27
 27 | 27 |       27
 31 | 31 |       31
 32 | 32 |       33
  1 |  1 |        3
(38 rows)

select a,a+b,a+b from orca.m;
 a  | ?column? | ?column? 
----+----------+----------
 12 |       13 |       13
 14 |       15 |       15
 19 |       19 |       19
 25 |       25 |       25
 28 |       29 |       29
 29 |       29 |       29
 33 |       33 |       33
 34 |       35 |       35
  1 |        0 |        0
  0 |        1 |        1
  1 |        1 |        1
  3 |        3 |        3
  4 |        5 |        5
  8 |        9 |        9
  9 |        9 |        9
 15 |       15 |       15
 23 |       23 |       23
 30 |       31 |       31
  1 |        2 |        2
  2 |        3 |        3
  5 |        5 |        5
  6 |        7 |        7
  7 |        7 |        7
 10 |       11 |       11
 11 |       11 |       11
 13 |       13 |       13
 16 |       17 |       17
 17 |       17 |       17
 18 |       19 |       19
 20 |       21 |       21
 21 |       21 |       21
 22 |       23 |       23
 24 |       25 |       25
 26 |       27 |       27
 27 |       27 |       27
 31 |       31 |       31
 32 |       33 |       33
  1 |        3 |        3
(38 rows)

-- func expr
select * from orca.m where a=abs(b);
 a | b  
---+----
 1 |  1
 1 | -1
(2 rows)

-- grouping sets
select a,b,count(*) from orca.m group by grouping sets ((a), (a,b));
 a  | b  | count 
----+----+-------
 13 |    |     1
 12 |    |     1
 24 |  1 |     1
 16 |  1 |     1
  6 |  1 |     1
 14 |    |     1
 20 |  1 |     1
  2 |  1 |     1
 16 |    |     1
 31 |  0 |     1
 27 |  0 |     1
 13 |  0 |     1
  9 |  0 |     1
 17 |    |     1
 32 |    |     1
 17 |  0 |     1
  3 |    |     1
 34 |  1 |     1
 19 |    |     1
 11 |    |     1
  9 |    |     1
 31 |    |     1
 28 |  1 |     1
 10 |  1 |     1
 18 |  1 |     1
 21 |  0 |     1
  8 |    |     1
 32 |  1 |     1
 25 |  0 |     1
 29 |  0 |     1
  0 |    |     1
 18 |    |     1
  2 |    |     1
 14 |  1 |     1
  7 |  0 |     1
 30 |    |     1
 27 |    |     1
  5 |    |     1
  3 |  0 |     1
 11 |  0 |     1
  0 |  1 |     1
 26 |    |     1
  4 |    |     1
 34 |    |     1
 22 |  1 |     1
  1 | -1 |     1
 28 |    |     1
 19 |  0 |     1
  1 |  2 |     1
 10 |    |     1
 23 |    |     1
  1 |  1 |     1
 15 |    |     1
  8 |  1 |     1
 30 |  1 |     1
 25 |    |     1
 21 |    |     1
 33 |    |     1
 12 |  1 |     1
 20 |    |     1
 24 |    |     1
  1 |    |     4
 15 |  0 |     1
  6 |    |     1
 29 |    |     1
  7 |    |     1
  1 |  0 |     1
  5 |  0 |     1
 26 |  1 |     1
  4 |  1 |     1
 33 |  0 |     1
 22 |    |     1
 23 |  0 |     1
(73 rows)

select b,count(*) from orca.m group by grouping sets ((a), (a,b));
 b  | count 
----+-------
    |     1
  1 |     1
 -1 |     1
    |     1
  0 |     1
  2 |     1
    |     1
    |     1
  1 |     1
    |     1
  1 |     1
  1 |     1
    |     1
    |     1
    |     1
  1 |     1
    |     1
    |     1
    |     4
  0 |     1
    |     1
    |     1
    |     1
  0 |     1
  0 |     1
  1 |     1
  1 |     1
  0 |     1
    |     1
  0 |     1
    |     1
    |     1
  1 |     1
  1 |     1
  1 |     1
    |     1
  1 |     1
  1 |     1
    |     1
  0 |     1
  0 |     1
  0 |     1
  0 |     1
    |     1
  1 |     1
    |     1
  0 |     1
    |     1
    |     1
    |     1
    |     1
    |     1
  1 |     1
  1 |     1
  1 |     1
  0 |     1
    |     1
  0 |     1
  1 |     1
  0 |     1
    |     1
  1 |     1
    |     1
    |     1
  0 |     1
    |     1
    |     1
    |     1
  0 |     1
  0 |     1
  1 |     1
    |     1
    |     1
(73 rows)

select a,count(*) from orca.m group by grouping sets ((a), (a,b));
 a  | count 
----+-------
 11 |     1
  9 |     1
 31 |     1
 28 |     1
 10 |     1
 18 |     1
 21 |     1
  8 |     1
 32 |     1
 25 |     1
 29 |     1
  0 |     1
 18 |     1
  2 |     1
 14 |     1
  7 |     1
 30 |     1
 27 |     1
  5 |     1
  3 |     1
 11 |     1
  0 |     1
 26 |     1
  4 |     1
 22 |     1
 34 |     1
  1 |     1
  1 |     1
 28 |     1
 19 |     1
 10 |     1
 23 |     1
  1 |     1
 15 |     1
  8 |     1
 30 |     1
 21 |     1
 25 |     1
 33 |     1
 20 |     1
 12 |     1
 24 |     1
  1 |     4
 15 |     1
  6 |     1
  7 |     1
 29 |     1
  1 |     1
  5 |     1
 26 |     1
  4 |     1
 33 |     1
 22 |     1
 23 |     1
 13 |     1
 12 |     1
 24 |     1
 16 |     1
  6 |     1
 14 |     1
 20 |     1
  2 |     1
 16 |     1
 31 |     1
 27 |     1
 13 |     1
  9 |     1
 17 |     1
 32 |     1
 17 |     1
 34 |     1
  3 |     1
 19 |     1
(73 rows)

select a,count(*) from orca.m group by grouping sets ((a), (b));
 a  | count 
----+-------
 11 |     1
  9 |     1
 31 |     1
  8 |     1
    |    19
  0 |     1
 18 |     1
  2 |     1
 30 |     1
 27 |     1
  5 |     1
  4 |     1
 26 |     1
 34 |     1
    |     1
 28 |     1
 10 |     1
 23 |     1
 15 |     1
    |     1
 25 |     1
 21 |     1
 33 |     1
 20 |     1
 24 |     1
  1 |     4
    |    17
  6 |     1
 29 |     1
  7 |     1
 22 |     1
 13 |     1
 12 |     1
 14 |     1
 16 |     1
 17 |     1
 32 |     1
  3 |     1
 19 |     1
(39 rows)

select a,b,count(*) from orca.m group by rollup(a, b);
 a  | b  | count 
----+----+-------
 22 |  1 |     1
 34 |    |     1
  1 | -1 |     1
  1 |  2 |     1
 28 |    |     1
 19 |  0 |     1
 10 |    |     1
 23 |    |     1
  1 |  1 |     1
 15 |    |     1
  8 |  1 |     1
 30 |  1 |     1
 21 |    |     1
 25 |    |     1
 33 |    |     1
 20 |    |     1
 12 |  1 |     1
 24 |    |     1
  1 |    |     4
 15 |  0 |     1
  6 |    |     1
  7 |    |     1
 29 |    |     1
  1 |  0 |     1
  5 |  0 |     1
 26 |  1 |     1
  4 |  1 |     1
 33 |  0 |     1
 22 |    |     1
 23 |  0 |     1
 13 |    |     1
 12 |    |     1
 24 |  1 |     1
 16 |  1 |     1
  6 |  1 |     1
 14 |    |     1
 20 |  1 |     1
  2 |  1 |     1
 16 |    |     1
 31 |  0 |     1
 27 |  0 |     1
 13 |  0 |     1
  9 |  0 |     1
 17 |    |     1
 32 |    |     1
 17 |  0 |     1
  3 |    |     1
 34 |  1 |     1
 19 |    |     1
 11 |    |     1
  9 |    |     1
 31 |    |     1
 28 |  1 |     1
 10 |  1 |     1
 18 |  1 |     1
 21 |  0 |     1
  8 |    |     1
 32 |  1 |     1
 25 |  0 |     1
 29 |  0 |     1
  0 |    |     1
 18 |    |     1
  2 |    |     1
 14 |  1 |     1
  7 |  0 |     1
 30 |    |     1
 27 |    |     1
  5 |    |     1
  3 |  0 |     1
    |    |    38
 11 |  0 |     1
  0 |  1 |     1
 26 |    |     1
  4 |    |     1
(74 rows)

select a,b,count(*) from orca.m group by rollup((a),(a,b)) order by 1,2,3;
 a  | b  | count 
----+----+-------
  0 |  1 |     1
  0 |    |     1
  1 | -1 |     1
  1 |  0 |     1
  1 |  1 |     1
  1 |  2 |     1
  1 |    |     4
  2 |  1 |     1
  2 |    |     1
  3 |  0 |     1
  3 |    |     1
  4 |  1 |     1
  4 |    |     1
  5 |  0 |     1
  5 |    |     1
  6 |  1 |     1
  6 |    |     1
  7 |  0 |     1
  7 |    |     1
  8 |  1 |     1
  8 |    |     1
  9 |  0 |     1
  9 |    |     1
 10 |  1 |     1
 10 |    |     1
 11 |  0 |     1
 11 |    |     1
 12 |  1 |     1
 12 |    |     1
 13 |  0 |     1
 13 |    |     1
 14 |  1 |     1
 14 |    |     1
 15 |  0 |     1
 15 |    |     1
 16 |  1 |     1
 16 |    |     1
 17 |  0 |     1
 17 |    |     1
 18 |  1 |     1
 18 |    |     1
 19 |  0 |     1
 19 |    |     1
 20 |  1 |     1
 20 |    |     1
 21 |  0 |     1
 21 |    |     1
 22 |  1 |     1
 22 |    |     1
 23 |  0 |     1
 23 |    |     1
 24 |  1 |     1
 24 |    |     1
 25 |  0 |     1
 25 |    |     1
 26 |  1 |     1
 26 |    |     1
 27 |  0 |     1
 27 |    |     1
 28 |  1 |     1
 28 |    |     1
 29 |  0 |     1
 29 |    |     1
 30 |  1 |     1
 30 |    |     1
 31 |  0 |     1
 31 |    |     1
 32 |  1 |     1
 32 |    |     1
 33 |  0 |     1
 33 |    |     1
 34 |  1 |     1
 34 |    |     1
    |    |    38
(74 rows)

select count(*) from orca.m group by ();
 count 
-------
    38
(1 row)

select a, count(*) from orca.r group by (), a;
 a  | count 
----+-------
 14 |     1
 16 |     1
 17 |     1
  1 |     1
 15 |     1
  2 |     1
 13 |     1
  7 |     1
 19 |     1
 18 |     1
    |     1
  6 |     1
  4 |     1
 20 |     1
  3 |     1
  5 |     1
  9 |     1
 12 |     1
  8 |     1
 11 |     1
 10 |     1
(21 rows)

select a, count(*) from orca.r group by grouping sets ((),(a));
 a  | count 
----+-------
 14 |     1
  5 |     1
  9 |     1
 10 |     1
 19 |     1
 18 |     1
  1 |     1
 20 |     1
    |    21
  7 |     1
 16 |     1
 15 |     1
 11 |     1
  2 |     1
  6 |     1
    |     1
 17 |     1
  4 |     1
  8 |     1
  3 |     1
 12 |     1
 13 |     1
(22 rows)

select a, b, count(*) c from orca.r group by grouping sets ((),(a), (a,b)) order by b,a,c;
 a  | b | c  
----+---+----
  3 | 0 |  1
  6 | 0 |  1
  9 | 0 |  1
 12 | 0 |  1
 15 | 0 |  1
 18 | 0 |  1
  1 | 1 |  1
  4 | 1 |  1
  7 | 1 |  1
 10 | 1 |  1
 13 | 1 |  1
 16 | 1 |  1
 19 | 1 |  1
    | 1 |  1
  2 | 2 |  1
  5 | 2 |  1
  8 | 2 |  1
 11 | 2 |  1
 14 | 2 |  1
 17 | 2 |  1
 20 | 2 |  1
  1 |   |  1
  2 |   |  1
  3 |   |  1
  4 |   |  1
  5 |   |  1
  6 |   |  1
  7 |   |  1
  8 |   |  1
  9 |   |  1
 10 |   |  1
 11 |   |  1
 12 |   |  1
 13 |   |  1
 14 |   |  1
 15 |   |  1
 16 |   |  1
 17 |   |  1
 18 |   |  1
 19 |   |  1
 20 |   |  1
    |   |  1
    |   | 21
(43 rows)

select a, count(*) c from orca.r group by grouping sets ((),(a), (a,b)) order by b,a,c;
 a  | c  
----+----
  3 |  1
  6 |  1
  9 |  1
 12 |  1
 15 |  1
 18 |  1
  1 |  1
  4 |  1
  7 |  1
 10 |  1
 13 |  1
 16 |  1
 19 |  1
    |  1
  2 |  1
  5 |  1
  8 |  1
 11 |  1
 14 |  1
 17 |  1
 20 |  1
  1 |  1
  2 |  1
  3 |  1
  4 |  1
  5 |  1
  6 |  1
  7 |  1
  8 |  1
  9 |  1
 10 |  1
 11 |  1
 12 |  1
 13 |  1
 14 |  1
 15 |  1
 16 |  1
 17 |  1
 18 |  1
 19 |  1
 20 |  1
    |  1
    | 21
(43 rows)

select 1 from orca.r group by ();
 ?column? 
----------
        1
(1 row)

select a,1 from orca.r group by rollup(a);
 a  | ?column? 
----+----------
  1 |        1
  5 |        1
  9 |        1
 10 |        1
 14 |        1
 18 |        1
 19 |        1
  2 |        1
  6 |        1
  7 |        1
 11 |        1
 15 |        1
 16 |        1
 20 |        1
    |        1
  3 |        1
  4 |        1
  8 |        1
 12 |        1
 13 |        1
 17 |        1
    |        1
(22 rows)

-- arrays
select array[array[a,b]], array[b] from orca.r;
   array    | array 
------------+-------
 {{1,1}}    | {1}
 {{2,2}}    | {2}
 {{13,1}}   | {1}
 {{14,2}}   | {2}
 {{15,0}}   | {0}
 {{16,1}}   | {1}
 {{17,2}}   | {2}
 {{3,0}}    | {0}
 {{4,1}}    | {1}
 {{5,2}}    | {2}
 {{6,0}}    | {0}
 {{7,1}}    | {1}
 {{18,0}}   | {0}
 {{19,1}}   | {1}
 {{20,2}}   | {2}
 {{NULL,1}} | {1}
 {{8,2}}    | {2}
 {{9,0}}    | {0}
 {{10,1}}   | {1}
 {{11,2}}   | {2}
 {{12,0}}   | {0}
(21 rows)

-- setops
select a, b from orca.m union select b,a from orca.m;
 a  | b  
----+----
  0 |  1
  0 | 13
  0 | 15
  0 | 27
  0 | 29
  0 | 31
  1 |  8
  1 | 10
  1 | 12
  1 | 24
  1 | 26
  1 | 32
  3 |  0
  7 |  0
 10 |  1
 11 |  0
 14 |  1
 18 |  1
 21 |  0
 25 |  0
 28 |  1
 29 |  0
 32 |  1
  0 |  3
  0 |  5
  0 | 17
  0 | 19
  0 | 21
  0 | 33
  1 | -1
  1 |  0
  1 |  1
  1 |  2
  1 | 14
  1 | 16
  1 | 28
  1 | 30
  1 | 34
  4 |  1
  5 |  0
  8 |  1
 12 |  1
 15 |  0
 19 |  0
 22 |  1
 23 |  0
 26 |  1
 30 |  1
 33 |  0
 -1 |  1
  0 |  7
  0 |  9
  0 | 11
  0 | 23
  0 | 25
  1 |  4
  1 |  6
  1 | 18
  1 | 20
  1 | 22
  2 |  1
  6 |  1
  9 |  0
 13 |  0
 16 |  1
 17 |  0
 20 |  1
 24 |  1
 27 |  0
 31 |  0
 34 |  1
(71 rows)

SELECT a from orca.m UNION ALL select b from orca.m UNION ALL select a+b from orca.m group by 1;
 a  
----
 12
 14
 19
 25
 28
 29
 33
 34
  1
  1
  1
  0
  0
  1
  0
  0
  1
 -1
 35
 31
 17
  1
 15
 33
  2
  0
 13
 29
  0
  1
  3
  4
  8
  9
 15
 23
 30
  1
  1
  0
  0
  1
  1
  0
  0
  0
  1
  1
  7
 19
 21
  3
  5
  2
  5
  6
  7
 10
 11
 13
 16
 17
 18
 20
 21
 22
 24
 26
 27
 31
 32
  1
  1
  0
  1
  0
  1
  0
  0
  1
  0
  1
  1
  0
  1
  1
  1
  0
  0
  1
  2
  9
 27
 11
 23
 25
(96 rows)

drop table if exists orca.foo;
create table orca.foo(a int, b int, c int, d int);
NOTICE:  Table doesn't have 'DISTRIBUTED BY' clause -- Using column named 'a' as the Greenplum Database data distribution key for this table.
HINT:  The 'DISTRIBUTED BY' clause determines the distribution of data. Make sure column(s) chosen are the optimal data distribution key to minimize skew.
drop table if exists orca.bar;
NOTICE:  table "bar" does not exist, skipping
create table orca.bar(a int, b int, c int);
NOTICE:  Table doesn't have 'DISTRIBUTED BY' clause -- Using column named 'a' as the Greenplum Database data distribution key for this table.
HINT:  The 'DISTRIBUTED BY' clause determines the distribution of data. Make sure column(s) chosen are the optimal data distribution key to minimize skew.
insert into orca.foo select i, i%2, i%4, i-1 from generate_series(1,40)i;
insert into orca.bar select i, i%3, i%2 from generate_series(1,30)i;
-- distinct operation
SELECT distinct a, b from orca.foo;
 a  | b 
----+---
 16 | 0
 15 | 1
 33 | 1
 13 | 1
 30 | 0
 17 | 1
 34 | 0
 36 | 0
 35 | 1
 31 | 1
 37 | 1
 29 | 1
 28 | 0
  2 | 0
  1 | 1
 14 | 0
  5 | 1
  6 | 0
  7 | 1
  4 | 0
 22 | 0
 18 | 0
 21 | 1
 19 | 1
 38 | 0
 40 | 0
 39 | 1
 20 | 0
  3 | 1
 27 | 1
 24 | 0
 12 | 0
  8 | 0
 25 | 1
 23 | 1
 10 | 0
 11 | 1
 32 | 0
 26 | 0
  9 | 1
(40 rows)

SELECT distinct foo.a, bar.b from orca.foo, orca.bar where foo.b = bar.a;
 a  | b 
----+---
  5 | 1
 33 | 1
 19 | 1
 37 | 1
 23 | 1
  1 | 1
  9 | 1
 15 | 1
  7 | 1
 35 | 1
 39 | 1
 25 | 1
 29 | 1
 11 | 1
 27 | 1
 13 | 1
 17 | 1
 21 | 1
 31 | 1
  3 | 1
(20 rows)

SELECT distinct a, b from orca.foo;
 a  | b 
----+---
 16 | 0
 15 | 1
 33 | 1
 13 | 1
 30 | 0
 17 | 1
 34 | 0
 36 | 0
 35 | 1
 31 | 1
 37 | 1
 29 | 1
 28 | 0
  2 | 0
  1 | 1
 14 | 0
  5 | 1
  6 | 0
  7 | 1
  4 | 0
 22 | 0
 18 | 0
 21 | 1
 19 | 1
 38 | 0
 40 | 0
 39 | 1
 20 | 0
  3 | 1
 27 | 1
 24 | 0
 12 | 0
  8 | 0
 25 | 1
 23 | 1
 10 | 0
 11 | 1
 32 | 0
 26 | 0
  9 | 1
(40 rows)

SELECT distinct a, count(*) from orca.foo group by a;
 a  | count 
----+-------
  1 |     1
  2 |     1
  3 |     1
  4 |     1
  5 |     1
  6 |     1
  7 |     1
  8 |     1
  9 |     1
 10 |     1
 11 |     1
 12 |     1
 13 |     1
 14 |     1
 15 |     1
 16 |     1
 17 |     1
 18 |     1
 19 |     1
 20 |     1
 21 |     1
 22 |     1
 23 |     1
 24 |     1
 25 |     1
 26 |     1
 27 |     1
 28 |     1
 29 |     1
 30 |     1
 31 |     1
 32 |     1
 33 |     1
 34 |     1
 35 |     1
 36 |     1
 37 |     1
 38 |     1
 39 |     1
 40 |     1
(40 rows)

SELECT distinct foo.a, bar.b, sum(bar.c+foo.c) from orca.foo, orca.bar where foo.b = bar.a group by foo.a, bar.b;
 a  | b | sum 
----+---+-----
  1 | 1 |   2
  3 | 1 |   4
  5 | 1 |   2
  7 | 1 |   4
  9 | 1 |   2
 11 | 1 |   4
 13 | 1 |   2
 15 | 1 |   4
 17 | 1 |   2
 19 | 1 |   4
 21 | 1 |   2
 23 | 1 |   4
 25 | 1 |   2
 27 | 1 |   4
 29 | 1 |   2
 31 | 1 |   4
 33 | 1 |   2
 35 | 1 |   4
 37 | 1 |   2
 39 | 1 |   4
(20 rows)

SELECT distinct a, count(*) from orca.foo group by a;
 a  | count 
----+-------
  1 |     1
  2 |     1
  3 |     1
  4 |     1
  5 |     1
  6 |     1
  7 |     1
  8 |     1
  9 |     1
 10 |     1
 11 |     1
 12 |     1
 13 |     1
 14 |     1
 15 |     1
 16 |     1
 17 |     1
 18 |     1
 19 |     1
 20 |     1
 21 |     1
 22 |     1
 23 |     1
 24 |     1
 25 |     1
 26 |     1
 27 |     1
 28 |     1
 29 |     1
 30 |     1
 31 |     1
 32 |     1
 33 |     1
 34 |     1
 35 |     1
 36 |     1
 37 |     1
 38 |     1
 39 |     1
 40 |     1
(40 rows)

SELECT distinct foo.a, bar.b from orca.foo, orca.bar where foo.b = bar.a;
 a  | b 
----+---
 15 | 1
  7 | 1
 35 | 1
 39 | 1
 25 | 1
 29 | 1
 11 | 1
  5 | 1
 33 | 1
 19 | 1
 37 | 1
 23 | 1
  1 | 1
  9 | 1
 27 | 1
 13 | 1
 17 | 1
 21 | 1
 31 | 1
  3 | 1
(20 rows)

SELECT distinct foo.a, bar.b, sum(bar.c+foo.c) from orca.foo, orca.bar where foo.b = bar.a group by foo.a, bar.b;
 a  | b | sum 
----+---+-----
  1 | 1 |   2
  3 | 1 |   4
  5 | 1 |   2
  7 | 1 |   4
  9 | 1 |   2
 11 | 1 |   4
 13 | 1 |   2
 15 | 1 |   4
 17 | 1 |   2
 19 | 1 |   4
 21 | 1 |   2
 23 | 1 |   4
 25 | 1 |   2
 27 | 1 |   4
 29 | 1 |   2
 31 | 1 |   4
 33 | 1 |   2
 35 | 1 |   4
 37 | 1 |   2
 39 | 1 |   4
(20 rows)

SELECT distinct a, b from orca.foo;
 a  | b 
----+---
 16 | 0
 15 | 1
 33 | 1
 13 | 1
 30 | 0
 17 | 1
 34 | 0
 36 | 0
 35 | 1
 31 | 1
 37 | 1
 29 | 1
 28 | 0
  2 | 0
  1 | 1
 14 | 0
  5 | 1
  6 | 0
  7 | 1
  4 | 0
 22 | 0
 18 | 0
 21 | 1
 19 | 1
 38 | 0
 40 | 0
 39 | 1
 20 | 0
  3 | 1
 27 | 1
 24 | 0
 12 | 0
  8 | 0
 25 | 1
 23 | 1
 10 | 0
 11 | 1
 32 | 0
 26 | 0
  9 | 1
(40 rows)

SELECT distinct a, count(*) from orca.foo group by a;
 a  | count 
----+-------
  1 |     1
  2 |     1
  3 |     1
  4 |     1
  5 |     1
  6 |     1
  7 |     1
  8 |     1
  9 |     1
 10 |     1
 11 |     1
 12 |     1
 13 |     1
 14 |     1
 15 |     1
 16 |     1
 17 |     1
 18 |     1
 19 |     1
 20 |     1
 21 |     1
 22 |     1
 23 |     1
 24 |     1
 25 |     1
 26 |     1
 27 |     1
 28 |     1
 29 |     1
 30 |     1
 31 |     1
 32 |     1
 33 |     1
 34 |     1
 35 |     1
 36 |     1
 37 |     1
 38 |     1
 39 |     1
 40 |     1
(40 rows)

SELECT distinct foo.a, bar.b from orca.foo, orca.bar where foo.b = bar.a;
 a  | b 
----+---
 15 | 1
  7 | 1
 35 | 1
 39 | 1
 25 | 1
 29 | 1
 11 | 1
  5 | 1
 33 | 1
 19 | 1
 37 | 1
 23 | 1
  1 | 1
  9 | 1
 27 | 1
 13 | 1
 17 | 1
 21 | 1
 31 | 1
  3 | 1
(20 rows)

SELECT distinct foo.a, bar.b, sum(bar.c+foo.c) from orca.foo, orca.bar where foo.b = bar.a group by foo.a, bar.b;
 a  | b | sum 
----+---+-----
  1 | 1 |   2
  3 | 1 |   4
  5 | 1 |   2
  7 | 1 |   4
  9 | 1 |   2
 11 | 1 |   4
 13 | 1 |   2
 15 | 1 |   4
 17 | 1 |   2
 19 | 1 |   4
 21 | 1 |   2
 23 | 1 |   4
 25 | 1 |   2
 27 | 1 |   4
 29 | 1 |   2
 31 | 1 |   4
 33 | 1 |   2
 35 | 1 |   4
 37 | 1 |   2
 39 | 1 |   4
(20 rows)

-- window operations
select row_number() over() from orca.foo order by 1;
 row_number 
------------
          1
          2
          3
          4
          5
          6
          7
          8
          9
         10
         11
         12
         13
         14
         15
         16
         17
         18
         19
         20
         21
         22
         23
         24
         25
         26
         27
         28
         29
         30
         31
         32
         33
         34
         35
         36
         37
         38
         39
         40
(40 rows)

select rank() over(partition by b order by count(*)/sum(a)) from orca.foo group by a, b order by 1;
 rank 
------
    1
    1
    1
    1
    1
    1
    1
    1
    1
    1
    1
    1
    1
    1
    1
    1
    1
    1
    1
    1
    1
    1
    1
    1
    1
    1
    1
    1
    1
    1
    1
    1
    1
    1
    1
    1
    1
    1
    1
   20
(40 rows)

select row_number() over(order by foo.a) from orca.foo inner join orca.bar using(b) group by foo.a, bar.b, bar.a;
 row_number 
------------
          1
          2
          3
          4
          5
          6
          7
          8
          9
         10
         11
         12
         13
         14
         15
         16
         17
         18
         19
         20
         21
         22
         23
         24
         25
         26
         27
         28
         29
         30
         31
         32
         33
         34
         35
         36
         37
         38
         39
         40
         41
         42
         43
         44
         45
         46
         47
         48
         49
         50
         51
         52
         53
         54
         55
         56
         57
         58
         59
         60
         61
         62
         63
         64
         65
         66
         67
         68
         69
         70
         71
         72
         73
         74
         75
         76
         77
         78
         79
         80
         81
         82
         83
         84
         85
         86
         87
         88
         89
         90
         91
         92
         93
         94
         95
         96
         97
         98
         99
        100
        101
        102
        103
        104
        105
        106
        107
        108
        109
        110
        111
        112
        113
        114
        115
        116
        117
        118
        119
        120
        121
        122
        123
        124
        125
        126
        127
        128
        129
        130
        131
        132
        133
        134
        135
        136
        137
        138
        139
        140
        141
        142
        143
        144
        145
        146
        147
        148
        149
        150
        151
        152
        153
        154
        155
        156
        157
        158
        159
        160
        161
        162
        163
        164
        165
        166
        167
        168
        169
        170
        171
        172
        173
        174
        175
        176
        177
        178
        179
        180
        181
        182
        183
        184
        185
        186
        187
        188
        189
        190
        191
        192
        193
        194
        195
        196
        197
        198
        199
        200
        201
        202
        203
        204
        205
        206
        207
        208
        209
        210
        211
        212
        213
        214
        215
        216
        217
        218
        219
        220
        221
        222
        223
        224
        225
        226
        227
        228
        229
        230
        231
        232
        233
        234
        235
        236
        237
        238
        239
        240
        241
        242
        243
        244
        245
        246
        247
        248
        249
        250
        251
        252
        253
        254
        255
        256
        257
        258
        259
        260
        261
        262
        263
        264
        265
        266
        267
        268
        269
        270
        271
        272
        273
        274
        275
        276
        277
        278
        279
        280
        281
        282
        283
        284
        285
        286
        287
        288
        289
        290
        291
        292
        293
        294
        295
        296
        297
        298
        299
        300
        301
        302
        303
        304
        305
        306
        307
        308
        309
        310
        311
        312
        313
        314
        315
        316
        317
        318
        319
        320
        321
        322
        323
        324
        325
        326
        327
        328
        329
        330
        331
        332
        333
        334
        335
        336
        337
        338
        339
        340
        341
        342
        343
        344
        345
        346
        347
        348
        349
        350
        351
        352
        353
        354
        355
        356
        357
        358
        359
        360
        361
        362
        363
        364
        365
        366
        367
        368
        369
        370
        371
        372
        373
        374
        375
        376
        377
        378
        379
        380
        381
        382
        383
        384
        385
        386
        387
        388
        389
        390
        391
        392
        393
        394
        395
        396
        397
        398
        399
        400
(400 rows)

select 1+row_number() over(order by foo.a+bar.a) from orca.foo inner join orca.bar using(b);
 ?column? 
----------
        2
        3
        4
        5
        6
        7
        8
        9
       10
       11
       12
       13
       14
       15
       16
       17
       18
       19
       20
       21
       22
       23
       24
       25
       26
       27
       28
       29
       30
       31
       32
       33
       34
       35
       36
       37
       38
       39
       40
       41
       42
       43
       44
       45
       46
       47
       48
       49
       50
       51
       52
       53
       54
       55
       56
       57
       58
       59
       60
       61
       62
       63
       64
       65
       66
       67
       68
       69
       70
       71
       72
       73
       74
       75
       76
       77
       78
       79
       80
       81
       82
       83
       84
       85
       86
       87
       88
       89
       90
       91
       92
       93
       94
       95
       96
       97
       98
       99
      100
      101
      102
      103
      104
      105
      106
      107
      108
      109
      110
      111
      112
      113
      114
      115
      116
      117
      118
      119
      120
      121
      122
      123
      124
      125
      126
      127
      128
      129
      130
      131
      132
      133
      134
      135
      136
      137
      138
      139
      140
      141
      142
      143
      144
      145
      146
      147
      148
      149
      150
      151
      152
      153
      154
      155
      156
      157
      158
      159
      160
      161
      162
      163
      164
      165
      166
      167
      168
      169
      170
      171
      172
      173
      174
      175
      176
      177
      178
      179
      180
      181
      182
      183
      184
      185
      186
      187
      188
      189
      190
      191
      192
      193
      194
      195
      196
      197
      198
      199
      200
      201
      202
      203
      204
      205
      206
      207
      208
      209
      210
      211
      212
      213
      214
      215
      216
      217
      218
      219
      220
      221
      222
      223
      224
      225
      226
      227
      228
      229
      230
      231
      232
      233
      234
      235
      236
      237
      238
      239
      240
      241
      242
      243
      244
      245
      246
      247
      248
      249
      250
      251
      252
      253
      254
      255
      256
      257
      258
      259
      260
      261
      262
      263
      264
      265
      266
      267
      268
      269
      270
      271
      272
      273
      274
      275
      276
      277
      278
      279
      280
      281
      282
      283
      284
      285
      286
      287
      288
      289
      290
      291
      292
      293
      294
      295
      296
      297
      298
      299
      300
      301
      302
      303
      304
      305
      306
      307
      308
      309
      310
      311
      312
      313
      314
      315
      316
      317
      318
      319
      320
      321
      322
      323
      324
      325
      326
      327
      328
      329
      330
      331
      332
      333
      334
      335
      336
      337
      338
      339
      340
      341
      342
      343
      344
      345
      346
      347
      348
      349
      350
      351
      352
      353
      354
      355
      356
      357
      358
      359
      360
      361
      362
      363
      364
      365
      366
      367
      368
      369
      370
      371
      372
      373
      374
      375
      376
      377
      378
      379
      380
      381
      382
      383
      384
      385
      386
      387
      388
      389
      390
      391
      392
      393
      394
      395
      396
      397
      398
      399
      400
      401
(400 rows)

select row_number() over(order by foo.a+ bar.a)/count(*) from orca.foo inner join orca.bar using(b) group by foo.a, bar.a, bar.b;
 ?column? 
----------
        1
        2
        3
        4
        5
        6
        7
        8
        9
       10
       11
       12
       13
       14
       15
       16
       17
       18
       19
       20
       21
       22
       23
       24
       25
       26
       27
       28
       29
       30
       31
       32
       33
       34
       35
       36
       37
       38
       39
       40
       41
       42
       43
       44
       45
       46
       47
       48
       49
       50
       51
       52
       53
       54
       55
       56
       57
       58
       59
       60
       61
       62
       63
       64
       65
       66
       67
       68
       69
       70
       71
       72
       73
       74
       75
       76
       77
       78
       79
       80
       81
       82
       83
       84
       85
       86
       87
       88
       89
       90
       91
       92
       93
       94
       95
       96
       97
       98
       99
      100
      101
      102
      103
      104
      105
      106
      107
      108
      109
      110
      111
      112
      113
      114
      115
      116
      117
      118
      119
      120
      121
      122
      123
      124
      125
      126
      127
      128
      129
      130
      131
      132
      133
      134
      135
      136
      137
      138
      139
      140
      141
      142
      143
      144
      145
      146
      147
      148
      149
      150
      151
      152
      153
      154
      155
      156
      157
      158
      159
      160
      161
      162
      163
      164
      165
      166
      167
      168
      169
      170
      171
      172
      173
      174
      175
      176
      177
      178
      179
      180
      181
      182
      183
      184
      185
      186
      187
      188
      189
      190
      191
      192
      193
      194
      195
      196
      197
      198
      199
      200
      201
      202
      203
      204
      205
      206
      207
      208
      209
      210
      211
      212
      213
      214
      215
      216
      217
      218
      219
      220
      221
      222
      223
      224
      225
      226
      227
      228
      229
      230
      231
      232
      233
      234
      235
      236
      237
      238
      239
      240
      241
      242
      243
      244
      245
      246
      247
      248
      249
      250
      251
      252
      253
      254
      255
      256
      257
      258
      259
      260
      261
      262
      263
      264
      265
      266
      267
      268
      269
      270
      271
      272
      273
      274
      275
      276
      277
      278
      279
      280
      281
      282
      283
      284
      285
      286
      287
      288
      289
      290
      291
      292
      293
      294
      295
      296
      297
      298
      299
      300
      301
      302
      303
      304
      305
      306
      307
      308
      309
      310
      311
      312
      313
      314
      315
      316
      317
      318
      319
      320
      321
      322
      323
      324
      325
      326
      327
      328
      329
      330
      331
      332
      333
      334
      335
      336
      337
      338
      339
      340
      341
      342
      343
      344
      345
      346
      347
      348
      349
      350
      351
      352
      353
      354
      355
      356
      357
      358
      359
      360
      361
      362
      363
      364
      365
      366
      367
      368
      369
      370
      371
      372
      373
      374
      375
      376
      377
      378
      379
      380
      381
      382
      383
      384
      385
      386
      387
      388
      389
      390
      391
      392
      393
      394
      395
      396
      397
      398
      399
      400
(400 rows)

select count(*) over(partition by b order by a range between 1 preceding and (select count(*) from orca.bar) following) from orca.foo;
 count 
-------
    16
    16
    16
    16
    16
    15
    14
    13
    12
    11
    10
     9
     8
     7
     6
     5
     4
     3
     2
     1
    16
    16
    16
    16
    16
    15
    14
    13
    12
    11
    10
     9
     8
     7
     6
     5
     4
     3
     2
     1
(40 rows)

select a+1, rank() over(partition by b+1 order by a+1) from orca.foo order by 1, 2;
 ?column? | rank 
----------+------
        2 |    1
        3 |    1
        4 |    2
        5 |    2
        6 |    3
        7 |    3
        8 |    4
        9 |    4
       10 |    5
       11 |    5
       12 |    6
       13 |    6
       14 |    7
       15 |    7
       16 |    8
       17 |    8
       18 |    9
       19 |    9
       20 |   10
       21 |   10
       22 |   11
       23 |   11
       24 |   12
       25 |   12
       26 |   13
       27 |   13
       28 |   14
       29 |   14
       30 |   15
       31 |   15
       32 |   16
       33 |   16
       34 |   17
       35 |   17
       36 |   18
       37 |   18
       38 |   19
       39 |   19
       40 |   20
       41 |   20
(40 rows)

select a , sum(a) over (order by a range '1'::float8 preceding) from orca.r order by 1,2;
 a  | sum 
----+-----
  1 |   1
  2 |   3
  3 |   5
  4 |   7
  5 |   9
  6 |  11
  7 |  13
  8 |  15
  9 |  17
 10 |  19
 11 |  21
 12 |  23
 13 |  25
 14 |  27
 15 |  29
 16 |  31
 17 |  33
 18 |  35
 19 |  37
 20 |  39
    |    
(21 rows)

select a, b, floor(avg(b) over(order by a desc, b desc rows between unbounded preceding and unbounded following)) as avg, dense_rank() over (order by a) from orca.r order by 1,2,3,4;
 a  | b | avg | dense_rank 
----+---+-----+------------
  1 | 1 |   1 |          1
  2 | 2 |   1 |          2
  3 | 0 |   1 |          3
  4 | 1 |   1 |          4
  5 | 2 |   1 |          5
  6 | 0 |   1 |          6
  7 | 1 |   1 |          7
  8 | 2 |   1 |          8
  9 | 0 |   1 |          9
 10 | 1 |   1 |         10
 11 | 2 |   1 |         11
 12 | 0 |   1 |         12
 13 | 1 |   1 |         13
 14 | 2 |   1 |         14
 15 | 0 |   1 |         15
 16 | 1 |   1 |         16
 17 | 2 |   1 |         17
 18 | 0 |   1 |         18
 19 | 1 |   1 |         19
 20 | 2 |   1 |         20
    | 1 |   1 |         21
(21 rows)

select lead(a) over(order by a) from orca.r order by 1;
 lead 
------
    2
    3
    4
    5
    6
    7
    8
    9
   10
   11
   12
   13
   14
   15
   16
   17
   18
   19
   20
     
     
(21 rows)

select lag(c,d) over(order by c,d) from orca.s order by 1;
 lag 
-----
   0
   0
   0
   0
   1
   1
   1
   1
   1
   2
   2
   2
   2
   2
   3
   3
   3
   3
   4
   4
   4
   4
   5
   5
   5
   5
   6
   6
   6
   6
(30 rows)

select lead(c,c+d,1000) over(order by c,d) from orca.s order by 1;
 lead 
------
    0
    0
    0
    1
    1
    1
    1
    2
    2
    2
    2
    2
    3
    3
    3
    4
    4
    4
    5
    5
    5
    6
    6
    6
 1000
 1000
 1000
 1000
 1000
 1000
(30 rows)

-- test normalization of window functions
create table orca_w1(a int, b int);
NOTICE:  Table doesn't have 'DISTRIBUTED BY' clause -- Using column named 'a' as the Greenplum Database data distribution key for this table.
HINT:  The 'DISTRIBUTED BY' clause determines the distribution of data. Make sure column(s) chosen are the optimal data distribution key to minimize skew.
create table orca_w2(a int, b int);
NOTICE:  Table doesn't have 'DISTRIBUTED BY' clause -- Using column named 'a' as the Greenplum Database data distribution key for this table.
HINT:  The 'DISTRIBUTED BY' clause determines the distribution of data. Make sure column(s) chosen are the optimal data distribution key to minimize skew.
create table orca_w3(a int, b text);
NOTICE:  Table doesn't have 'DISTRIBUTED BY' clause -- Using column named 'a' as the Greenplum Database data distribution key for this table.
HINT:  The 'DISTRIBUTED BY' clause determines the distribution of data. Make sure column(s) chosen are the optimal data distribution key to minimize skew.
insert into orca_w1 select i, i from generate_series(1, 3) i;
insert into orca_w2 select i, i from generate_series(2, 4) i;
insert into orca_w3 select i, i from generate_series(3, 5) i;
-- outer ref in subquery in target list and window func in target list
select (select b from orca_w3 where a = orca_w1.a) as one, row_number() over(partition by orca_w1.a) as two from orca_w2, orca_w1;
 one | two 
-----+-----
     |   1
     |   2
     |   3
     |   1
     |   2
     |   3
 3   |   1
 3   |   2
 3   |   3
(9 rows)

-- aggref in subquery with window func in target list
select orca_w1.a, (select sum(orca_w2.a) from orca_w2 where orca_w1.b = orca_w2.b), count(*), rank() over (order by orca_w1.b) from orca_w1 group by orca_w1.a, orca_w1.b order by orca_w1.a;
 a | sum | count | rank 
---+-----+-------+------
 1 |     |     1 |    1
 2 |   2 |     1 |    2
 3 |   3 |     1 |    3
(3 rows)

-- window function inside subquery inside target list with outer ref
select orca_w1.a, (select rank() over (order by orca_w1.b) from orca_w2 where orca_w1.b = orca_w2.b), count(*) from orca_w1 group by orca_w1.a, orca_w1.b order by orca_w1.a;
 a | rank | count 
---+------+-------
 1 |      |     1
 2 |    1 |     1
 3 |    1 |     1
(3 rows)

-- window function with empty partition clause inside subquery inside target list with outer ref
select (select rank() over() from orca_w3 where a = orca_w1.a) as one, row_number() over(partition by orca_w1.a) as two from orca_w1, orca_w2;
 one | two 
-----+-----
     |   1
     |   2
     |   3
   1 |   1
   1 |   2
   1 |   3
     |   1
     |   2
     |   3
(9 rows)

-- window function in IN clause
select (select a from orca_w3 where a = orca_w1.a) as one from orca_w1 where orca_w1.a IN (select rank() over(partition by orca_w1.a) + 1 from orca_w1, orca_w2);
 one 
-----
    
(1 row)

-- window function in subquery inside target list with outer ref in partition clause
select (select rank() over(partition by orca_w2.a) from orca_w3 where a = orca_w1.a) as one, row_number() over(partition by orca_w1.a) as two from orca_w1, orca_w2 order by orca_w1.a;
 one | two 
-----+-----
     |   2
     |   3
     |   1
     |   2
     |   3
     |   1
   1 |   2
   1 |   3
   1 |   1
(9 rows)

-- correlated subquery in target list
select (select a+1 from (select a from orca_w2 where orca_w1.a=orca_w2.a) sq(a)) as one, row_number() over(partition by orca_w1.a) as two from orca_w1;
 one | two 
-----+-----
     |   1
   3 |   1
   4 |   1
(3 rows)

-- correlated subquery in target list, mismatching varattnos
select (select a+1 from (select a from orca_w2 where sq2.a=orca_w2.a) sq1(a)) as one, row_number() over(partition by sq2.a) as two from (select 1,1,1,a from orca_w1) sq2(x,y,z,a);
 one | two 
-----+-----
   3 |   1
   4 |   1
     |   1
(3 rows)

-- cte in scalar subquery
with x as (select a, b from orca_w1)
select (select count(*) from x) as one, rank() over(partition by a) as rank_within_parent from x order by a desc;
 one | rank_within_parent 
-----+--------------------
   3 |                  1
   3 |                  1
   3 |                  1
(3 rows)

-- window function in subquery inside target list with outer ref in order clause
select (select rank() over(order by orca_w2.a) from orca_w3 where a = orca_w1.a) as one, row_number() over(partition by orca_w1.a) as two from orca_w1, orca_w2 order by orca_w1.a;
 one | two 
-----+-----
     |   2
     |   3
     |   1
     |   2
     |   3
     |   1
   1 |   2
   1 |   3
   1 |   1
(9 rows)

-- window function with outer ref in arguments
select (select sum(orca_w1.a + a) over(order by b) + 1 from orca_w2 where orca_w1.a = orca_w2.a) from orca_w1 order by orca_w1.a;
 ?column? 
----------
         
        5
        7
(3 rows)

-- window function with outer ref in window clause and arguments 
select (select sum(orca_w1.a + a) over(order by b + orca_w1.a) + 1 from orca_w2 where orca_w1.a = orca_w2.a) from orca_w1 order by orca_w1.a;
 ?column? 
----------
         
        5
        7
(3 rows)

-- cte
with x as (select a, b from orca.r)
select rank() over(partition by a, case when b = 0 then a+b end order by b asc) as rank_within_parent from x order by a desc ,case when a+b = 0 then a end ,b;
 rank_within_parent 
--------------------
                  1
                  1
                  1
                  1
                  1
                  1
                  1
                  1
                  1
                  1
                  1
                  1
                  1
                  1
                  1
                  1
                  1
                  1
                  1
                  1
                  1
(21 rows)

-- alias
select foo.d from orca.foo full join orca.bar on (foo.d = bar.a) group by d;
 d  
----
 30
 35
 14
 37
 16
 28
 31
  1
 17
 15
 36
 34
 33
  2
  0
 13
 29
  7
 19
 39
 18
  6
  4
 21
 20
 38
  3
  5
 22
 24
  9
 12
  8
 26
 27
 32
 11
 23
 25
 10
(40 rows)

select 1 as v from orca.foo full join orca.bar on (foo.d = bar.a) group by d;
 v 
---
 1
 1
 1
 1
 1
 1
 1
 1
 1
 1
 1
 1
 1
 1
 1
 1
 1
 1
 1
 1
 1
 1
 1
 1
 1
 1
 1
 1
 1
 1
 1
 1
 1
 1
 1
 1
 1
 1
 1
 1
(40 rows)

select * from orca.r where a in (select count(*)+1 as v from orca.foo full join orca.bar on (foo.d = bar.a) group by d+r.b);
 a | b 
---+---
 2 | 2
(1 row)

select * from orca.r where r.a in (select d+r.b+1 as v from orca.foo full join orca.bar on (foo.d = bar.a) group by d+r.b) order by r.a, r.b;
 a  | b 
----+---
  3 | 0
  4 | 1
  5 | 2
  6 | 0
  7 | 1
  8 | 2
  9 | 0
 10 | 1
 11 | 2
 12 | 0
 13 | 1
 14 | 2
 15 | 0
 16 | 1
 17 | 2
 18 | 0
 19 | 1
 20 | 2
(18 rows)

drop table if exists orca.rcte;
NOTICE:  table "rcte" does not exist, skipping
create table orca.rcte(a int, b int, c int);
NOTICE:  Table doesn't have 'DISTRIBUTED BY' clause -- Using column named 'a' as the Greenplum Database data distribution key for this table.
HINT:  The 'DISTRIBUTED BY' clause determines the distribution of data. Make sure column(s) chosen are the optimal data distribution key to minimize skew.
insert into orca.rcte select i, i%2, i%3 from generate_series(1,40)i;
with x as (select * from orca.rcte where a < 10) select * from x x1, x x2;
 a | b | c | a | b | c 
---+---+---+---+---+---
 8 | 0 | 2 | 8 | 0 | 2
 8 | 0 | 2 | 9 | 1 | 0
 8 | 0 | 2 | 3 | 1 | 0
 8 | 0 | 2 | 4 | 0 | 1
 8 | 0 | 2 | 5 | 1 | 2
 8 | 0 | 2 | 6 | 0 | 0
 8 | 0 | 2 | 7 | 1 | 1
 8 | 0 | 2 | 1 | 1 | 1
 8 | 0 | 2 | 2 | 0 | 2
 9 | 1 | 0 | 8 | 0 | 2
 9 | 1 | 0 | 9 | 1 | 0
 9 | 1 | 0 | 3 | 1 | 0
 9 | 1 | 0 | 4 | 0 | 1
 9 | 1 | 0 | 5 | 1 | 2
 9 | 1 | 0 | 6 | 0 | 0
 9 | 1 | 0 | 7 | 1 | 1
 9 | 1 | 0 | 1 | 1 | 1
 9 | 1 | 0 | 2 | 0 | 2
 1 | 1 | 1 | 8 | 0 | 2
 1 | 1 | 1 | 9 | 1 | 0
 1 | 1 | 1 | 1 | 1 | 1
 1 | 1 | 1 | 2 | 0 | 2
 1 | 1 | 1 | 3 | 1 | 0
 1 | 1 | 1 | 4 | 0 | 1
 1 | 1 | 1 | 5 | 1 | 2
 1 | 1 | 1 | 6 | 0 | 0
 1 | 1 | 1 | 7 | 1 | 1
 2 | 0 | 2 | 8 | 0 | 2
 2 | 0 | 2 | 9 | 1 | 0
 2 | 0 | 2 | 1 | 1 | 1
 2 | 0 | 2 | 2 | 0 | 2
 2 | 0 | 2 | 3 | 1 | 0
 2 | 0 | 2 | 4 | 0 | 1
 2 | 0 | 2 | 5 | 1 | 2
 2 | 0 | 2 | 6 | 0 | 0
 2 | 0 | 2 | 7 | 1 | 1
 3 | 1 | 0 | 8 | 0 | 2
 3 | 1 | 0 | 9 | 1 | 0
 3 | 1 | 0 | 3 | 1 | 0
 3 | 1 | 0 | 4 | 0 | 1
 3 | 1 | 0 | 5 | 1 | 2
 3 | 1 | 0 | 6 | 0 | 0
 3 | 1 | 0 | 7 | 1 | 1
 3 | 1 | 0 | 1 | 1 | 1
 3 | 1 | 0 | 2 | 0 | 2
 4 | 0 | 1 | 8 | 0 | 2
 4 | 0 | 1 | 9 | 1 | 0
 4 | 0 | 1 | 3 | 1 | 0
 4 | 0 | 1 | 4 | 0 | 1
 4 | 0 | 1 | 5 | 1 | 2
 4 | 0 | 1 | 6 | 0 | 0
 4 | 0 | 1 | 7 | 1 | 1
 4 | 0 | 1 | 1 | 1 | 1
 4 | 0 | 1 | 2 | 0 | 2
 5 | 1 | 2 | 8 | 0 | 2
 5 | 1 | 2 | 9 | 1 | 0
 5 | 1 | 2 | 3 | 1 | 0
 5 | 1 | 2 | 4 | 0 | 1
 5 | 1 | 2 | 5 | 1 | 2
 5 | 1 | 2 | 6 | 0 | 0
 5 | 1 | 2 | 7 | 1 | 1
 5 | 1 | 2 | 1 | 1 | 1
 5 | 1 | 2 | 2 | 0 | 2
 6 | 0 | 0 | 8 | 0 | 2
 6 | 0 | 0 | 9 | 1 | 0
 6 | 0 | 0 | 3 | 1 | 0
 6 | 0 | 0 | 4 | 0 | 1
 6 | 0 | 0 | 5 | 1 | 2
 6 | 0 | 0 | 6 | 0 | 0
 6 | 0 | 0 | 7 | 1 | 1
 6 | 0 | 0 | 1 | 1 | 1
 6 | 0 | 0 | 2 | 0 | 2
 7 | 1 | 1 | 8 | 0 | 2
 7 | 1 | 1 | 9 | 1 | 0
 7 | 1 | 1 | 3 | 1 | 0
 7 | 1 | 1 | 4 | 0 | 1
 7 | 1 | 1 | 5 | 1 | 2
 7 | 1 | 1 | 6 | 0 | 0
 7 | 1 | 1 | 7 | 1 | 1
 7 | 1 | 1 | 1 | 1 | 1
 7 | 1 | 1 | 2 | 0 | 2
(81 rows)

with x as (select * from orca.rcte where a < 10) select * from x x1, x x2 where x2.a = x1.b;
 a | b | c | a | b | c 
---+---+---+---+---+---
 1 | 1 | 1 | 1 | 1 | 1
 3 | 1 | 0 | 1 | 1 | 1
 5 | 1 | 2 | 1 | 1 | 1
 7 | 1 | 1 | 1 | 1 | 1
 9 | 1 | 0 | 1 | 1 | 1
(5 rows)

with x as (select * from orca.rcte where a < 10) select a from x union all select b from x;
 a 
---
 3
 4
 5
 6
 7
 1
 0
 1
 0
 1
 8
 9
 0
 1
 1
 2
 1
 0
(18 rows)

with x as (select * from orca.rcte where a < 10) select * from x x1 where x1.b = any (select x2.a from x x2 group by x2.a);
 a | b | c 
---+---+---
 1 | 1 | 1
 3 | 1 | 0
 5 | 1 | 2
 7 | 1 | 1
 9 | 1 | 0
(5 rows)

with x as (select * from orca.rcte where a < 10) select * from x x1 where x1.b = all (select x2.a from x x2 group by x2.a);
 a | b | c 
---+---+---
(0 rows)

with x as (select * from orca.rcte where a < 10) select * from x x1, x x2, x x3 where x2.a = x1.b and x3.b = x2.b                                                                                   ;
 a | b | c | a | b | c | a | b | c 
---+---+---+---+---+---+---+---+---
 9 | 1 | 0 | 1 | 1 | 1 | 1 | 1 | 1
 7 | 1 | 1 | 1 | 1 | 1 | 1 | 1 | 1
 5 | 1 | 2 | 1 | 1 | 1 | 1 | 1 | 1
 3 | 1 | 0 | 1 | 1 | 1 | 1 | 1 | 1
 1 | 1 | 1 | 1 | 1 | 1 | 1 | 1 | 1
 9 | 1 | 0 | 1 | 1 | 1 | 3 | 1 | 0
 7 | 1 | 1 | 1 | 1 | 1 | 3 | 1 | 0
 5 | 1 | 2 | 1 | 1 | 1 | 3 | 1 | 0
 3 | 1 | 0 | 1 | 1 | 1 | 3 | 1 | 0
 1 | 1 | 1 | 1 | 1 | 1 | 3 | 1 | 0
 9 | 1 | 0 | 1 | 1 | 1 | 5 | 1 | 2
 7 | 1 | 1 | 1 | 1 | 1 | 5 | 1 | 2
 5 | 1 | 2 | 1 | 1 | 1 | 5 | 1 | 2
 3 | 1 | 0 | 1 | 1 | 1 | 5 | 1 | 2
 1 | 1 | 1 | 1 | 1 | 1 | 5 | 1 | 2
 9 | 1 | 0 | 1 | 1 | 1 | 7 | 1 | 1
 7 | 1 | 1 | 1 | 1 | 1 | 7 | 1 | 1
 5 | 1 | 2 | 1 | 1 | 1 | 7 | 1 | 1
 3 | 1 | 0 | 1 | 1 | 1 | 7 | 1 | 1
 1 | 1 | 1 | 1 | 1 | 1 | 7 | 1 | 1
 9 | 1 | 0 | 1 | 1 | 1 | 9 | 1 | 0
 7 | 1 | 1 | 1 | 1 | 1 | 9 | 1 | 0
 5 | 1 | 2 | 1 | 1 | 1 | 9 | 1 | 0
 3 | 1 | 0 | 1 | 1 | 1 | 9 | 1 | 0
 1 | 1 | 1 | 1 | 1 | 1 | 9 | 1 | 0
(25 rows)

with x as (select * from orca.rcte where a < 10) select * from x x2 where x2.b < (select avg(b) from x x1);
 a | b | c 
---+---+---
 2 | 0 | 2
 4 | 0 | 1
 6 | 0 | 0
 8 | 0 | 2
(4 rows)

with x as (select r.a from orca.r, orca.s  where r.a < 10 and s.d < 10 and r.a = s.d) select * from x x1, x x2;
 a | a 
---+---
 1 | 1
 1 | 1
 1 | 1
 1 | 1
 1 | 1
 1 | 1
 1 | 1
 1 | 1
 1 | 1
 1 | 1
 1 | 1
 1 | 1
 1 | 1
 1 | 1
 1 | 1
 1 | 1
 1 | 1
 1 | 1
 1 | 1
 1 | 1
 1 | 1
 1 | 1
 1 | 1
 1 | 1
 1 | 1
 1 | 1
 1 | 1
 1 | 1
 1 | 1
 1 | 1
 1 | 1
 1 | 1
 1 | 1
 1 | 1
 1 | 1
 1 | 1
 1 | 1
 1 | 1
 1 | 1
 1 | 1
 1 | 1
 1 | 1
 1 | 1
 1 | 1
 1 | 1
 1 | 1
 1 | 1
 1 | 1
 1 | 1
 1 | 1
 1 | 1
 1 | 1
 1 | 1
 1 | 1
 1 | 1
 1 | 1
 1 | 1
 1 | 1
 1 | 1
 1 | 1
 1 | 1
 1 | 1
 1 | 1
 1 | 1
 1 | 1
 1 | 1
 1 | 1
 1 | 1
 1 | 1
 1 | 1
 1 | 1
 1 | 1
 1 | 1
 1 | 1
 1 | 1
 1 | 1
 1 | 1
 1 | 1
 1 | 1
 1 | 1
 1 | 1
 1 | 1
 1 | 1
 1 | 1
 1 | 1
 1 | 1
 1 | 1
 1 | 1
 1 | 1
 1 | 1
 1 | 1
 1 | 1
 1 | 1
 1 | 1
 1 | 1
 1 | 1
 1 | 1
 1 | 1
 1 | 1
 1 | 1
 1 | 1
 1 | 1
 1 | 1
 1 | 1
 1 | 1
 1 | 1
 1 | 1
 1 | 1
 1 | 1
 1 | 1
 1 | 1
 1 | 1
 1 | 1
 1 | 1
 1 | 1
 1 | 1
 1 | 1
 1 | 1
 1 | 1
 1 | 1
 1 | 1
 1 | 1
 1 | 1
 1 | 1
 1 | 1
 1 | 1
 1 | 1
 1 | 1
 1 | 1
 1 | 1
 1 | 1
 1 | 1
 1 | 1
 1 | 1
 1 | 1
 1 | 1
 1 | 1
 1 | 1
 1 | 1
 1 | 1
 1 | 1
 1 | 1
 1 | 1
 1 | 1
 1 | 1
 1 | 1
 1 | 1
 1 | 1
 1 | 1
 1 | 1
 1 | 1
 1 | 1
 1 | 1
 1 | 1
 1 | 1
 1 | 1
 1 | 1
 1 | 1
 1 | 1
 1 | 1
 1 | 1
 1 | 1
 1 | 1
 1 | 1
 1 | 1
 1 | 1
 1 | 1
 1 | 1
 1 | 1
 1 | 1
 1 | 1
 1 | 1
 1 | 1
 1 | 1
 1 | 1
 1 | 1
 1 | 1
 1 | 1
 1 | 1
 1 | 1
 1 | 1
 1 | 1
 1 | 1
 1 | 1
 1 | 1
 1 | 1
 1 | 1
 1 | 1
 1 | 1
 1 | 1
 1 | 1
 1 | 1
 1 | 1
 1 | 1
 1 | 1
 1 | 1
 1 | 1
 1 | 1
 1 | 1
 1 | 1
 1 | 1
 1 | 1
 1 | 1
 1 | 1
 1 | 1
 1 | 1
 1 | 1
 1 | 1
 1 | 1
 1 | 1
 1 | 1
 1 | 1
 1 | 1
 1 | 1
 1 | 1
 1 | 1
 1 | 1
 1 | 1
 1 | 1
 1 | 1
 1 | 1
 1 | 1
 1 | 1
 1 | 1
 1 | 1
(225 rows)

with x as (select r.a from orca.r, orca.s  where r.a < 10 and s.c < 10 and r.a = s.c) select * from x x1, x x2;
 a | a 
---+---
 3 | 1
 3 | 2
 3 | 1
 3 | 2
 3 | 1
 3 | 2
 3 | 1
 3 | 2
 3 | 1
 3 | 2
 3 | 3
 3 | 4
 3 | 5
 3 | 6
 3 | 3
 3 | 4
 3 | 5
 3 | 6
 3 | 3
 3 | 4
 3 | 5
 3 | 6
 3 | 3
 3 | 4
 3 | 5
 3 | 6
 4 | 1
 4 | 2
 4 | 1
 4 | 2
 4 | 1
 4 | 2
 4 | 1
 4 | 2
 4 | 1
 4 | 2
 4 | 3
 4 | 4
 4 | 5
 4 | 6
 4 | 3
 4 | 4
 4 | 5
 4 | 6
 4 | 3
 4 | 4
 4 | 5
 4 | 6
 4 | 3
 4 | 4
 4 | 5
 4 | 6
 5 | 1
 5 | 2
 5 | 1
 5 | 2
 5 | 1
 5 | 2
 5 | 1
 5 | 2
 5 | 1
 5 | 2
 5 | 3
 5 | 4
 5 | 5
 5 | 6
 5 | 3
 5 | 4
 5 | 5
 5 | 6
 5 | 3
 5 | 4
 5 | 5
 5 | 6
 5 | 3
 5 | 4
 5 | 5
 5 | 6
 6 | 1
 6 | 2
 6 | 1
 6 | 2
 6 | 1
 6 | 2
 6 | 1
 6 | 2
 6 | 1
 6 | 2
 6 | 3
 6 | 4
 6 | 5
 6 | 6
 6 | 3
 6 | 4
 6 | 5
 6 | 6
 6 | 3
 6 | 4
 6 | 5
 6 | 6
 6 | 3
 6 | 4
 6 | 5
 6 | 6
 3 | 1
 3 | 2
 3 | 1
 3 | 2
 3 | 1
 3 | 2
 3 | 1
 3 | 2
 3 | 1
 3 | 2
 3 | 3
 3 | 4
 3 | 5
 3 | 6
 3 | 3
 3 | 4
 3 | 5
 3 | 6
 3 | 3
 3 | 4
 3 | 5
 3 | 6
 3 | 3
 3 | 4
 3 | 5
 3 | 6
 4 | 1
 4 | 2
 4 | 1
 4 | 2
 4 | 1
 4 | 2
 4 | 1
 4 | 2
 4 | 1
 4 | 2
 4 | 3
 4 | 4
 4 | 5
 4 | 6
 4 | 3
 4 | 4
 4 | 5
 4 | 6
 4 | 3
 4 | 4
 4 | 5
 4 | 6
 4 | 3
 4 | 4
 4 | 5
 4 | 6
 5 | 1
 5 | 2
 5 | 1
 5 | 2
 5 | 1
 5 | 2
 5 | 1
 5 | 2
 5 | 1
 5 | 2
 5 | 3
 5 | 4
 5 | 5
 5 | 6
 5 | 3
 5 | 4
 5 | 5
 5 | 6
 5 | 3
 5 | 4
 5 | 5
 5 | 6
 5 | 3
 5 | 4
 5 | 5
 5 | 6
 6 | 1
 6 | 2
 6 | 1
 6 | 2
 6 | 1
 6 | 2
 6 | 1
 6 | 2
 6 | 1
 6 | 2
 6 | 3
 6 | 4
 6 | 5
 6 | 6
 6 | 3
 6 | 4
 6 | 5
 6 | 6
 6 | 3
 6 | 4
 6 | 5
 6 | 6
 6 | 3
 6 | 4
 6 | 5
 6 | 6
 3 | 1
 3 | 2
 3 | 1
 3 | 2
 3 | 1
 3 | 2
 3 | 1
 3 | 2
 3 | 1
 3 | 2
 3 | 3
 3 | 4
 3 | 5
 3 | 6
 3 | 3
 3 | 4
 3 | 5
 3 | 6
 3 | 3
 3 | 4
 3 | 5
 3 | 6
 3 | 3
 3 | 4
 3 | 5
 3 | 6
 4 | 1
 4 | 2
 4 | 1
 4 | 2
 4 | 1
 4 | 2
 4 | 1
 4 | 2
 4 | 1
 4 | 2
 4 | 3
 4 | 4
 4 | 5
 4 | 6
 4 | 3
 4 | 4
 4 | 5
 4 | 6
 4 | 3
 4 | 4
 4 | 5
 4 | 6
 4 | 3
 4 | 4
 4 | 5
 4 | 6
 5 | 1
 5 | 2
 5 | 1
 5 | 2
 5 | 1
 5 | 2
 5 | 1
 5 | 2
 5 | 1
 5 | 2
 5 | 3
 5 | 4
 5 | 5
 5 | 6
 5 | 3
 5 | 4
 5 | 5
 5 | 6
 5 | 3
 5 | 4
 5 | 5
 5 | 6
 5 | 3
 5 | 4
 5 | 5
 5 | 6
 6 | 1
 6 | 2
 6 | 1
 6 | 2
 6 | 1
 6 | 2
 6 | 1
 6 | 2
 6 | 1
 6 | 2
 6 | 3
 6 | 4
 6 | 5
 6 | 6
 6 | 3
 6 | 4
 6 | 5
 6 | 6
 6 | 3
 6 | 4
 6 | 5
 6 | 6
 6 | 3
 6 | 4
 6 | 5
 6 | 6
 3 | 1
 3 | 2
 3 | 1
 3 | 2
 3 | 1
 3 | 2
 3 | 1
 3 | 2
 3 | 1
 3 | 2
 3 | 3
 3 | 4
 3 | 5
 3 | 6
 3 | 3
 3 | 4
 3 | 5
 3 | 6
 3 | 3
 3 | 4
 3 | 5
 3 | 6
 3 | 3
 3 | 4
 3 | 5
 3 | 6
 4 | 1
 4 | 2
 4 | 1
 4 | 2
 4 | 1
 4 | 2
 4 | 1
 4 | 2
 4 | 1
 4 | 2
 4 | 3
 4 | 4
 4 | 5
 4 | 6
 4 | 3
 4 | 4
 4 | 5
 4 | 6
 4 | 3
 4 | 4
 4 | 5
 4 | 6
 4 | 3
 4 | 4
 4 | 5
 4 | 6
 5 | 1
 5 | 2
 5 | 1
 5 | 2
 5 | 1
 5 | 2
 5 | 1
 5 | 2
 5 | 1
 5 | 2
 5 | 3
 5 | 4
 5 | 5
 5 | 6
 5 | 3
 5 | 4
 5 | 5
 5 | 6
 5 | 3
 5 | 4
 5 | 5
 5 | 6
 5 | 3
 5 | 4
 5 | 5
 5 | 6
 6 | 1
 6 | 2
 6 | 1
 6 | 2
 6 | 1
 6 | 2
 6 | 1
 6 | 2
 6 | 1
 6 | 2
 6 | 3
 6 | 4
 6 | 5
 6 | 6
 6 | 3
 6 | 4
 1 | 1
 1 | 2
 1 | 1
 1 | 2
 1 | 1
 1 | 2
 1 | 1
 1 | 2
 1 | 1
 1 | 2
 1 | 3
 1 | 4
 1 | 5
 1 | 6
 1 | 3
 1 | 4
 1 | 5
 1 | 6
 1 | 3
 1 | 4
 1 | 5
 1 | 6
 1 | 3
 1 | 4
 1 | 5
 1 | 6
 2 | 1
 2 | 2
 2 | 1
 2 | 2
 2 | 1
 2 | 2
 2 | 1
 2 | 2
 2 | 1
 2 | 2
 2 | 3
 2 | 4
 2 | 5
 2 | 6
 2 | 3
 2 | 4
 2 | 5
 2 | 6
 2 | 3
 2 | 4
 2 | 5
 2 | 6
 2 | 3
 2 | 4
 2 | 5
 2 | 6
 1 | 1
 1 | 2
 1 | 1
 1 | 2
 1 | 1
 1 | 2
 1 | 1
 1 | 2
 1 | 1
 1 | 2
 1 | 3
 1 | 4
 1 | 5
 1 | 6
 1 | 3
 1 | 4
 1 | 5
 1 | 6
 1 | 3
 1 | 4
 1 | 5
 1 | 6
 1 | 3
 1 | 4
 1 | 5
 1 | 6
 2 | 1
 2 | 2
 2 | 1
 2 | 2
 2 | 1
 2 | 2
 2 | 1
 2 | 2
 2 | 1
 2 | 2
 2 | 3
 2 | 4
 2 | 5
 2 | 6
 2 | 3
 2 | 4
 2 | 5
 2 | 6
 2 | 3
 2 | 4
 2 | 5
 2 | 6
 2 | 3
 2 | 4
 2 | 5
 2 | 6
 1 | 1
 1 | 2
 1 | 1
 1 | 2
 1 | 1
 1 | 2
 1 | 1
 1 | 2
 1 | 1
 1 | 2
 1 | 3
 1 | 4
 1 | 5
 1 | 6
 1 | 3
 1 | 4
 1 | 5
 1 | 6
 1 | 3
 1 | 4
 1 | 5
 1 | 6
 1 | 3
 1 | 4
 1 | 5
 1 | 6
 2 | 1
 2 | 2
 2 | 1
 2 | 2
 2 | 1
 2 | 2
 2 | 1
 2 | 2
 2 | 1
 2 | 2
 2 | 3
 2 | 4
 2 | 5
 2 | 6
 2 | 3
 2 | 4
 2 | 5
 2 | 6
 2 | 3
 2 | 4
 2 | 5
 2 | 6
 2 | 3
 2 | 4
 2 | 5
 2 | 6
 1 | 1
 1 | 2
 1 | 1
 1 | 2
 1 | 1
 1 | 2
 1 | 1
 1 | 2
 1 | 1
 1 | 2
 1 | 3
 1 | 4
 1 | 5
 1 | 6
 1 | 3
 1 | 4
 1 | 5
 1 | 6
 1 | 3
 1 | 4
 1 | 5
 1 | 6
 1 | 3
 1 | 4
 1 | 5
 1 | 6
 2 | 1
 2 | 2
 2 | 1
 2 | 2
 2 | 1
 2 | 2
 2 | 1
 2 | 2
 2 | 1
 2 | 2
 2 | 3
 2 | 4
 2 | 5
 2 | 6
 2 | 3
 2 | 4
 2 | 5
 2 | 6
 2 | 3
 2 | 4
 2 | 5
 2 | 6
 2 | 3
 2 | 4
 2 | 5
 2 | 6
 1 | 1
 1 | 2
 1 | 1
 1 | 2
 1 | 1
 1 | 2
 1 | 1
 1 | 2
 1 | 1
 1 | 2
 1 | 3
 1 | 4
 1 | 5
 1 | 6
 1 | 3
 1 | 4
 1 | 5
 1 | 6
 1 | 3
 1 | 4
 1 | 5
 1 | 6
 1 | 3
 1 | 4
 1 | 5
 1 | 6
 2 | 1
 2 | 2
 2 | 1
 2 | 2
 2 | 1
 2 | 2
 2 | 1
 2 | 2
 2 | 1
 2 | 2
 2 | 3
 2 | 4
 2 | 5
 2 | 6
 2 | 3
 2 | 4
 2 | 5
 2 | 6
 2 | 3
 2 | 4
 2 | 5
 2 | 6
 2 | 3
 2 | 4
 2 | 5
 2 | 6
 6 | 5
 6 | 6
 6 | 3
 6 | 4
 6 | 5
 6 | 6
 6 | 3
 6 | 4
 6 | 5
 6 | 6
(676 rows)

with x as (select * from orca.rcte where a < 10) (select a from x x2) union all (select max(a) from x x1);
 a 
---
 1
 2
 3
 4
 5
 6
 7
 8
 9
 9
(10 rows)

with x as (select * from orca.r) select * from x order by a;
 a  | b 
----+---
  1 | 1
  2 | 2
  3 | 0
  4 | 1
  5 | 2
  6 | 0
  7 | 1
  8 | 2
  9 | 0
 10 | 1
 11 | 2
 12 | 0
 13 | 1
 14 | 2
 15 | 0
 16 | 1
 17 | 2
 18 | 0
 19 | 1
 20 | 2
    | 1
(21 rows)

-- with x as (select * from orca.rcte where a < 10) select * from x x1, x x2 where x2.a = x1.b limit 1;
-- correlated execution
select (select 1 union select 2);
ERROR:  more than one row returned by a subquery used as an expression
select (select generate_series(1,5));
ERROR:  more than one row returned by a subquery used as an expression
select (select a from orca.foo inner1 where inner1.a=outer1.a  union select b from orca.foo inner2 where inner2.b=outer1.b) from orca.foo outer1;
ERROR:  more than one row returned by a subquery used as an expression  (seg0 slice3 192.168.0.37:25432 pid=14095)
select (select generate_series(1,1)) as series;
 series 
--------
      1
(1 row)

select generate_series(1,5);
 generate_series 
-----------------
               1
               2
               3
               4
               5
(5 rows)

select a, c from orca.r, orca.s where a = any (select c) order by a, c limit 10;
 a | c 
---+---
 1 | 1
 1 | 1
 1 | 1
 1 | 1
 1 | 1
 2 | 2
 2 | 2
 2 | 2
 2 | 2
 2 | 2
(10 rows)

select a, c from orca.r, orca.s where a = (select c) order by a, c limit 10;
 a | c 
---+---
 1 | 1
 1 | 1
 1 | 1
 1 | 1
 1 | 1
 2 | 2
 2 | 2
 2 | 2
 2 | 2
 2 | 2
(10 rows)

select a, c from orca.r, orca.s where a  not in  (select c) order by a, c limit 10;
 a | c 
---+---
 1 | 0
 1 | 0
 1 | 0
 1 | 0
 1 | 2
 1 | 2
 1 | 2
 1 | 2
 1 | 2
 1 | 3
(10 rows)

select a, c from orca.r, orca.s where a  = any  (select c from orca.r) order by a, c limit 10;
 a | c 
---+---
 1 | 1
 1 | 1
 1 | 1
 1 | 1
 1 | 1
 2 | 2
 2 | 2
 2 | 2
 2 | 2
 2 | 2
(10 rows)

select a, c from orca.r, orca.s where a  <> all (select c) order by a, c limit 10;
 a | c 
---+---
 1 | 0
 1 | 0
 1 | 0
 1 | 0
 1 | 2
 1 | 2
 1 | 2
 1 | 2
 1 | 2
 1 | 3
(10 rows)

select a, (select (select (select c from orca.s where a=c group by c))) as subq from orca.r order by a;
ERROR:  correlated subquery with skip-level correlations is not supported
with v as (select a,b from orca.r, orca.s where a=c)  select c from orca.s group by c having count(*) not in (select b from v where a=c) order by c;
 c 
---
 0
 1
 2
 3
 4
 5
 6
(7 rows)

CREATE TABLE orca.onek (
unique1 int4,
unique2 int4,
two int4,
four int4,
ten int4,
twenty int4,
hundred int4,
thousand int4,
twothousand int4,
fivethous int4,
tenthous int4,
odd int4,
even int4,
stringu1 name,
stringu2 name,
string4 name
);
NOTICE:  Table doesn't have 'DISTRIBUTED BY' clause -- Using column named 'unique1' as the Greenplum Database data distribution key for this table.
HINT:  The 'DISTRIBUTED BY' clause determines the distribution of data. Make sure column(s) chosen are the optimal data distribution key to minimize skew.
insert into orca.onek values (931,1,1,3,1,11,1,31,131,431,931,2,3,'VJAAAA','BAAAAA','HHHHxx');
insert into orca.onek values (714,2,0,2,4,14,4,14,114,214,714,8,9,'MBAAAA','CAAAAA','OOOOxx');
insert into orca.onek values (711,3,1,3,1,11,1,11,111,211,711,2,3,'JBAAAA','DAAAAA','VVVVxx');
insert into orca.onek values (883,4,1,3,3,3,3,83,83,383,883,6,7,'ZHAAAA','EAAAAA','AAAAxx');
insert into orca.onek values (439,5,1,3,9,19,9,39,39,439,439,18,19,'XQAAAA','FAAAAA','HHHHxx');
insert into orca.onek values (670,6,0,2,0,10,0,70,70,170,670,0,1,'UZAAAA','GAAAAA','OOOOxx');
insert into orca.onek values (543,7,1,3,3,3,3,43,143,43,543,6,7,'XUAAAA','HAAAAA','VVVVxx');
select ten, sum(distinct four) from orca.onek a
group by ten
having exists (select 1 from orca.onek b where sum(distinct a.four) = b.four);
 ten | sum 
-----+-----
   0 |   2
   1 |   3
   3 |   3
   4 |   2
   9 |   3
(5 rows)

-- indexes on partitioned tables
create table orca.pp(a int) partition by range(a)(partition pp1 start(1) end(10));
NOTICE:  Table doesn't have 'DISTRIBUTED BY' clause -- Using column named 'a' as the Greenplum Database data distribution key for this table.
HINT:  The 'DISTRIBUTED BY' clause determines the distribution of data. Make sure column(s) chosen are the optimal data distribution key to minimize skew.
NOTICE:  CREATE TABLE will create partition "pp_1_prt_pp1" for table "pp"
create index pp_a on orca.pp(a);
NOTICE:  building index for child partition "pp_1_prt_pp1"
-- list partition tests
-- test homogeneous partitions
drop table if exists orca.t;
NOTICE:  table "t" does not exist, skipping
create table orca.t ( a int, b char(2), to_be_drop int, c int, d char(2), e int)
distributed by (a)
partition by list(d) (partition part1 values('a'), partition part2 values('b'));
NOTICE:  CREATE TABLE will create partition "t_1_prt_part1" for table "t"
NOTICE:  CREATE TABLE will create partition "t_1_prt_part2" for table "t"
insert into orca.t
	select i, i::char(2), i, i, case when i%2 = 0 then 'a' else 'b' end, i
	from generate_series(1,100) i;
select * from orca.t order by 1, 2, 3, 4, 5, 6 limit 4;
 a | b  | to_be_drop | c | d  | e 
---+----+------------+---+----+---
 1 | 1  |          1 | 1 | b  | 1
 2 | 2  |          2 | 2 | a  | 2
 3 | 3  |          3 | 3 | b  | 3
 4 | 4  |          4 | 4 | a  | 4
(4 rows)

alter table orca.t drop column to_be_drop;
select * from orca.t order by 1, 2, 3, 4, 5 limit 4;
 a | b  | c | d  | e 
---+----+---+----+---
 1 | 1  | 1 | b  | 1
 2 | 2  | 2 | a  | 2
 3 | 3  | 3 | b  | 3
 4 | 4  | 4 | a  | 4
(4 rows)

insert into orca.t (d, a) values('a', 0);
insert into orca.t (a, d) values(0, 'b');
select * from orca.t order by 1, 2, 3, 4, 5 limit 4;
 a | b  | c | d  | e 
---+----+---+----+---
 0 |    |   | a  |  
 0 |    |   | b  |  
 1 | 1  | 1 | b  | 1
 2 | 2  | 2 | a  | 2
(4 rows)

create table orca.multilevel_p (a int, b int)
partition by range(a)
subpartition by range(a)
subpartition template
(
subpartition sp1 start(0) end(10) every (5),
subpartition sp2 start(10) end(200) every(50)
)
(partition aa start(0) end (100) every (50),
partition bb start(100) end(200) every (50) );
NOTICE:  Table doesn't have 'DISTRIBUTED BY' clause -- Using column named 'a' as the Greenplum Database data distribution key for this table.
HINT:  The 'DISTRIBUTED BY' clause determines the distribution of data. Make sure column(s) chosen are the optimal data distribution key to minimize skew.
NOTICE:  CREATE TABLE will create partition "multilevel_p_1_prt_aa_1" for table "multilevel_p"
NOTICE:  CREATE TABLE will create partition "multilevel_p_1_prt_aa_1_2_prt_sp1_1" for table "multilevel_p_1_prt_aa_1"
NOTICE:  CREATE TABLE will create partition "multilevel_p_1_prt_aa_1_2_prt_sp1_2" for table "multilevel_p_1_prt_aa_1"
NOTICE:  CREATE TABLE will create partition "multilevel_p_1_prt_aa_1_2_prt_sp2_1" for table "multilevel_p_1_prt_aa_1"
NOTICE:  CREATE TABLE will create partition "multilevel_p_1_prt_aa_1_2_prt_sp2_2" for table "multilevel_p_1_prt_aa_1"
NOTICE:  CREATE TABLE will create partition "multilevel_p_1_prt_aa_1_2_prt_sp2_3" for table "multilevel_p_1_prt_aa_1"
NOTICE:  CREATE TABLE will create partition "multilevel_p_1_prt_aa_1_2_prt_sp2_4" for table "multilevel_p_1_prt_aa_1"
NOTICE:  CREATE TABLE will create partition "multilevel_p_1_prt_aa_2" for table "multilevel_p"
NOTICE:  CREATE TABLE will create partition "multilevel_p_1_prt_aa_2_2_prt_sp1_1" for table "multilevel_p_1_prt_aa_2"
NOTICE:  CREATE TABLE will create partition "multilevel_p_1_prt_aa_2_2_prt_sp1_2" for table "multilevel_p_1_prt_aa_2"
NOTICE:  CREATE TABLE will create partition "multilevel_p_1_prt_aa_2_2_prt_sp2_1" for table "multilevel_p_1_prt_aa_2"
NOTICE:  CREATE TABLE will create partition "multilevel_p_1_prt_aa_2_2_prt_sp2_2" for table "multilevel_p_1_prt_aa_2"
NOTICE:  CREATE TABLE will create partition "multilevel_p_1_prt_aa_2_2_prt_sp2_3" for table "multilevel_p_1_prt_aa_2"
NOTICE:  CREATE TABLE will create partition "multilevel_p_1_prt_aa_2_2_prt_sp2_4" for table "multilevel_p_1_prt_aa_2"
NOTICE:  CREATE TABLE will create partition "multilevel_p_1_prt_bb_1" for table "multilevel_p"
NOTICE:  CREATE TABLE will create partition "multilevel_p_1_prt_bb_1_2_prt_sp1_1" for table "multilevel_p_1_prt_bb_1"
NOTICE:  CREATE TABLE will create partition "multilevel_p_1_prt_bb_1_2_prt_sp1_2" for table "multilevel_p_1_prt_bb_1"
NOTICE:  CREATE TABLE will create partition "multilevel_p_1_prt_bb_1_2_prt_sp2_1" for table "multilevel_p_1_prt_bb_1"
NOTICE:  CREATE TABLE will create partition "multilevel_p_1_prt_bb_1_2_prt_sp2_2" for table "multilevel_p_1_prt_bb_1"
NOTICE:  CREATE TABLE will create partition "multilevel_p_1_prt_bb_1_2_prt_sp2_3" for table "multilevel_p_1_prt_bb_1"
NOTICE:  CREATE TABLE will create partition "multilevel_p_1_prt_bb_1_2_prt_sp2_4" for table "multilevel_p_1_prt_bb_1"
NOTICE:  CREATE TABLE will create partition "multilevel_p_1_prt_bb_2" for table "multilevel_p"
NOTICE:  CREATE TABLE will create partition "multilevel_p_1_prt_bb_2_2_prt_sp1_1" for table "multilevel_p_1_prt_bb_2"
NOTICE:  CREATE TABLE will create partition "multilevel_p_1_prt_bb_2_2_prt_sp1_2" for table "multilevel_p_1_prt_bb_2"
NOTICE:  CREATE TABLE will create partition "multilevel_p_1_prt_bb_2_2_prt_sp2_1" for table "multilevel_p_1_prt_bb_2"
NOTICE:  CREATE TABLE will create partition "multilevel_p_1_prt_bb_2_2_prt_sp2_2" for table "multilevel_p_1_prt_bb_2"
NOTICE:  CREATE TABLE will create partition "multilevel_p_1_prt_bb_2_2_prt_sp2_3" for table "multilevel_p_1_prt_bb_2"
NOTICE:  CREATE TABLE will create partition "multilevel_p_1_prt_bb_2_2_prt_sp2_4" for table "multilevel_p_1_prt_bb_2"
insert into orca.multilevel_p values (1,1), (100,200);
select * from orca.multilevel_p;
  a  |  b  
-----+-----
   1 |   1
 100 | 200
(2 rows)

-- test appendonly
drop table if exists orca.t;
create table orca.t ( a int, b char(2), to_be_drop int, c int, d char(2), e int)
distributed by (a)
partition by list(d) (partition part1 values('a') with (appendonly=true, compresslevel=5, orientation=column), partition part2 values('b') with (appendonly=true, compresslevel=5, orientation=column));
NOTICE:  CREATE TABLE will create partition "t_1_prt_part1" for table "t"
NOTICE:  CREATE TABLE will create partition "t_1_prt_part2" for table "t"
insert into orca.t
	select i, i::char(2), i, i, case when i%2 = 0 then 'a' else 'b' end, i
	from generate_series(1,100) i;
select * from orca.t order by 1, 2, 3, 4, 5, 6 limit 4;
 a | b  | to_be_drop | c | d  | e 
---+----+------------+---+----+---
 1 | 1  |          1 | 1 | b  | 1
 2 | 2  |          2 | 2 | a  | 2
 3 | 3  |          3 | 3 | b  | 3
 4 | 4  |          4 | 4 | a  | 4
(4 rows)

alter table orca.t drop column to_be_drop;
select * from orca.t order by 1, 2, 3, 4, 5 limit 4;
 a | b  | c | d  | e 
---+----+---+----+---
 1 | 1  | 1 | b  | 1
 2 | 2  | 2 | a  | 2
 3 | 3  | 3 | b  | 3
 4 | 4  | 4 | a  | 4
(4 rows)

insert into orca.t
	select i, i::char(2), i, case when i%2 = 0 then 'a' else 'b' end, i
	from generate_series(1,100) i;
select * from orca.t order by 1, 2, 3, 4, 5 limit 4;
 a | b  | c | d  | e 
---+----+---+----+---
 1 | 1  | 1 | b  | 1
 1 | 1  | 1 | b  | 1
 2 | 2  | 2 | a  | 2
 2 | 2  | 2 | a  | 2
(4 rows)

-- test heterogeneous partitions
drop table if exists orca.t;
create table orca.t ( timest character varying(6), user_id numeric(16,0) not null, to_be_drop char(5), tag1 char(5), tag2 char(5))
distributed by (user_id)
partition by list (timest) (partition part201203 values('201203') with (appendonly=true, compresslevel=5, orientation=column), partition part201204 values('201204') with (appendonly=true, compresslevel=5, orientation=row), partition part201205 values('201205'));
NOTICE:  CREATE TABLE will create partition "t_1_prt_part201203" for table "t"
NOTICE:  CREATE TABLE will create partition "t_1_prt_part201204" for table "t"
NOTICE:  CREATE TABLE will create partition "t_1_prt_part201205" for table "t"
insert into orca.t values('201203',0,'drop', 'tag1','tag2');
alter table orca.t drop column to_be_drop;
alter table orca.t add partition part201206 values('201206') with (appendonly=true, compresslevel=5, orientation=column);
NOTICE:  CREATE TABLE will create partition "t_1_prt_part201206" for table "t"
alter table orca.t add partition part201207 values('201207') with (appendonly=true, compresslevel=5, orientation=row);
NOTICE:  CREATE TABLE will create partition "t_1_prt_part201207" for table "t"
alter table orca.t add partition part201208 values('201208');
NOTICE:  CREATE TABLE will create partition "t_1_prt_part201208" for table "t"
insert into orca.t values('201203',1,'tag1','tag2');
insert into orca.t values('201204',2,'tag1','tag2');
insert into orca.t values('201205',1,'tag1','tag2');
insert into orca.t values('201206',2,'tag1','tag2');
insert into orca.t values('201207',1,'tag1','tag2');
insert into orca.t values('201208',2,'tag1','tag2');
-- test projections
select * from orca.t order by 1,2;
 timest | user_id | tag1  | tag2  
--------+---------+-------+-------
 201203 |       0 | tag1  | tag2 
 201203 |       1 | tag1  | tag2 
 201204 |       2 | tag1  | tag2 
 201205 |       1 | tag1  | tag2 
 201206 |       2 | tag1  | tag2 
 201207 |       1 | tag1  | tag2 
 201208 |       2 | tag1  | tag2 
(7 rows)

-- test EXPLAIN support of partition selection nodes, while we're at it.
explain select * from orca.t order by 1,2;
                                        QUERY PLAN                                        
------------------------------------------------------------------------------------------
 Gather Motion 3:1  (slice1; segments: 3)  (cost=15864.38..16260.38 rows=158400 width=94)
   Merge Key: t_1_prt_part201203.timest, t_1_prt_part201203.user_id
   ->  Sort  (cost=15864.38..16260.38 rows=52800 width=94)
         Sort Key: t_1_prt_part201203.timest, t_1_prt_part201203.user_id
         ->  Append  (cost=0.00..2184.00 rows=52800 width=94)
               ->  Seq Scan on t_1_prt_part201203  (cost=0.00..364.00 rows=8800 width=94)
               ->  Seq Scan on t_1_prt_part201204  (cost=0.00..364.00 rows=8800 width=94)
               ->  Seq Scan on t_1_prt_part201205  (cost=0.00..364.00 rows=8800 width=94)
               ->  Seq Scan on t_1_prt_part201206  (cost=0.00..364.00 rows=8800 width=94)
               ->  Seq Scan on t_1_prt_part201207  (cost=0.00..364.00 rows=8800 width=94)
               ->  Seq Scan on t_1_prt_part201208  (cost=0.00..364.00 rows=8800 width=94)
 Optimizer: Postgres query optimizer
(12 rows)

select tag2, tag1 from orca.t order by 1, 2;;
 tag2  | tag1  
-------+-------
 tag2  | tag1 
 tag2  | tag1 
 tag2  | tag1 
 tag2  | tag1 
 tag2  | tag1 
 tag2  | tag1 
 tag2  | tag1 
(7 rows)

select tag1, user_id from orca.t order by 1, 2;
 tag1  | user_id 
-------+---------
 tag1  |       0
 tag1  |       1
 tag1  |       1
 tag1  |       1
 tag1  |       2
 tag1  |       2
 tag1  |       2
(7 rows)

insert into orca.t(user_id, timest, tag2) values(3, '201208','tag2');
select * from orca.t order by 1, 2;
 timest | user_id | tag1  | tag2  
--------+---------+-------+-------
 201203 |       0 | tag1  | tag2 
 201203 |       1 | tag1  | tag2 
 201204 |       2 | tag1  | tag2 
 201205 |       1 | tag1  | tag2 
 201206 |       2 | tag1  | tag2 
 201207 |       1 | tag1  | tag2 
 201208 |       2 | tag1  | tag2 
 201208 |       3 |       | tag2 
(8 rows)

-- test heterogeneous indexes with constant expression evaluation
drop table if exists orca.t_date;
NOTICE:  table "t_date" does not exist, skipping
create table orca.t_date ( timest date, user_id numeric(16,0) not null, tag1 char(5), tag2 char(5))
distributed by (user_id)
partition by list (timest) (partition part201203 values('01-03-2012'::date), partition part201204 values('01-04-2012'::date), partition part201205 values('01-05-2012'::date));
NOTICE:  CREATE TABLE will create partition "t_date_1_prt_part201203" for table "t_date"
NOTICE:  CREATE TABLE will create partition "t_date_1_prt_part201204" for table "t_date"
NOTICE:  CREATE TABLE will create partition "t_date_1_prt_part201205" for table "t_date"
create index user_id_idx on orca.t_date_1_prt_part201203(user_id);
alter table orca.t_date add partition part201206 values('01-06-2012'::date);
NOTICE:  CREATE TABLE will create partition "t_date_1_prt_part201206" for table "t_date"
alter table orca.t_date add partition part201207 values('01-07-2012'::date);
NOTICE:  CREATE TABLE will create partition "t_date_1_prt_part201207" for table "t_date"
alter table orca.t_date add partition part201208 values('01-08-2012'::date);
NOTICE:  CREATE TABLE will create partition "t_date_1_prt_part201208" for table "t_date"
insert into orca.t_date values('01-03-2012'::date,0,'tag1','tag2');
insert into orca.t_date values('01-03-2012'::date,1,'tag1','tag2');
insert into orca.t_date values('01-04-2012'::date,2,'tag1','tag2');
insert into orca.t_date values('01-05-2012'::date,1,'tag1','tag2');
insert into orca.t_date values('01-06-2012'::date,2,'tag1','tag2');
insert into orca.t_date values('01-07-2012'::date,1,'tag1','tag2');
insert into orca.t_date values('01-08-2012'::date,2,'tag1','tag2');
insert into orca.t_date values('01-03-2012'::date,2,'tag1','tag2');
insert into orca.t_date values('01-03-2012'::date,3,'tag1','tag2');
insert into orca.t_date values('01-03-2012'::date,4,'tag1','tag2');
insert into orca.t_date values('01-03-2012'::date,5,'tag1','tag2');
insert into orca.t_date values('01-03-2012'::date,6,'tag1','tag2');
insert into orca.t_date values('01-03-2012'::date,7,'tag1','tag2');
insert into orca.t_date values('01-03-2012'::date,8,'tag1','tag2');
insert into orca.t_date values('01-03-2012'::date,9,'tag1','tag2');
set optimizer_enable_partial_index=on;
set optimizer_enable_space_pruning=off;
set optimizer_enable_constant_expression_evaluation=on;
set optimizer_enumerate_plans=on;
set optimizer_plan_id = 2;
explain select * from orca.t_date where user_id=9;
                                     QUERY PLAN                                     
------------------------------------------------------------------------------------
 Gather Motion 1:1  (slice1; segments: 1)  (cost=0.00..8.19 rows=6 width=21)
   ->  Append  (cost=0.00..8.19 rows=2 width=21)
         ->  Seq Scan on t_date_1_prt_part201203  (cost=0.00..3.12 rows=1 width=20)
               Filter: user_id = 9::numeric
         ->  Seq Scan on t_date_1_prt_part201204  (cost=0.00..1.01 rows=1 width=21)
               Filter: user_id = 9::numeric
         ->  Seq Scan on t_date_1_prt_part201205  (cost=0.00..1.01 rows=1 width=21)
               Filter: user_id = 9::numeric
         ->  Seq Scan on t_date_1_prt_part201206  (cost=0.00..1.01 rows=1 width=21)
               Filter: user_id = 9::numeric
         ->  Seq Scan on t_date_1_prt_part201207  (cost=0.00..1.01 rows=1 width=21)
               Filter: user_id = 9::numeric
         ->  Seq Scan on t_date_1_prt_part201208  (cost=0.00..1.01 rows=1 width=21)
               Filter: user_id = 9::numeric
 Optimizer: Postgres query optimizer
(15 rows)

select * from orca.t_date where user_id=9;
   timest   | user_id | tag1  | tag2  
------------+---------+-------+-------
 01-03-2012 |       9 | tag1  | tag2 
(1 row)

reset optimizer_enable_space_pruning;
set optimizer_enumerate_plans=off;
set optimizer_enable_constant_expression_evaluation=off;
drop table if exists orca.t_text;
NOTICE:  table "t_text" does not exist, skipping
drop index if exists orca.user_id_idx;
create table orca.t_text ( timest date, user_id numeric(16,0) not null, tag1 char(5), tag2 char(5))
distributed by (user_id)
partition by list(tag1) (partition partgood values('good'::text), partition partbad values('bad'::text), partition partugly values('ugly'::text));
NOTICE:  CREATE TABLE will create partition "t_text_1_prt_partgood" for table "t_text"
NOTICE:  CREATE TABLE will create partition "t_text_1_prt_partbad" for table "t_text"
NOTICE:  CREATE TABLE will create partition "t_text_1_prt_partugly" for table "t_text"
create index user_id_idx on orca.t_text_1_prt_partgood(user_id);
insert into orca.t_text values('01-03-2012'::date,0,'good','tag2');
insert into orca.t_text values('01-03-2012'::date,1,'bad','tag2');
insert into orca.t_text values('01-04-2012'::date,2,'ugly','tag2');
insert into orca.t_text values('01-05-2012'::date,1,'good','tag2');
insert into orca.t_text values('01-06-2012'::date,2,'bad','tag2');
insert into orca.t_text values('01-07-2012'::date,1,'ugly','tag2');
insert into orca.t_text values('01-08-2012'::date,2,'good','tag2');
insert into orca.t_text values('01-03-2012'::date,2,'bad','tag2');
insert into orca.t_text values('01-03-2012'::date,3,'ugly','tag2');
insert into orca.t_text values('01-03-2012'::date,4,'good','tag2');
insert into orca.t_text values('01-03-2012'::date,5,'bad','tag2');
insert into orca.t_text values('01-03-2012'::date,6,'ugly','tag2');
insert into orca.t_text values('01-03-2012'::date,7,'good','tag2');
insert into orca.t_text values('01-03-2012'::date,8,'bad','tag2');
insert into orca.t_text values('01-03-2012'::date,9,'ugly','tag2');
set optimizer_enable_space_pruning=off;
set optimizer_enable_constant_expression_evaluation=on;
set optimizer_enumerate_plans=on;
set optimizer_plan_id = 2;
explain select * from orca.t_text where user_id=9;
                                    QUERY PLAN                                    
----------------------------------------------------------------------------------
 Gather Motion 1:1  (slice1; segments: 1)  (cost=0.00..7.19 rows=3 width=21)
   ->  Append  (cost=0.00..7.19 rows=1 width=21)
         ->  Seq Scan on t_text_1_prt_partgood  (cost=0.00..3.06 rows=1 width=20)
               Filter: user_id = 9::numeric
         ->  Seq Scan on t_text_1_prt_partbad  (cost=0.00..2.06 rows=1 width=21)
               Filter: user_id = 9::numeric
         ->  Seq Scan on t_text_1_prt_partugly  (cost=0.00..2.06 rows=1 width=21)
               Filter: user_id = 9::numeric
 Optimizer: Postgres query optimizer
(9 rows)

select * from orca.t_text where user_id=9;
   timest   | user_id | tag1  | tag2  
------------+---------+-------+-------
 01-03-2012 |       9 | ugly  | tag2 
(1 row)

reset optimizer_enable_space_pruning;
set optimizer_enumerate_plans=off;
set optimizer_enable_constant_expression_evaluation=off;
-- create a user defined type and only define equality on it
-- the type can be used in the partitioning list, but Orca is not able to pick a heterogenous index
-- because constraint derivation needs all comparison operators
drop type if exists orca.employee cascade;
NOTICE:  type "orca.employee" does not exist, skipping
create type orca.employee as (empid int, empname text);
create function orca.emp_equal(orca.employee, orca.employee) returns boolean
  as 'select $1.empid = $2.empid;'
  language sql
  immutable
  returns null on null input;
create operator pg_catalog.= (
        leftarg = orca.employee,
        rightarg = orca.employee,
        procedure = orca.emp_equal
);
create operator class orca.employee_op_class default for type orca.employee
  using btree as
  operator 3 =;
drop table if exists orca.t_employee;
NOTICE:  table "t_employee" does not exist, skipping
create table orca.t_employee(timest date, user_id numeric(16,0) not null, tag1 char(5), emp orca.employee)
  distributed by (user_id)
  partition by list(emp)
  (partition part1 values('(1, ''foo'')'::orca.employee), partition part2 values('(2, ''foo'')'::orca.employee));
NOTICE:  CREATE TABLE will create partition "t_employee_1_prt_part1" for table "t_employee"
NOTICE:  CREATE TABLE will create partition "t_employee_1_prt_part2" for table "t_employee"
create index user_id_idx1 on orca.t_employee_1_prt_part1(user_id);
create index user_id_idx2 on orca.t_employee_1_prt_part2(user_id);
insert into orca.t_employee values('01-03-2012'::date,0,'tag1','(1, ''foo'')'::orca.employee);
insert into orca.t_employee values('01-03-2012'::date,1,'tag1','(1, ''foo'')'::orca.employee);
insert into orca.t_employee values('01-04-2012'::date,2,'tag1','(2, ''foo'')'::orca.employee);
insert into orca.t_employee values('01-05-2012'::date,1,'tag1','(1, ''foo'')'::orca.employee);
insert into orca.t_employee values('01-06-2012'::date,2,'tag1','(2, ''foo'')'::orca.employee);
insert into orca.t_employee values('01-07-2012'::date,1,'tag1','(1, ''foo'')'::orca.employee);
insert into orca.t_employee values('01-08-2012'::date,2,'tag1','(2, ''foo'')'::orca.employee);
set optimizer_enable_constant_expression_evaluation=on;
set optimizer_enable_dynamictablescan = off;
explain select * from orca.t_employee where user_id = 2;
                                    QUERY PLAN                                     
-----------------------------------------------------------------------------------
 Gather Motion 1:1  (slice1; segments: 1)  (cost=0.00..3.09 rows=4 width=47)
   ->  Append  (cost=0.00..3.09 rows=2 width=47)
         ->  Seq Scan on t_employee_1_prt_part1  (cost=0.00..2.05 rows=1 width=46)
               Filter: user_id = 2::numeric
         ->  Seq Scan on t_employee_1_prt_part2  (cost=0.00..1.04 rows=1 width=47)
               Filter: user_id = 2::numeric
 Optimizer: Postgres query optimizer
(7 rows)

select * from orca.t_employee where user_id = 2;
   timest   | user_id | tag1  |     emp      
------------+---------+-------+--------------
 01-04-2012 |       2 | tag1  | (2," 'foo'")
 01-06-2012 |       2 | tag1  | (2," 'foo'")
 01-08-2012 |       2 | tag1  | (2," 'foo'")
(3 rows)

reset optimizer_enable_dynamictablescan;
reset optimizer_enable_constant_expression_evaluation;
reset optimizer_enable_partial_index;
-- test that constant expression evaluation works with integers
drop table if exists orca.t_ceeval_ints;
NOTICE:  table "t_ceeval_ints" does not exist, skipping
create table orca.t_ceeval_ints(user_id numeric(16,0), category_id int, tag1 char(5), tag2 char(5))
distributed by (user_id)
partition by list (category_id)
	(partition part100 values('100') , partition part101 values('101'), partition part103 values('102'));
NOTICE:  CREATE TABLE will create partition "t_ceeval_ints_1_prt_part100" for table "t_ceeval_ints"
NOTICE:  CREATE TABLE will create partition "t_ceeval_ints_1_prt_part101" for table "t_ceeval_ints"
NOTICE:  CREATE TABLE will create partition "t_ceeval_ints_1_prt_part103" for table "t_ceeval_ints"
create index user_id_ceeval_ints on orca.t_ceeval_ints_1_prt_part101(user_id);
insert into orca.t_ceeval_ints values(1, 100, 'tag1', 'tag2');
insert into orca.t_ceeval_ints values(2, 100, 'tag1', 'tag2');
insert into orca.t_ceeval_ints values(3, 100, 'tag1', 'tag2');
insert into orca.t_ceeval_ints values(4, 101, 'tag1', 'tag2');
insert into orca.t_ceeval_ints values(5, 102, 'tag1', 'tag2');
set optimizer_enable_partial_index=on;
set optimizer_enable_space_pruning=off;
set optimizer_enable_constant_expression_evaluation=on;
set optimizer_use_external_constant_expression_evaluation_for_ints = on;
set optimizer_enumerate_plans=on;
set optimizer_plan_id = 2;
explain select * from orca.t_ceeval_ints where user_id=4;
                                       QUERY PLAN                                       
----------------------------------------------------------------------------------------
 Gather Motion 1:1  (slice1; segments: 1)  (cost=0.00..4.06 rows=3 width=21)
   ->  Append  (cost=0.00..4.06 rows=1 width=21)
         ->  Seq Scan on t_ceeval_ints_1_prt_part100  (cost=0.00..2.04 rows=1 width=21)
               Filter: user_id = 4::numeric
         ->  Seq Scan on t_ceeval_ints_1_prt_part101  (cost=0.00..1.01 rows=1 width=21)
               Filter: user_id = 4::numeric
         ->  Seq Scan on t_ceeval_ints_1_prt_part103  (cost=0.00..1.01 rows=1 width=21)
               Filter: user_id = 4::numeric
 Optimizer: Postgres query optimizer
(9 rows)

select * from orca.t_ceeval_ints where user_id=4;
 user_id | category_id | tag1  | tag2  
---------+-------------+-------+-------
       4 |         101 | tag1  | tag2 
(1 row)

reset optimizer_enable_space_pruning;
reset optimizer_enumerate_plans;
reset optimizer_use_external_constant_expression_evaluation_for_ints;
reset optimizer_enable_constant_expression_evaluation;
reset optimizer_enable_partial_index;
-- test project elements in TVF
CREATE FUNCTION orca.csq_f(a int) RETURNS int AS $$ select $1 $$ LANGUAGE SQL;
CREATE TABLE orca.csq_r(a int);
NOTICE:  Table doesn't have 'DISTRIBUTED BY' clause -- Using column named 'a' as the Greenplum Database data distribution key for this table.
HINT:  The 'DISTRIBUTED BY' clause determines the distribution of data. Make sure column(s) chosen are the optimal data distribution key to minimize skew.
INSERT INTO orca.csq_r VALUES (1);
SELECT * FROM orca.csq_r WHERE a IN (SELECT * FROM orca.csq_f(orca.csq_r.a));
 a 
---
 1
(1 row)

-- test algebrization of having clause
drop table if exists orca.tab1;
NOTICE:  table "tab1" does not exist, skipping
create table orca.tab1(a int, b int, c int, d int, e int);
NOTICE:  Table doesn't have 'DISTRIBUTED BY' clause -- Using column named 'a' as the Greenplum Database data distribution key for this table.
HINT:  The 'DISTRIBUTED BY' clause determines the distribution of data. Make sure column(s) chosen are the optimal data distribution key to minimize skew.
insert into orca.tab1 values (1,2,3,4,5);
insert into orca.tab1 values (1,2,3,4,5);
insert into orca.tab1 values (1,2,3,4,5);
select b,d from orca.tab1 group by b,d having min(distinct d)>3;
 b | d 
---+---
 2 | 4
(1 row)

select b,d from orca.tab1 group by b,d having d>3;
 b | d 
---+---
 2 | 4
(1 row)

select b,d from orca.tab1 group by b,d having min(distinct d)>b;
 b | d 
---+---
 2 | 4
(1 row)

create table orca.fooh1 (a int, b int, c int);
NOTICE:  Table doesn't have 'DISTRIBUTED BY' clause -- Using column named 'a' as the Greenplum Database data distribution key for this table.
HINT:  The 'DISTRIBUTED BY' clause determines the distribution of data. Make sure column(s) chosen are the optimal data distribution key to minimize skew.
create table orca.fooh2 (a int, b int, c int);
NOTICE:  Table doesn't have 'DISTRIBUTED BY' clause -- Using column named 'a' as the Greenplum Database data distribution key for this table.
HINT:  The 'DISTRIBUTED BY' clause determines the distribution of data. Make sure column(s) chosen are the optimal data distribution key to minimize skew.
insert into orca.fooh1 select i%4, i%3, i from generate_series(1,20) i;
insert into orca.fooh2 select i%3, i%2, i from generate_series(1,20) i;
select sum(f1.b) from orca.fooh1 f1 group by f1.a;
 sum 
-----
   6
   5
   6
   4
(4 rows)

select f1.a + 1 from fooh1 f1 group by f1.a+1 having sum(f1.a+1) + 1 > 20;
 ?column? 
----------
        4
(1 row)

select 1 as one, f1.a from orca.fooh1 f1 group by f1.a having sum(f1.b) > 4;
 one | a 
-----+---
   1 | 1
   1 | 2
   1 | 0
(3 rows)

select f1.a, 1 as one from orca.fooh1 f1 group by f1.a having 10 > (select f2.a from orca.fooh2 f2 group by f2.a having sum(f1.a) > count(*) order by f2.a limit 1) order by f1.a;
 a | one 
---+-----
 2 |   1
 3 |   1
(2 rows)

select 1 from orca.fooh1 f1 group by f1.a having 10 > (select f2.a from orca.fooh2 f2 group by f2.a having sum(f1.a) > count(*) order by f2.a limit 1) order by f1.a;
 ?column? 
----------
        1
        1
(2 rows)

select f1.a, 1 as one from orca.fooh1 f1 group by f1.a having 10 > (select 1 from orca.fooh2 f2 group by f2.a having sum(f1.b) > count(*) order by f2.a limit 1) order by f1.a;
 a | one 
---+-----
(0 rows)

select 1 from orca.fooh1 f1 group by f1.a having 10 > (select 1 from orca.fooh2 f2 group by f2.a having sum(f1.b) > count(*) order by f2.a limit 1) order by f1.a;
 ?column? 
----------
(0 rows)

select f1.a, 1 as one from orca.fooh1 f1 group by f1.a having 0 = (select f2.a from orca.fooh2 f2 group by f2.a having sum(f2.b) > 1 order by f2.a limit 1) order by f1.a;
 a | one 
---+-----
 0 |   1
 1 |   1
 2 |   1
 3 |   1
(4 rows)

select 1 as one from orca.fooh1 f1 group by f1.a having 0 = (select f2.a from orca.fooh2 f2 group by f2.a having sum(f2.b) > 1 order by f2.a limit 1) order by f1.a;
 one 
-----
   1
   1
   1
   1
(4 rows)

select f1.a, 1 as one from orca.fooh1 f1 group by f1.a having 0 = (select f2.a from orca.fooh2 f2 group by f2.a having sum(f2.b) > 1 order by f2.a limit 1) order by f1.a;
 a | one 
---+-----
 0 |   1
 1 |   1
 2 |   1
 3 |   1
(4 rows)

select f1.a, 1 as one from orca.fooh1 f1 group by f1.a having 0 = (select f2.a from orca.fooh2 f2 group by f2.a having sum(f2.b + f1.a) > 1 order by f2.a limit 1) order by f1.a;
 a | one 
---+-----
 0 |   1
 1 |   1
 2 |   1
 3 |   1
(4 rows)

select f1.a, 1 as one from orca.fooh1 f1 group by f1.a having 0 = (select f2.a from orca.fooh2 f2 group by f2.a having sum(f2.b + sum(f1.b)) > 1 order by f2.a limit 1) order by f1.a;
 a | one 
---+-----
 0 |   1
 1 |   1
 2 |   1
 3 |   1
(4 rows)

select f1.a, 1 as one from orca.fooh1 f1 group by f1.a having f1.a < (select f2.a from orca.fooh2 f2 group by f2.a having sum(f2.b + 1) > f1.a order by f2.a desc limit 1) order by f1.a;
 a | one 
---+-----
 0 |   1
 1 |   1
(2 rows)

select f1.a, 1 as one from orca.fooh1 f1 group by f1.a having f1.a = (select f2.a from orca.fooh2 f2 group by f2.a having sum(f2.b) + 1 > f1.a order by f2.a desc limit 1);
 a | one 
---+-----
 2 |   1
(1 row)

select f1.a, 1 as one from orca.fooh1 f1 group by f1.a having f1.a = (select f2.a from orca.fooh2 f2 group by f2.a having sum(f2.b) > 1 order by f2.a limit 1);
 a | one 
---+-----
 0 |   1
(1 row)

select sum(f1.a+1)+1 from orca.fooh1 f1 group by f1.a+1;
 ?column? 
----------
       21
       16
        6
       11
(4 rows)

select sum(f1.a+1)+sum(f1.a+1) from orca.fooh1 f1 group by f1.a+1;
 ?column? 
----------
       40
       30
       10
       20
(4 rows)

select sum(f1.a+1)+avg(f1.a+1), sum(f1.a), sum(f1.a+1) from orca.fooh1 f1 group by f1.a+1;
        ?column?        | sum | sum 
------------------------+-----+-----
    24.0000000000000000 |  15 |  20
    18.0000000000000000 |  10 |  15
 6.00000000000000000000 |   0 |   5
    12.0000000000000000 |   5 |  10
(4 rows)

--
-- test algebrization of group by clause with subqueries
--
drop table if exists foo, bar, jazz;
NOTICE:  table "jazz" does not exist, skipping
create table foo (a int, b int, c int);
NOTICE:  Table doesn't have 'DISTRIBUTED BY' clause -- Using column named 'a' as the Greenplum Database data distribution key for this table.
HINT:  The 'DISTRIBUTED BY' clause determines the distribution of data. Make sure column(s) chosen are the optimal data distribution key to minimize skew.
create table bar (d int, e int, f int);
NOTICE:  Table doesn't have 'DISTRIBUTED BY' clause -- Using column named 'd' as the Greenplum Database data distribution key for this table.
HINT:  The 'DISTRIBUTED BY' clause determines the distribution of data. Make sure column(s) chosen are the optimal data distribution key to minimize skew.
create table jazz (g int, h int, j int);
NOTICE:  Table doesn't have 'DISTRIBUTED BY' clause -- Using column named 'g' as the Greenplum Database data distribution key for this table.
HINT:  The 'DISTRIBUTED BY' clause determines the distribution of data. Make sure column(s) chosen are the optimal data distribution key to minimize skew.
insert into foo values (1, 1, 1), (2, 2, 2), (3, 3, 3);
insert into bar values (1, 1, 1), (2, 2, 2), (3, 3, 3);
insert into jazz values (2, 2, 2);
-- subquery with outer reference with aggfunc in target list
select a, (select sum(e) from bar where foo.b = bar.f), b, count(*) from foo, jazz where foo.c = jazz.g group by b, a, h;
 a | sum | b | count 
---+-----+---+-------
 2 |   2 | 2 |     1
(1 row)

-- complex agg expr in subquery
select foo.a, (select (foo.a + foo.b) * count(bar.e) from bar), b, count(*) from foo group by foo.a, foo.b, foo.a + foo.b;
 a | ?column? | b | count 
---+----------+---+-------
 2 |       12 | 2 |     1
 1 |        6 | 1 |     1
 3 |       18 | 3 |     1
(3 rows)

-- aggfunc over an outer reference in a subquery
select (select sum(foo.a + bar.d) from bar) from foo group by a, b;
 sum 
-----
   9
  15
  12
(3 rows)

-- complex expression of aggfunc over an outer reference in a subquery
select (select sum(foo.a + bar.d) + 1 from bar) from foo group by a, b;
 ?column? 
----------
       13
       10
       16
(3 rows)

-- aggrefs with multiple agglevelsup
select (select (select sum(foo.a + bar.d) from jazz) from bar) from foo group by a, b;
 sum 
-----
   9
  15
  12
(3 rows)

-- aggrefs with multiple agglevelsup in an expression
select (select (select sum(foo.a + bar.d) * 2 from jazz) from bar) from foo group by a, b;
 ?column? 
----------
       30
       24
       18
(3 rows)

-- nested group by
select (select max(f) from bar where d = 1 group by a, e) from foo group by a;
 max 
-----
   1
   1
   1
(3 rows)

-- cte with an aggfunc of outer ref
select a, count(*), (with cte as (select min(d) dd from bar group by e) select max(a * dd) from cte) from foo group by a;
 a | count | max 
---+-------+-----
 1 |     1 |   3
 2 |     1 |   6
 3 |     1 |   9
(3 rows)

-- cte with an aggfunc of outer ref in an complex expression
select a, count(*), (with cte as (select e, min(d) as dd from bar group by e) select max(a) * sum(dd) from cte) from foo group by a;
 a | count | ?column? 
---+-------+----------
 1 |     1 |        6
 2 |     1 |       12
 3 |     1 |       18
(3 rows)

-- subquery in group by
select max(a) from foo group by (select e from bar where bar.e = foo.a);
 max 
-----
   1
   2
   3
(3 rows)

-- nested subquery in group by
select max(a) from foo group by (select g from jazz where foo.a = (select max(a) from foo where c = 1 group by b));
 max 
-----
   1
   3
(2 rows)

-- group by inside groupby inside group by ;S
select max(a) from foo group by (select min(g) from jazz where foo.a = (select max(g) from jazz group by h) group by h);
 max 
-----
   2
   3
(2 rows)

-- cte subquery in group by
select max(a) from foo group by b, (with cte as (select min(g) from jazz group by h) select a from cte);
 max 
-----
   3
   2
   1
(3 rows)

-- group by subquery in order by
select * from foo order by ((select min(bar.e + 1) * 2 from bar group by foo.a) - foo.a);
 a | b | c 
---+---+---
 3 | 3 | 3
 2 | 2 | 2
 1 | 1 | 1
(3 rows)

-- everything in the kitchen sink
select max(b), (select foo.a * count(bar.e) from bar), (with cte as (select e, min(d) as dd from bar group by e) select max(a) * sum(dd) from cte), count(*) from foo group by foo.a, (select min(g) from jazz where foo.a = (select max(g) from jazz group by h) group by h), (with cte as (select min(g) from jazz group by h) select a from cte) order by ((select min(bar.e + 1) * 2 from bar group by foo.a) - foo.a);
 max | ?column? | ?column? | count 
-----+----------+----------+-------
   3 |        9 |       18 |     1
   2 |        6 |       12 |     1
   1 |        3 |        6 |     1
(3 rows)

-- complex expression in group by & targetlist
select b + (a+1) from foo group by b, a+1;
 ?column? 
----------
        5
        3
        7
(3 rows)

-- subselects inside aggs
SELECT  foo.b+1, avg (( SELECT bar.f FROM bar WHERE bar.d = foo.b)) AS t FROM foo GROUP BY foo.b;
 ?column? |           t            
----------+------------------------
        3 |     2.0000000000000000
        4 |     3.0000000000000000
        2 | 1.00000000000000000000
(3 rows)

SELECT foo.b+1, sum( 1 + (SELECT bar.f FROM bar WHERE bar.d = ANY (SELECT jazz.g FROM jazz WHERE jazz.h = foo.b))) AS t FROM foo GROUP BY foo.b;
 ?column? | t 
----------+---
        3 | 3
        4 |  
        2 |  
(3 rows)

select foo.b+1, sum((with cte as (select * from jazz) select 1 from cte where cte.h = foo.b)) as t FROM foo GROUP BY foo.b;
 ?column? | t 
----------+---
        3 | 1
        4 |  
        2 |  
(3 rows)

-- ctes inside aggs
select foo.b+1, sum((with cte as (select * from jazz) select 1 from cte cte1, cte cte2 where cte1.h = foo.b)) as t FROM foo GROUP BY foo.b;
 ?column? | t 
----------+---
        3 | 1
        4 |  
        2 |  
(3 rows)

drop table foo, bar, jazz;
create table orca.t77(C952 text) WITH (compresstype=zlib,compresslevel=2,appendonly=true,blocksize=393216,checksum=true);
NOTICE:  Table doesn't have 'DISTRIBUTED BY' clause -- Using column named 'c952' as the Greenplum Database data distribution key for this table.
HINT:  The 'DISTRIBUTED BY' clause determines the distribution of data. Make sure column(s) chosen are the optimal data distribution key to minimize skew.
insert into orca.t77 select 'text'::text;
insert into orca.t77 select 'mine'::text;
insert into orca.t77 select 'apple'::text;
insert into orca.t77 select 'orange'::text;
SELECT to_char(AVG( char_length(DT466.C952) ), '9999999.9999999'), MAX( char_length(DT466.C952) ) FROM orca.t77 DT466 GROUP BY char_length(DT466.C952);
     to_char      | max 
------------------+-----
        6.0000000 |   6
        4.0000000 |   4
        5.0000000 |   5
(3 rows)

create table orca.prod9 (sale integer, prodnm varchar,price integer);
NOTICE:  Table doesn't have 'DISTRIBUTED BY' clause -- Using column named 'sale' as the Greenplum Database data distribution key for this table.
HINT:  The 'DISTRIBUTED BY' clause determines the distribution of data. Make sure column(s) chosen are the optimal data distribution key to minimize skew.
insert into orca.prod9 values (100, 'shirts', 500);
insert into orca.prod9 values (200, 'pants',800);
insert into orca.prod9 values (300, 't-shirts', 300);
-- returning product and price using Having and Group by clause
select prodnm, price from orca.prod9 GROUP BY prodnm, price HAVING price !=300;
 prodnm | price 
--------+-------
 pants  |   800
 shirts |   500
(2 rows)

-- analyze on tables with dropped attributes
create table orca.toanalyze(a int, b int);
NOTICE:  Table doesn't have 'DISTRIBUTED BY' clause -- Using column named 'a' as the Greenplum Database data distribution key for this table.
HINT:  The 'DISTRIBUTED BY' clause determines the distribution of data. Make sure column(s) chosen are the optimal data distribution key to minimize skew.
insert into orca.toanalyze values (1,1), (2,2), (3,3);
alter table orca.toanalyze drop column a;
NOTICE:  dropping a column that is part of the distribution policy forces a NULL distribution policy
analyze orca.toanalyze;
-- union
create table orca.ur (a int, b int);
NOTICE:  Table doesn't have 'DISTRIBUTED BY' clause -- Using column named 'a' as the Greenplum Database data distribution key for this table.
HINT:  The 'DISTRIBUTED BY' clause determines the distribution of data. Make sure column(s) chosen are the optimal data distribution key to minimize skew.
create table orca.us (c int, d int);
NOTICE:  Table doesn't have 'DISTRIBUTED BY' clause -- Using column named 'c' as the Greenplum Database data distribution key for this table.
HINT:  The 'DISTRIBUTED BY' clause determines the distribution of data. Make sure column(s) chosen are the optimal data distribution key to minimize skew.
create table orca.ut(a int);
NOTICE:  Table doesn't have 'DISTRIBUTED BY' clause -- Using column named 'a' as the Greenplum Database data distribution key for this table.
HINT:  The 'DISTRIBUTED BY' clause determines the distribution of data. Make sure column(s) chosen are the optimal data distribution key to minimize skew.
create table orca.uu(c int, d bigint);
NOTICE:  Table doesn't have 'DISTRIBUTED BY' clause -- Using column named 'c' as the Greenplum Database data distribution key for this table.
HINT:  The 'DISTRIBUTED BY' clause determines the distribution of data. Make sure column(s) chosen are the optimal data distribution key to minimize skew.
insert into orca.ur values (1,1);
insert into orca.ur values (1,2);
insert into orca.ur values (2,1);
insert into orca.us values (1,3);
insert into orca.ut values (3);
insert into orca.uu values (1,3);
select * from (select a, a from orca.ur union select c, d from orca.us) x(g,h);
 g | h 
---+---
 1 | 1
 1 | 3
 2 | 2
(3 rows)

select * from (select a, a from orca.ur union select c, d from orca.us) x(g,h), orca.ut t where t.a = x.h;
 g | h | a 
---+---+---
 1 | 3 | 3
(1 row)

select * from (select a, a from orca.ur union select c, d from orca.uu) x(g,h), orca.ut t where t.a = x.h;
 g | h | a 
---+---+---
 1 | 3 | 3
(1 row)

select 1 AS two UNION select 2.2;
 two 
-----
   1
 2.2
(2 rows)

select 2.2 AS two UNION select 1;
 two 
-----
   1
 2.2
(2 rows)

select * from (select 2.2 AS two UNION select 1) x(a), (select 1.0 AS two UNION ALL select 1) y(a) where y.a = x.a;
 a |  a  
---+-----
 1 | 1.0
 1 |   1
(2 rows)

-- window functions inside inline CTE
CREATE TABLE orca.twf1 AS SELECT i as a, i+1 as b from generate_series(1,10)i;
NOTICE:  Table doesn't have 'DISTRIBUTED BY' clause -- Using column(s) named 'a' as the Greenplum Database data distribution key for this table.
HINT:  The 'DISTRIBUTED BY' clause determines the distribution of data. Make sure column(s) chosen are the optimal data distribution key to minimize skew.
CREATE TABLE orca.twf2 AS SELECT i as c, i+1 as d from generate_series(1,10)i;
NOTICE:  Table doesn't have 'DISTRIBUTED BY' clause -- Using column(s) named 'c' as the Greenplum Database data distribution key for this table.
HINT:  The 'DISTRIBUTED BY' clause determines the distribution of data. Make sure column(s) chosen are the optimal data distribution key to minimize skew.
SET optimizer_cte_inlining_bound=1000;
SET optimizer_cte_inlining = on;
WITH CTE(a,b) AS
(SELECT a,d FROM orca.twf1, orca.twf2 WHERE a = d),
CTE1(e,f) AS
( SELECT f1.a, rank() OVER (PARTITION BY f1.b ORDER BY CTE.a) FROM orca.twf1 f1, CTE )
SELECT * FROM CTE1,CTE WHERE CTE.a = CTE1.f and CTE.a = 2 ORDER BY 1;
 e  | f | a | b 
----+---+---+---
  1 | 2 | 2 | 2
  2 | 2 | 2 | 2
  3 | 2 | 2 | 2
  4 | 2 | 2 | 2
  5 | 2 | 2 | 2
  6 | 2 | 2 | 2
  7 | 2 | 2 | 2
  8 | 2 | 2 | 2
  9 | 2 | 2 | 2
 10 | 2 | 2 | 2
(10 rows)

RESET optimizer_cte_inlining;
RESET optimizer_cte_inlining_bound;
-- catalog queries
select 1 from pg_class c group by c.oid limit 1;
 ?column? 
----------
        1
(1 row)

-- CSQs
drop table if exists orca.tab1;
drop table if exists orca.tab2;
NOTICE:  table "tab2" does not exist, skipping
create table orca.tab1 (i, j) as select i,i%2 from generate_series(1,10) i;
NOTICE:  Table doesn't have 'DISTRIBUTED BY' clause -- Using column(s) named 'i' as the Greenplum Database data distribution key for this table.
HINT:  The 'DISTRIBUTED BY' clause determines the distribution of data. Make sure column(s) chosen are the optimal data distribution key to minimize skew.
create table orca.tab2 (a, b) as select 1, 2;
NOTICE:  Table doesn't have 'DISTRIBUTED BY' clause -- Using column(s) named 'a' as the Greenplum Database data distribution key for this table.
HINT:  The 'DISTRIBUTED BY' clause determines the distribution of data. Make sure column(s) chosen are the optimal data distribution key to minimize skew.
select * from orca.tab1 where 0 < (select count(*) from generate_series(1,i)) order by 1;
 i  | j 
----+---
  1 | 1
  2 | 0
  3 | 1
  4 | 0
  5 | 1
  6 | 0
  7 | 1
  8 | 0
  9 | 1
 10 | 0
(10 rows)

select * from orca.tab1 where i > (select b from orca.tab2);
 i  | j 
----+---
  3 | 1
  4 | 0
  5 | 1
  6 | 0
  7 | 1
  8 | 0
  9 | 1
 10 | 0
(8 rows)

-- subqueries
select NULL in (select 1);
 ?column? 
----------
 
(1 row)

select 1 in (select 1);
 ?column? 
----------
 t
(1 row)

select 1 in (select 2);
 ?column? 
----------
 f
(1 row)

select NULL in (select 1/0);
ERROR:  division by zero
select 1 where 22 in (SELECT unnest(array[1,2]));
 ?column? 
----------
(0 rows)

select 1 where 22 not in (SELECT unnest(array[1,2]));
 ?column? 
----------
        1
(1 row)

select 1 where 22 in (SELECT generate_series(1,10));
 ?column? 
----------
(0 rows)

select 1 where 22 not in (SELECT generate_series(1,10));
 ?column? 
----------
        1
(1 row)

-- UDAs
CREATE FUNCTION sum_sfunc(anyelement,anyelement) returns anyelement AS 'select $1+$2' LANGUAGE SQL STRICT;
CREATE FUNCTION sum_combinefunc(anyelement,anyelement) returns anyelement AS 'select $1+$2' LANGUAGE SQL STRICT;
CREATE AGGREGATE myagg1(anyelement) (SFUNC = sum_sfunc, COMBINEFUNC = sum_combinefunc, STYPE = anyelement, INITCOND = '0');
SELECT myagg1(i) FROM orca.tab1;
 myagg1 
--------
     55
(1 row)

CREATE FUNCTION sum_sfunc2(anyelement,anyelement,anyelement) returns anyelement AS 'select $1+$2+$3' LANGUAGE SQL STRICT;
CREATE AGGREGATE myagg2(anyelement,anyelement) (SFUNC = sum_sfunc2, STYPE = anyelement, INITCOND = '0');
SELECT myagg2(i,j) FROM orca.tab1;
 myagg2 
--------
     60
(1 row)

CREATE FUNCTION gptfp(anyarray,anyelement) RETURNS anyarray AS 'select $1 || $2' LANGUAGE SQL;
CREATE FUNCTION gpffp(anyarray) RETURNS anyarray AS 'select $1' LANGUAGE SQL;
CREATE AGGREGATE myagg3(BASETYPE = anyelement, SFUNC = gptfp, STYPE = anyarray, FINALFUNC = gpffp, INITCOND = '{}');
CREATE TABLE array_table(f1 int, f2 int[], f3 text);
NOTICE:  Table doesn't have 'DISTRIBUTED BY' clause -- Using column named 'f1' as the Greenplum Database data distribution key for this table.
HINT:  The 'DISTRIBUTED BY' clause determines the distribution of data. Make sure column(s) chosen are the optimal data distribution key to minimize skew.
INSERT INTO array_table values(1,array[1],'a');
INSERT INTO array_table values(2,array[11],'b');
INSERT INTO array_table values(3,array[111],'c');
INSERT INTO array_table values(4,array[2],'a');
INSERT INTO array_table values(5,array[22],'b');
INSERT INTO array_table values(6,array[222],'c');
INSERT INTO array_table values(7,array[3],'a');
INSERT INTO array_table values(8,array[3],'b');
SELECT f3, myagg3(f1) from (select * from array_table order by f1 limit 10) as foo GROUP BY f3 ORDER BY f3;
 f3 | myagg3  
----+---------
 a  | {1,4,7}
 b  | {5,2,8}
 c  | {3,6}
(3 rows)

-- MPP-22453: wrong result in indexscan when the indexqual compares different data types
create table mpp22453(a int, d date);
NOTICE:  Table doesn't have 'DISTRIBUTED BY' clause -- Using column named 'a' as the Greenplum Database data distribution key for this table.
HINT:  The 'DISTRIBUTED BY' clause determines the distribution of data. Make sure column(s) chosen are the optimal data distribution key to minimize skew.
insert into mpp22453 values (1, '2012-01-01'), (2, '2012-01-02'), (3, '2012-12-31');
create index mpp22453_idx on mpp22453(d);
set optimizer_enable_tablescan = off;
select * from mpp22453 where d > date '2012-01-31' + interval '1 day' ;
 a |     d      
---+------------
 3 | 12-31-2012
(1 row)

select * from mpp22453 where d > '2012-02-01';
 a |     d      
---+------------
 3 | 12-31-2012
(1 row)

reset optimizer_enable_tablescan;
-- MPP-22791: SIGSEGV when querying a table with default partition only
create table mpp22791(a int, b int) partition by range(b) (default partition d);
NOTICE:  Table doesn't have 'DISTRIBUTED BY' clause -- Using column named 'a' as the Greenplum Database data distribution key for this table.
HINT:  The 'DISTRIBUTED BY' clause determines the distribution of data. Make sure column(s) chosen are the optimal data distribution key to minimize skew.
NOTICE:  CREATE TABLE will create partition "mpp22791_1_prt_d" for table "mpp22791"
insert into mpp22791 values (1, 1), (2, 2), (3, 3);
select * from mpp22791 where b > 1;
 a | b 
---+---
 2 | 2
 3 | 3
(2 rows)

select * from mpp22791 where b <= 3;
 a | b 
---+---
 1 | 1
 2 | 2
 3 | 3
(3 rows)

-- MPP-20713, MPP-20714, MPP-20738: Const table get with a filter
select 1 as x where 1 in (2, 3);
 x 
---
(0 rows)

-- MPP-23081: keys of partitioned tables
create table orca.p1(a int) partition by range(a)(partition pp1 start(1) end(10), partition pp2 start(10) end(20));
NOTICE:  Table doesn't have 'DISTRIBUTED BY' clause -- Using column named 'a' as the Greenplum Database data distribution key for this table.
HINT:  The 'DISTRIBUTED BY' clause determines the distribution of data. Make sure column(s) chosen are the optimal data distribution key to minimize skew.
NOTICE:  CREATE TABLE will create partition "p1_1_prt_pp1" for table "p1"
NOTICE:  CREATE TABLE will create partition "p1_1_prt_pp2" for table "p1"
insert into orca.p1 select * from generate_series(2,15);
select count(*) from (select gp_segment_id,ctid,tableoid from orca.p1 group by gp_segment_id,ctid,tableoid) as foo;
 count 
-------
    14
(1 row)

-- MPP-25194: histograms on text columns are dropped in ORCA. NDVs of these histograms should be added to NDVRemain
CREATE TABLE orca.tmp_verd_s_pp_provtabs_agt_0015_extract1 (
    uid136 character(16),
    tab_nr smallint,
    prdgrp character(5),
    bg smallint,
    typ142 smallint,
    ad_gsch smallint,
    guelt_ab date,
    guelt_bis date,
    guelt_stat text,
    verarb_ab timestamp(5) without time zone,
    u_erzeugen integer,
    grenze integer,
    erstellt_am_122 timestamp(5) without time zone,
    erstellt_am_135 timestamp(5) without time zone,
    erstellt_am_134 timestamp(5) without time zone
)
WITH (appendonly=true, compresstype=zlib) DISTRIBUTED BY (uid136);
 set allow_system_table_mods=true;
 UPDATE pg_class
 SET
         relpages = 30915::int, reltuples = 7.28661e+07::real WHERE relname = 'tmp_verd_s_pp_provtabs_agt_0015_extract1' AND relnamespace = (SELECT oid FROM pg_namespace WHERE nspname = 'xvclin');
insert into pg_statistic
values (
  'orca.tmp_verd_s_pp_provtabs_agt_0015_extract1'::regclass,
  1::smallint,
  'f',
  0::real,
  17::integer,
  264682::real,
  1::smallint,
  2::smallint,
  0::smallint,
  0::smallint,
  0::smallint,
  1054::oid,
  1058::oid,
  0::oid,
  0::oid,
  0::oid,
  '{0.000161451,0.000107634,0.000107634,0.000107634,0.000107634,0.000107634,0.000107634,0.000107634,0.000107634,0.000107634,8.07255e-05,8.07255e-05,8.07255e-05,8.07255e-05,8.07255e-05,8.07255e-05,8.07255e-05,8.07255e-05,8.07255e-05,8.07255e-05,8.07255e-05,8.07255e-05,8.07255e-05,8.07255e-05,8.07255e-05}'::real[],
  NULL::real[],
  NULL::real[],
  NULL::real[],
  NULL::real[],
  '{8X8#1F8V92A2025G,YFAXQ§UBF210PA0P,2IIVIE8V92A2025G,9§BP8F8V92A2025G,35A9EE8V92A2025G,§AJ2Z§9MA210PA0P,3NUQ3E8V92A2025G,F7ZD4F8V92A2025G,$WHHEO§§E210PA0P,Z6EATH2BE210PA0P,N7I28E8V92A2025G,YU0K$E$§9210PA0P,3TAI1ANIF210PA0P,P#H8BF8V92A2025G,VTQ$N$D§92A201SC,N7ZD4F8V92A2025G,77BP8F8V92A2025G,39XOXY78H210PA01,#2#OX6NHH210PA01,2DG1J#XZH210PA01,MFEG$E8V92A2025G,M0HKWNGND210PA0P,FSXI67NSA210PA0P,C1L77E8V92A2025G,01#21E8V92A2025G}'::bpchar[],
  '{§00§1HKZC210PA0P,1D90GE8V92A2025G,2ULZI6L0O210PA01,489G7L8$I210PA01,5RE8FF8V92A2025G,76NIRFNIF210PA0P,8KOMKE8V92A2025G,#9Y#GPSHB210PA0P,BDAJ#D8V92A2025G,CV9Z7IYVK210PA01,#EC5FE8V92A2025G,FQWY§O1XC210PA0P,H8HL4E8V92A2025G,INC5FE8V92A2025G,K4MX0XHCF210PA0P,LKE8FF8V92A2025G,N03G9UM2F210PA0P,OHJ$#GFZ9210PA0P,PXU3T1OTB210PA0P,RCUA45F1H210PA01,SU§FRY#QI210PA01,UABHMLSLK210PA01,VRBP8F8V92A2025G,X65#KZIDC210PA0P,YLFG§#A2G210PA0P,ZZG8H29OC210PA0P,ZZZDBCEVA210PA0P}'::bpchar[],
  NULL::bpchar[],
  NULL::bpchar[],
  NULL::bpchar[]
),
(
  'orca.tmp_verd_s_pp_provtabs_agt_0015_extract1'::regclass,
  2::smallint,
  'f',
  0::real,
  2::integer,
  205.116::real,
  1::smallint,
  2::smallint,
  0::smallint,
  0::smallint,
  0::smallint,
  94::oid,
  95::oid,
  0::oid,
  0::oid,
  0::oid,
  '{0.278637,0.272448,0.0303797,0.0301106,0.0249442,0.0234373,0.0231682,0.0191319,0.0169793,0.0162527,0.0142884,0.0141539,0.0125394,0.0103329,0.0098216,0.00944488,0.00850308,0.00715766,0.0066464,0.00656567,0.00591987,0.0050588,0.00454753,0.00449372,0.0044399}'::real[],
  NULL::real[],
  NULL::real[],
  NULL::real[],
  NULL::real[],
  '{199,12,14,5,197,11,198,8,152,299,201,153,9,13,74,179,24,202,2,213,17,195,215,16,200}'::int2[],
  '{1,5,9,12,14,24,58,80,152,195,198,199,207,302,402}'::int2[],
  NULL::int2[],
  NULL::int2[],
  NULL::int2[]
),
(
  'orca.tmp_verd_s_pp_provtabs_agt_0015_extract1'::regclass,
  3::smallint,
  'f',
  0::real,
  6::integer,
  201.005::real,
  1::smallint,
  2::smallint,
  0::smallint,
  0::smallint,
  0::smallint,
  1054::oid,
  1058::oid,
  0::oid,
  0::oid,
  0::oid,
  '{0.0478164,0.0439146,0.0406856,0.0239755,0.0154186,0.0149073,0.0148804,0.0143422,0.0141808,0.0139386,0.0138848,0.0138848,0.0137502,0.0134812,0.0134004,0.0133197,0.0133197,0.013239,0.0131852,0.0130775,0.0130775,0.0130237,0.0129699,0.0129699,0.012943}'::real[],
  NULL::real[],
  NULL::real[],
  NULL::real[],
  NULL::real[],
  '{AG023,AG032,AG999,AG022,AG--B,AG-VB,AG--C,AG-VC,AG014,AG-VA,AG036,AGT4C,AG--A,AG037,AG009,AG015,AG003,AG002,AGT3C,AG025,AG019,AGT2C,AGT1C,AG005,AG031}'::bpchar[],
  '{AG001,AG004,AG007,AG010,AG013,AG017,AG020,AG022,AG023,AG026,AG030,AG032,AG034,AG037,AG040,AG045,AG122,AG999,AG--B,AGT1C,AGT4C,AG-VB,MA017,MA--A,MK081,MKRKV}'::bpchar[],
  NULL::bpchar[],
  NULL::bpchar[],
  NULL::bpchar[]
),
(
  'orca.tmp_verd_s_pp_provtabs_agt_0015_extract1'::regclass,
  4::smallint,
  'f',
  0::real,
  2::integer,
  34::real,
  1::smallint,
  2::smallint,
  0::smallint,
  0::smallint,
  0::smallint,
  94::oid,
  95::oid,
  0::oid,
  0::oid,
  0::oid,
  '{0.1135,0.112881,0.111778,0.100288,0.0895245,0.0851384,0.0821785,0.0723569,0.0565616,0.0368646,0.0309986,0.0160375,0.00621586,0.00594677,0.0050588,0.00489734,0.00487044,0.00487044,0.00468208,0.00462826,0.00460135,0.00441299,0.00438608,0.00417081,0.00414391}'::real[],
  NULL::real[],
  NULL::real[],
  NULL::real[],
  NULL::real[],
  '{1,3,2,7,9,4,5,16,10,6,8,77,12,11,14,13,22,23,64,61,24,51,53,15,54}'::int2[],
  '{1,2,3,4,5,6,7,9,10,14,16,17,53,98}'::int2[],
  NULL::int2[],
  NULL::int2[],
  NULL::int2[]
),
(
  'orca.tmp_verd_s_pp_provtabs_agt_0015_extract1'::regclass,
  5::smallint,
  'f',
  0::real,
  2::integer,
  1::real,
  1::smallint,
  2::smallint,
  0::smallint,
  0::smallint,
  0::smallint,
  94::oid,
  95::oid,
  0::oid,
  0::oid,
  0::oid,
  '{1}'::real[],
  NULL::real[],
  NULL::real[],
  NULL::real[],
  NULL::real[],
  '{1}'::int2[],
  '{1}'::int2[],
  NULL::int2[],
  NULL::int2[],
  NULL::int2[]
),
(
  'orca.tmp_verd_s_pp_provtabs_agt_0015_extract1'::regclass,
  6::smallint,
  'f',
  0::real,
  2::integer,
  2::real,
  1::smallint,
  2::smallint,
  0::smallint,
  0::smallint,
  0::smallint,
  94::oid,
  95::oid,
  0::oid,
  0::oid,
  0::oid,
  '{0.850227,0.149773}'::real[],
  NULL::real[],
  NULL::real[],
  NULL::real[],
  NULL::real[],
  '{1,2}'::int2[],
  '{1,2}'::int2[],
  NULL::int2[],
  NULL::int2[],
  NULL::int2[]
),
(
  'orca.tmp_verd_s_pp_provtabs_agt_0015_extract1'::regclass,
  7::smallint,
  'f',
  0::real,
  4::integer,
  591.134::real,
  1::smallint,
  2::smallint,
  0::smallint,
  0::smallint,
  0::smallint,
  1093::oid,
  1095::oid,
  0::oid,
  0::oid,
  0::oid,
  '{0.26042,0.0859995,0.0709308,0.0616473,0.0567231,0.0303797,0.0109787,0.0106289,0.00990232,0.00987541,0.00979469,0.00944488,0.00820709,0.00718457,0.00626968,0.00621586,0.00616204,0.00600059,0.00586605,0.00557006,0.00516643,0.00511261,0.0050857,0.0050857,0.0047628}'::real[],
  NULL::real[],
  NULL::real[],
  NULL::real[],
  NULL::real[],
  '{1994-01-01,1997-01-01,2005-07-01,1999-01-01,2003-09-01,2000-01-01,2001-01-01,1998-10-01,2001-05-01,1999-03-01,2013-01-01,2003-01-01,2008-01-01,2004-01-01,2009-01-01,2003-02-01,1998-09-01,2000-12-01,2007-04-01,1998-08-01,1998-01-01,2003-07-01,1998-11-01,2005-02-01,1999-04-01}'::date[],
  '{1900-01-01,1994-01-01,1997-01-01,1998-05-07,1999-01-01,1999-05-01,2000-01-01,2001-03-22,2002-10-01,2003-09-01,2004-08-01,2005-07-01,2007-01-01,2008-06-01,2010-04-01,2012-07-01,2014-12-01,2015-01-01}'::date[],
  NULL::date[],
  NULL::date[],
  NULL::date[]
),
(
  'orca.tmp_verd_s_pp_provtabs_agt_0015_extract1'::regclass,
  8::smallint,
  'f',
  0::real,
  4::integer,
  474.232::real,
  1::smallint,
  2::smallint,
  0::smallint,
  0::smallint,
  0::smallint,
  1093::oid,
  1095::oid,
  0::oid,
  0::oid,
  0::oid,
  '{0.52111,0.0709308,0.0591987,0.0587412,0.0148804,0.010279,0.00990232,0.00931034,0.00791109,0.00718457,0.00688857,0.00608132,0.00557006,0.0053817,0.00503189,0.00500498,0.00457444,0.004117,0.00395555,0.00390173,0.00357883,0.00352501,0.00352501,0.00344429,0.00333665}'::real[],
  NULL::real[],
  NULL::real[],
  NULL::real[],
  NULL::real[],
  '{9999-12-31,2005-07-01,1999-01-01,2003-09-01,2004-02-01,2001-05-01,2005-02-01,1999-03-01,1998-10-01,2000-01-01,2003-01-01,1998-09-01,1998-08-01,2008-01-01,2007-04-01,2000-12-01,1999-04-01,1998-11-01,2003-02-01,1994-01-01,2002-09-01,1999-02-01,2004-01-01,1998-07-01,2003-07-01}'::date[],
  '{1994-01-01,1998-11-01,1999-01-01,1999-04-01,2001-05-01,2003-07-01,2003-09-01,2004-02-01,2005-07-01,2007-02-01,2010-03-01,9999-12-31}'::date[],
  NULL::date[],
  NULL::date[],
  NULL::date[]
),
(
  'orca.tmp_verd_s_pp_provtabs_agt_0015_extract1'::regclass,
  9::smallint,
  'f',
  0::real,
  2::integer,
  1::real,
  1::smallint,
  2::smallint,
  0::smallint,
  0::smallint,
  0::smallint,
  98::oid,
  664::oid,
  0::oid,
  0::oid,
  0::oid,
  '{1}'::real[],
  NULL::real[],
  NULL::real[],
  NULL::real[],
  NULL::real[],
  '{H}'::text[],
  '{H}'::text[],
  NULL::text[],
  NULL::text[],
  NULL::text[]
),
(
  'orca.tmp_verd_s_pp_provtabs_agt_0015_extract1'::regclass,
  10::smallint,
  'f',
  0::real,
  8::integer,
  1::real,
  1::smallint,
  2::smallint,
  0::smallint,
  0::smallint,
  0::smallint,
  2060::oid,
  2062::oid,
  0::oid,
  0::oid,
  0::oid,
  '{1}'::real[],
  NULL::real[],
  NULL::real[],
  NULL::real[],
  NULL::real[],
  '{1900-01-01 00:00:00}'::timestamp[],
  '{1900-01-01 00:00:00}'::timestamp[],
  NULL::timestamp[],
  NULL::timestamp[],
  NULL::timestamp[]
),
(
  'orca.tmp_verd_s_pp_provtabs_agt_0015_extract1'::regclass,
  11::smallint,
  'f',
  1::real,
  0::integer,
  -1::real,
  0::smallint,
  0::smallint,
  0::smallint,
  0::smallint,
  0::smallint,
  0::oid,
  0::oid,
  0::oid,
  0::oid,
  0::oid,
  NULL::real[],
  NULL::real[],
  NULL::real[],
  NULL::real[],
  NULL::real[],
  NULL::int4[],
  NULL::int4[],
  NULL::int4[],
  NULL::int4[],
  NULL::int4[]
),
(
  'orca.tmp_verd_s_pp_provtabs_agt_0015_extract1'::regclass,
  12::smallint,
  'f',
  0::real,
  4::integer,
  1::real,
  1::smallint,
  2::smallint,
  0::smallint,
  0::smallint,
  0::smallint,
  96::oid,
  97::oid,
  0::oid,
  0::oid,
  0::oid,
  '{1}'::real[],
  NULL::real[],
  NULL::real[],
  NULL::real[],
  NULL::real[],
  '{1}'::int4[],
  '{1}'::int4[],
  NULL::int4[],
  NULL::int4[],
  NULL::int4[]
),
(
  'orca.tmp_verd_s_pp_provtabs_agt_0015_extract1'::regclass,
  13::smallint,
  'f',
  0.991927::real,
  8::integer,
  301.416::real,
  1::smallint,
  2::smallint,
  0::smallint,
  0::smallint,
  0::smallint,
  2060::oid,
  2062::oid,
  0::oid,
  0::oid,
  0::oid,
  '{8.07255e-05,2.69085e-05,2.69085e-05,2.69085e-05,2.69085e-05,2.69085e-05,2.69085e-05,2.69085e-05,2.69085e-05,2.69085e-05,2.69085e-05,2.69085e-05,2.69085e-05,2.69085e-05,2.69085e-05,2.69085e-05,2.69085e-05,2.69085e-05,2.69085e-05,2.69085e-05,2.69085e-05,2.69085e-05,2.69085e-05,2.69085e-05,2.69085e-05}'::real[],
  NULL::real[],
  NULL::real[],
  NULL::real[],
  NULL::real[],
  '{2004-01-05 13:45:06.18894,2007-03-20 12:02:33.73888,2009-12-15 12:33:55.32684,2012-09-21 09:58:09.70321,2012-02-13 14:56:03.11625,2000-10-02 09:56:01.24836,1998-01-14 10:11:29.43055,2014-01-08 14:41:44.85935,2012-06-21 12:46:37.48899,2013-07-23 14:27:52.27322,2011-10-27 16:17:10.01694,2005-07-13 16:55:30.7964,2003-06-05 14:53:13.71932,2002-07-22 10:22:31.0967,2011-12-27 16:12:54.85765,2001-01-12 11:40:09.16207,2005-12-30 08:46:31.30943,2007-03-01 08:29:36.765,2011-06-16 09:09:43.8651,2000-12-15 14:33:29.20083,2006-04-25 13:46:46.09684,2011-06-20 16:26:23.65135,2004-01-23 12:37:06.92535,2002-03-04 10:02:08.92547,2003-08-01 10:33:57.33683}'::timestamp[],
  '{1997-12-05 10:59:43.94611,2014-11-18 08:48:18.32773}'::timestamp[],
  NULL::timestamp[],
  NULL::timestamp[],
  NULL::timestamp[]
),
(
  'orca.tmp_verd_s_pp_provtabs_agt_0015_extract1'::regclass,
  14::smallint,
  'f',
  0.329817::real,
  8::integer,
  38109.5::real,
  1::smallint,
  2::smallint,
  0::smallint,
  0::smallint,
  0::smallint,
  2060::oid,
  2062::oid,
  0::oid,
  0::oid,
  0::oid,
  '{0.0715766,0.0621317,0.00546242,0.0044399,0.000134542,8.07255e-05,8.07255e-05,8.07255e-05,8.07255e-05,8.07255e-05,8.07255e-05,8.07255e-05,8.07255e-05,8.07255e-05,8.07255e-05,8.07255e-05,8.07255e-05,8.07255e-05,8.07255e-05,8.07255e-05,8.07255e-05,8.07255e-05,8.07255e-05,8.07255e-05,8.07255e-05}'::real[],
  NULL::real[],
  NULL::real[],
  NULL::real[],
  NULL::real[],
  '{1997-11-25 19:05:00.83798,1998-12-29 16:19:18.50226,1998-01-28 23:01:18.41289,2000-12-21 18:03:30.34549,2003-08-28 11:14:33.26306,2003-08-28 11:14:33.2622,1999-03-20 13:04:33.24015,2003-08-28 11:14:33.22312,2003-08-28 11:14:33.21933,2003-08-28 11:14:33.22082,2003-08-28 11:14:33.21425,2003-08-28 11:14:33.22336,2003-08-28 11:14:33.2092,2003-08-28 11:14:33.20251,2003-08-28 11:14:33.22145,2003-08-28 11:14:33.26235,2003-08-28 11:14:33.26525,2003-08-28 11:14:33.23714,2003-08-28 11:14:33.26667,2003-08-28 11:14:33.23978,2003-08-28 11:14:33.21527,2003-08-28 11:14:33.2227,1999-04-16 09:01:42.92689,2003-08-28 11:14:33.21846,2003-08-28 11:14:33.24725}'::timestamp[],
  '{1997-11-25 19:05:00.83798,1998-01-05 11:57:12.19545,1998-10-14 09:06:01.87217,1998-12-29 16:19:18.50226,1999-01-18 15:01:52.77062,1999-12-28 07:57:37.93632,2001-05-16 10:55:44.78317,2003-05-23 10:32:40.1846,2003-08-28 11:14:33.23985,2004-02-04 14:01:57.60942,2005-07-26 17:01:10.98951,2005-07-26 18:41:33.09864,2006-04-25 16:52:03.49003,2008-02-18 14:17:08.58924,2010-04-19 10:16:19.03194,2012-07-23 10:47:40.65789,2014-12-05 10:59:02.25493}'::timestamp[],
  NULL::timestamp[],
  NULL::timestamp[],
  NULL::timestamp[]
),
(
  'orca.tmp_verd_s_pp_provtabs_agt_0015_extract1'::regclass,
  15::smallint,
  'f',
  0.678255::real,
  8::integer,
  7167.15::real,
  1::smallint,
  2::smallint,
  0::smallint,
  0::smallint,
  0::smallint,
  2060::oid,
  2062::oid,
  0::oid,
  0::oid,
  0::oid,
  '{0.000376719,0.00034981,0.00034981,0.00034981,0.00034981,0.00034981,0.00034981,0.000322902,0.000322902,0.000322902,0.000295993,0.000295993,0.000295993,0.000295993,0.000295993,0.000295993,0.000295993,0.000295993,0.000295993,0.000295993,0.000295993,0.000295993,0.000295993,0.000269085,0.000269085}'::real[],
  NULL::real[],
  NULL::real[],
  NULL::real[],
  NULL::real[],
  '{2012-09-07 14:14:23.95552,2012-09-07 14:14:36.8171,2008-12-02 09:02:19.06415,2012-03-16 15:57:15.10939,1999-06-08 13:59:56.59862,1998-10-29 14:57:47.93588,1997-07-10 09:55:34.68999,2003-03-26 11:18:44.43314,2002-02-27 15:07:42.12004,2002-02-27 15:07:13.65666,2003-03-26 11:22:07.7484,2013-11-29 13:16:25.79261,2007-09-06 09:14:10.7907,1998-10-29 14:54:04.23854,2003-04-11 07:54:56.90542,2006-03-09 15:42:27.40086,2000-05-31 10:27:52.92485,2006-01-23 17:12:44.80256,2003-01-28 10:44:17.44046,2007-11-01 15:11:21.99194,2006-03-09 15:42:56.14013,2004-03-31 10:58:47.12524,1999-06-08 14:02:11.91465,1997-07-11 14:52:47.95918,1999-06-08 13:58:15.07927}'::timestamp[],
  '{1997-07-09 10:42:54.69421,1997-09-16 10:30:42.71499,1999-06-08 14:32:08.31914,2002-02-27 15:07:13.67355,2003-04-08 16:31:58.80724,2004-05-05 10:18:01.33179,2006-03-13 16:19:59.61215,2007-09-06 09:13:41.71774,2013-11-29 13:16:37.17591,2014-12-03 09:24:25.20945}'::timestamp[],
  NULL::timestamp[],
  NULL::timestamp[],
  NULL::timestamp[]
);
set optimizer_segments = 256;
select a.*,  b.guelt_ab as guelt_ab_b, b.guelt_bis as guelt_bis_b
from orca.tmp_verd_s_pp_provtabs_agt_0015_extract1 a
left outer join  orca.tmp_verd_s_pp_provtabs_agt_0015_extract1 b
 ON  a.uid136=b.uid136 and a.tab_nr=b.tab_nr and  a.prdgrp=b.prdgrp and a.bg=b.bg and a.typ142=b.typ142 and a.ad_gsch=b.ad_gsch
AND a.guelt_ab <= b.guelt_ab AND a.guelt_bis > b.guelt_ab
;
 uid136 | tab_nr | prdgrp | bg | typ142 | ad_gsch | guelt_ab | guelt_bis | guelt_stat | verarb_ab | u_erzeugen | grenze | erstellt_am_122 | erstellt_am_135 | erstellt_am_134 | guelt_ab_b | guelt_bis_b 
--------+--------+--------+----+--------+---------+----------+-----------+------------+-----------+------------+--------+-----------------+-----------------+-----------------+------------+-------------
(0 rows)

set optimizer_segments = 3;
set allow_system_table_mods=false;
-- Arrayref
drop table if exists orca.arrtest;
NOTICE:  table "arrtest" does not exist, skipping
create table orca.arrtest (
 a int2[],
 b int4[][][],
 c name[],
 d text[][]
 ) DISTRIBUTED RANDOMLY;
insert into orca.arrtest (a[1:5], b[1:1][1:2][1:2], c, d)
values ('{1,2,3,4,5}', '{{{0,0},{1,2}}}', '{}', '{}');
select a[1:3], b[1][2][1], c[1], d[1][1] FROM orca.arrtest order by 1,2,3,4;
    a    | b | c | d 
---------+---+---+---
 {1,2,3} | 1 |   | 
(1 row)

select a[b[1][2][2]] from orca.arrtest;
 a 
---
 2
(1 row)

-- MPP-20713, MPP-20714, MPP-20738: Const table get with a filter
select 1 as x where 1 in (2, 3);
 x 
---
(0 rows)

-- MPP-22918: join inner child with universal distribution
SELECT generate_series(1,10) EXCEPT SELECT 1;
 generate_series 
-----------------
               2
               3
               4
               5
               6
               7
               8
               9
              10
(9 rows)

-- MPP-23932: SetOp of const table and volatile function
SELECT generate_series(1,10) INTERSECT SELECT 1;
 generate_series 
-----------------
               1
(1 row)

SELECT generate_series(1,10) UNION SELECT 1;
 generate_series 
-----------------
               1
               2
               3
               4
               5
               6
               7
               8
               9
              10
(10 rows)

-- warning messages for missing stats
create table foo_missing_stats(a int, b int);
NOTICE:  Table doesn't have 'DISTRIBUTED BY' clause -- Using column named 'a' as the Greenplum Database data distribution key for this table.
HINT:  The 'DISTRIBUTED BY' clause determines the distribution of data. Make sure column(s) chosen are the optimal data distribution key to minimize skew.
insert into foo_missing_stats select i, i%5 from generate_series(1,20) i;
create table bar_missing_stats(c int, d int);
NOTICE:  Table doesn't have 'DISTRIBUTED BY' clause -- Using column named 'c' as the Greenplum Database data distribution key for this table.
HINT:  The 'DISTRIBUTED BY' clause determines the distribution of data. Make sure column(s) chosen are the optimal data distribution key to minimize skew.
insert into bar_missing_stats select i, i%8 from generate_series(1,30) i;
analyze foo_missing_stats;
analyze bar_missing_stats;
select count(*) from foo_missing_stats where a = 10;
 count 
-------
     1
(1 row)

with x as (select * from foo_missing_stats) select count(*) from x x1, x x2 where x1.a = x2.a;
 count 
-------
    20
(1 row)

with x as (select * from foo_missing_stats) select count(*) from x x1, x x2 where x1.a = x2.b;
 count 
-------
    16
(1 row)

set allow_system_table_mods=true;
delete from pg_statistic where starelid='foo_missing_stats'::regclass;
delete from pg_statistic where starelid='bar_missing_stats'::regclass;
select count(*) from foo_missing_stats where a = 10;
 count 
-------
     1
(1 row)

with x as (select * from foo_missing_stats) select count(*) from x x1, x x2 where x1.a = x2.a;
 count 
-------
    20
(1 row)

with x as (select * from foo_missing_stats) select count(*) from x x1, x x2 where x1.a = x2.b;
 count 
-------
    16
(1 row)

set optimizer_print_missing_stats = off;
-- Push components of disjunctive predicates
create table cust(cid integer, firstname text, lastname text) distributed by (cid);
create table datedim(date_sk integer, year integer, moy integer) distributed by (date_sk);
create table sales(item_sk integer, ticket_number integer, cid integer, date_sk integer, type text)
  distributed by (item_sk, ticket_number);
-- create a volatile function which should not be pushed
CREATE FUNCTION plusone(integer) RETURNS integer AS $$
BEGIN
    SELECT $1 + 1;
END;
$$ LANGUAGE plpgsql volatile;
-- force_explain
set optimizer_segments = 3;
explain
select c.cid cid,
       c.firstname firstname,
       c.lastname lastname,
       d.year dyear
from cust c, sales s, datedim d
where c.cid = s.cid and s.date_sk = d.date_sk and
      ((d.year = 2001 and lower(s.type) = 't1' and plusone(d.moy) = 5) or (d.moy = 4 and upper(s.type) = 'T2'));
                                                                               QUERY PLAN                                                                               
------------------------------------------------------------------------------------------------------------------------------------------------------------------------
 Gather Motion 3:1  (slice3; segments: 3)  (cost=2215.04..2775.38 rows=110 width=72)
   ->  Hash Join  (cost=2215.04..2775.38 rows=37 width=72)
         Hash Cond: (c.cid = s.cid)
         ->  Seq Scan on cust c  (cost=0.00..434.00 rows=11134 width=68)
         ->  Hash  (cost=2214.95..2214.95 rows=3 width=8)
               ->  Redistribute Motion 3:3  (slice2; segments: 3)  (cost=940.72..2214.95 rows=3 width=8)
                     Hash Key: s.cid
                     ->  Hash Join  (cost=940.72..2214.80 rows=3 width=8)
                           Hash Cond: (d.date_sk = s.date_sk)
                           Join Filter: (((d.year = 2001) AND (lower(s.type) = 't1'::text) AND (plusone(d.moy) = 5)) OR ((d.moy = 4) AND (upper(s.type) = 'T2'::text)))
                           ->  Seq Scan on datedim d  (cost=0.00..1268.50 rows=52 width=12)
                                 Filter: ((year = 2001) OR (moy = 4))
                           ->  Hash  (cost=939.68..939.68 rows=28 width=40)
                                 ->  Redistribute Motion 3:3  (slice1; segments: 3)  (cost=0.00..939.68 rows=28 width=40)
                                       Hash Key: s.date_sk
                                       ->  Seq Scan on sales s  (cost=0.00..938.00 rows=28 width=40)
                                             Filter: ((lower(type) = 't1'::text) OR (upper(type) = 'T2'::text))
 Planning time: 2.896 ms
 Optimizer: Postgres query optimizer
(19 rows)

reset optimizer_segments;
-- Bitmap indexes
drop table if exists orca.bm_test;
NOTICE:  table "bm_test" does not exist, skipping
create table orca.bm_test (i int, t text);
NOTICE:  Table doesn't have 'DISTRIBUTED BY' clause -- Using column named 'i' as the Greenplum Database data distribution key for this table.
HINT:  The 'DISTRIBUTED BY' clause determines the distribution of data. Make sure column(s) chosen are the optimal data distribution key to minimize skew.
insert into orca.bm_test select i % 10, (i % 10)::text  from generate_series(1, 100) i;
create index bm_test_idx on orca.bm_test using bitmap (i);
set optimizer_enable_bitmapscan=on;
explain select * from orca.bm_test where i=2 and t='2';
                                 QUERY PLAN
----------------------------------------------------------------------------
 Gather Motion 1:1  (slice1; segments: 1)  (cost=0.00..4.50 rows=4 width=6)
   ->  Seq Scan on bm_test  (cost=0.00..4.50 rows=2 width=6)
         Filter: i = 2 AND t = '2'::text
 Settings:  optimizer=off
 Optimizer status: Postgres query optimizer
(5 rows)

select * from orca.bm_test where i=2 and t='2';
 i | t 
---+---
 2 | 2
 2 | 2
 2 | 2
 2 | 2
 2 | 2
 2 | 2
 2 | 2
 2 | 2
 2 | 2
 2 | 2
(10 rows)

reset optimizer_enable_bitmapscan;
-- Dynamic bitmap indexes
drop table if exists orca.bm_dyn_test;
NOTICE:  table "bm_dyn_test" does not exist, skipping
create table orca.bm_dyn_test (i int, to_be_dropped char(5), j int, t text) distributed by (i) partition by list(j)
  (partition part0 values(0) with (appendonly=true, compresslevel=5, orientation=column),
   partition part1 values(1),
   partition part2 values(2) with (appendonly=true, compresslevel=5, orientation=row),
   partition part3 values(3), partition part4 values(4));
NOTICE:  CREATE TABLE will create partition "bm_dyn_test_1_prt_part0" for table "bm_dyn_test"
NOTICE:  CREATE TABLE will create partition "bm_dyn_test_1_prt_part1" for table "bm_dyn_test"
NOTICE:  CREATE TABLE will create partition "bm_dyn_test_1_prt_part2" for table "bm_dyn_test"
NOTICE:  CREATE TABLE will create partition "bm_dyn_test_1_prt_part3" for table "bm_dyn_test"
NOTICE:  CREATE TABLE will create partition "bm_dyn_test_1_prt_part4" for table "bm_dyn_test"
insert into orca.bm_dyn_test select i % 10, 'drop', i % 5, (i % 10)::text  from generate_series(1, 100) i;
create index bm_dyn_test_idx on orca.bm_dyn_test using bitmap (i);
NOTICE:  building index for child partition "bm_dyn_test_1_prt_part0"
NOTICE:  building index for child partition "bm_dyn_test_1_prt_part1"
NOTICE:  building index for child partition "bm_dyn_test_1_prt_part2"
NOTICE:  building index for child partition "bm_dyn_test_1_prt_part3"
NOTICE:  building index for child partition "bm_dyn_test_1_prt_part4"
alter table orca.bm_dyn_test drop column to_be_dropped;
alter table orca.bm_dyn_test add partition part5 values(5);
NOTICE:  CREATE TABLE will create partition "bm_dyn_test_1_prt_part5" for table "bm_dyn_test"
insert into orca.bm_dyn_test values(2, 5, '2');
set optimizer_enable_bitmapscan=on;
-- gather on 1 segment because of direct dispatch
explain select * from orca.bm_dyn_test where i=2 and t='2';
                                     QUERY PLAN                                     
------------------------------------------------------------------------------------
 Gather Motion 1:1  (slice1; segments: 1)  (cost=0.00..13.52 rows=13 width=10)
   ->  Append  (cost=0.00..13.52 rows=5 width=10)
         ->  Seq Scan on bm_dyn_test_1_prt_part0  (cost=0.00..2.30 rows=1 width=10)
               Filter: i = 2 AND t = '2'::text
         ->  Seq Scan on bm_dyn_test_1_prt_part1  (cost=0.00..2.30 rows=1 width=10)
               Filter: i = 2 AND t = '2'::text
         ->  Seq Scan on bm_dyn_test_1_prt_part2  (cost=0.00..3.30 rows=3 width=10)
               Filter: i = 2 AND t = '2'::text
         ->  Seq Scan on bm_dyn_test_1_prt_part3  (cost=0.00..2.30 rows=1 width=10)
               Filter: i = 2 AND t = '2'::text
         ->  Seq Scan on bm_dyn_test_1_prt_part4  (cost=0.00..2.30 rows=1 width=10)
               Filter: i = 2 AND t = '2'::text
         ->  Seq Scan on bm_dyn_test_1_prt_part5  (cost=0.00..1.01 rows=1 width=10)
               Filter: i = 2 AND t = '2'::text
 Optimizer: Postgres query optimizer
(15 rows)

select * from orca.bm_dyn_test where i=2 and t='2';
 i | j | t 
---+---+---
 2 | 2 | 2
 2 | 2 | 2
 2 | 2 | 2
 2 | 2 | 2
 2 | 2 | 2
 2 | 2 | 2
 2 | 2 | 2
 2 | 2 | 2
 2 | 2 | 2
 2 | 2 | 2
 2 | 5 | 2
(11 rows)

reset optimizer_enable_bitmapscan;
-- Now, create a partial index
drop table if exists orca.bm_dyn_test_onepart;
NOTICE:  table "bm_dyn_test_onepart" does not exist, skipping
create table orca.bm_dyn_test_onepart (i int, to_be_dropped char(5), j int, t text)
  distributed by (i) partition by list(j)
  (partition part0 values(0) with (appendonly=true, compresslevel=5, orientation=column),
   partition part1 values(1),
   partition part2 values(2) with (appendonly=true, compresslevel=5, orientation=row),
   partition part3 values(3), partition part4 values(4));
NOTICE:  CREATE TABLE will create partition "bm_dyn_test_onepart_1_prt_part0" for table "bm_dyn_test_onepart"
NOTICE:  CREATE TABLE will create partition "bm_dyn_test_onepart_1_prt_part1" for table "bm_dyn_test_onepart"
NOTICE:  CREATE TABLE will create partition "bm_dyn_test_onepart_1_prt_part2" for table "bm_dyn_test_onepart"
NOTICE:  CREATE TABLE will create partition "bm_dyn_test_onepart_1_prt_part3" for table "bm_dyn_test_onepart"
NOTICE:  CREATE TABLE will create partition "bm_dyn_test_onepart_1_prt_part4" for table "bm_dyn_test_onepart"
insert into orca.bm_dyn_test_onepart select i % 10, 'drop', i % 5, (i % 10)::text  from generate_series(1, 100) i;
create index bm_test_idx_part on orca.bm_dyn_test_onepart_1_prt_part2 using bitmap (i);
alter table orca.bm_dyn_test_onepart drop column to_be_dropped;
alter table orca.bm_dyn_test_onepart add partition part5 values(5);
NOTICE:  CREATE TABLE will create partition "bm_dyn_test_onepart_1_prt_part5" for table "bm_dyn_test_onepart"
insert into orca.bm_dyn_test_onepart values(2, 5, '2');
set optimizer_enable_bitmapscan=on;
set optimizer_enable_dynamictablescan = off;
-- gather on 1 segment because of direct dispatch
explain select * from orca.bm_dyn_test_onepart where i=2 and t='2';
                                         QUERY PLAN                                         
--------------------------------------------------------------------------------------------
 Gather Motion 1:1  (slice1; segments: 1)  (cost=0.00..13.52 rows=13 width=10)
   ->  Append  (cost=0.00..13.52 rows=5 width=10)
         ->  Seq Scan on bm_dyn_test_onepart_1_prt_part0  (cost=0.00..2.30 rows=1 width=10)
               Filter: i = 2 AND t = '2'::text
         ->  Seq Scan on bm_dyn_test_onepart_1_prt_part1  (cost=0.00..2.30 rows=1 width=10)
               Filter: i = 2 AND t = '2'::text
         ->  Seq Scan on bm_dyn_test_onepart_1_prt_part2  (cost=0.00..3.30 rows=3 width=10)
               Filter: i = 2 AND t = '2'::text
         ->  Seq Scan on bm_dyn_test_onepart_1_prt_part3  (cost=0.00..2.30 rows=1 width=10)
               Filter: i = 2 AND t = '2'::text
         ->  Seq Scan on bm_dyn_test_onepart_1_prt_part4  (cost=0.00..2.30 rows=1 width=10)
               Filter: i = 2 AND t = '2'::text
         ->  Seq Scan on bm_dyn_test_onepart_1_prt_part5  (cost=0.00..1.01 rows=1 width=10)
               Filter: i = 2 AND t = '2'::text
 Optimizer: Postgres query optimizer
(15 rows)

select * from orca.bm_dyn_test_onepart where i=2 and t='2';
 i | j | t 
---+---+---
 2 | 2 | 2
 2 | 2 | 2
 2 | 2 | 2
 2 | 2 | 2
 2 | 2 | 2
 2 | 2 | 2
 2 | 2 | 2
 2 | 2 | 2
 2 | 2 | 2
 2 | 2 | 2
 2 | 5 | 2
(11 rows)

reset optimizer_enable_dynamictablescan;
reset optimizer_enable_bitmapscan;
-- Multi-level partition with dynamic bitmap indexes
create table orca.bm_dyn_test_multilvl_part (id int, year int, quarter int, region text)
distributed by (id) partition by range (year)
  subpartition by range (quarter)
    subpartition template (
      start (1) end (3) every (1) )
      subpartition by list (region)
      subpartition template (
      subpartition usa values ('usa'),
      default subpartition other_regions )
  ( start (2018) end (2020) every (1) );
NOTICE:  CREATE TABLE will create partition "bm_dyn_test_multilvl_part_1_prt_1" for table "bm_dyn_test_multilvl_part"
NOTICE:  CREATE TABLE will create partition "bm_dyn_test_multilvl_part_1_prt_1_2_prt_1" for table "bm_dyn_test_multilvl_part_1_prt_1"
NOTICE:  CREATE TABLE will create partition "bm_dyn_test_multilvl_part_1_prt_1_2_prt_1_3_prt_usa" for table "bm_dyn_test_multilvl_part_1_prt_1_2_prt_1"
NOTICE:  CREATE TABLE will create partition "bm_dyn_test_multilvl_part_1_prt_1_2_prt_1_3_prt_other_regions" for table "bm_dyn_test_multilvl_part_1_prt_1_2_prt_1"
NOTICE:  CREATE TABLE will create partition "bm_dyn_test_multilvl_part_1_prt_1_2_prt_2" for table "bm_dyn_test_multilvl_part_1_prt_1"
NOTICE:  CREATE TABLE will create partition "bm_dyn_test_multilvl_part_1_prt_1_2_prt_2_3_prt_usa" for table "bm_dyn_test_multilvl_part_1_prt_1_2_prt_2"
NOTICE:  CREATE TABLE will create partition "bm_dyn_test_multilvl_part_1_prt_1_2_prt_2_3_prt_other_regions" for table "bm_dyn_test_multilvl_part_1_prt_1_2_prt_2"
NOTICE:  CREATE TABLE will create partition "bm_dyn_test_multilvl_part_1_prt_2" for table "bm_dyn_test_multilvl_part"
NOTICE:  CREATE TABLE will create partition "bm_dyn_test_multilvl_part_1_prt_2_2_prt_1" for table "bm_dyn_test_multilvl_part_1_prt_2"
NOTICE:  CREATE TABLE will create partition "bm_dyn_test_multilvl_part_1_prt_2_2_prt_1_3_prt_usa" for table "bm_dyn_test_multilvl_part_1_prt_2_2_prt_1"
NOTICE:  CREATE TABLE will create partition "bm_dyn_test_multilvl_part_1_prt_2_2_prt_1_3_prt_other_regions" for table "bm_dyn_test_multilvl_part_1_prt_2_2_prt_1"
NOTICE:  CREATE TABLE will create partition "bm_dyn_test_multilvl_part_1_prt_2_2_prt_2" for table "bm_dyn_test_multilvl_part_1_prt_2"
NOTICE:  CREATE TABLE will create partition "bm_dyn_test_multilvl_part_1_prt_2_2_prt_2_3_prt_usa" for table "bm_dyn_test_multilvl_part_1_prt_2_2_prt_2"
NOTICE:  CREATE TABLE will create partition "bm_dyn_test_multilvl_part_1_prt_2_2_prt_2_3_prt_other_regions" for table "bm_dyn_test_multilvl_part_1_prt_2_2_prt_2"
insert into orca.bm_dyn_test_multilvl_part select i, 2018 + (i%2), i%2 + 1, 'usa' from generate_series(1,100)i;
create index bm_multi_test_idx_part on orca.bm_dyn_test_multilvl_part using bitmap(year);
analyze orca.bm_dyn_test_multilvl_part;
-- print name of parent index
explain select * from orca.bm_dyn_test_multilvl_part where year = 2019;
                                                        QUERY PLAN                                                        
--------------------------------------------------------------------------------------------------------------------------
 Gather Motion 3:1  (slice1; segments: 3)  (cost=0.00..7.69 rows=53 width=18)
   ->  Append  (cost=0.00..6.62 rows=18 width=18)
         ->  Seq Scan on bm_dyn_test_multilvl_part_1_prt_2_2_prt_1_3_prt_usa  (cost=0.00..1.00 rows=1 width=44)
               Filter: (year = 2019)
         ->  Seq Scan on bm_dyn_test_multilvl_part_1_prt_2_2_prt_1_3_prt_other_regions  (cost=0.00..1.00 rows=1 width=44)
               Filter: (year = 2019)
         ->  Seq Scan on bm_dyn_test_multilvl_part_1_prt_2_2_prt_2_3_prt_usa  (cost=0.00..3.62 rows=17 width=16)
               Filter: (year = 2019)
         ->  Seq Scan on bm_dyn_test_multilvl_part_1_prt_2_2_prt_2_3_prt_other_regions  (cost=0.00..1.00 rows=1 width=44)
               Filter: (year = 2019)
 Optimizer: Postgres query optimizer
(11 rows)

select count(*) from orca.bm_dyn_test_multilvl_part where year = 2019;
 count 
-------
    50
(1 row)

-- More BitmapTableScan & BitmapIndexScan tests
set optimizer_enable_bitmapscan=on;
create schema bm;
-- Bitmap index scan on Heterogeneous parts with dropped columns
drop table if exists bm.het_bm;
NOTICE:  table "het_bm" does not exist, skipping
create table bm.het_bm (i int, to_be_dropped char(5), j int, t text) distributed by (i) partition by list(j)
  (partition part0 values(0) with (appendonly=true, compresslevel=5, orientation=column),
   partition part1 values(1),
   partition part2 values(2) with (appendonly=true, compresslevel=5, orientation=row),
   partition part3 values(3), partition part4 values(4));
NOTICE:  CREATE TABLE will create partition "het_bm_1_prt_part0" for table "het_bm"
NOTICE:  CREATE TABLE will create partition "het_bm_1_prt_part1" for table "het_bm"
NOTICE:  CREATE TABLE will create partition "het_bm_1_prt_part2" for table "het_bm"
NOTICE:  CREATE TABLE will create partition "het_bm_1_prt_part3" for table "het_bm"
NOTICE:  CREATE TABLE will create partition "het_bm_1_prt_part4" for table "het_bm"
insert into bm.het_bm select i % 10, 'drop', i % 5, (i % 10)::text  from generate_series(1, 100) i;
create index het_bm_idx on bm.het_bm using bitmap (i);
NOTICE:  building index for child partition "het_bm_1_prt_part0"
NOTICE:  building index for child partition "het_bm_1_prt_part1"
NOTICE:  building index for child partition "het_bm_1_prt_part2"
NOTICE:  building index for child partition "het_bm_1_prt_part3"
NOTICE:  building index for child partition "het_bm_1_prt_part4"
alter table bm.het_bm drop column to_be_dropped;
alter table bm.het_bm add partition part5 values(5);
NOTICE:  CREATE TABLE will create partition "het_bm_1_prt_part5" for table "het_bm"
insert into bm.het_bm values(2, 5, '2');
select sum(i) i_sum, sum(j) j_sum, sum(t::integer) t_sum from bm.het_bm where i=2 and t='2';
 i_sum | j_sum | t_sum 
-------+-------+-------
    22 |    25 |    22
(1 row)

-- Bitmap index scan on heap parts with dropped columns
drop table if exists bm.hom_bm_heap;
NOTICE:  table "hom_bm_heap" does not exist, skipping
create table bm.hom_bm_heap (i int, to_be_dropped char(5), j int, t text) distributed by (i) partition by list(j)
  (partition part0 values(0),
   partition part1 values(1),
   partition part2 values(2),
   partition part3 values(3),
   partition part4 values(4));
NOTICE:  CREATE TABLE will create partition "hom_bm_heap_1_prt_part0" for table "hom_bm_heap"
NOTICE:  CREATE TABLE will create partition "hom_bm_heap_1_prt_part1" for table "hom_bm_heap"
NOTICE:  CREATE TABLE will create partition "hom_bm_heap_1_prt_part2" for table "hom_bm_heap"
NOTICE:  CREATE TABLE will create partition "hom_bm_heap_1_prt_part3" for table "hom_bm_heap"
NOTICE:  CREATE TABLE will create partition "hom_bm_heap_1_prt_part4" for table "hom_bm_heap"
insert into bm.hom_bm_heap select i % 10, 'drop', i % 5, (i % 10)::text  from generate_series(1, 100) i;
create index hom_bm_heap_idx on bm.hom_bm_heap using bitmap (i);
NOTICE:  building index for child partition "hom_bm_heap_1_prt_part0"
NOTICE:  building index for child partition "hom_bm_heap_1_prt_part1"
NOTICE:  building index for child partition "hom_bm_heap_1_prt_part2"
NOTICE:  building index for child partition "hom_bm_heap_1_prt_part3"
NOTICE:  building index for child partition "hom_bm_heap_1_prt_part4"
alter table bm.hom_bm_heap drop column to_be_dropped;
alter table bm.hom_bm_heap add partition part5 values(5);
NOTICE:  CREATE TABLE will create partition "hom_bm_heap_1_prt_part5" for table "hom_bm_heap"
insert into bm.hom_bm_heap values(2, 5, '2');
select sum(i) i_sum, sum(j) j_sum, sum(t::integer) t_sum from bm.hom_bm_heap where i=2 and t='2';
 i_sum | j_sum | t_sum 
-------+-------+-------
    22 |    25 |    22
(1 row)

-- Bitmap index scan on AO parts with dropped columns
drop table if exists bm.hom_bm_ao;
NOTICE:  table "hom_bm_ao" does not exist, skipping
create table bm.hom_bm_ao (i int, to_be_dropped char(5), j int, t text)
with (appendonly=true, compresslevel=5, orientation=row)
distributed by (i) partition by list(j)
  (partition part0 values(0),
   partition part1 values(1),
   partition part2 values(2),
   partition part3 values(3),
   partition part4 values(4));
NOTICE:  CREATE TABLE will create partition "hom_bm_ao_1_prt_part0" for table "hom_bm_ao"
NOTICE:  CREATE TABLE will create partition "hom_bm_ao_1_prt_part1" for table "hom_bm_ao"
NOTICE:  CREATE TABLE will create partition "hom_bm_ao_1_prt_part2" for table "hom_bm_ao"
NOTICE:  CREATE TABLE will create partition "hom_bm_ao_1_prt_part3" for table "hom_bm_ao"
NOTICE:  CREATE TABLE will create partition "hom_bm_ao_1_prt_part4" for table "hom_bm_ao"
insert into bm.hom_bm_ao select i % 10, 'drop', i % 5, (i % 10)::text  from generate_series(1, 100) i;
create index hom_bm_ao_idx on bm.hom_bm_ao using bitmap (i);
NOTICE:  building index for child partition "hom_bm_ao_1_prt_part0"
NOTICE:  building index for child partition "hom_bm_ao_1_prt_part1"
NOTICE:  building index for child partition "hom_bm_ao_1_prt_part2"
NOTICE:  building index for child partition "hom_bm_ao_1_prt_part3"
NOTICE:  building index for child partition "hom_bm_ao_1_prt_part4"
alter table bm.hom_bm_ao drop column to_be_dropped;
alter table bm.hom_bm_ao add partition part5 values(5);
NOTICE:  CREATE TABLE will create partition "hom_bm_ao_1_prt_part5" for table "hom_bm_ao"
insert into bm.hom_bm_ao values(2, 5, '2');
select sum(i) i_sum, sum(j) j_sum, sum(t::integer) t_sum from bm.hom_bm_ao where i=2 and t='2';
 i_sum | j_sum | t_sum 
-------+-------+-------
    22 |    25 |    22
(1 row)

-- Bitmap index scan on AOCO parts with dropped columns
drop table if exists bm.hom_bm_aoco;
NOTICE:  table "hom_bm_aoco" does not exist, skipping
create table bm.hom_bm_aoco (i int, to_be_dropped char(5), j int, t text)
with (appendonly=true, compresslevel=5, orientation=column)
distributed by (i) partition by list(j)
  (partition part0 values(0),
   partition part1 values(1),
   partition part2 values(2),
   partition part3 values(3),
   partition part4 values(4));
NOTICE:  CREATE TABLE will create partition "hom_bm_aoco_1_prt_part0" for table "hom_bm_aoco"
NOTICE:  CREATE TABLE will create partition "hom_bm_aoco_1_prt_part1" for table "hom_bm_aoco"
NOTICE:  CREATE TABLE will create partition "hom_bm_aoco_1_prt_part2" for table "hom_bm_aoco"
NOTICE:  CREATE TABLE will create partition "hom_bm_aoco_1_prt_part3" for table "hom_bm_aoco"
NOTICE:  CREATE TABLE will create partition "hom_bm_aoco_1_prt_part4" for table "hom_bm_aoco"
insert into bm.hom_bm_aoco select i % 10, 'drop', i % 5, (i % 10)::text  from generate_series(1, 100) i;
create index hom_bm_aoco_idx on bm.hom_bm_aoco using bitmap (i);
NOTICE:  building index for child partition "hom_bm_aoco_1_prt_part0"
NOTICE:  building index for child partition "hom_bm_aoco_1_prt_part1"
NOTICE:  building index for child partition "hom_bm_aoco_1_prt_part2"
NOTICE:  building index for child partition "hom_bm_aoco_1_prt_part3"
NOTICE:  building index for child partition "hom_bm_aoco_1_prt_part4"
alter table bm.hom_bm_aoco drop column to_be_dropped;
alter table bm.hom_bm_aoco add partition part5 values(5);
NOTICE:  CREATE TABLE will create partition "hom_bm_aoco_1_prt_part5" for table "hom_bm_aoco"
insert into bm.hom_bm_aoco values(2, 5, '2');
select sum(i) i_sum, sum(j) j_sum, sum(t::integer) t_sum from bm.hom_bm_aoco where i=2 and t='2';
 i_sum | j_sum | t_sum 
-------+-------+-------
    22 |    25 |    22
(1 row)

-- Create index before dropped column
drop table if exists bm.het_bm;
create table bm.het_bm (i int, to_be_dropped char(5), j int, t text) distributed by (i) partition by list(j)
  (partition part0 values(0) with (appendonly=true, compresslevel=5, orientation=column),
   partition part1 values(1),
   partition part2 values(2) with (appendonly=true, compresslevel=5, orientation=row),
   partition part3 values(3), partition part4 values(4));
NOTICE:  CREATE TABLE will create partition "het_bm_1_prt_part0" for table "het_bm"
NOTICE:  CREATE TABLE will create partition "het_bm_1_prt_part1" for table "het_bm"
NOTICE:  CREATE TABLE will create partition "het_bm_1_prt_part2" for table "het_bm"
NOTICE:  CREATE TABLE will create partition "het_bm_1_prt_part3" for table "het_bm"
NOTICE:  CREATE TABLE will create partition "het_bm_1_prt_part4" for table "het_bm"
insert into bm.het_bm select i % 10, 'drop', i % 5, (i % 10)::text  from generate_series(1, 100) i;
-- Create index before dropping a column
create index het_bm_i_idx on bm.het_bm using bitmap (i);
NOTICE:  building index for child partition "het_bm_1_prt_part0"
NOTICE:  building index for child partition "het_bm_1_prt_part1"
NOTICE:  building index for child partition "het_bm_1_prt_part2"
NOTICE:  building index for child partition "het_bm_1_prt_part3"
NOTICE:  building index for child partition "het_bm_1_prt_part4"
create index het_bm_j_idx on bm.het_bm using bitmap (j);
NOTICE:  building index for child partition "het_bm_1_prt_part0"
NOTICE:  building index for child partition "het_bm_1_prt_part1"
NOTICE:  building index for child partition "het_bm_1_prt_part2"
NOTICE:  building index for child partition "het_bm_1_prt_part3"
NOTICE:  building index for child partition "het_bm_1_prt_part4"
alter table bm.het_bm drop column to_be_dropped;
alter table bm.het_bm add partition part5 values(5);
NOTICE:  CREATE TABLE will create partition "het_bm_1_prt_part5" for table "het_bm"
insert into bm.het_bm values(2, 5, '2');
select sum(i) i_sum, sum(j) j_sum, sum(t::integer) t_sum from bm.het_bm where i=2 and j=2;
 i_sum | j_sum | t_sum 
-------+-------+-------
    20 |    20 |    20
(1 row)

select sum(i) i_sum, sum(j) j_sum, sum(t::integer) t_sum from bm.het_bm where i=2 and t='2';
 i_sum | j_sum | t_sum 
-------+-------+-------
    22 |    25 |    22
(1 row)

-- Drop and recreate index after we dropped column
drop index bm.het_bm_i_idx;
drop index bm.het_bm_j_idx;
create index het_bm_i_idx on bm.het_bm using bitmap (i);
NOTICE:  building index for child partition "het_bm_1_prt_part0"
NOTICE:  building index for child partition "het_bm_1_prt_part1"
NOTICE:  building index for child partition "het_bm_1_prt_part2"
NOTICE:  building index for child partition "het_bm_1_prt_part3"
NOTICE:  building index for child partition "het_bm_1_prt_part4"
NOTICE:  building index for child partition "het_bm_1_prt_part5"
create index het_bm_j_idx on bm.het_bm using bitmap (j);
NOTICE:  building index for child partition "het_bm_1_prt_part0"
NOTICE:  building index for child partition "het_bm_1_prt_part1"
NOTICE:  building index for child partition "het_bm_1_prt_part2"
NOTICE:  building index for child partition "het_bm_1_prt_part3"
NOTICE:  building index for child partition "het_bm_1_prt_part4"
NOTICE:  building index for child partition "het_bm_1_prt_part5"
select sum(i) i_sum, sum(j) j_sum, sum(t::integer) t_sum from bm.het_bm where j=2 or j=3;
 i_sum | j_sum | t_sum 
-------+-------+-------
   200 |   100 |   200
(1 row)

-- Create index after dropped column
drop table if exists bm.het_bm;
create table bm.het_bm (i int, to_be_dropped char(5), j int, t text) distributed by (i) partition by list(j)
  (partition part0 values(0) with (appendonly=true, compresslevel=5, orientation=column),
   partition part1 values(1),
   partition part2 values(2) with (appendonly=true, compresslevel=5, orientation=row),
   partition part3 values(3), partition part4 values(4));
NOTICE:  CREATE TABLE will create partition "het_bm_1_prt_part0" for table "het_bm"
NOTICE:  CREATE TABLE will create partition "het_bm_1_prt_part1" for table "het_bm"
NOTICE:  CREATE TABLE will create partition "het_bm_1_prt_part2" for table "het_bm"
NOTICE:  CREATE TABLE will create partition "het_bm_1_prt_part3" for table "het_bm"
NOTICE:  CREATE TABLE will create partition "het_bm_1_prt_part4" for table "het_bm"
insert into bm.het_bm select i % 10, 'drop', i % 5, (i % 10)::text  from generate_series(1, 100) i;
alter table bm.het_bm drop column to_be_dropped;
alter table bm.het_bm add partition part5 values(5);
NOTICE:  CREATE TABLE will create partition "het_bm_1_prt_part5" for table "het_bm"
-- Create index after dropping a column but before we insert into newly created part
create index het_bm_i_idx on bm.het_bm using bitmap (i);
NOTICE:  building index for child partition "het_bm_1_prt_part0"
NOTICE:  building index for child partition "het_bm_1_prt_part1"
NOTICE:  building index for child partition "het_bm_1_prt_part2"
NOTICE:  building index for child partition "het_bm_1_prt_part3"
NOTICE:  building index for child partition "het_bm_1_prt_part4"
NOTICE:  building index for child partition "het_bm_1_prt_part5"
create index het_bm_j_idx on bm.het_bm using bitmap (j);
NOTICE:  building index for child partition "het_bm_1_prt_part0"
NOTICE:  building index for child partition "het_bm_1_prt_part1"
NOTICE:  building index for child partition "het_bm_1_prt_part2"
NOTICE:  building index for child partition "het_bm_1_prt_part3"
NOTICE:  building index for child partition "het_bm_1_prt_part4"
NOTICE:  building index for child partition "het_bm_1_prt_part5"
insert into bm.het_bm values(2, 5, '2');
select sum(i) i_sum, sum(j) j_sum, sum(t::integer) t_sum from bm.het_bm where j=2 or j=3;
 i_sum | j_sum | t_sum 
-------+-------+-------
   200 |   100 |   200
(1 row)

-- Rescan bitmap index
drop table if exists bm.outer_tab;
NOTICE:  table "outer_tab" does not exist, skipping
create table bm.outer_tab
(
id serial,
code character varying(25),
name character varying(40)
);
NOTICE:  Table doesn't have 'DISTRIBUTED BY' clause -- Using column named 'id' as the Greenplum Database data distribution key for this table.
HINT:  The 'DISTRIBUTED BY' clause determines the distribution of data. Make sure column(s) chosen are the optimal data distribution key to minimize skew.
insert into bm.outer_tab select i % 10, i % 5, i % 2 from generate_series(1, 100) i;
set optimizer_enable_hashjoin = off;
select count(1) from bm.outer_tab;
 count 
-------
   100
(1 row)

select count(1) from bm.het_bm;
 count 
-------
   101
(1 row)

select sum(id) id_sum, sum(i) i_sum, sum(j) j_sum from bm.outer_tab as ot join bm.het_bm as het_bm on ot.id = het_bm.j
where het_bm.i between 2 and 5;
 id_sum | i_sum | j_sum 
--------+-------+-------
    950 |  1420 |   950
(1 row)

drop schema bm cascade;
NOTICE:  drop cascades to 5 other objects
DETAIL:  drop cascades to table bm.hom_bm_heap
drop cascades to append only table bm.hom_bm_ao
drop cascades to append only columnar table bm.hom_bm_aoco
drop cascades to table bm.het_bm
drop cascades to table bm.outer_tab
reset optimizer_enable_hashjoin;
reset optimizer_enable_bitmapscan;
-- End of BitmapTableScan & BitmapIndexScan tests
set optimizer_enable_constant_expression_evaluation=on;
CREATE TABLE my_tt_agg_opt (
    symbol character(16),
    event_ts bigint,
    trade_price numeric,
    trade_volume bigint
) DISTRIBUTED BY (symbol);
CREATE TABLE my_tq_agg_opt_part (
    ets bigint,
    sym character varying(16),
    bid_price numeric,
    ask_price numeric,
    end_ts bigint
) DISTRIBUTED BY (ets)
   PARTITION BY RANGE(bid_price)(PARTITION p1 START(0) END(200000),
                                 PARTITION p2 START(200000) END(900000));
NOTICE:  CREATE TABLE will create partition "my_tq_agg_opt_part_1_prt_p1" for table "my_tq_agg_opt_part"
NOTICE:  CREATE TABLE will create partition "my_tq_agg_opt_part_1_prt_p2" for table "my_tq_agg_opt_part"
CREATE INDEX my_tq_agg_opt_part_ets_end_ts_ix_1 ON my_tq_agg_opt_part_1_prt_p1 USING btree (ets, end_ts);
CREATE INDEX my_tq_agg_opt_part_ets_end_ts_ix_2 ON my_tq_agg_opt_part_1_prt_p2 USING btree (ets);
CREATE FUNCTION plusone(numeric) RETURNS numeric AS $$
BEGIN
    SELECT $1 + 1;
END;
$$ LANGUAGE plpgsql volatile;
-- start_ignore
select disable_xform('CXformInnerJoin2DynamicIndexGetApply');
                  disable_xform
--------------------------------------------------
 CXformInnerJoin2DynamicIndexGetApply is disabled
(1 row)

select disable_xform('CXformInnerJoin2HashJoin');
            disable_xform
--------------------------------------
 CXformInnerJoin2HashJoin is disabled
(1 row)

select disable_xform('CXformInnerJoin2IndexGetApply');
               disable_xform
-------------------------------------------
 CXformInnerJoin2IndexGetApply is disabled
(1 row)

select disable_xform('CXformInnerJoin2NLJoin');
           disable_xform
------------------------------------
 CXformInnerJoin2NLJoin is disabled
(1 row)
-- end_ignore
set optimizer_enable_partial_index=on;
set optimizer_enable_indexjoin=on;
-- force_explain
set optimizer_segments = 3;
EXPLAIN
SELECT (tt.event_ts / 100000) / 5 * 5 as fivemin, COUNT(*)
FROM my_tt_agg_opt tt, my_tq_agg_opt_part tq
WHERE tq.sym = tt.symbol AND
      plusone(tq.bid_price) < tt.trade_price AND
      tt.event_ts >= tq.ets AND
      tt.event_ts <  tq.end_ts
GROUP BY 1
ORDER BY 1 asc ;
                                                                QUERY PLAN
-------------------------------------------------------------------------------------------------------------------------------------------
 Gather Motion 3:1  (slice3; segments: 3)  (cost=240615.63..240618.13 rows=1000 width=16)
   Merge Key: (tt.event_ts / 100000 / 5 * 5)
   ->  Sort  (cost=240615.63..240618.13 rows=334 width=16)
         Sort Key: (tt.event_ts / 100000 / 5 * 5)
         ->  HashAggregate  (cost=240553.30..240565.80 rows=334 width=16)
               Group By: (tt.event_ts / 100000 / 5 * 5)
               ->  Redistribute Motion 3:3  (slice2; segments: 3)  (cost=240510.80..240538.30 rows=334 width=16)
                     Hash Key: (tt.event_ts / 100000 / 5 * 5)
                     ->  HashAggregate  (cost=240510.80..240518.30 rows=334 width=16)
                           Group By: tt.event_ts / 100000 / 5 * 5
                           ->  Hash Join  (cost=604.00..240341.56 rows=11283 width=8)
                                 Hash Cond: tq.sym::bpchar = tt.symbol
                                 Join Filter: tt.event_ts >= tq.ets AND tt.event_ts < tq.end_ts AND plusone(tq.bid_price) < tt.trade_price
                                 ->  Redistribute Motion 3:3  (slice1; segments: 3)  (cost=0.00..1424.00 rows=13600 width=98)
                                       Hash Key: tq.sym
                                       ->  Append  (cost=0.00..608.00 rows=13600 width=98)
                                             ->  Seq Scan on my_tq_agg_opt_part_1_prt_p1 tq  (cost=0.00..304.00 rows=6800 width=98)
                                             ->  Seq Scan on my_tq_agg_opt_part_1_prt_p2 tq_1  (cost=0.00..304.00 rows=6800 width=98)
                                 ->  Hash  (cost=324.00..324.00 rows=7467 width=108)
                                       ->  Seq Scan on my_tt_agg_opt tt  (cost=0.00..324.00 rows=7467 width=108)
 Settings:  optimizer=off; optimizer_cte_inlining_bound=1000; optimizer_segments=3
 Optimizer status: Postgres query optimizer
(22 rows)

reset optimizer_segments;
reset optimizer_enable_constant_expression_evaluation;
reset optimizer_enable_indexjoin;
reset optimizer_enable_partial_index;
-- start_ignore
select enable_xform('CXformInnerJoin2DynamicIndexGetApply');
                  enable_xform
-------------------------------------------------
 CXformInnerJoin2DynamicIndexGetApply is enabled
(1 row)

select enable_xform('CXformInnerJoin2HashJoin');
            enable_xform
-------------------------------------
 CXformInnerJoin2HashJoin is enabled
(1 row)

select enable_xform('CXformInnerJoin2IndexGetApply');
               enable_xform
------------------------------------------
 CXformInnerJoin2IndexGetApply is enabled
(1 row)

select enable_xform('CXformInnerJoin2NLJoin');
           enable_xform
-----------------------------------
 CXformInnerJoin2NLJoin is enabled
(1 row)

-- end_ignore
-- MPP-25661: IndexScan crashing for qual with reference to outer tuple
drop table if exists idxscan_outer;
NOTICE:  table "idxscan_outer" does not exist, skipping
create table idxscan_outer
(
id serial,
code character varying(25),
name character varying(40)
);
NOTICE:  Table doesn't have 'DISTRIBUTED BY' clause -- Using column named 'id' as the Greenplum Database data distribution key for this table.
HINT:  The 'DISTRIBUTED BY' clause determines the distribution of data. Make sure column(s) chosen are the optimal data distribution key to minimize skew.
drop table if exists idxscan_inner;
NOTICE:  table "idxscan_inner" does not exist, skipping
create table idxscan_inner
(
ordernum int unique,
productid int,
comment character varying(40)
);
-- Have more rows in one table, so that the planner will
-- choose to make that the outer side of the join.
insert into idxscan_outer values (1, 'a', 'aaa');
insert into idxscan_outer values (2, 'b', 'bbb');
insert into idxscan_outer values (3, 'c', 'ccc');
insert into idxscan_outer values (4, 'd', 'ddd');
insert into idxscan_outer values (5, 'e', 'eee');
insert into idxscan_outer values (6, 'f', 'fff');
insert into idxscan_outer values (7, 'g', 'ggg');
insert into idxscan_outer values (8, 'h', 'hhh');
insert into idxscan_outer values (9, 'i', 'iii');
insert into idxscan_inner values (11, 1, 'xxxx');
insert into idxscan_inner values (24, 2, 'yyyy');
insert into idxscan_inner values (13, 3, 'zzzz');
analyze idxscan_outer;
analyze idxscan_inner;
set optimizer_enable_hashjoin = off;
explain select id, comment from idxscan_outer as o join idxscan_inner as i on o.id = i.productid
where ordernum between 10 and 20;
                                             QUERY PLAN
----------------------------------------------------------------------------------------------------
 Gather Motion 3:1  (slice2; segments: 3)  (cost=2.12..5.28 rows=4 width=9)
   ->  Hash Join  (cost=2.12..5.28 rows=2 width=9)
         Hash Cond: o.id = i.productid
         ->  Seq Scan on idxscan_outer o  (cost=0.00..3.09 rows=3 width=4)
         ->  Hash  (cost=2.09..2.09 rows=1 width=9)
               ->  Redistribute Motion 3:3  (slice1; segments: 3)  (cost=0.00..2.09 rows=1 width=9)
                     Hash Key: i.productid
                     ->  Seq Scan on idxscan_inner i  (cost=0.00..2.04 rows=1 width=9)
                           Filter: ordernum >= 10 AND ordernum <= 20
 Settings:  optimizer=off
 Optimizer status: Postgres query optimizer
(11 rows)

select id, comment from idxscan_outer as o join idxscan_inner as i on o.id = i.productid
where ordernum between 10 and 20;
 id | comment 
----+---------
  1 | xxxx
  3 | zzzz
(2 rows)

reset optimizer_enable_hashjoin;
drop table idxscan_outer;
drop table idxscan_inner;
drop table if exists ggg;
NOTICE:  table "ggg" does not exist, skipping
create table ggg (a char(1), b char(2), d char(3));
NOTICE:  Table doesn't have 'DISTRIBUTED BY' clause -- Using column named 'a' as the Greenplum Database data distribution key for this table.
HINT:  The 'DISTRIBUTED BY' clause determines the distribution of data. Make sure column(s) chosen are the optimal data distribution key to minimize skew.
insert into ggg values ('x', 'a', 'c');
insert into ggg values ('x', 'a');
insert into ggg values ('x');
-- MPP-25700 Fix to TO_DATE on hybrid datums during constant expression evaluation
drop table if exists orca.t3;
NOTICE:  table "t3" does not exist, skipping
create table orca.t3 (c1 timestamp without time zone);
NOTICE:  Table doesn't have 'DISTRIBUTED BY' clause -- Using column named 'c1' as the Greenplum Database data distribution key for this table.
HINT:  The 'DISTRIBUTED BY' clause determines the distribution of data. Make sure column(s) chosen are the optimal data distribution key to minimize skew.
insert into orca.t3 values  ('2015-07-03 00:00:00'::timestamp without time zone);
select to_char(c1, 'YYYY-MM-DD HH24:MI:SS') from orca.t3 where c1 = TO_DATE('2015-07-03','YYYY-MM-DD');
       to_char       
---------------------
 2015-07-03 00:00:00
(1 row)

select to_char(c1, 'YYYY-MM-DD HH24:MI:SS') from orca.t3 where c1 = '2015-07-03'::date;
       to_char       
---------------------
 2015-07-03 00:00:00
(1 row)

-- MPP-25806: multi-column index
create table orca.index_test (a int, b int, c int, d int, e int, constraint index_test_pkey PRIMARY KEY (a, b, c, d));
insert into orca.index_test select i,i%2,i%3,i%4,i%5 from generate_series(1,100) i;
-- force_explain
explain select * from orca.index_test where a = 5;
                                         QUERY PLAN
--------------------------------------------------------------------------------------------
 Gather Motion 3:1  (slice1; segments: 3)  (cost=0.00..4.25 rows=1 width=20)
   ->  Seq Scan on index_test  (cost=0.00..4.25 rows=1 width=20)
         Filter: a = 5
 Settings:  optimizer=off
 Optimizer status: Postgres query optimizer
(5 rows)

-- force_explain
explain select * from orca.index_test where c = 5;
                                         QUERY PLAN
--------------------------------------------------------------------------------------------
 Gather Motion 3:1  (slice1; segments: 3)  (cost=0.00..4.25 rows=1 width=20)
   ->  Seq Scan on index_test  (cost=0.00..4.25 rows=1 width=20)
         Filter: c = 5
 Settings:  optimizer=off
 Optimizer status: Postgres query optimizer
(5 rows)

-- force_explain
explain select * from orca.index_test where a = 5 and c = 5;
                                         QUERY PLAN
--------------------------------------------------------------------------------------------
 Gather Motion 3:1  (slice1; segments: 3)  (cost=0.00..4.50 rows=1 width=20)
   ->  Seq Scan on index_test  (cost=0.00..4.50 rows=1 width=20)
         Filter: a = 5 AND c = 5
 Settings:  optimizer=off
 Optimizer status: Postgres query optimizer
(5 rows)

-- renaming columns
select * from (values (2),(null)) v(k);
 k 
---
 2
  
(2 rows)

-- Checking if ORCA correctly populates canSetTag in PlannedStmt for multiple statements because of rules
drop table if exists can_set_tag_target;
NOTICE:  table "can_set_tag_target" does not exist, skipping
create table can_set_tag_target
(
	x int,
	y int,
	z char
);
NOTICE:  Table doesn't have 'DISTRIBUTED BY' clause -- Using column named 'x' as the Greenplum Database data distribution key for this table.
HINT:  The 'DISTRIBUTED BY' clause determines the distribution of data. Make sure column(s) chosen are the optimal data distribution key to minimize skew.
drop table if exists can_set_tag_audit;
NOTICE:  table "can_set_tag_audit" does not exist, skipping
create table can_set_tag_audit
(
	t timestamp without time zone,
	x int,
	y int,
	z char
);
NOTICE:  Table doesn't have 'DISTRIBUTED BY' clause -- Using column named 't' as the Greenplum Database data distribution key for this table.
HINT:  The 'DISTRIBUTED BY' clause determines the distribution of data. Make sure column(s) chosen are the optimal data distribution key to minimize skew.
create rule can_set_tag_audit_update AS
    ON UPDATE TO can_set_tag_target DO  INSERT INTO can_set_tag_audit (t, x, y, z)
  VALUES (now(), old.x, old.y, old.z);
insert into can_set_tag_target select i, i + 1, i + 2 from generate_series(1,2) as i;
create role unpriv;
NOTICE:  resource queue required -- using default resource queue "pg_default"
grant all on can_set_tag_target to unpriv;
grant all on can_set_tag_audit to unpriv;
set role unpriv;
show optimizer;
 optimizer 
-----------
 off
(1 row)

update can_set_tag_target set y = y + 1;
select count(1) from can_set_tag_audit;
 count 
-------
     2
(1 row)

reset role;
revoke all on can_set_tag_target from unpriv;
revoke all on can_set_tag_audit from unpriv;
drop role unpriv;
drop table can_set_tag_target;
drop table can_set_tag_audit;
-- start_ignore
create language plpythonu;
-- end_ignore
-- Checking if ORCA uses parser's canSetTag for CREATE TABLE AS SELECT
create or replace function canSetTag_Func(x int) returns int as $$
    if (x is None):
        return 0
    else:
        return x * 3
$$ language plpythonu;
create table canSetTag_input_data (domain integer, class integer, attr text, value integer)
   distributed by (domain);
insert into canSetTag_input_data values(1, 1, 'A', 1);
insert into canSetTag_input_data values(2, 1, 'A', 0);
insert into canSetTag_input_data values(3, 0, 'B', 1);
create table canSetTag_bug_table as
SELECT attr, class, (select canSetTag_Func(count(distinct class)::int) from canSetTag_input_data)
   as dclass FROM canSetTag_input_data GROUP BY attr, class distributed by (attr);
drop function canSetTag_Func(x int);
drop table canSetTag_bug_table;
drop table canSetTag_input_data;
-- Test B-Tree index scan with in list
CREATE TABLE btree_test as SELECT i a, i b FROM generate_series(1,100) i distributed randomly;
CREATE INDEX btree_test_index ON btree_test(a);
set optimizer_enable_tablescan = off;
-- start_ignore
select disable_xform('CXformSelect2IndexGet');
           disable_xform           
-----------------------------------
 CXformSelect2IndexGet is disabled
(1 row)

-- end_ignore
EXPLAIN SELECT * FROM btree_test WHERE a in (1, 47);
                                 QUERY PLAN                                 
----------------------------------------------------------------------------
 Gather Motion 3:1  (slice1; segments: 3)  (cost=0.00..4.25 rows=2 width=8)
   ->  Seq Scan on btree_test  (cost=0.00..4.25 rows=1 width=8)
         Filter: (a = ANY ('{1,47}'::integer[]))
 Optimizer: Postgres query optimizer
(4 rows)

EXPLAIN SELECT * FROM btree_test WHERE a in ('2', 47);
                                 QUERY PLAN                                 
----------------------------------------------------------------------------
 Gather Motion 3:1  (slice1; segments: 3)  (cost=0.00..4.25 rows=2 width=8)
   ->  Seq Scan on btree_test  (cost=0.00..4.25 rows=1 width=8)
         Filter: (a = ANY ('{2,47}'::integer[]))
 Optimizer: Postgres query optimizer
(4 rows)

EXPLAIN SELECT * FROM btree_test WHERE a in ('1', '2');
                                 QUERY PLAN                                 
----------------------------------------------------------------------------
 Gather Motion 3:1  (slice1; segments: 3)  (cost=0.00..4.25 rows=2 width=8)
   ->  Seq Scan on btree_test  (cost=0.00..4.25 rows=1 width=8)
         Filter: (a = ANY ('{1,2}'::integer[]))
 Optimizer: Postgres query optimizer
(4 rows)

EXPLAIN SELECT * FROM btree_test WHERE a in ('1', '2', 47);
                                 QUERY PLAN                                 
----------------------------------------------------------------------------
 Gather Motion 3:1  (slice1; segments: 3)  (cost=0.00..4.38 rows=3 width=8)
   ->  Seq Scan on btree_test  (cost=0.00..4.38 rows=1 width=8)
         Filter: (a = ANY ('{1,2,47}'::integer[]))
 Optimizer: Postgres query optimizer
(4 rows)

SELECT * FROM btree_test WHERE a in ('1', '2', 47);
 a  | b  
----+----
  1 |  1
 47 | 47
  2 |  2
(3 rows)

CREATE INDEX btree_test_index_ab ON btree_test using btree(a,b);
EXPLAIN SELECT * FROM btree_test WHERE a in (1, 2, 47) AND b > 1;
                                 QUERY PLAN                                 
----------------------------------------------------------------------------
 Gather Motion 3:1  (slice1; segments: 3)  (cost=0.00..4.62 rows=3 width=8)
   ->  Seq Scan on btree_test  (cost=0.00..4.62 rows=1 width=8)
         Filter: ((b > 1) AND (a = ANY ('{1,2,47}'::integer[])))
 Optimizer: Postgres query optimizer
(4 rows)

SELECT * FROM btree_test WHERE a in (1, 2, 47) AND b > 1;
 a  | b  
----+----
  2 |  2
 47 | 47
(2 rows)

-- start_ignore
select enable_xform('CXformSelect2IndexGet');
           enable_xform           
----------------------------------
 CXformSelect2IndexGet is enabled
(1 row)

-- end_ignore
reset optimizer_enable_tablescan;
-- Test Bitmap index scan with in list
CREATE TABLE bitmap_test as SELECT * FROM generate_series(1,100) as a distributed randomly;
CREATE INDEX bitmap_index ON bitmap_test USING BITMAP(a);
EXPLAIN SELECT * FROM bitmap_test WHERE a in (1);
                                         QUERY PLAN
--------------------------------------------------------------------------------------------
 Gather Motion 3:1  (slice1; segments: 3)  (cost=0.00..4.25 rows=1 width=4)
   ->  Seq Scan on bitmap_test  (cost=0.00..4.25 rows=1 width=4)
         Filter: a = 1
 Settings:  optimizer=off
 Optimizer status: Postgres query optimizer
(5 rows)

EXPLAIN SELECT * FROM bitmap_test WHERE a in (1, 47);
                                         QUERY PLAN
--------------------------------------------------------------------------------------------
 Gather Motion 3:1  (slice1; segments: 3)  (cost=0.00..4.25 rows=2 width=4)
   ->  Seq Scan on bitmap_test  (cost=0.00..4.25 rows=1 width=4)
         Filter: a = ANY ('{1,47}'::integer[])
 Settings:  optimizer=off
 Optimizer status: Postgres query optimizer
(5 rows)

EXPLAIN SELECT * FROM bitmap_test WHERE a in ('2', 47);
                                         QUERY PLAN
--------------------------------------------------------------------------------------------
 Gather Motion 3:1  (slice1; segments: 3)  (cost=0.00..4.25 rows=2 width=4)
   ->  Seq Scan on bitmap_test  (cost=0.00..4.25 rows=1 width=4)
         Filter: a = ANY ('{2,47}'::integer[])
 Settings:  optimizer=off
 Optimizer status: Postgres query optimizer
(5 rows)

EXPLAIN SELECT * FROM bitmap_test WHERE a in ('1', '2');
                                         QUERY PLAN
--------------------------------------------------------------------------------------------
 Gather Motion 3:1  (slice1; segments: 3)  (cost=0.00..4.25 rows=2 width=4)
   ->  Seq Scan on bitmap_test  (cost=0.00..4.25 rows=1 width=4)
         Filter: a = ANY ('{1,2}'::integer[])
 Settings:  optimizer=off
 Optimizer status: Postgres query optimizer
(5 rows)

EXPLAIN SELECT * FROM bitmap_test WHERE a in ('1', '2', 47);
                                         QUERY PLAN
--------------------------------------------------------------------------------------------
 Gather Motion 3:1  (slice1; segments: 3)  (cost=0.00..4.38 rows=3 width=4)
   ->  Seq Scan on bitmap_test  (cost=0.00..4.38 rows=1 width=4)
         Filter: a = ANY ('{1,2,47}'::integer[])
 Settings:  optimizer=off
 Optimizer status: Postgres query optimizer
(5 rows)

-- Test Logging for unsupported features in ORCA
-- start_ignore
drop table if exists foo;
NOTICE:  table "foo" does not exist, skipping
-- end_ignore
create table foo(a int, b int) distributed by (a);
-- The amount of log messages you get depends on a lot of options, but any
-- difference in the output will make the test fail. Disable log_statement
-- and log_min_duration_statement, they are the most obvious ones.
set log_statement='none';
set log_min_duration_statement=-1;
set client_min_messages='log';
explain select count(*) from foo group by cube(a,b);
                                                                   QUERY PLAN                                                                   
------------------------------------------------------------------------------------------------------------------------------------------------
 Gather Motion 3:1  (slice3; segments: 3)  (cost=10128.79..20306.02 rows=40897 width=28)
   ->  Append  (cost=10128.79..20306.02 rows=13633 width=28)
         ->  HashAggregate  (cost=10128.79..10408.61 rows=9328 width=28)
               Group Key: "rollup".unnamed_attr_2, "rollup".unnamed_attr_1, "rollup"."grouping", "rollup"."group_id"
               ->  Subquery Scan on "rollup"  (cost=8552.10..10074.98 rows=1435 width=28)
                     ->  Redistribute Motion 3:3  (slice1; segments: 3)  (cost=8552.10..10031.93 rows=1435 width=28)
                           Hash Key: rollup_1.unnamed_attr_2, rollup_1.unnamed_attr_1, (Grouping), group_id()
                           ->  GroupAggregate  (cost=8552.10..9945.83 rows=1435 width=28)
                                 Group Key: rollup_1."grouping", rollup_1."group_id"
                                 ->  Subquery Scan on rollup_1  (cost=8552.10..9822.06 rows=2153 width=28)
                                       ->  GroupAggregate  (cost=8552.10..9757.49 rows=2153 width=28)
                                             Group Key: rollup_2.unnamed_attr_2, rollup_2."grouping", rollup_2."group_id"
                                             ->  Subquery Scan on rollup_2  (cost=8552.10..9585.30 rows=2870 width=28)
                                                   ->  GroupAggregate  (cost=8552.10..9499.20 rows=2870 width=28)
                                                         Group Key: b, a
                                                         ->  Sort  (cost=8552.10..8767.35 rows=28700 width=8)
                                                               Sort Key: b, a
                                                               ->  Shared Scan (share slice:id 1:0)  (cost=1391.50..1494.60 rows=28700 width=8)
                                                                     ->  Materialize  (cost=0.00..1391.50 rows=28700 width=8)
                                                                           ->  Seq Scan on foo  (cost=0.00..961.00 rows=28700 width=8)
         ->  HashAggregate  (cost=9639.11..9768.26 rows=4305 width=28)
               Group Key: rollup_3.unnamed_attr_1, rollup_3.unnamed_attr_2, rollup_3."grouping", rollup_3."group_id"
               ->  Subquery Scan on rollup_3  (cost=8552.10..9585.30 rows=1435 width=28)
                     ->  Redistribute Motion 3:3  (slice2; segments: 3)  (cost=8552.10..9542.25 rows=1435 width=28)
                           Hash Key: a, b, (Grouping), group_id()
                           ->  GroupAggregate  (cost=8552.10..9456.15 rows=1435 width=28)
                                 Group Key: a
                                 ->  Sort  (cost=8552.10..8767.35 rows=28700 width=8)
                                       Sort Key: a, b
                                       ->  Shared Scan (share slice:id 2:0)  (cost=1391.50..1494.60 rows=28700 width=8)
 Optimizer: Postgres query optimizer
(31 rows)

reset client_min_messages;
reset log_statement;
reset log_min_duration_statement;
-- TVF accepts ANYENUM, ANYELEMENT returns ANYENUM, ANYARRAY
CREATE TYPE rainbow AS ENUM('red','yellow','blue');
CREATE FUNCTION func_enum_element(ANYENUM, ANYELEMENT) RETURNS TABLE(a ANYENUM, b ANYARRAY)
AS $$ SELECT $1, ARRAY[$2] $$ LANGUAGE SQL STABLE;
SELECT * FROM func_enum_element('red'::rainbow, 'blue'::rainbow::anyelement);
  a  |   b    
-----+--------
 red | {blue}
(1 row)

DROP FUNCTION IF EXISTS func_enum_element(ANYENUM, ANYELEMENT);
-- TVF accepts ANYELEMENT, ANYARRAY returns ANYELEMENT, ANYENUM
CREATE FUNCTION func_element_array(ANYELEMENT, ANYARRAY) RETURNS TABLE(a ANYELEMENT, b ANYENUM)
AS $$ SELECT $1, $2[1]$$ LANGUAGE SQL STABLE;
SELECT * FROM func_element_array('red'::rainbow, ARRAY['blue'::rainbow]);
  a  |  b   
-----+------
 red | blue
(1 row)

DROP FUNCTION IF EXISTS func_element_array(ANYELEMENT, ANYARRAY);
-- TVF accepts ANYARRAY, ANYENUM returns ANYELEMENT
CREATE FUNCTION func_element_array(ANYARRAY, ANYENUM) RETURNS TABLE(a ANYELEMENT, b ANYELEMENT)
AS $$ SELECT $1[1], $2 $$ LANGUAGE SQL STABLE;
SELECT * FROM func_element_array(ARRAY['blue'::rainbow], 'blue'::rainbow);
  a   |  b   
------+------
 blue | blue
(1 row)

DROP FUNCTION IF EXISTS func_element_array(ANYARRAY, ANYENUM);
-- TVF accepts ANYARRAY argument returns ANYELEMENT, ANYENUM
CREATE FUNCTION func_array(ANYARRAY) RETURNS TABLE(a ANYELEMENT, b ANYENUM)
AS $$ SELECT $1[1], $1[2] $$ LANGUAGE SQL STABLE;
SELECT * FROM func_array(ARRAY['blue'::rainbow, 'yellow'::rainbow]);
  a   |   b    
------+--------
 blue | yellow
(1 row)

DROP FUNCTION IF EXISTS func_array(ANYARRAY);
-- TVF accepts ANYELEMENT, VARIADIC ARRAY returns ANYARRAY
CREATE FUNCTION func_element_variadic(ANYELEMENT, VARIADIC ANYARRAY) RETURNS TABLE(a ANYARRAY)
AS $$ SELECT array_prepend($1, $2); $$ LANGUAGE SQL STABLE;
SELECT * FROM func_element_variadic(1.1, 1.1, 2.2, 3.3);
         a         
-------------------
 {1.1,1.1,2.2,3.3}
(1 row)

DROP FUNCTION IF EXISTS func_element_variadic(ANYELEMENT, VARIADIC ANYARRAY);
-- TVF accepts ANYNONARRAY returns ANYNONARRAY
CREATE FUNCTION func_nonarray(ANYNONARRAY) RETURNS TABLE(a ANYNONARRAY)
AS $$ SELECT $1; $$ LANGUAGE SQL STABLE;
SELECT * FROM func_nonarray(5);
 a 
---
 5
(1 row)

DROP FUNCTION IF EXISTS func_nonarray(ANYNONARRAY);
-- TVF accepts ANYNONARRAY, ANYENUM returns ANYARRAY
CREATE FUNCTION func_nonarray_enum(ANYNONARRAY, ANYENUM) RETURNS TABLE(a ANYARRAY)
AS $$ SELECT ARRAY[$1, $2]; $$ LANGUAGE SQL STABLE;
SELECT * FROM func_nonarray_enum('blue'::rainbow, 'red'::rainbow);
     a      
------------
 {blue,red}
(1 row)

DROP FUNCTION IF EXISTS func_nonarray_enum(ANYNONARRAY, ANYENUM);
-- TVF accepts ANYARRAY, ANYNONARRAY, ANYENUM returns ANYNONARRAY
CREATE FUNCTION func_array_nonarray_enum(ANYARRAY, ANYNONARRAY, ANYENUM) RETURNS TABLE(a ANYNONARRAY)
AS $$ SELECT $1[1]; $$ LANGUAGE SQL STABLE;
SELECT * FROM func_array_nonarray_enum(ARRAY['blue'::rainbow, 'red'::rainbow], 'red'::rainbow, 'yellow'::rainbow);
  a   
------
 blue
(1 row)

DROP FUNCTION IF EXISTS func_array_nonarray_enum(ANYARRAY, ANYNONARRAY, ANYENUM);
--TVF accepts ANYENUM, ANYELEMENT, ANYELEMENT return ANYENUM, ANYARRAY
CREATE FUNCTION return_enum_as_array(ANYENUM, ANYELEMENT, ANYELEMENT) RETURNS TABLE (ae ANYENUM, aa ANYARRAY)
AS $$ SELECT $1, array[$2, $3] $$ LANGUAGE SQL STABLE;
SELECT * FROM return_enum_as_array('red'::rainbow, 'yellow'::rainbow, 'blue'::rainbow);
 ae  |      aa       
-----+---------------
 red | {yellow,blue}
(1 row)

DROP FUNCTION IF EXISTS return_enum_as_array(ANYENUM, ANYELEMENT, ANYELEMENT);
-- start_ignore
drop table foo;
-- end_ignore
-- Test GPDB Expr (T_ArrayCoerceExpr) conversion to Scalar Array Coerce Expr
-- start_ignore
create table foo (a int, b character varying(10));
NOTICE:  Table doesn't have 'DISTRIBUTED BY' clause -- Using column named 'a' as the Greenplum Database data distribution key for this table.
HINT:  The 'DISTRIBUTED BY' clause determines the distribution of data. Make sure column(s) chosen are the optimal data distribution key to minimize skew.
-- end_ignore
-- Query should not fallback to planner
explain select * from foo where b in ('1', '2');
                                         QUERY PLAN
--------------------------------------------------------------------------------------------
 Gather Motion 3:1  (slice1; segments: 3)  (cost=0.00..667.50 rows=91 width=42)
   ->  Seq Scan on foo  (cost=0.00..667.50 rows=31 width=42)
         Filter: b::text = ANY ('{1,2}'::text[])
 Settings:  optimizer=off
 Optimizer status: Postgres query optimizer
(5 rows)

set optimizer_enable_ctas = off;
set log_statement='none';
set log_min_duration_statement=-1;
set client_min_messages='log';
create table foo_ctas(a) as (select generate_series(1,10)) distributed by (a);
reset client_min_messages;
reset log_min_duration_statement;
reset log_statement;
reset optimizer_enable_ctas;
-- Test to ensure that ORCA produces correct results for a query with an Agg on top of LOJ
-- start_ignore
create table input_tab1 (a int, b int);
NOTICE:  Table doesn't have 'DISTRIBUTED BY' clause -- Using column named 'a' as the Greenplum Database data distribution key for this table.
HINT:  The 'DISTRIBUTED BY' clause determines the distribution of data. Make sure column(s) chosen are the optimal data distribution key to minimize skew.
create table input_tab2 (c int, d int);
NOTICE:  Table doesn't have 'DISTRIBUTED BY' clause -- Using column named 'c' as the Greenplum Database data distribution key for this table.
HINT:  The 'DISTRIBUTED BY' clause determines the distribution of data. Make sure column(s) chosen are the optimal data distribution key to minimize skew.
insert into input_tab1 values (1, 1);
insert into input_tab1 values (NULL, NULL);
set optimizer_force_multistage_agg = off;
set optimizer_force_three_stage_scalar_dqa = off;
-- end_ignore
explain (costs off) select count(*), t2.c from input_tab1 t1 left join input_tab2 t2 on t1.a = t2.c group by t2.c;
                          QUERY PLAN                           
---------------------------------------------------------------
 Gather Motion 3:1  (slice2; segments: 3)
   ->  HashAggregate
         Group Key: t2.c
         ->  Redistribute Motion 3:3  (slice1; segments: 3)
               Hash Key: t2.c
               ->  HashAggregate
                     Group Key: t2.c
                     ->  Hash Right Join
                           Hash Cond: (t2.c = t1.a)
                           ->  Seq Scan on input_tab2 t2
                           ->  Hash
                                 ->  Seq Scan on input_tab1 t1
 Optimizer: Postgres query optimizer
(13 rows)

select count(*), t2.c from input_tab1 t1 left join input_tab2 t2 on t1.a = t2.c group by t2.c;
 count | c 
-------+---
     2 |  
(1 row)

-- start_ignore
reset optimizer_force_multistage_agg;
reset optimizer_force_three_stage_scalar_dqa;
-- end_ignore
--
-- Test to ensure orca produces correct equivalence class for an alias projected by a LOJ and thus producing correct results.
-- Previously, orca produced an incorrect filter (cd2 = cd) on top of LOJ which led to incorrect results as column 'cd' is
-- produced by a nullable side of LOJ (tab2).
--
-- start_ignore
CREATE TABLE tab_1 (id VARCHAR(32)) DISTRIBUTED RANDOMLY;
INSERT INTO tab_1 VALUES('qwert'), ('vbn');
CREATE TABLE tab_2(key VARCHAR(200) NOT NULL, id VARCHAR(32) NOT NULL, cd VARCHAR(2) NOT NULL) DISTRIBUTED BY(key);
INSERT INTO tab_2 VALUES('abc', 'rew', 'dr');
INSERT INTO tab_2 VALUES('tyu', 'rer', 'fd');
CREATE TABLE tab_3 (region TEXT, code TEXT) DISTRIBUTED RANDOMLY;
INSERT INTO tab_3 VALUES('cvb' ,'tyu');
INSERT INTO tab_3 VALUES('hjj' ,'xyz');
-- end_ignore
EXPLAIN SELECT Count(*)
FROM   (SELECT *
        FROM   (SELECT tab_2.cd AS CD1,
                       tab_2.cd AS CD2
                FROM   tab_1
                       LEFT JOIN tab_2
                              ON tab_1.id = tab_2.id) f
        UNION ALL
        SELECT region,
               code
        FROM   tab_3)a;
                                                         QUERY PLAN                                                         
----------------------------------------------------------------------------------------------------------------------------
 Aggregate  (cost=3.31..3.32 rows=1 width=8)
   ->  Gather Motion 3:1  (slice3; segments: 3)  (cost=3.25..3.30 rows=1 width=8)
         ->  Aggregate  (cost=3.25..3.26 rows=1 width=8)
               ->  Subquery Scan on a  (cost=1.04..3.24 rows=2 width=0)
                     ->  Append  (cost=1.04..3.20 rows=2 width=4)
                           ->  Hash Left Join  (cost=1.04..2.14 rows=2 width=3)
                                 Hash Cond: tab_1.id::text = tab_2.id::text
                                 ->  Redistribute Motion 3:3  (slice1; segments: 3)  (cost=0.00..1.06 rows=1 width=5)
                                       Hash Key: tab_1.id
                                       ->  Seq Scan on tab_1  (cost=0.00..1.02 rows=1 width=5)
                                 ->  Hash  (cost=1.03..1.03 rows=1 width=7)
                                       ->  Redistribute Motion 3:3  (slice2; segments: 3)  (cost=0.00..1.03 rows=1 width=7)
                                             Hash Key: tab_2.id
                                             ->  Seq Scan on tab_2  (cost=0.00..1.01 rows=1 width=7)
                           ->  Subquery Scan on "*SELECT* 2"  (cost=0.00..1.02 rows=1 width=8)
                                 ->  Seq Scan on tab_3  (cost=0.00..1.01 rows=1 width=8)
 Optimizer: Postgres query optimizer
(17 rows)

SELECT Count(*)
FROM   (SELECT *
        FROM   (SELECT tab_2.cd AS CD1,
                       tab_2.cd AS CD2
                FROM   tab_1
                       LEFT JOIN tab_2
                              ON tab_1.id = tab_2.id) f
        UNION ALL
        SELECT region,
               code
        FROM   tab_3)a;
 count 
-------
     4
(1 row)

--
-- Test to ensure that ORCA produces correct results with both blocking and
-- streaming materialze as controlled by optimizer_enable_streaming_material
-- GUC.
--
-- start_ignore
create table t_outer (c1 integer);
NOTICE:  Table doesn't have 'DISTRIBUTED BY' clause -- Using column named 'c1' as the Greenplum Database data distribution key for this table.
HINT:  The 'DISTRIBUTED BY' clause determines the distribution of data. Make sure column(s) chosen are the optimal data distribution key to minimize skew.
create table t_inner (c2 integer);
NOTICE:  Table doesn't have 'DISTRIBUTED BY' clause -- Using column named 'c2' as the Greenplum Database data distribution key for this table.
HINT:  The 'DISTRIBUTED BY' clause determines the distribution of data. Make sure column(s) chosen are the optimal data distribution key to minimize skew.
insert into t_outer values (generate_series (1,10));
insert into t_inner values (generate_series (1,300));
-- end_ignore
set optimizer_enable_streaming_material = on;
select c1 from t_outer where not c1 =all (select c2 from t_inner);
 c1 
----
  8
  9
 10
  1
  2
  3
  4
  5
  6
  7
(10 rows)

set optimizer_enable_streaming_material = off;
select c1 from t_outer where not c1 =all (select c2 from t_inner);
 c1 
----
  8
  9
 10
  1
  2
  3
  4
  5
  6
  7
(10 rows)

reset optimizer_enable_streaming_material;
-- Ensure that ORCA rescans the subquery in case of skip-level correlation with
-- materialization
drop table if exists wst0, wst1, wst2;
NOTICE:  table "wst0" does not exist, skipping
NOTICE:  table "wst1" does not exist, skipping
NOTICE:  table "wst2" does not exist, skipping
create table wst0(a0 int, b0 int);
NOTICE:  Table doesn't have 'DISTRIBUTED BY' clause -- Using column named 'a0' as the Greenplum Database data distribution key for this table.
HINT:  The 'DISTRIBUTED BY' clause determines the distribution of data. Make sure column(s) chosen are the optimal data distribution key to minimize skew.
create table wst1(a1 int, b1 int);
NOTICE:  Table doesn't have 'DISTRIBUTED BY' clause -- Using column named 'a1' as the Greenplum Database data distribution key for this table.
HINT:  The 'DISTRIBUTED BY' clause determines the distribution of data. Make sure column(s) chosen are the optimal data distribution key to minimize skew.
create table wst2(a2 int, b2 int);
NOTICE:  Table doesn't have 'DISTRIBUTED BY' clause -- Using column named 'a2' as the Greenplum Database data distribution key for this table.
HINT:  The 'DISTRIBUTED BY' clause determines the distribution of data. Make sure column(s) chosen are the optimal data distribution key to minimize skew.
insert into wst0 select i, i from generate_series(1,10) i;
insert into wst1 select i, i from generate_series(1,10) i;
insert into wst2 select i, i from generate_series(1,10) i;
-- NB: the rank() is need to force materialization (via Sort) in the subplan
select count(*) from wst0 where exists (select 1, rank() over (order by wst1.a1) from wst1 where a1 = (select b2 from wst2 where a0=a2+5));
 count 
-------
     5
(1 row)

--
-- Test to ensure sane behavior when DML queries are optimized by ORCA by
-- enforcing a non-master gather motion, controlled by
-- optimizer_enable_gather_on_segment_for_DML GUC
--
--
-- CTAS with global-local aggregation
--
-- start_ignore
create table test1 (a int, b int);
NOTICE:  Table doesn't have 'DISTRIBUTED BY' clause -- Using column named 'a' as the Greenplum Database data distribution key for this table.
HINT:  The 'DISTRIBUTED BY' clause determines the distribution of data. Make sure column(s) chosen are the optimal data distribution key to minimize skew.
insert into test1 select generate_series(1,100),generate_series(1,100);
-- end_ignore
create table t_new as select avg(a) from test1 join (select i from unnest(array[1,2,3]) i) t on (test1.a = t.i);
NOTICE:  Table doesn't have 'DISTRIBUTED BY' clause -- Using column(s) named 'avg' as the Greenplum Database data distribution key for this table.
HINT:  The 'DISTRIBUTED BY' clause determines the distribution of data. Make sure column(s) chosen are the optimal data distribution key to minimize skew.
select * from t_new;
        avg         
--------------------
 2.0000000000000000
(1 row)

-- start_ignore
drop table t_new;
set optimizer_enable_gather_on_segment_for_DML=off;
-- end_ignore
create table t_new as select avg(a) from test1 join (select i from unnest(array[1,2,3]) i) t on (test1.a = t.i);
NOTICE:  Table doesn't have 'DISTRIBUTED BY' clause -- Using column(s) named 'avg' as the Greenplum Database data distribution key for this table.
HINT:  The 'DISTRIBUTED BY' clause determines the distribution of data. Make sure column(s) chosen are the optimal data distribution key to minimize skew.
select * from t_new;
        avg         
--------------------
 2.0000000000000000
(1 row)

-- start_ignore
reset optimizer_enable_gather_on_segment_for_DML;
-- end_ignore
--
-- Insert with outer references in the subquery
--
-- start_ignore
create table x_tab(a int);
NOTICE:  Table doesn't have 'DISTRIBUTED BY' clause -- Using column named 'a' as the Greenplum Database data distribution key for this table.
HINT:  The 'DISTRIBUTED BY' clause determines the distribution of data. Make sure column(s) chosen are the optimal data distribution key to minimize skew.
create table y_tab(a int);
NOTICE:  Table doesn't have 'DISTRIBUTED BY' clause -- Using column named 'a' as the Greenplum Database data distribution key for this table.
HINT:  The 'DISTRIBUTED BY' clause determines the distribution of data. Make sure column(s) chosen are the optimal data distribution key to minimize skew.
create table z_tab(a int);
NOTICE:  Table doesn't have 'DISTRIBUTED BY' clause -- Using column named 'a' as the Greenplum Database data distribution key for this table.
HINT:  The 'DISTRIBUTED BY' clause determines the distribution of data. Make sure column(s) chosen are the optimal data distribution key to minimize skew.
insert into x_tab values(1);
insert into y_tab values(0);
insert into z_tab values(1);
-- end_ignore
insert into x_tab select * from x_tab where exists (select * from x_tab where x_tab.a = (select x_tab.a + y_tab.a from y_tab));
select * from x_tab;
 a 
---
 1
 1
(2 rows)

--
-- Insert with Union All with an universal child
--
insert into y_tab select 1 union all select a from x_tab limit 10;
select * from y_tab;
 a 
---
 1
 1
 1
 0
(4 rows)

--
-- Insert with a function containing a SQL
--
create or replace function test_func_pg_stats()
returns integer
as $$ declare cnt int; begin execute 'select count(*) from pg_statistic' into cnt; return cnt; end $$
language plpgsql volatile READS SQL DATA;
insert into y_tab select test_func_pg_stats() from x_tab limit 2;
select count(*) from y_tab;
 count 
-------
     6
(1 row)

--
-- Delete with Hash Join with a universal child
--
delete from x_tab where exists (select z_tab.a from z_tab join (select 1 as g) as tab on z_tab.a = tab.g);
select * from x_tab;
 a 
---
(0 rows)

-- start_ignore
drop table bar;
-- end_ignore
-- TVF with a subplan that generates an RTABLE entry
create table bar(name text);
NOTICE:  Table doesn't have 'DISTRIBUTED BY' clause -- Using column named 'name' as the Greenplum Database data distribution key for this table.
HINT:  The 'DISTRIBUTED BY' clause determines the distribution of data. Make sure column(s) chosen are the optimal data distribution key to minimize skew.
insert into bar values('person');
select * from unnest((select string_to_array(name, ',') from bar)) as a;
   a    
--------
 person
(1 row)

-- Query should not fall back to planner and handle implicit cast properly
CREATE TYPE myint;
CREATE FUNCTION myintout(myint) RETURNS cstring AS 'int4out' LANGUAGE INTERNAL STRICT IMMUTABLE;
NOTICE:  argument type myint is only a shell
CREATE FUNCTION myintin(cstring) RETURNS myint AS 'int4in' LANGUAGE INTERNAL STRICT IMMUTABLE;
NOTICE:  return type myint is only a shell
CREATE TYPE myint
(
	INPUT=myintin,
	OUTPUT=myintout,
	INTERNALLENGTH=4,
	PASSEDBYVALUE
);
CREATE FUNCTION myint_int8(myint) RETURNS int8 AS 'int48' LANGUAGE INTERNAL STRICT IMMUTABLE;
CREATE CAST (myint AS int8) WITH FUNCTION myint_int8(myint) AS IMPLICIT;
CREATE TABLE csq_cast_param_outer (a int, b myint);
NOTICE:  Table doesn't have 'DISTRIBUTED BY' clause -- Using column named 'a' as the Greenplum Database data distribution key for this table.
HINT:  The 'DISTRIBUTED BY' clause determines the distribution of data. Make sure column(s) chosen are the optimal data distribution key to minimize skew.
INSERT INTO csq_cast_param_outer VALUES
	(1, '42'),
	(2, '12');
CREATE TABLE csq_cast_param_inner (c int, d myint);
NOTICE:  Table doesn't have 'DISTRIBUTED BY' clause -- Using column named 'c' as the Greenplum Database data distribution key for this table.
HINT:  The 'DISTRIBUTED BY' clause determines the distribution of data. Make sure column(s) chosen are the optimal data distribution key to minimize skew.
INSERT INTO csq_cast_param_inner VALUES
	(11, '11'),
	(101, '12');
EXPLAIN SELECT a FROM csq_cast_param_outer WHERE b in (SELECT CASE WHEN a > 1 THEN d ELSE '42' END FROM csq_cast_param_inner);
                                                   QUERY PLAN
-----------------------------------------------------------------------------------------------------------------
 Gather Motion 3:1  (slice2; segments: 3)  (cost=1.11..2.49 rows=4 width=4)
   ->  Nested Loop Semi Join  (cost=1.11..2.49 rows=2 width=4)
         Join Filter: CASE WHEN csq_cast_param_outer.a > 1 THEN csq_cast_param_inner.d ELSE '42'::myint END::bigint = csq_cast_param_outer.b::bigint
         ->  Seq Scan on csq_cast_param_outer  (cost=0.00..1.02 rows=1 width=8)
         ->  Materialize  (cost=1.11..1.17 rows=2 width=4)
               ->  Broadcast Motion 3:3  (slice1; segments: 3)  (cost=0.00..1.10 rows=2 width=4)
                     ->  Seq Scan on csq_cast_param_inner  (cost=0.00..1.02 rows=1 width=4)
 Settings:  optimizer=off
 Optimizer status: Postgres query optimizer
(9 rows)

SELECT a FROM csq_cast_param_outer WHERE b in (SELECT CASE WHEN a > 1 THEN d ELSE '42' END FROM csq_cast_param_inner);
 a 
---
 1
 2
(2 rows)

DROP CAST (myint as int8);
CREATE FUNCTION myint_numeric(myint) RETURNS numeric AS 'int4_numeric' LANGUAGE INTERNAL STRICT IMMUTABLE;
CREATE CAST (myint AS numeric) WITH FUNCTION myint_numeric(myint) AS IMPLICIT;
EXPLAIN SELECT a FROM csq_cast_param_outer WHERE b in (SELECT CASE WHEN a > 1 THEN d ELSE '42' END FROM csq_cast_param_inner);
                                                    QUERY PLAN
-------------------------------------------------------------------------------------------------------------------
 Gather Motion 3:1  (slice2; segments: 3)  (cost=1.11..2.49 rows=4 width=4)
   ->  Nested Loop Semi Join  (cost=1.11..2.49 rows=2 width=4)
         Join Filter: CASE WHEN csq_cast_param_outer.a > 1 THEN csq_cast_param_inner.d ELSE '42'::myint END::numeric = csq_cast_param_outer.b::numeric
         ->  Seq Scan on csq_cast_param_outer  (cost=0.00..1.02 rows=1 width=8)
         ->  Materialize  (cost=1.11..1.17 rows=2 width=4)
               ->  Broadcast Motion 3:3  (slice1; segments: 3)  (cost=0.00..1.10 rows=2 width=4)
                     ->  Seq Scan on csq_cast_param_inner  (cost=0.00..1.02 rows=1 width=4)
 Settings:  optimizer=off
 Optimizer status: Postgres query optimizer
(9 rows)

SELECT a FROM csq_cast_param_outer WHERE b in (SELECT CASE WHEN a > 1 THEN d ELSE '42' END FROM csq_cast_param_inner);
 a 
---
 1
 2
(2 rows)

SELECT a FROM ggg WHERE a IN (NULL, 'x');
 a 
---
 x
 x
 x
(3 rows)

EXPLAIN SELECT a FROM ggg WHERE a NOT IN (NULL, '');
                                 QUERY PLAN                                 
----------------------------------------------------------------------------
 Gather Motion 3:1  (slice1; segments: 3)  (cost=0.00..1.01 rows=1 width=2)
   ->  Seq Scan on ggg  (cost=0.00..1.01 rows=1 width=2)
         Filter: a <> ALL ('{NULL,""}'::bpchar[])
 Optimizer: Postgres query optimizer
(4 rows)

EXPLAIN SELECT a FROM ggg WHERE a IN (NULL, 'x');
                                 QUERY PLAN                                 
----------------------------------------------------------------------------
 Gather Motion 3:1  (slice1; segments: 3)  (cost=0.00..1.01 rows=1 width=2)
   ->  Seq Scan on ggg  (cost=0.00..1.01 rows=1 width=2)
         Filter: (a = ANY ('{NULL,x}'::bpchar[]))
 Planning time: 0.038 ms
 Optimizer: Postgres query optimizer
(5 rows)

-- result node with one time filter and filter
CREATE TABLE onetimefilter1 (a int, b int);
NOTICE:  Table doesn't have 'DISTRIBUTED BY' clause -- Using column named 'a' as the Greenplum Database data distribution key for this table.
HINT:  The 'DISTRIBUTED BY' clause determines the distribution of data. Make sure column(s) chosen are the optimal data distribution key to minimize skew.
CREATE TABLE onetimefilter2 (a int, b int);
NOTICE:  Table doesn't have 'DISTRIBUTED BY' clause -- Using column named 'a' as the Greenplum Database data distribution key for this table.
HINT:  The 'DISTRIBUTED BY' clause determines the distribution of data. Make sure column(s) chosen are the optimal data distribution key to minimize skew.
INSERT INTO onetimefilter1 SELECT i, i FROM generate_series(1,10)i;
INSERT INTO onetimefilter2 SELECT i, i FROM generate_series(1,10)i;
ANALYZE onetimefilter1;
ANALYZE onetimefilter2;
EXPLAIN (COSTS OFF) WITH abc AS (SELECT onetimefilter1.a, onetimefilter1.b FROM onetimefilter1, onetimefilter2 WHERE onetimefilter1.a=onetimefilter2.a) SELECT (SELECT 1 FROM abc WHERE f1.b = f2.b LIMIT 1), COALESCE((SELECT 2 FROM abc WHERE f1.a=random() AND f1.a=2), 0), (SELECT b FROM abc WHERE b=f1.b) FROM onetimefilter1 f1, onetimefilter2 f2 WHERE f1.b = f2.b;
                                             QUERY PLAN                                              
-----------------------------------------------------------------------------------------------------
 Gather Motion 3:1  (slice9; segments: 3)
   ->  Hash Join
         Hash Cond: (f1.b = f2.b)
         ->  Redistribute Motion 3:3  (slice7; segments: 3)
               Hash Key: f1.b
               ->  Seq Scan on onetimefilter1 f1
         ->  Hash
               ->  Redistribute Motion 3:3  (slice8; segments: 3)
                     Hash Key: f2.b
                     ->  Seq Scan on onetimefilter2 f2
         SubPlan 1  (slice9; segments: 3)
           ->  Limit
                 ->  Limit
                       ->  Result
                             One-Time Filter: (f1.b = f2.b)
                             ->  Hash Join
                                   Hash Cond: (onetimefilter1.a = onetimefilter2.a)
                                   ->  Result
                                         ->  Materialize
                                               ->  Broadcast Motion 3:3  (slice1; segments: 3)
                                                     ->  Seq Scan on onetimefilter1
                                   ->  Hash
                                         ->  Result
                                               ->  Materialize
                                                     ->  Broadcast Motion 3:3  (slice2; segments: 3)
                                                           ->  Seq Scan on onetimefilter2
         SubPlan 2  (slice9; segments: 3)
           ->  Result
                 One-Time Filter: (f1.a = 2)
                 ->  Hash Join
                       Hash Cond: (onetimefilter1_1.a = onetimefilter2_1.a)
                       Join Filter: ((f1.a)::double precision = random())
                       ->  Result
                             ->  Materialize
                                   ->  Broadcast Motion 3:3  (slice3; segments: 3)
                                         ->  Seq Scan on onetimefilter1 onetimefilter1_1
                       ->  Hash
                             ->  Result
                                   ->  Materialize
                                         ->  Broadcast Motion 3:3  (slice4; segments: 3)
                                               ->  Seq Scan on onetimefilter2 onetimefilter2_1
         SubPlan 3  (slice9; segments: 3)
           ->  Subquery Scan on abc
                 ->  Hash Join
                       Hash Cond: (onetimefilter2_2.a = onetimefilter1_2.a)
                       ->  Result
                             ->  Materialize
                                   ->  Broadcast Motion 3:3  (slice5; segments: 3)
                                         ->  Seq Scan on onetimefilter2 onetimefilter2_2
                       ->  Hash
                             ->  Result
                                   Filter: (onetimefilter1_2.b = f1.b)
                                   ->  Materialize
                                         ->  Broadcast Motion 3:3  (slice6; segments: 3)
                                               ->  Seq Scan on onetimefilter1 onetimefilter1_2
 Optimizer: Postgres query optimizer
(56 rows)

WITH abc AS (SELECT onetimefilter1.a, onetimefilter1.b FROM onetimefilter1, onetimefilter2 WHERE onetimefilter1.a=onetimefilter2.a) SELECT (SELECT 1 FROM abc WHERE f1.b = f2.b LIMIT 1), COALESCE((SELECT 2 FROM abc WHERE f1.a=random() AND f1.a=2), 0), (SELECT b FROM abc WHERE b=f1.b) FROM onetimefilter1 f1, onetimefilter2 f2 WHERE f1.b = f2.b;
 ?column? | coalesce | b  
----------+----------+----
        1 |        0 |  1
        1 |        0 |  3
        1 |        0 |  4
        1 |        0 |  7
        1 |        0 |  8
        1 |        0 |  2
        1 |        0 |  5
        1 |        0 |  6
        1 |        0 |  9
        1 |        0 | 10
(10 rows)

-- full joins with predicates
DROP TABLE IF EXISTS ffoo, fbar;
NOTICE:  table "ffoo" does not exist, skipping
NOTICE:  table "fbar" does not exist, skipping
CREATE TABLE ffoo (a, b) AS (VALUES (1, 2), (2, 3), (4, 5), (5, 6), (6, 7)) DISTRIBUTED BY (a);
CREATE TABLE fbar (c, d) AS (VALUES (1, 42), (2, 43), (4, 45), (5, 46)) DISTRIBUTED BY (c);
SELECT d FROM ffoo FULL OUTER JOIN fbar ON a = c WHERE b BETWEEN 5 and 9;
 d  
----
 46
   
 45
(3 rows)

-- test index left outer joins on bitmap and btree indexes on partitioned tables with and without select clause
DROP TABLE IF EXISTS touter, tinner;
NOTICE:  table "touter" does not exist, skipping
NOTICE:  table "tinner" does not exist, skipping
CREATE TABLE touter(a int, b int) DISTRIBUTED BY (a);
CREATE TABLE tinnerbitmap(a int, b int) DISTRIBUTED BY (a) PARTITION BY range(b) (start (0) end (6) every (3));
NOTICE:  CREATE TABLE will create partition "tinnerbitmap_1_prt_1" for table "tinnerbitmap"
NOTICE:  CREATE TABLE will create partition "tinnerbitmap_1_prt_2" for table "tinnerbitmap"
CREATE TABLE tinnerbtree(a int, b int) DISTRIBUTED BY (a) PARTITION BY range(b) (start (0) end (6) every (3));
NOTICE:  CREATE TABLE will create partition "tinnerbtree_1_prt_1" for table "tinnerbtree"
NOTICE:  CREATE TABLE will create partition "tinnerbtree_1_prt_2" for table "tinnerbtree"
INSERT INTO touter SELECT i, i%6 FROM generate_series(1,10) i;
INSERT INTO tinnerbitmap select i, i%6 FROM generate_series(1,1000) i;
INSERT INTO tinnerbtree select i, i%6 FROM generate_series(1,1000) i;
CREATE INDEX tinnerbitmap_ix ON tinnerbitmap USING bitmap(a);
CREATE INDEX tinnerbtree_ix ON tinnerbtree USING btree(a);
SELECT * FROM touter LEFT JOIN tinnerbitmap ON touter.a = tinnerbitmap.a;
 a  | b | a  | b 
----+---+----+---
  1 | 1 |  1 | 1
  6 | 0 |  6 | 0
  5 | 5 |  5 | 5
  9 | 3 |  9 | 3
 10 | 4 | 10 | 4
  2 | 2 |  2 | 2
  7 | 1 |  7 | 1
  8 | 2 |  8 | 2
  3 | 3 |  3 | 3
  4 | 4 |  4 | 4
(10 rows)

SELECT * FROM touter LEFT JOIN tinnerbitmap ON touter.a = tinnerbitmap.a AND tinnerbitmap.b=10;
 a  | b | a | b 
----+---+---+---
  2 | 2 |   |  
  3 | 3 |   |  
  4 | 4 |   |  
  7 | 1 |   |  
  8 | 2 |   |  
  1 | 1 |   |  
  5 | 5 |   |  
  6 | 0 |   |  
  9 | 3 |   |  
 10 | 4 |   |  
(10 rows)

SELECT * FROM touter LEFT JOIN tinnerbtree ON touter.a = tinnerbtree.a;
 a  | b | a  | b 
----+---+----+---
  1 | 1 |  1 | 1
  6 | 0 |  6 | 0
  5 | 5 |  5 | 5
  9 | 3 |  9 | 3
 10 | 4 | 10 | 4
  2 | 2 |  2 | 2
  7 | 1 |  7 | 1
  8 | 2 |  8 | 2
  3 | 3 |  3 | 3
  4 | 4 |  4 | 4
(10 rows)

SELECT * FROM touter LEFT JOIN tinnerbtree ON touter.a = tinnerbtree.a AND tinnerbtree.b=10;
 a  | b | a | b 
----+---+---+---
  1 | 1 |   |  
  5 | 5 |   |  
  6 | 0 |   |  
  9 | 3 |   |  
 10 | 4 |   |  
  2 | 2 |   |  
  3 | 3 |   |  
  4 | 4 |   |  
  7 | 1 |   |  
  8 | 2 |   |  
(10 rows)

-- test subplan in a qual under dynamic scan
CREATE TABLE ds_part ( a INT, b INT, c INT) PARTITION BY RANGE(c)( START(1) END (10) EVERY (2), DEFAULT PARTITION deflt);
NOTICE:  Table doesn't have 'DISTRIBUTED BY' clause -- Using column named 'a' as the Greenplum Database data distribution key for this table.
HINT:  The 'DISTRIBUTED BY' clause determines the distribution of data. Make sure column(s) chosen are the optimal data distribution key to minimize skew.
NOTICE:  CREATE TABLE will create partition "ds_part_1_prt_deflt" for table "ds_part"
NOTICE:  CREATE TABLE will create partition "ds_part_1_prt_2" for table "ds_part"
NOTICE:  CREATE TABLE will create partition "ds_part_1_prt_3" for table "ds_part"
NOTICE:  CREATE TABLE will create partition "ds_part_1_prt_4" for table "ds_part"
NOTICE:  CREATE TABLE will create partition "ds_part_1_prt_5" for table "ds_part"
NOTICE:  CREATE TABLE will create partition "ds_part_1_prt_6" for table "ds_part"
CREATE TABLE non_part1 (c INT);
NOTICE:  Table doesn't have 'DISTRIBUTED BY' clause -- Using column named 'c' as the Greenplum Database data distribution key for this table.
HINT:  The 'DISTRIBUTED BY' clause determines the distribution of data. Make sure column(s) chosen are the optimal data distribution key to minimize skew.
CREATE TABLE non_part2 (e INT, f INT);
NOTICE:  Table doesn't have 'DISTRIBUTED BY' clause -- Using column named 'e' as the Greenplum Database data distribution key for this table.
HINT:  The 'DISTRIBUTED BY' clause determines the distribution of data. Make sure column(s) chosen are the optimal data distribution key to minimize skew.
INSERT INTO ds_part SELECT i, i, i FROM generate_series (1, 1000)i; 
INSERT INTO non_part1 SELECT i FROM generate_series(1, 100)i; 
INSERT INTO non_part2 SELECT i, i FROM generate_series(1, 100)i;
SET optimizer_enforce_subplans TO ON;
analyze ds_part;
analyze non_part1;
analyze non_part2;
SELECT * FROM ds_part, non_part2 WHERE ds_part.c = non_part2.e AND non_part2.f = 10 AND a IN ( SELECT b + 1 FROM non_part1);
 a | b | c | e | f 
---+---+---+---+---
(0 rows)

explain analyze SELECT * FROM ds_part, non_part2 WHERE ds_part.c = non_part2.e AND non_part2.f = 10 AND a IN ( SELECT b + 1 FROM non_part1);
                                                  QUERY PLAN                                                   
---------------------------------------------------------------------------------------------------------------
 Gather Motion 3:1  (slice3; segments: 3)  (cost=10000000004.33..10000000039.13 rows=7 width=20)
   ->  Nested Loop Semi Join  (cost=10000000004.33..10000000039.13 rows=3 width=20)
         ->  Hash Join  (cost=4.33..28.40 rows=2 width=20)
               Hash Cond: (ds_part_1_prt_deflt.c = non_part2.e)
               ->  Append  (cost=0.00..24.00 rows=2 width=12)
                     ->  Result  (cost=0.00..17.87 rows=1 width=12)
                           One-Time Filter: PartSelected
                           ->  Seq Scan on ds_part_1_prt_deflt  (cost=0.00..17.87 rows=1 width=12)
                                 Filter: (a = (b + 1))
                     ->  Result  (cost=0.00..2.03 rows=1 width=12)
                           One-Time Filter: PartSelected
                           ->  Seq Scan on ds_part_1_prt_2  (cost=0.00..2.03 rows=1 width=12)
                                 Filter: (a = (b + 1))
                     ->  Result  (cost=0.00..1.03 rows=1 width=12)
                           One-Time Filter: PartSelected
                           ->  Seq Scan on ds_part_1_prt_3  (cost=0.00..1.03 rows=1 width=12)
                                 Filter: (a = (b + 1))
                     ->  Result  (cost=0.00..1.03 rows=1 width=12)
                           One-Time Filter: PartSelected
                           ->  Seq Scan on ds_part_1_prt_4  (cost=0.00..1.03 rows=1 width=12)
                                 Filter: (a = (b + 1))
                     ->  Result  (cost=0.00..1.03 rows=1 width=12)
                           One-Time Filter: PartSelected
                           ->  Seq Scan on ds_part_1_prt_5  (cost=0.00..1.03 rows=1 width=12)
                                 Filter: (a = (b + 1))
                     ->  Result  (cost=0.00..1.01 rows=1 width=12)
                           One-Time Filter: PartSelected
                           ->  Seq Scan on ds_part_1_prt_6  (cost=0.00..1.01 rows=1 width=12)
                                 Filter: (a = (b + 1))
               ->  Hash  (cost=4.29..4.29 rows=1 width=8)
                     ->  Partition Selector for ds_part (dynamic scan id: 1)  (cost=0.00..4.29 rows=1 width=8)
                           Filter: non_part2.e
                           ->  Broadcast Motion 3:3  (slice1; segments: 3)  (cost=0.00..4.29 rows=1 width=8)
                                 ->  Seq Scan on non_part2  (cost=0.00..4.25 rows=1 width=8)
                                       Filter: (f = 10)
         ->  Materialize  (cost=0.00..9.50 rows=100 width=0)
               ->  Broadcast Motion 3:3  (slice2; segments: 3)  (cost=0.00..8.00 rows=100 width=0)
                     ->  Seq Scan on non_part1  (cost=0.00..4.00 rows=34 width=0)
 Optimizer: Postgres query optimizer
(39 rows)

SELECT *, a IN ( SELECT b + 1 FROM non_part1) FROM ds_part, non_part2 WHERE ds_part.c = non_part2.e AND non_part2.f = 10 AND a IN ( SELECT b FROM non_part1);
 a  | b  | c  | e  | f  | ?column? 
----+----+----+----+----+----------
 10 | 10 | 10 | 10 | 10 | f
(1 row)

CREATE INDEX ds_idx ON ds_part(a);
analyze ds_part;
SELECT *, a IN ( SELECT b + 1 FROM non_part1) FROM ds_part, non_part2 WHERE ds_part.c = non_part2.e AND non_part2.f = 10 AND a IN ( SELECT b FROM non_part1);
 a  | b  | c  | e  | f  | ?column? 
----+----+----+----+----+----------
 10 | 10 | 10 | 10 | 10 | f
(1 row)

RESET optimizer_enforce_subplans;
-- implied predicate must be generated for the type cast(ident) scalar array cmp const array
CREATE TABLE varchar_sc_array_cmp(a varchar);
NOTICE:  Table doesn't have 'DISTRIBUTED BY' clause -- Using column named 'a' as the Greenplum Database data distribution key for this table.
HINT:  The 'DISTRIBUTED BY' clause determines the distribution of data. Make sure column(s) chosen are the optimal data distribution key to minimize skew.
INSERT INTO varchar_sc_array_cmp VALUES ('a'), ('b'), ('c'), ('d');
EXPLAIN SELECT * FROM varchar_sc_array_cmp t1, varchar_sc_array_cmp t2 where t1.a = t2.a and t1.a in ('b', 'c');
                                       QUERY PLAN                                        
-----------------------------------------------------------------------------------------
 Gather Motion 2:1  (slice1; segments: 2)  (cost=3.07..6.17 rows=4 width=4)
   ->  Hash Join  (cost=3.07..6.17 rows=2 width=4)
         Hash Cond: ((t1.a)::text = (t2.a)::text)
         ->  Seq Scan on varchar_sc_array_cmp t1  (cost=0.00..3.05 rows=1 width=2)
               Filter: ((a)::text = ANY ('{b,c}'::text[]))
         ->  Hash  (cost=3.05..3.05 rows=1 width=2)
               ->  Seq Scan on varchar_sc_array_cmp t2  (cost=0.00..3.05 rows=1 width=2)
                     Filter: ((a)::text = ANY ('{b,c}'::text[]))
 Optimizer: Postgres query optimizer
(9 rows)

SELECT * FROM varchar_sc_array_cmp t1, varchar_sc_array_cmp t2 where t1.a = t2.a and t1.a in ('b', 'c');
 a | a 
---+---
 c | c
 b | b
(2 rows)

SET optimizer_array_constraints=on;
EXPLAIN SELECT * FROM varchar_sc_array_cmp t1, varchar_sc_array_cmp t2 where t1.a = t2.a and (t1.a in ('b', 'c') OR t1.a = 'a');
                                          QUERY PLAN                                          
----------------------------------------------------------------------------------------------
 Gather Motion 3:1  (slice1; segments: 3)  (cost=3.09..6.18 rows=4 width=4)
   ->  Hash Join  (cost=3.09..6.18 rows=2 width=4)
         Hash Cond: ((t2.a)::text = (t1.a)::text)
         ->  Seq Scan on varchar_sc_array_cmp t2  (cost=0.00..3.04 rows=2 width=2)
         ->  Hash  (cost=3.06..3.06 rows=1 width=2)
               ->  Seq Scan on varchar_sc_array_cmp t1  (cost=0.00..3.06 rows=1 width=2)
                     Filter: (((a)::text = ANY ('{b,c}'::text[])) OR ((a)::text = 'a'::text))
 Optimizer: Postgres query optimizer
(8 rows)

SELECT * FROM varchar_sc_array_cmp t1, varchar_sc_array_cmp t2 where t1.a = t2.a and (t1.a in ('b', 'c') OR t1.a = 'a');
 a | a 
---+---
 b | b
 a | a
 c | c
(3 rows)

DROP TABLE varchar_sc_array_cmp;
-- 
-- table constraints on nullable columns
-- start_ignore
DROP TABLE IF EXISTS tc0, tc1, tc2, tc3, tc4;
NOTICE:  table "tc0" does not exist, skipping
NOTICE:  table "tc1" does not exist, skipping
NOTICE:  table "tc2" does not exist, skipping
NOTICE:  table "tc3" does not exist, skipping
NOTICE:  table "tc4" does not exist, skipping
-- end_ignore
CREATE TABLE tc0 (a int check (a = 5));
NOTICE:  Table doesn't have 'DISTRIBUTED BY' clause -- Using column named 'a' as the Greenplum Database data distribution key for this table.
HINT:  The 'DISTRIBUTED BY' clause determines the distribution of data. Make sure column(s) chosen are the optimal data distribution key to minimize skew.
INSERT INTO tc0 VALUES (NULL);
-- FIXME: Planner gives wrong result
SELECT * from tc0 where a IS NULL;
 a 
---
(0 rows)

CREATE TABLE tc1 (a int check (a between 1 and 2 or a != 3 and a > 5));
NOTICE:  Table doesn't have 'DISTRIBUTED BY' clause -- Using column named 'a' as the Greenplum Database data distribution key for this table.
HINT:  The 'DISTRIBUTED BY' clause determines the distribution of data. Make sure column(s) chosen are the optimal data distribution key to minimize skew.
INSERT INTO tc1 VALUES (NULL);
SELECT * from tc1 where a IS NULL;
 a 
---
  
(1 row)

CREATE TABLE tc2 (a int check (a in (1,2)));
NOTICE:  Table doesn't have 'DISTRIBUTED BY' clause -- Using column named 'a' as the Greenplum Database data distribution key for this table.
HINT:  The 'DISTRIBUTED BY' clause determines the distribution of data. Make sure column(s) chosen are the optimal data distribution key to minimize skew.
INSERT INTO tc2 VALUES (NULL);
SELECT * from tc2 where a IS NULL;
 a 
---
  
(1 row)

set optimizer_array_constraints = on;
CREATE TABLE tc3 (a int check (a = ANY (ARRAY[1,2])));
NOTICE:  Table doesn't have 'DISTRIBUTED BY' clause -- Using column named 'a' as the Greenplum Database data distribution key for this table.
HINT:  The 'DISTRIBUTED BY' clause determines the distribution of data. Make sure column(s) chosen are the optimal data distribution key to minimize skew.
INSERT INTO tc3 VALUES (NULL);
SELECT * from tc3 where a IS NULL;
 a 
---
  
(1 row)

reset optimizer_array_constraints;
CREATE TABLE tc4 (a int, b int, check(a + b > 1 and a = b));
NOTICE:  Table doesn't have 'DISTRIBUTED BY' clause -- Using column named 'a' as the Greenplum Database data distribution key for this table.
HINT:  The 'DISTRIBUTED BY' clause determines the distribution of data. Make sure column(s) chosen are the optimal data distribution key to minimize skew.
INSERT INTO tc4 VALUES(NULL, NULL);
SELECT * from tc4 where a IS NULL;
 a | b 
---+---
   |  
(1 row)

CREATE EXTENSION IF NOT EXISTS citext;
drop table if exists tt, tc;
NOTICE:  table "tt" does not exist, skipping
NOTICE:  table "tc" does not exist, skipping
create table tc (a int, c citext) distributed by (a);
create table tt (b int, v varchar) distributed by (v);
insert into tc values (1, 'a'), (1, 'A');
insert into tt values (1, 'a'), (1, 'A');
insert into tc values (1, 'b'), (1, 'B');
insert into tt values (1, 'b'), (1, 'B');
select * from tc, tt where c = v;
 a | c | b | v 
---+---+---+---
 1 | a | 1 | a
 1 | A | 1 | A
 1 | B | 1 | B
 1 | b | 1 | b
(4 rows)

-- test gpexpand phase 1
-- right now, these will fall back to planner in 6X and 7X, ORCA should handle them in 5X unless noted
drop table if exists noexp_hash, gpexp_hash, gpexp_rand, gpexp_repl;
NOTICE:  table "noexp_hash" does not exist, skipping
NOTICE:  table "gpexp_hash" does not exist, skipping
NOTICE:  table "gpexp_rand" does not exist, skipping
NOTICE:  table "gpexp_repl" does not exist, skipping
create table noexp_hash(a int, b int) distributed by (a);
insert into  noexp_hash select i, i from generate_series(1,50) i;
-- three tables that will be expanded (simulated)
create table gpexp_hash(a int, b int) distributed by (a);
create table gpexp_rand(a int, b int) distributed randomly;
create table gpexp_repl(a int, b int) distributed replicated;
-- simulate a cluster with one segment less than we have now
set allow_system_table_mods = true;
update gp_distribution_policy set numsegments = numsegments-1 where localoid = 'gpexp_hash'::regclass and numsegments > 1;
update gp_distribution_policy set numsegments = numsegments-1 where localoid = 'gpexp_rand'::regclass and numsegments > 1;
update gp_distribution_policy set numsegments = numsegments-1 where localoid = 'gpexp_repl'::regclass and numsegments > 1;
reset allow_system_table_mods;
-- populate the tables on this smaller cluster
explain insert into gpexp_hash select i, i from generate_series(1,50) i;
                                         QUERY PLAN                                         
--------------------------------------------------------------------------------------------
 Insert on gpexp_hash  (cost=0.00..10.00 rows=500 width=4)
   ->  Redistribute Motion 1:2  (slice1; segments: 1)  (cost=0.00..10.00 rows=1000 width=4)
         Hash Key: i.i
         ->  Function Scan on generate_series i  (cost=0.00..10.00 rows=500 width=4)
 Optimizer: Postgres query optimizer
(5 rows)

insert into gpexp_hash select i, i from generate_series(1,50) i;
insert into gpexp_rand select i, i from generate_series(1,50) i;
insert into gpexp_repl select i, i from generate_series(1,50) i;
-- the segment ids in the unmodified table should have one extra number
select max(noexp_hash.gp_segment_id) - max(gpexp_hash.gp_segment_id) as expect_one
from noexp_hash, gpexp_hash;
 expect_one 
------------
          1
(1 row)

-- join should have a redistribute motion for gpexp_hash
explain select count(*) from noexp_hash n join gpexp_hash x on n.a=x.a;
                                                   QUERY PLAN                                                    
-----------------------------------------------------------------------------------------------------------------
 Aggregate  (cost=8.50..8.51 rows=1 width=8)
   ->  Gather Motion 3:1  (slice2; segments: 3)  (cost=8.44..8.49 rows=1 width=8)
         ->  Aggregate  (cost=8.44..8.45 rows=1 width=8)
               ->  Hash Join  (cost=4.12..8.31 rows=17 width=0)
                     Hash Cond: (n.a = x.a)
                     ->  Seq Scan on noexp_hash n  (cost=0.00..3.50 rows=17 width=4)
                     ->  Hash  (cost=3.50..3.50 rows=17 width=4)
                           ->  Redistribute Motion 2:3  (slice1; segments: 2)  (cost=0.00..3.50 rows=25 width=4)
                                 Hash Key: x.a
                                 ->  Seq Scan on gpexp_hash x  (cost=0.00..2.50 rows=25 width=4)
 Optimizer: Postgres query optimizer
(11 rows)

select count(*) from noexp_hash n join gpexp_hash x on n.a=x.a;
 count 
-------
    50
(1 row)

delete from gpexp_hash where b between 21 and 50;
select count(*) from gpexp_hash;
 count 
-------
    20
(1 row)

update gpexp_hash set b=-1 where b between 11 and 100;
select b, count(*) from gpexp_hash group by b order by b;
 b  | count 
----+-------
 -1 |    10
  1 |     1
  2 |     1
  3 |     1
  4 |     1
  5 |     1
  6 |     1
  7 |     1
  8 |     1
  9 |     1
 10 |     1
(11 rows)

explain update gpexp_rand set b=(select b from gpexp_hash where gpexp_rand.a = gpexp_hash.a);
                                                  QUERY PLAN                                                   
---------------------------------------------------------------------------------------------------------------
 Update on gpexp_rand  (cost=0.00..133.75 rows=25 width=14)
   ->  Explicit Redistribute Motion 2:2  (slice2; segments: 2)  (cost=0.00..133.75 rows=25 width=14)
         ->  Seq Scan on gpexp_rand  (cost=0.00..133.75 rows=25 width=14)
               SubPlan 1  (slice2; segments: 2)
                 ->  Result  (cost=0.00..2.63 rows=1 width=4)
                       Filter: (gpexp_rand.a = gpexp_hash.a)
                       ->  Materialize  (cost=0.00..2.63 rows=1 width=4)
                             ->  Broadcast Motion 2:2  (slice1; segments: 2)  (cost=0.00..2.62 rows=1 width=4)
                                   ->  Seq Scan on gpexp_hash  (cost=0.00..2.62 rows=1 width=4)
 Optimizer: Postgres query optimizer
(10 rows)

update gpexp_rand set b=(select b from gpexp_hash where gpexp_rand.a = gpexp_hash.a);
select b, count(*) from gpexp_rand group by b order by b;
 b  | count 
----+-------
 -1 |    10
  1 |     1
  2 |     1
  3 |     1
  4 |     1
  5 |     1
  6 |     1
  7 |     1
  8 |     1
  9 |     1
 10 |     1
    |    30
(12 rows)

delete from gpexp_repl where b >= 20;
explain insert into gpexp_repl values (20, 20);
                       QUERY PLAN                       
--------------------------------------------------------
 Insert on gpexp_repl  (cost=0.00..0.01 rows=1 width=0)
   ->  Result  (cost=0.00..0.01 rows=1 width=0)
 Optimizer: Postgres query optimizer
(3 rows)

insert into gpexp_repl values (20, 20);
explain select count(*) from gpexp_hash h join gpexp_repl r on h.a=r.a;
                                        QUERY PLAN                                         
-------------------------------------------------------------------------------------------
 Aggregate  (cost=5.49..5.50 rows=1 width=8)
   ->  Gather Motion 2:1  (slice1; segments: 2)  (cost=5.44..5.48 rows=1 width=8)
         ->  Aggregate  (cost=5.44..5.45 rows=1 width=8)
               ->  Hash Join  (cost=2.12..5.31 rows=25 width=0)
                     Hash Cond: (h.a = r.a)
                     ->  Seq Scan on gpexp_hash h  (cost=0.00..2.50 rows=25 width=4)
                     ->  Hash  (cost=1.50..1.50 rows=17 width=4)
                           ->  Seq Scan on gpexp_repl r  (cost=0.00..1.50 rows=50 width=4)
 Optimizer: Postgres query optimizer
(9 rows)

select count(*) as expect_20 from gpexp_hash h join gpexp_repl r on h.a=r.a;
 expect_20 
-----------
        20
(1 row)

explain select count(*) as expect_20 from noexp_hash h join gpexp_repl r on h.a=r.a;
                                                   QUERY PLAN                                                    
-----------------------------------------------------------------------------------------------------------------
 Aggregate  (cost=7.50..7.51 rows=1 width=8)
   ->  Gather Motion 3:1  (slice2; segments: 3)  (cost=7.44..7.49 rows=1 width=8)
         ->  Aggregate  (cost=7.44..7.45 rows=1 width=8)
               ->  Hash Join  (cost=3.12..7.31 rows=17 width=0)
                     Hash Cond: (h.a = r.a)
                     ->  Seq Scan on noexp_hash h  (cost=0.00..3.50 rows=17 width=4)
                     ->  Hash  (cost=2.50..2.50 rows=17 width=4)
                           ->  Redistribute Motion 1:3  (slice1; segments: 1)  (cost=0.00..2.50 rows=50 width=4)
                                 Hash Key: r.a
                                 ->  Seq Scan on gpexp_repl r  (cost=0.00..1.50 rows=50 width=4)
 Optimizer: Postgres query optimizer
(11 rows)

select count(*) as expect_20 from noexp_hash h join gpexp_repl r on h.a=r.a;
 expect_20 
-----------
        20
(1 row)

create table part1(a int, b int) partition by range(b) (start(1) end(5) every(1));
NOTICE:  Table doesn't have 'DISTRIBUTED BY' clause -- Using column named 'a' as the Greenplum Database data distribution key for this table.
HINT:  The 'DISTRIBUTED BY' clause determines the distribution of data. Make sure column(s) chosen are the optimal data distribution key to minimize skew.
NOTICE:  CREATE TABLE will create partition "part1_1_prt_1" for table "part1"
NOTICE:  CREATE TABLE will create partition "part1_1_prt_2" for table "part1"
NOTICE:  CREATE TABLE will create partition "part1_1_prt_3" for table "part1"
NOTICE:  CREATE TABLE will create partition "part1_1_prt_4" for table "part1"
create table part2(a int, b int) partition by range(b) (start(1) end(5) every(1));
NOTICE:  Table doesn't have 'DISTRIBUTED BY' clause -- Using column named 'a' as the Greenplum Database data distribution key for this table.
HINT:  The 'DISTRIBUTED BY' clause determines the distribution of data. Make sure column(s) chosen are the optimal data distribution key to minimize skew.
NOTICE:  CREATE TABLE will create partition "part2_1_prt_1" for table "part2"
NOTICE:  CREATE TABLE will create partition "part2_1_prt_2" for table "part2"
NOTICE:  CREATE TABLE will create partition "part2_1_prt_3" for table "part2"
NOTICE:  CREATE TABLE will create partition "part2_1_prt_4" for table "part2"
insert into part1 select i, (i % 2) + 1 from generate_series(1, 1000) i;
insert into part2 select i, (i % 2) + 1 from generate_series(1, 100) i;
-- make sure some child partitions have not been analyzed. This just means that
-- stats are missing for some child partition but not necessarily that the relation
-- is empty. So we should not flag this as an empty relation 
analyze part1_1_prt_1;
analyze part1_1_prt_2;
analyze part2_1_prt_1;
analyze part2_1_prt_2;
-- the plan should contain a 2 stage limit. If we incorrectly estimate that the
-- relation is empty, we would end up choosing a single stage limit. 
explain select * from part1, part2 where part1.b = part2.b limit 5;
                                                      QUERY PLAN                                                       
-----------------------------------------------------------------------------------------------------------------------
 Limit  (cost=410984.11..410984.89 rows=5 width=16)
   ->  Gather Motion 3:1  (slice1; segments: 3)  (cost=410984.11..410984.89 rows=5 width=16)
         ->  Limit  (cost=410984.11..410984.79 rows=2 width=16)
               ->  Hash Join  (cost=7528.75..4042082.35 rows=9947454 width=16)
                     Hash Cond: (part1_1_prt_1.b = part2_1_prt_1.b)
                     ->  Redistribute Motion 3:3  (slice2; segments: 3)  (cost=0.00..5402.00 rows=57734 width=8)
                           Hash Key: part1_1_prt_1.b
                           ->  Append  (cost=0.00..1938.00 rows=57734 width=8)
                                 ->  Seq Scan on part1_1_prt_1  (cost=0.00..8.00 rows=167 width=8)
                                 ->  Seq Scan on part1_1_prt_2  (cost=0.00..8.00 rows=167 width=8)
                                 ->  Seq Scan on part1_1_prt_3  (cost=0.00..961.00 rows=28700 width=8)
                                 ->  Seq Scan on part1_1_prt_4  (cost=0.00..961.00 rows=28700 width=8)
                     ->  Hash  (cost=5375.00..5375.00 rows=57434 width=8)
                           ->  Redistribute Motion 3:3  (slice3; segments: 3)  (cost=0.00..5375.00 rows=57434 width=8)
                                 Hash Key: part2_1_prt_1.b
                                 ->  Append  (cost=0.00..1929.00 rows=57434 width=8)
                                       ->  Seq Scan on part2_1_prt_1  (cost=0.00..3.50 rows=17 width=8)
                                       ->  Seq Scan on part2_1_prt_2  (cost=0.00..3.50 rows=17 width=8)
                                       ->  Seq Scan on part2_1_prt_3  (cost=0.00..961.00 rows=28700 width=8)
                                       ->  Seq Scan on part2_1_prt_4  (cost=0.00..961.00 rows=28700 width=8)
 Optimizer: Postgres query optimizer
(21 rows)

-- test opfamily handling in ORCA
CREATE FUNCTION abseq(int, int) RETURNS BOOL AS
$$
  begin return abs($1) = abs($2); end;
$$ LANGUAGE plpgsql STRICT IMMUTABLE;
CREATE OPERATOR |=| (
  PROCEDURE = abseq,
  LEFTARG = int,
  RIGHTARG = int,
  COMMUTATOR = |=|,
  hashes, merges);
CREATE FUNCTION abshashfunc(int) RETURNS int AS
$$
  begin return hashint4(abs($1)); end;
$$ LANGUAGE plpgsql STRICT IMMUTABLE;
CREATE FUNCTION abslt(int, int) RETURNS BOOL AS
$$
  begin return abs($1) < abs($2); end;
$$ LANGUAGE plpgsql STRICT IMMUTABLE;
CREATE OPERATOR |<| (
  PROCEDURE = abslt,
  LEFTARG = int,
  RIGHTARG = int);
CREATE FUNCTION absgt(int, int) RETURNS BOOL AS
$$
  begin return abs($1) > abs($2); end;
$$ LANGUAGE plpgsql STRICT IMMUTABLE;
CREATE OPERATOR |>| (
  PROCEDURE = absgt,
  LEFTARG = int,
  RIGHTARG = int);
CREATE FUNCTION abscmp(int, int) RETURNS int AS
$$
  begin return btint4cmp(abs($1),abs($2)); end;
$$ LANGUAGE plpgsql STRICT IMMUTABLE;
DROP TABLE IF EXISTS atab_old_hash;
NOTICE:  table "atab_old_hash" does not exist, skipping
DROP TABLE IF EXISTS btab_old_hash;
NOTICE:  table "btab_old_hash" does not exist, skipping
CREATE TABLE atab_old_hash (a int) DISTRIBUTED BY (a);
CREATE TABLE btab_old_hash (b int) DISTRIBUTED BY (b);
INSERT INTO atab_old_hash VALUES (-1), (0), (1);
INSERT INTO btab_old_hash VALUES (-1), (0), (1), (2);
-- Test simple join using the new operator(s) before creating the opclass/opfamily
EXPLAIN SELECT a, b FROM atab_old_hash INNER JOIN btab_old_hash ON a |=| b;
                                        QUERY PLAN                                         
-------------------------------------------------------------------------------------------
 Gather Motion 3:1  (slice2; segments: 3)  (cost=3.09..6.45 rows=6 width=8)
   ->  Hash Join  (cost=3.09..6.45 rows=2 width=8)
         Hash Cond: (atab_old_hash.a |=| btab_old_hash.b)
         ->  Broadcast Motion 3:3  (slice1; segments: 3)  (cost=0.00..2.15 rows=3 width=4)
               ->  Seq Scan on atab_old_hash  (cost=0.00..2.03 rows=1 width=4)
         ->  Hash  (cost=3.04..3.04 rows=2 width=4)
               ->  Seq Scan on btab_old_hash  (cost=0.00..3.04 rows=2 width=4)
 Optimizer: Postgres query optimizer
(8 rows)

SELECT a, b FROM atab_old_hash INNER JOIN btab_old_hash ON a |=| b;
ERROR:  could not find hash function for hash operator 73890 (nodeHash.c:389)  (seg0 slice2 127.0.0.1:6002 pid=18942) (nodeHash.c:389)
CREATE OPERATOR CLASS abs_int_hash_ops FOR TYPE int4
  USING hash AS
  OPERATOR 1 |=|,
  FUNCTION 1 abshashfunc(int);
CREATE OPERATOR CLASS abs_int_btree_ops FOR TYPE int4
  USING btree AS
  OPERATOR 1 |<|,
  OPERATOR 3 |=|,
  OPERATOR 5 |>|,
  FUNCTION 1 abscmp(int, int);
-- OK test different kinds of joins
EXPLAIN SELECT a, b FROM atab_old_hash INNER JOIN btab_old_hash ON a |=| b;
                                             QUERY PLAN                                             
----------------------------------------------------------------------------------------------------
 Gather Motion 3:1  (slice3; segments: 3)  (cost=3.17..5.70 rows=6 width=8)
   ->  Hash Join  (cost=3.17..5.70 rows=2 width=8)
         Hash Cond: (atab_old_hash.a |=| btab_old_hash.b)
         ->  Redistribute Motion 3:3  (slice1; segments: 3)  (cost=0.00..2.09 rows=1 width=4)
               Hash Key: atab_old_hash.a
               ->  Seq Scan on atab_old_hash  (cost=0.00..2.03 rows=1 width=4)
         ->  Hash  (cost=3.12..3.12 rows=2 width=4)
               ->  Redistribute Motion 3:3  (slice2; segments: 3)  (cost=0.00..3.12 rows=2 width=4)
                     Hash Key: btab_old_hash.b
                     ->  Seq Scan on btab_old_hash  (cost=0.00..3.04 rows=2 width=4)
 Optimizer: Postgres query optimizer
(11 rows)

SELECT a, b FROM atab_old_hash INNER JOIN btab_old_hash ON a |=| b;
 a  | b  
----+----
  0 |  0
  1 |  1
  1 | -1
 -1 |  1
 -1 | -1
(5 rows)

EXPLAIN SELECT a, b FROM btab_old_hash LEFT OUTER JOIN atab_old_hash ON a |=| b;
                                             QUERY PLAN                                             
----------------------------------------------------------------------------------------------------
 Gather Motion 3:1  (slice3; segments: 3)  (cost=3.17..5.70 rows=6 width=8)
   ->  Hash Right Join  (cost=3.17..5.70 rows=2 width=8)
         Hash Cond: (atab_old_hash.a |=| btab_old_hash.b)
         ->  Redistribute Motion 3:3  (slice1; segments: 3)  (cost=0.00..2.09 rows=1 width=4)
               Hash Key: atab_old_hash.a
               ->  Seq Scan on atab_old_hash  (cost=0.00..2.03 rows=1 width=4)
         ->  Hash  (cost=3.12..3.12 rows=2 width=4)
               ->  Redistribute Motion 3:3  (slice2; segments: 3)  (cost=0.00..3.12 rows=2 width=4)
                     Hash Key: btab_old_hash.b
                     ->  Seq Scan on btab_old_hash  (cost=0.00..3.04 rows=2 width=4)
 Optimizer: Postgres query optimizer
(11 rows)

SELECT a, b FROM btab_old_hash LEFT OUTER JOIN atab_old_hash ON a |=| b;
 a  | b  
----+----
    |  2
  0 |  0
  1 | -1
  1 |  1
 -1 | -1
 -1 |  1
(6 rows)

set optimizer_expand_fulljoin = on;
EXPLAIN SELECT a, b FROM atab_old_hash FULL JOIN btab_old_hash ON a |=| b;
                                             QUERY PLAN                                             
----------------------------------------------------------------------------------------------------
 Gather Motion 3:1  (slice3; segments: 3)  (cost=3.17..5.70 rows=6 width=8)
   ->  Hash Full Join  (cost=3.17..5.70 rows=2 width=8)
         Hash Cond: (atab_old_hash.a |=| btab_old_hash.b)
         ->  Redistribute Motion 3:3  (slice1; segments: 3)  (cost=0.00..2.09 rows=1 width=4)
               Hash Key: atab_old_hash.a
               ->  Seq Scan on atab_old_hash  (cost=0.00..2.03 rows=1 width=4)
         ->  Hash  (cost=3.12..3.12 rows=2 width=4)
               ->  Redistribute Motion 3:3  (slice2; segments: 3)  (cost=0.00..3.12 rows=2 width=4)
                     Hash Key: btab_old_hash.b
                     ->  Seq Scan on btab_old_hash  (cost=0.00..3.04 rows=2 width=4)
 Optimizer: Postgres query optimizer
(11 rows)

SELECT a, b FROM atab_old_hash FULL JOIN btab_old_hash ON a |=| b;
 a  | b  
----+----
    |  2
  0 |  0
  1 | -1
  1 |  1
 -1 | -1
 -1 |  1
(6 rows)

reset optimizer_expand_fulljoin;
-- Test rescanned materialize that is not directly above a motion
DROP TABLE IF EXISTS foo1 CASCADE;
NOTICE:  table "foo1" does not exist, skipping
DROP TABLE IF EXISTS foo2 CASCADE;
NOTICE:  table "foo2" does not exist, skipping
DROP TABLE IF EXISTS foo3 CASCADE;
NOTICE:  table "foo3" does not exist, skipping
CREATE table foo1(a int);
NOTICE:  Table doesn't have 'DISTRIBUTED BY' clause -- Using column named 'a' as the Greenplum Database data distribution key for this table.
HINT:  The 'DISTRIBUTED BY' clause determines the distribution of data. Make sure column(s) chosen are the optimal data distribution key to minimize skew.
CREATE table foo2(a int, b int, c int);
NOTICE:  Table doesn't have 'DISTRIBUTED BY' clause -- Using column named 'a' as the Greenplum Database data distribution key for this table.
HINT:  The 'DISTRIBUTED BY' clause determines the distribution of data. Make sure column(s) chosen are the optimal data distribution key to minimize skew.
CREATE table foo3(a int, b int);
NOTICE:  Table doesn't have 'DISTRIBUTED BY' clause -- Using column named 'a' as the Greenplum Database data distribution key for this table.
HINT:  The 'DISTRIBUTED BY' clause determines the distribution of data. Make sure column(s) chosen are the optimal data distribution key to minimize skew.
CREATE index f2c on foo2 using bitmap(c);
INSERT INTO foo1 values (1), (2);
INSERT INTO foo2 values (1,1,1), (2,2,2);
INSERT INTO foo3 values (1,1), (2,2);
set optimizer_join_order=query;
-- we ignore enable/disable_xform statements as their output will differ if the server is compiled without Orca (the xform won't exist)
-- start_ignore
select disable_xform('CXformInnerJoin2HashJoin');
            disable_xform             
--------------------------------------
 CXformInnerJoin2HashJoin is disabled
(1 row)

-- end_ignore
EXPLAIN SELECT 1 FROM foo1, foo2 WHERE foo1.a = foo2.a AND foo2.c = 3 AND foo2.b IN (SELECT b FROM foo3);
                                             QUERY PLAN                                             
----------------------------------------------------------------------------------------------------
 Gather Motion 3:1  (slice3; segments: 3)  (cost=4.12..6.29 rows=4 width=0)
   ->  Hash Semi Join  (cost=4.12..6.29 rows=2 width=0)
         Hash Cond: (foo2.b = foo3.b)
         ->  Redistribute Motion 3:3  (slice1; segments: 3)  (cost=2.04..4.16 rows=2 width=4)
               Hash Key: foo2.b
               ->  Hash Join  (cost=2.04..4.10 rows=2 width=4)
                     Hash Cond: (foo1.a = foo2.a)
                     ->  Seq Scan on foo1  (cost=0.00..2.02 rows=1 width=4)
                     ->  Hash  (cost=2.02..2.02 rows=1 width=8)
                           ->  Seq Scan on foo2  (cost=0.00..2.02 rows=1 width=8)
                                 Filter: (c = 3)
         ->  Hash  (cost=2.06..2.06 rows=1 width=4)
               ->  Redistribute Motion 3:3  (slice2; segments: 3)  (cost=0.00..2.06 rows=1 width=4)
                     Hash Key: foo3.b
                     ->  Seq Scan on foo3  (cost=0.00..2.02 rows=1 width=4)
 Optimizer: Postgres query optimizer
(16 rows)

SELECT 1 FROM foo1, foo2 WHERE foo1.a = foo2.a AND foo2.c = 3 AND foo2.b IN (SELECT b FROM foo3);
 ?column? 
----------
(0 rows)

reset optimizer_join_order;
-- start_ignore
select enable_xform('CXformInnerJoin2HashJoin');
            enable_xform             
-------------------------------------
 CXformInnerJoin2HashJoin is enabled
(1 row)

-- end_ignore
-- Test that duplicate sensitive redistributes don't have invalid projection (eg: element that can't be hashed)
drop table if exists t55;
NOTICE:  table "t55" does not exist, skipping
drop table if exists tp;
NOTICE:  table "tp" does not exist, skipping
create table t55 (c int, lid int);
NOTICE:  Table doesn't have 'DISTRIBUTED BY' clause -- Using column named 'c' as the Greenplum Database data distribution key for this table.
HINT:  The 'DISTRIBUTED BY' clause determines the distribution of data. Make sure column(s) chosen are the optimal data distribution key to minimize skew.
insert into t55 select i, i from generate_series(1, 1000) i;
set optimizer_join_order = query;
explain verbose
CREATE TABLE TP AS
WITH META AS (SELECT '2020-01-01' AS VALID_DT, '99' AS LOAD_ID)
SELECT DISTINCT L1.c, L1.lid
FROM t55 L1 CROSS JOIN META
WHERE L1.lid = META.LOAD_ID;
NOTICE:  Table doesn't have 'DISTRIBUTED BY' clause -- Using column(s) named 'c' as the Greenplum Database data distribution key for this table.
HINT:  The 'DISTRIBUTED BY' clause determines the distribution of data. Make sure column(s) chosen are the optimal data distribution key to minimize skew.
                                QUERY PLAN                                 
---------------------------------------------------------------------------
 HashAggregate  (cost=19.43..19.52 rows=3 width=8)
   Output: l1.c, l1.lid
   Group Key: l1.c, l1.lid
   ->  Hash Join  (cost=0.03..19.38 rows=4 width=8)
         Output: l1.c, l1.lid
         Hash Cond: (l1.lid = (meta.load_id)::integer)
         ->  Seq Scan on orca.t55 l1  (cost=0.00..13.00 rows=334 width=8)
               Output: l1.c, l1.lid
         ->  Hash  (cost=0.02..0.02 rows=1 width=0)
               Output: meta.load_id
               ->  Subquery Scan on meta  (cost=0.00..0.02 rows=1 width=0)
                     Output: meta.load_id
                     ->  Result  (cost=0.00..0.01 rows=1 width=0)
                           Output: '2020-01-01', '99'
 Optimizer: Postgres query optimizer
 Settings: optimizer=off, optimizer_join_order=query
(16 rows)

CREATE TABLE TP AS
WITH META AS (SELECT '2020-01-01' AS VALID_DT, '99' AS LOAD_ID)
SELECT DISTINCT L1.c, L1.lid
FROM t55 L1 CROSS JOIN META
WHERE L1.lid = META.LOAD_ID;
NOTICE:  Table doesn't have 'DISTRIBUTED BY' clause -- Using column(s) named 'c' as the Greenplum Database data distribution key for this table.
HINT:  The 'DISTRIBUTED BY' clause determines the distribution of data. Make sure column(s) chosen are the optimal data distribution key to minimize skew.
reset optimizer_join_order;
SELECT * from tp;
 c  | lid 
----+-----
 99 |  99
(1 row)

-- Test partition selection for lossy casts
create table lossycastrangepart(a float, b float) partition by range(b) (start(0) end(40) every(10));
NOTICE:  Table doesn't have 'DISTRIBUTED BY' clause -- Using column named 'a' as the Greenplum Database data distribution key for this table.
HINT:  The 'DISTRIBUTED BY' clause determines the distribution of data. Make sure column(s) chosen are the optimal data distribution key to minimize skew.
NOTICE:  CREATE TABLE will create partition "lossycastrangepart_1_prt_1" for table "lossycastrangepart"
NOTICE:  CREATE TABLE will create partition "lossycastrangepart_1_prt_2" for table "lossycastrangepart"
NOTICE:  CREATE TABLE will create partition "lossycastrangepart_1_prt_3" for table "lossycastrangepart"
NOTICE:  CREATE TABLE will create partition "lossycastrangepart_1_prt_4" for table "lossycastrangepart"
insert into lossycastrangepart (values (5.1,5.1), (9.9,9.9), (10.1,10.1), (9.1,9.1), (10.9,10.9), (11.1,11.1), (21.0,21.0)); 
explain select * from lossycastrangepart where b::int = 10;
                                        QUERY PLAN                                         
-------------------------------------------------------------------------------------------
 Gather Motion 3:1  (slice1; segments: 3)  (cost=0.00..4666.00 rows=285 width=16)
   ->  Append  (cost=0.00..4666.00 rows=95 width=16)
         ->  Seq Scan on lossycastrangepart_1_prt_1  (cost=0.00..1166.50 rows=24 width=16)
               Filter: ((b)::integer = 10)
         ->  Seq Scan on lossycastrangepart_1_prt_2  (cost=0.00..1166.50 rows=24 width=16)
               Filter: ((b)::integer = 10)
         ->  Seq Scan on lossycastrangepart_1_prt_3  (cost=0.00..1166.50 rows=24 width=16)
               Filter: ((b)::integer = 10)
         ->  Seq Scan on lossycastrangepart_1_prt_4  (cost=0.00..1166.50 rows=24 width=16)
               Filter: ((b)::integer = 10)
 Optimizer: Postgres query optimizer
(11 rows)

select * from lossycastrangepart where b::int = 10;
  a   |  b   
------+------
 10.1 | 10.1
  9.9 |  9.9
(2 rows)

explain select * from lossycastrangepart where b::int = 11;
                                        QUERY PLAN                                         
-------------------------------------------------------------------------------------------
 Gather Motion 3:1  (slice1; segments: 3)  (cost=0.00..4666.00 rows=285 width=16)
   ->  Append  (cost=0.00..4666.00 rows=95 width=16)
         ->  Seq Scan on lossycastrangepart_1_prt_1  (cost=0.00..1166.50 rows=24 width=16)
               Filter: ((b)::integer = 11)
         ->  Seq Scan on lossycastrangepart_1_prt_2  (cost=0.00..1166.50 rows=24 width=16)
               Filter: ((b)::integer = 11)
         ->  Seq Scan on lossycastrangepart_1_prt_3  (cost=0.00..1166.50 rows=24 width=16)
               Filter: ((b)::integer = 11)
         ->  Seq Scan on lossycastrangepart_1_prt_4  (cost=0.00..1166.50 rows=24 width=16)
               Filter: ((b)::integer = 11)
 Optimizer: Postgres query optimizer
(11 rows)

select * from lossycastrangepart where b::int = 11;
  a   |  b   
------+------
 10.9 | 10.9
 11.1 | 11.1
(2 rows)

explain select * from lossycastrangepart where b::int < 10;
                                         QUERY PLAN                                          
---------------------------------------------------------------------------------------------
 Gather Motion 3:1  (slice1; segments: 3)  (cost=0.00..4666.00 rows=94800 width=16)
   ->  Append  (cost=0.00..4666.00 rows=31600 width=16)
         ->  Seq Scan on lossycastrangepart_1_prt_1  (cost=0.00..1166.50 rows=7900 width=16)
               Filter: ((b)::integer < 10)
         ->  Seq Scan on lossycastrangepart_1_prt_2  (cost=0.00..1166.50 rows=7900 width=16)
               Filter: ((b)::integer < 10)
         ->  Seq Scan on lossycastrangepart_1_prt_3  (cost=0.00..1166.50 rows=7900 width=16)
               Filter: ((b)::integer < 10)
         ->  Seq Scan on lossycastrangepart_1_prt_4  (cost=0.00..1166.50 rows=7900 width=16)
               Filter: ((b)::integer < 10)
 Optimizer: Postgres query optimizer
(11 rows)

select * from lossycastrangepart where b::int < 10;
  a  |  b  
-----+-----
 5.1 | 5.1
 9.1 | 9.1
(2 rows)

explain select * from lossycastrangepart where b::int < 11;
                                         QUERY PLAN                                          
---------------------------------------------------------------------------------------------
 Gather Motion 3:1  (slice1; segments: 3)  (cost=0.00..4666.00 rows=94800 width=16)
   ->  Append  (cost=0.00..4666.00 rows=31600 width=16)
         ->  Seq Scan on lossycastrangepart_1_prt_1  (cost=0.00..1166.50 rows=7900 width=16)
               Filter: ((b)::integer < 11)
         ->  Seq Scan on lossycastrangepart_1_prt_2  (cost=0.00..1166.50 rows=7900 width=16)
               Filter: ((b)::integer < 11)
         ->  Seq Scan on lossycastrangepart_1_prt_3  (cost=0.00..1166.50 rows=7900 width=16)
               Filter: ((b)::integer < 11)
         ->  Seq Scan on lossycastrangepart_1_prt_4  (cost=0.00..1166.50 rows=7900 width=16)
               Filter: ((b)::integer < 11)
 Optimizer: Postgres query optimizer
(11 rows)

select * from lossycastrangepart where b::int < 11;
  a   |  b   
------+------
  9.9 |  9.9
  9.1 |  9.1
  5.1 |  5.1
 10.1 | 10.1
(4 rows)

create table lossycastlistpart( a int, b float) partition by list(b) (partition l1 values(1.7, 2.1), partition l2 values(1.3, 2.7), partition l3 values(1.8, 2.8));
NOTICE:  Table doesn't have 'DISTRIBUTED BY' clause -- Using column named 'a' as the Greenplum Database data distribution key for this table.
HINT:  The 'DISTRIBUTED BY' clause determines the distribution of data. Make sure column(s) chosen are the optimal data distribution key to minimize skew.
NOTICE:  CREATE TABLE will create partition "lossycastlistpart_1_prt_l1" for table "lossycastlistpart"
NOTICE:  CREATE TABLE will create partition "lossycastlistpart_1_prt_l2" for table "lossycastlistpart"
NOTICE:  CREATE TABLE will create partition "lossycastlistpart_1_prt_l3" for table "lossycastlistpart"
insert into lossycastlistpart (values (1.0,2.1), (1.0,1.3), (10.1,2.1), (9.1,2.7), (10.9,1.8), (11.1,2.8), (21.0,1.7));
explain select * from lossycastlistpart where b::int < 2;
                                         QUERY PLAN                                          
---------------------------------------------------------------------------------------------
 Gather Motion 3:1  (slice1; segments: 3)  (cost=0.00..3805.50 rows=77900 width=12)
   ->  Append  (cost=0.00..3805.50 rows=25967 width=12)
         ->  Seq Scan on lossycastlistpart_1_prt_l1  (cost=0.00..1268.50 rows=8656 width=12)
               Filter: ((b)::integer < 2)
         ->  Seq Scan on lossycastlistpart_1_prt_l2  (cost=0.00..1268.50 rows=8656 width=12)
               Filter: ((b)::integer < 2)
         ->  Seq Scan on lossycastlistpart_1_prt_l3  (cost=0.00..1268.50 rows=8656 width=12)
               Filter: ((b)::integer < 2)
 Optimizer: Postgres query optimizer
(9 rows)

select * from lossycastlistpart where b::int < 2;
 a |  b  
---+-----
 1 | 1.3
(1 row)

explain select * from lossycastlistpart where b::int = 2;
                                        QUERY PLAN                                         
-------------------------------------------------------------------------------------------
 Gather Motion 3:1  (slice1; segments: 3)  (cost=0.00..3805.50 rows=234 width=12)
   ->  Append  (cost=0.00..3805.50 rows=78 width=12)
         ->  Seq Scan on lossycastlistpart_1_prt_l1  (cost=0.00..1268.50 rows=26 width=12)
               Filter: ((b)::integer = 2)
         ->  Seq Scan on lossycastlistpart_1_prt_l2  (cost=0.00..1268.50 rows=26 width=12)
               Filter: ((b)::integer = 2)
         ->  Seq Scan on lossycastlistpart_1_prt_l3  (cost=0.00..1268.50 rows=26 width=12)
               Filter: ((b)::integer = 2)
 Optimizer: Postgres query optimizer
(9 rows)

select * from lossycastlistpart where b::int = 2;
 a  |  b  
----+-----
  1 | 2.1
 10 | 2.1
 21 | 1.7
 11 | 1.8
(4 rows)

--Test lossy casted NEQ on range partitioned table
drop table if exists sales;
create table sales(id int, prod_id int, cust_id int, sales_ts timestamp)
partition by range(sales_ts) (start (timestamp '2010-01-01 00:00:00') end(timestamp '2010-02-02 23:59:59')
every (interval '1 day'));
NOTICE:  Table doesn't have 'DISTRIBUTED BY' clause -- Using column named 'id' as the Greenplum Database data distribution key for this table.
HINT:  The 'DISTRIBUTED BY' clause determines the distribution of data. Make sure column(s) chosen are the optimal data distribution key to minimize skew.
NOTICE:  CREATE TABLE will create partition "sales_1_prt_1" for table "sales"
NOTICE:  CREATE TABLE will create partition "sales_1_prt_2" for table "sales"
NOTICE:  CREATE TABLE will create partition "sales_1_prt_3" for table "sales"
NOTICE:  CREATE TABLE will create partition "sales_1_prt_4" for table "sales"
NOTICE:  CREATE TABLE will create partition "sales_1_prt_5" for table "sales"
NOTICE:  CREATE TABLE will create partition "sales_1_prt_6" for table "sales"
NOTICE:  CREATE TABLE will create partition "sales_1_prt_7" for table "sales"
NOTICE:  CREATE TABLE will create partition "sales_1_prt_8" for table "sales"
NOTICE:  CREATE TABLE will create partition "sales_1_prt_9" for table "sales"
NOTICE:  CREATE TABLE will create partition "sales_1_prt_10" for table "sales"
NOTICE:  CREATE TABLE will create partition "sales_1_prt_11" for table "sales"
NOTICE:  CREATE TABLE will create partition "sales_1_prt_12" for table "sales"
NOTICE:  CREATE TABLE will create partition "sales_1_prt_13" for table "sales"
NOTICE:  CREATE TABLE will create partition "sales_1_prt_14" for table "sales"
NOTICE:  CREATE TABLE will create partition "sales_1_prt_15" for table "sales"
NOTICE:  CREATE TABLE will create partition "sales_1_prt_16" for table "sales"
NOTICE:  CREATE TABLE will create partition "sales_1_prt_17" for table "sales"
NOTICE:  CREATE TABLE will create partition "sales_1_prt_18" for table "sales"
NOTICE:  CREATE TABLE will create partition "sales_1_prt_19" for table "sales"
NOTICE:  CREATE TABLE will create partition "sales_1_prt_20" for table "sales"
NOTICE:  CREATE TABLE will create partition "sales_1_prt_21" for table "sales"
NOTICE:  CREATE TABLE will create partition "sales_1_prt_22" for table "sales"
NOTICE:  CREATE TABLE will create partition "sales_1_prt_23" for table "sales"
NOTICE:  CREATE TABLE will create partition "sales_1_prt_24" for table "sales"
NOTICE:  CREATE TABLE will create partition "sales_1_prt_25" for table "sales"
NOTICE:  CREATE TABLE will create partition "sales_1_prt_26" for table "sales"
NOTICE:  CREATE TABLE will create partition "sales_1_prt_27" for table "sales"
NOTICE:  CREATE TABLE will create partition "sales_1_prt_28" for table "sales"
NOTICE:  CREATE TABLE will create partition "sales_1_prt_29" for table "sales"
NOTICE:  CREATE TABLE will create partition "sales_1_prt_30" for table "sales"
NOTICE:  CREATE TABLE will create partition "sales_1_prt_31" for table "sales"
NOTICE:  CREATE TABLE will create partition "sales_1_prt_32" for table "sales"
NOTICE:  CREATE TABLE will create partition "sales_1_prt_33" for table "sales"
insert into sales select i, i%100, i%1000, timestamp '2010-01-01 00:00:00' + i * interval '1 day' from generate_series(1,20) i;
select * from sales where sales_ts::date != '2010-01-05' order by sales_ts;
 id | prod_id | cust_id |         sales_ts         
----+---------+---------+--------------------------
  1 |       1 |       1 | Sat Jan 02 00:00:00 2010
  2 |       2 |       2 | Sun Jan 03 00:00:00 2010
  3 |       3 |       3 | Mon Jan 04 00:00:00 2010
  5 |       5 |       5 | Wed Jan 06 00:00:00 2010
  6 |       6 |       6 | Thu Jan 07 00:00:00 2010
  7 |       7 |       7 | Fri Jan 08 00:00:00 2010
  8 |       8 |       8 | Sat Jan 09 00:00:00 2010
  9 |       9 |       9 | Sun Jan 10 00:00:00 2010
 10 |      10 |      10 | Mon Jan 11 00:00:00 2010
 11 |      11 |      11 | Tue Jan 12 00:00:00 2010
 12 |      12 |      12 | Wed Jan 13 00:00:00 2010
 13 |      13 |      13 | Thu Jan 14 00:00:00 2010
 14 |      14 |      14 | Fri Jan 15 00:00:00 2010
 15 |      15 |      15 | Sat Jan 16 00:00:00 2010
 16 |      16 |      16 | Sun Jan 17 00:00:00 2010
 17 |      17 |      17 | Mon Jan 18 00:00:00 2010
 18 |      18 |      18 | Tue Jan 19 00:00:00 2010
 19 |      19 |      19 | Wed Jan 20 00:00:00 2010
 20 |      20 |      20 | Thu Jan 21 00:00:00 2010
(19 rows)

-- validate lossy cast logic can handle BCCs
drop table if exists part_tbl_varchar;
NOTICE:  table "part_tbl_varchar" does not exist, skipping
CREATE TABLE part_tbl_varchar(a varchar(15) NOT NULL, b varchar(8) NOT NULL)
DISTRIBUTED BY (a)
PARTITION BY RANGE(b) (start('v1') end('v5'), start('v5') end('v9'), default partition def);
NOTICE:  CREATE TABLE will create partition "part_tbl_varchar_1_prt_def" for table "part_tbl_varchar"
NOTICE:  CREATE TABLE will create partition "part_tbl_varchar_1_prt_2" for table "part_tbl_varchar"
NOTICE:  CREATE TABLE will create partition "part_tbl_varchar_1_prt_3" for table "part_tbl_varchar"
insert into part_tbl_varchar values ('v3','v3'), ('v5','v5');
select * from part_tbl_varchar where b between 'v3' and 'v4';
 a  | b  
----+----
 v3 | v3
(1 row)

-- test n-ary inner and left joins with outer references
drop table if exists tcorr1, tcorr2;
NOTICE:  table "tcorr1" does not exist, skipping
NOTICE:  table "tcorr2" does not exist, skipping
create table tcorr1(a int, b int);
NOTICE:  Table doesn't have 'DISTRIBUTED BY' clause -- Using column named 'a' as the Greenplum Database data distribution key for this table.
HINT:  The 'DISTRIBUTED BY' clause determines the distribution of data. Make sure column(s) chosen are the optimal data distribution key to minimize skew.
create table tcorr2(a int, b int);
NOTICE:  Table doesn't have 'DISTRIBUTED BY' clause -- Using column named 'a' as the Greenplum Database data distribution key for this table.
HINT:  The 'DISTRIBUTED BY' clause determines the distribution of data. Make sure column(s) chosen are the optimal data distribution key to minimize skew.
insert into tcorr1 values (1,99);
insert into tcorr2 values (1,1);
set optimizer_trace_fallback to on;
explain
select *
from tcorr1 out
where out.b in (select coalesce(tcorr2.a, 99)
                from tcorr1 left outer join tcorr2 on tcorr1.a=tcorr2.a+out.a);
                                                         QUERY PLAN                                                         
----------------------------------------------------------------------------------------------------------------------------
 Gather Motion 3:1  (slice4; segments: 3)  (cost=10000000003.32..10000000003.35 rows=4 width=18)
   ->  HashAggregate  (cost=10000000003.32..10000000003.35 rows=2 width=18)
         Group Key: "out".ctid, "out".gp_segment_id
         ->  Redistribute Motion 3:3  (slice3; segments: 3)  (cost=10000000001.02..10000000003.30 rows=2 width=18)
               Hash Key: "out".ctid
               ->  Nested Loop  (cost=10000000001.02..10000000003.23 rows=2 width=18)
                     ->  Broadcast Motion 3:3  (slice1; segments: 3)  (cost=0.00..1.05 rows=1 width=18)
                           ->  Seq Scan on tcorr1 "out"  (cost=0.00..1.01 rows=1 width=18)
                     ->  Materialize  (cost=1.02..2.14 rows=1 width=4)
                           ->  Subquery Scan on "ANY_subquery"  (cost=1.02..2.13 rows=1 width=4)
                                 Filter: ("out".b = "ANY_subquery"."coalesce")
                                 ->  Hash Right Join  (cost=1.02..2.09 rows=2 width=4)
                                       Hash Cond: ((tcorr2.a + "out".a) = tcorr1.a)
                                       ->  Redistribute Motion 3:3  (slice2; segments: 3)  (cost=0.00..1.03 rows=1 width=4)
                                             Hash Key: (tcorr2.a + "out".a)
                                             ->  Seq Scan on tcorr2  (cost=0.00..1.01 rows=1 width=4)
                                       ->  Hash  (cost=1.01..1.01 rows=1 width=4)
                                             ->  Seq Scan on tcorr1  (cost=0.00..1.01 rows=1 width=4)
 Optimizer: Postgres query optimizer
(19 rows)

-- expect 1 row
-- FIXME: A process terminates during execution, see https://github.com/greenplum-db/gpdb/issues/10791
-- select *
-- from tcorr1 out
-- where out.b in (select coalesce(tcorr2.a, 99)
--                 from tcorr1 left outer join tcorr2 on tcorr1.a=tcorr2.a+out.a);
explain
select *
from tcorr1 out
where out.b in (select max(tcorr2.b + out.b - 1)
                from tcorr2
                where tcorr2.a=out.a);
                                                  QUERY PLAN                                                   
---------------------------------------------------------------------------------------------------------------
 Gather Motion 3:1  (slice2; segments: 3)  (cost=0.00..2.08 rows=1 width=8)
   ->  Seq Scan on tcorr1 "out"  (cost=0.00..2.08 rows=1 width=8)
         Filter: (SubPlan 1)
         SubPlan 1  (slice2; segments: 3)
           ->  Aggregate  (cost=1.06..1.07 rows=1 width=4)
                 ->  Result  (cost=0.00..1.02 rows=1 width=4)
                       Filter: (tcorr2.a = "out".a)
                       ->  Materialize  (cost=0.00..1.02 rows=1 width=4)
                             ->  Broadcast Motion 3:3  (slice1; segments: 3)  (cost=0.00..1.01 rows=1 width=4)
                                   ->  Seq Scan on tcorr2  (cost=0.00..1.01 rows=1 width=4)
 Optimizer: Postgres query optimizer
(11 rows)

-- expect 1 row
select *
from tcorr1 out
where out.b in (select max(tcorr2.b + out.b - 1)
                from tcorr2
                where tcorr2.a=out.a);
 a | b  
---+----
 1 | 99
(1 row)

explain
select *
from tcorr1 out
where out.b in (select coalesce(tcorr2_d.c, 99)
                from tcorr1 left outer join (select a, count(*) as c
                                             from tcorr2
                                             where tcorr2.b = out.b
                                             group by a) tcorr2_d on tcorr1.a=tcorr2_d.a);
                                                      QUERY PLAN                                                      
----------------------------------------------------------------------------------------------------------------------
 Nested Loop Semi Join  (cost=10000000001.07..10000000003.21 rows=4 width=8)
   Join Filter: ("out".b = COALESCE((count(*)), '99'::bigint))
   ->  Gather Motion 3:1  (slice1; segments: 3)  (cost=0.00..1.03 rows=1 width=8)
         ->  Seq Scan on tcorr1 "out"  (cost=0.00..1.01 rows=1 width=8)
   ->  Materialize  (cost=1.07..2.16 rows=2 width=8)
         ->  Hash Left Join  (cost=1.07..2.14 rows=4 width=8)
               Hash Cond: (tcorr1.a = tcorr2.a)
               ->  Gather Motion 3:1  (slice2; segments: 3)  (cost=0.00..1.03 rows=1 width=4)
                     ->  Seq Scan on tcorr1  (cost=0.00..1.01 rows=1 width=4)
               ->  Hash  (cost=1.06..1.06 rows=1 width=12)
                     ->  HashAggregate  (cost=1.04..1.05 rows=1 width=12)
                           Group Key: tcorr2.a
                           ->  Result  (cost=0.00..1.03 rows=1 width=8)
                                 Filter: (tcorr2.b = "out".b)
                                 ->  Materialize  (cost=0.00..1.03 rows=1 width=8)
                                       ->  Gather Motion 3:1  (slice3; segments: 3)  (cost=0.00..1.03 rows=1 width=8)
                                             ->  Seq Scan on tcorr2  (cost=0.00..1.01 rows=1 width=8)
 Optimizer: Postgres query optimizer
(18 rows)

-- expect 1 row
select *
from tcorr1 out
where out.b in (select coalesce(tcorr2_d.c, 99)
                from tcorr1 left outer join (select a, count(*) as c
                                             from tcorr2
                                             where tcorr2.b = out.b
                                             group by a) tcorr2_d on tcorr1.a=tcorr2_d.a);
 a | b  
---+----
 1 | 99
(1 row)

-- expect 1 row
-- FIXME: A process terminates during execution, see https://github.com/greenplum-db/gpdb/issues/10791
-- select *
-- from tcorr1 out
-- where out.b in (select coalesce(tcorr2.a, 99)
--                 from tcorr1 full outer join tcorr2 on tcorr1.a=tcorr2.a+out.a);
set optimizer_join_order to exhaustive2;
explain
select *
from tcorr1 out
where out.b in (select coalesce(tcorr2.a, 99)
                from tcorr1 left outer join tcorr2 on tcorr1.a=tcorr2.a+out.a);
                                                         QUERY PLAN                                                         
----------------------------------------------------------------------------------------------------------------------------
 Gather Motion 3:1  (slice4; segments: 3)  (cost=10000000003.32..10000000003.35 rows=4 width=18)
   ->  HashAggregate  (cost=10000000003.32..10000000003.35 rows=2 width=18)
         Group Key: "out".ctid, "out".gp_segment_id
         ->  Redistribute Motion 3:3  (slice3; segments: 3)  (cost=10000000001.02..10000000003.30 rows=2 width=18)
               Hash Key: "out".ctid
               ->  Nested Loop  (cost=10000000001.02..10000000003.23 rows=2 width=18)
                     ->  Broadcast Motion 3:3  (slice1; segments: 3)  (cost=0.00..1.05 rows=1 width=18)
                           ->  Seq Scan on tcorr1 "out"  (cost=0.00..1.01 rows=1 width=18)
                     ->  Materialize  (cost=1.02..2.14 rows=1 width=4)
                           ->  Subquery Scan on "ANY_subquery"  (cost=1.02..2.13 rows=1 width=4)
                                 Filter: ("out".b = "ANY_subquery"."coalesce")
                                 ->  Hash Right Join  (cost=1.02..2.09 rows=2 width=4)
                                       Hash Cond: ((tcorr2.a + "out".a) = tcorr1.a)
                                       ->  Redistribute Motion 3:3  (slice2; segments: 3)  (cost=0.00..1.03 rows=1 width=4)
                                             Hash Key: (tcorr2.a + "out".a)
                                             ->  Seq Scan on tcorr2  (cost=0.00..1.01 rows=1 width=4)
                                       ->  Hash  (cost=1.01..1.01 rows=1 width=4)
                                             ->  Seq Scan on tcorr1  (cost=0.00..1.01 rows=1 width=4)
 Optimizer: Postgres query optimizer
(19 rows)

-- expect 1 row
-- FIXME: A process terminates during execution, see https://github.com/greenplum-db/gpdb/issues/10791
-- select *
-- from tcorr1 out
-- where out.b in (select coalesce(tcorr2.a, 99)
--                 from tcorr1 left outer join tcorr2 on tcorr1.a=tcorr2.a+out.a);
explain
select *
from tcorr1 out
where out.b in (select max(tcorr2.b + out.b - 1)
                from tcorr2
                where tcorr2.a=out.a);
                                                  QUERY PLAN                                                   
---------------------------------------------------------------------------------------------------------------
 Gather Motion 3:1  (slice2; segments: 3)  (cost=0.00..2.08 rows=1 width=8)
   ->  Seq Scan on tcorr1 "out"  (cost=0.00..2.08 rows=1 width=8)
         Filter: (SubPlan 1)
         SubPlan 1  (slice2; segments: 3)
           ->  Aggregate  (cost=1.06..1.07 rows=1 width=4)
                 ->  Result  (cost=0.00..1.02 rows=1 width=4)
                       Filter: (tcorr2.a = "out".a)
                       ->  Materialize  (cost=0.00..1.02 rows=1 width=4)
                             ->  Broadcast Motion 3:3  (slice1; segments: 3)  (cost=0.00..1.01 rows=1 width=4)
                                   ->  Seq Scan on tcorr2  (cost=0.00..1.01 rows=1 width=4)
 Optimizer: Postgres query optimizer
(11 rows)

-- expect 1 row
select *
from tcorr1 out
where out.b in (select max(tcorr2.b + out.b - 1)
                from tcorr2
                where tcorr2.a=out.a);
 a | b  
---+----
 1 | 99
(1 row)

explain
select *
from tcorr1 out
where out.b in (select coalesce(tcorr2_d.c, 99)
                from tcorr1 left outer join (select a, count(*) as c
                                             from tcorr2
                                             where tcorr2.b = out.b
                                             group by a) tcorr2_d on tcorr1.a=tcorr2_d.a);
                                                      QUERY PLAN                                                      
----------------------------------------------------------------------------------------------------------------------
 Nested Loop Semi Join  (cost=10000000001.07..10000000003.21 rows=4 width=8)
   Join Filter: ("out".b = COALESCE((count(*)), '99'::bigint))
   ->  Gather Motion 3:1  (slice1; segments: 3)  (cost=0.00..1.03 rows=1 width=8)
         ->  Seq Scan on tcorr1 "out"  (cost=0.00..1.01 rows=1 width=8)
   ->  Materialize  (cost=1.07..2.16 rows=2 width=8)
         ->  Hash Left Join  (cost=1.07..2.14 rows=4 width=8)
               Hash Cond: (tcorr1.a = tcorr2.a)
               ->  Gather Motion 3:1  (slice2; segments: 3)  (cost=0.00..1.03 rows=1 width=4)
                     ->  Seq Scan on tcorr1  (cost=0.00..1.01 rows=1 width=4)
               ->  Hash  (cost=1.06..1.06 rows=1 width=12)
                     ->  HashAggregate  (cost=1.04..1.05 rows=1 width=12)
                           Group Key: tcorr2.a
                           ->  Result  (cost=0.00..1.03 rows=1 width=8)
                                 Filter: (tcorr2.b = "out".b)
                                 ->  Materialize  (cost=0.00..1.03 rows=1 width=8)
                                       ->  Gather Motion 3:1  (slice3; segments: 3)  (cost=0.00..1.03 rows=1 width=8)
                                             ->  Seq Scan on tcorr2  (cost=0.00..1.01 rows=1 width=8)
 Optimizer: Postgres query optimizer
(18 rows)

-- expect 1 row
select *
from tcorr1 out
where out.b in (select coalesce(tcorr2_d.c, 99)
                from tcorr1 left outer join (select a, count(*) as c
                                             from tcorr2
                                             where tcorr2.b = out.b
                                             group by a) tcorr2_d on tcorr1.a=tcorr2_d.a);
 a | b  
---+----
 1 | 99
(1 row)

-- expect 1 row
-- FIXME: A process terminates during execution, see https://github.com/greenplum-db/gpdb/issues/10791
-- select *
-- from tcorr1 out
-- where out.b in (select coalesce(tcorr2.a, 99)
--                 from tcorr1 full outer join tcorr2 on tcorr1.a=tcorr2.a+out.a);
reset optimizer_join_order;
-- test selecting an outer ref from a scalar subquery
-- expect 0 rows
SELECT 1
FROM   tcorr1
WHERE  tcorr1.a IS NULL OR
       tcorr1.a = (SELECT tcorr1.a
                   FROM   (SELECT rtrim(tcorr1.a::text) AS userid,
                                  rtrim(tcorr1.b::text) AS part_pls
                           FROM   tcorr2) al
                   WHERE  3 = tcorr1.a
                  );
 ?column? 
----------
(0 rows)

-- expect 1 row, subquery returns a row
select * from tcorr1 where b = (select tcorr1.b from tcorr2);
 a | b  
---+----
 1 | 99
(1 row)

-- expect 0 rows, subquery returns no rows
select * from tcorr1 where b = (select tcorr1.b from tcorr2 where b=33);
 a | b 
---+---
(0 rows)

-- expect 1 row, subquery returns nothing, so a < 22 is true
select * from tcorr1 where a < coalesce((select tcorr1.a from tcorr2 where a = 11), 22);
 a | b  
---+----
 1 | 99
(1 row)

-- test join to index get apply xform
drop table if exists foo, tbtree, tbitmap;
NOTICE:  table "tbtree" does not exist, skipping
NOTICE:  table "tbitmap" does not exist, skipping
create table foo(a int, b int, c int) distributed by(a);
create table tbtree(a int, b int, c int) distributed by(a);
create table tbitmap(a int, b int, c int) distributed by(a);
insert into foo select i*1000,i*1000,i*1000 from generate_series(1,10) i;
insert into tbtree select i,i,i from generate_series(1,100000) i;
insert into tbitmap select i,i,i from generate_series(1,100000) i;
-- insert a duplicate value for a=2000
insert into tbtree values (2000,-1,-1);
insert into tbitmap values (2000,-1,-1);
create index tbtreexa  on tbtree  using btree(a);
create index tbitmapxa on tbitmap using bitmap(a);
analyze foo;
analyze tbtree;
analyze tbitmap;
set optimizer_join_order = query;
set optimizer_enable_hashjoin = off;
set optimizer_enable_groupagg = off;
set optimizer_trace_fallback = on;
set enable_sort = off;
-- 1 simple btree
explain (costs off)
select * from foo join tbtree on foo.a=tbtree.a;
                QUERY PLAN                
------------------------------------------
 Gather Motion 3:1  (slice1; segments: 3)
   ->  Hash Join
         Hash Cond: (tbtree.a = foo.a)
         ->  Seq Scan on tbtree
         ->  Hash
               ->  Seq Scan on foo
 Optimizer: Postgres query optimizer
(7 rows)

select * from foo join tbtree on foo.a=tbtree.a;
   a   |   b   |   c   |   a   |   b   |   c   
-------+-------+-------+-------+-------+-------
  3000 |  3000 |  3000 |  3000 |  3000 |  3000
  4000 |  4000 |  4000 |  4000 |  4000 |  4000
  9000 |  9000 |  9000 |  9000 |  9000 |  9000
 10000 | 10000 | 10000 | 10000 | 10000 | 10000
  1000 |  1000 |  1000 |  1000 |  1000 |  1000
  2000 |  2000 |  2000 |  2000 |  2000 |  2000
  6000 |  6000 |  6000 |  6000 |  6000 |  6000
  7000 |  7000 |  7000 |  7000 |  7000 |  7000
  8000 |  8000 |  8000 |  8000 |  8000 |  8000
  2000 |  2000 |  2000 |  2000 |    -1 |    -1
  5000 |  5000 |  5000 |  5000 |  5000 |  5000
(11 rows)

-- 2 simple bitmap
explain (costs off)
select * from foo join tbitmap on foo.a=tbitmap.a;
                QUERY PLAN                
------------------------------------------
 Gather Motion 3:1  (slice1; segments: 3)
   ->  Hash Join
         Hash Cond: (tbitmap.a = foo.a)
         ->  Seq Scan on tbitmap
         ->  Hash
               ->  Seq Scan on foo
 Optimizer: Postgres query optimizer
(7 rows)

select * from foo join tbitmap on foo.a=tbitmap.a;
   a   |   b   |   c   |   a   |   b   |   c   
-------+-------+-------+-------+-------+-------
  3000 |  3000 |  3000 |  3000 |  3000 |  3000
  4000 |  4000 |  4000 |  4000 |  4000 |  4000
  9000 |  9000 |  9000 |  9000 |  9000 |  9000
 10000 | 10000 | 10000 | 10000 | 10000 | 10000
  5000 |  5000 |  5000 |  5000 |  5000 |  5000
  1000 |  1000 |  1000 |  1000 |  1000 |  1000
  2000 |  2000 |  2000 |  2000 |  2000 |  2000
  6000 |  6000 |  6000 |  6000 |  6000 |  6000
  7000 |  7000 |  7000 |  7000 |  7000 |  7000
  8000 |  8000 |  8000 |  8000 |  8000 |  8000
  2000 |  2000 |  2000 |  2000 |    -1 |    -1
(11 rows)

-- 3 btree with select pred
explain (costs off)
select * from foo join tbtree on foo.a=tbtree.a where tbtree.a < 5000;
                   QUERY PLAN                    
-------------------------------------------------
 Gather Motion 3:1  (slice1; segments: 3)
   ->  Hash Join
         Hash Cond: (tbtree.a = foo.a)
         ->  Bitmap Heap Scan on tbtree
               Recheck Cond: (a < 5000)
               ->  Bitmap Index Scan on tbtreexa
                     Index Cond: (a < 5000)
         ->  Hash
               ->  Seq Scan on foo
                     Filter: (a < 5000)
 Optimizer: Postgres query optimizer
(11 rows)

select * from foo join tbtree on foo.a=tbtree.a where tbtree.a < 5000;
  a   |  b   |  c   |  a   |  b   |  c   
------+------+------+------+------+------
 1000 | 1000 | 1000 | 1000 | 1000 | 1000
 2000 | 2000 | 2000 | 2000 | 2000 | 2000
 2000 | 2000 | 2000 | 2000 |   -1 |   -1
 3000 | 3000 | 3000 | 3000 | 3000 | 3000
 4000 | 4000 | 4000 | 4000 | 4000 | 4000
(5 rows)

-- 4 bitmap with select pred
explain (costs off)
select * from foo join tbitmap on foo.a=tbitmap.a where tbitmap.a < 5000;
                QUERY PLAN                
------------------------------------------
 Gather Motion 3:1  (slice1; segments: 3)
   ->  Hash Join
         Hash Cond: (tbitmap.a = foo.a)
         ->  Seq Scan on tbitmap
               Filter: (a < 5000)
         ->  Hash
               ->  Seq Scan on foo
                     Filter: (a < 5000)
 Optimizer: Postgres query optimizer
(9 rows)

select * from foo join tbitmap on foo.a=tbitmap.a where tbitmap.a < 5000;
  a   |  b   |  c   |  a   |  b   |  c   
------+------+------+------+------+------
 3000 | 3000 | 3000 | 3000 | 3000 | 3000
 4000 | 4000 | 4000 | 4000 | 4000 | 4000
 1000 | 1000 | 1000 | 1000 | 1000 | 1000
 2000 | 2000 | 2000 | 2000 | 2000 | 2000
 2000 | 2000 | 2000 | 2000 |   -1 |   -1
(5 rows)

-- 5 btree with project
explain (costs off)
select * from foo join (select a, b+c as bc from tbtree) proj on foo.a=proj.a;
                QUERY PLAN                
------------------------------------------
 Gather Motion 3:1  (slice1; segments: 3)
   ->  Hash Join
         Hash Cond: (tbtree.a = foo.a)
         ->  Seq Scan on tbtree
         ->  Hash
               ->  Seq Scan on foo
 Optimizer: Postgres query optimizer
(7 rows)

select * from foo join (select a, b+c as bc from tbtree) proj on foo.a=proj.a;
   a   |   b   |   c   |   a   |  bc   
-------+-------+-------+-------+-------
  5000 |  5000 |  5000 |  5000 | 10000
  3000 |  3000 |  3000 |  3000 |  6000
  4000 |  4000 |  4000 |  4000 |  8000
  9000 |  9000 |  9000 |  9000 | 18000
 10000 | 10000 | 10000 | 10000 | 20000
  1000 |  1000 |  1000 |  1000 |  2000
  2000 |  2000 |  2000 |  2000 |  4000
  6000 |  6000 |  6000 |  6000 | 12000
  7000 |  7000 |  7000 |  7000 | 14000
  8000 |  8000 |  8000 |  8000 | 16000
  2000 |  2000 |  2000 |  2000 |    -2
(11 rows)

-- 6 bitmap with project
explain (costs off)
select * from foo join (select a, b+c as bc from tbitmap) proj on foo.a=proj.a;
                QUERY PLAN                
------------------------------------------
 Gather Motion 3:1  (slice1; segments: 3)
   ->  Hash Join
         Hash Cond: (tbitmap.a = foo.a)
         ->  Seq Scan on tbitmap
         ->  Hash
               ->  Seq Scan on foo
 Optimizer: Postgres query optimizer
(7 rows)

select * from foo join (select a, b+c as bc from tbitmap) proj on foo.a=proj.a;
   a   |   b   |   c   |   a   |  bc   
-------+-------+-------+-------+-------
  3000 |  3000 |  3000 |  3000 |  6000
  4000 |  4000 |  4000 |  4000 |  8000
  9000 |  9000 |  9000 |  9000 | 18000
 10000 | 10000 | 10000 | 10000 | 20000
  5000 |  5000 |  5000 |  5000 | 10000
  1000 |  1000 |  1000 |  1000 |  2000
  2000 |  2000 |  2000 |  2000 |  4000
  6000 |  6000 |  6000 |  6000 | 12000
  7000 |  7000 |  7000 |  7000 | 14000
  8000 |  8000 |  8000 |  8000 | 16000
  2000 |  2000 |  2000 |  2000 |    -2
(11 rows)

-- 7 btree with grby
explain (costs off)
select * from foo join (select a, count(*) as cnt from tbtree group by a,b) grby on foo.a=grby.a;
                    QUERY PLAN                     
---------------------------------------------------
 Gather Motion 3:1  (slice1; segments: 3)
   ->  Hash Join
         Hash Cond: (grby.a = foo.a)
         ->  Subquery Scan on grby
               ->  HashAggregate
                     Group Key: tbtree.a, tbtree.b
                     ->  Seq Scan on tbtree
         ->  Hash
               ->  Seq Scan on foo
 Optimizer: Postgres query optimizer
(10 rows)

select * from foo join (select a, count(*) as cnt from tbtree group by a,b) grby on foo.a=grby.a;
   a   |   b   |   c   |   a   | cnt 
-------+-------+-------+-------+-----
  3000 |  3000 |  3000 |  3000 |   1
 10000 | 10000 | 10000 | 10000 |   1
  9000 |  9000 |  9000 |  9000 |   1
  4000 |  4000 |  4000 |  4000 |   1
  5000 |  5000 |  5000 |  5000 |   1
  8000 |  8000 |  8000 |  8000 |   1
  7000 |  7000 |  7000 |  7000 |   1
  1000 |  1000 |  1000 |  1000 |   1
  6000 |  6000 |  6000 |  6000 |   1
  2000 |  2000 |  2000 |  2000 |   1
  2000 |  2000 |  2000 |  2000 |   1
(11 rows)

-- 8 bitmap with grby
explain (costs off)
select * from foo join (select a, count(*) as cnt from tbitmap group by a) grby on foo.a=grby.a;
                QUERY PLAN                
------------------------------------------
 Gather Motion 3:1  (slice1; segments: 3)
   ->  Hash Join
         Hash Cond: (tbitmap.a = foo.a)
         ->  HashAggregate
               Group Key: tbitmap.a
               ->  Seq Scan on tbitmap
         ->  Hash
               ->  Seq Scan on foo
 Optimizer: Postgres query optimizer
(9 rows)

select * from foo join (select a, count(*) as cnt from tbitmap group by a) grby on foo.a=grby.a;
   a   |   b   |   c   |   a   | cnt 
-------+-------+-------+-------+-----
  4000 |  4000 |  4000 |  4000 |   1
  9000 |  9000 |  9000 |  9000 |   1
 10000 | 10000 | 10000 | 10000 |   1
  3000 |  3000 |  3000 |  3000 |   1
  8000 |  8000 |  8000 |  8000 |   1
  7000 |  7000 |  7000 |  7000 |   1
  6000 |  6000 |  6000 |  6000 |   1
  2000 |  2000 |  2000 |  2000 |   2
  1000 |  1000 |  1000 |  1000 |   1
  5000 |  5000 |  5000 |  5000 |   1
(10 rows)

-- 9 btree with proj select grby select
explain (costs off)
select * from foo join (select a, count(*) + 5 as cnt from tbtree where tbtree.a < 5000 group by a having count(*) < 2) proj_sel_grby_sel on foo.a=proj_sel_grby_sel.a;
                      QUERY PLAN                       
-------------------------------------------------------
 Gather Motion 3:1  (slice1; segments: 3)
   ->  Hash Join
         Hash Cond: (tbtree.a = foo.a)
         ->  HashAggregate
               Group Key: tbtree.a
               Filter: (count(*) < 2)
               ->  Bitmap Heap Scan on tbtree
                     Recheck Cond: (a < 5000)
                     ->  Bitmap Index Scan on tbtreexa
                           Index Cond: (a < 5000)
         ->  Hash
               ->  Seq Scan on foo
 Optimizer: Postgres query optimizer
(13 rows)

select * from foo join (select a, count(*) + 5 as cnt from tbtree where tbtree.a < 5000 group by a having count(*) < 2) proj_sel_grby_sel on foo.a=proj_sel_grby_sel.a;
  a   |  b   |  c   |  a   | cnt 
------+------+------+------+-----
 4000 | 4000 | 4000 | 4000 |   6
 3000 | 3000 | 3000 | 3000 |   6
 1000 | 1000 | 1000 | 1000 |   6
(3 rows)

-- 10 bitmap with proj select grby select
explain (costs off)
select * from foo join (select a, count(*) + 5 as cnt from tbitmap where tbitmap.a < 5000 group by a having count(*) < 2) proj_sel_grby_sel on foo.a=proj_sel_grby_sel.a;
                QUERY PLAN                
------------------------------------------
 Gather Motion 3:1  (slice1; segments: 3)
   ->  Hash Join
         Hash Cond: (tbitmap.a = foo.a)
         ->  HashAggregate
               Group Key: tbitmap.a
               Filter: (count(*) < 2)
               ->  Seq Scan on tbitmap
                     Filter: (a < 5000)
         ->  Hash
               ->  Seq Scan on foo
 Optimizer: Postgres query optimizer
(11 rows)

select * from foo join (select a, count(*) + 5 as cnt from tbitmap where tbitmap.a < 5000 group by a having count(*) < 2) proj_sel_grby_sel on foo.a=proj_sel_grby_sel.a;
  a   |  b   |  c   |  a   | cnt 
------+------+------+------+-----
 4000 | 4000 | 4000 | 4000 |   6
 3000 | 3000 | 3000 | 3000 |   6
 1000 | 1000 | 1000 | 1000 |   6
(3 rows)

-- 11 bitmap with two groupbys
explain (costs off)
select * from foo join (select a, count(*) as cnt from (select distinct a, b from tbitmap) grby1 group by a) grby2 on foo.a=grby2.a;
                        QUERY PLAN                         
-----------------------------------------------------------
 Gather Motion 3:1  (slice1; segments: 3)
   ->  Hash Join
         Hash Cond: (grby1.a = foo.a)
         ->  HashAggregate
               Group Key: grby1.a
               ->  Subquery Scan on grby1
                     ->  HashAggregate
                           Group Key: tbitmap.a, tbitmap.b
                           ->  Seq Scan on tbitmap
         ->  Hash
               ->  Seq Scan on foo
 Optimizer: Postgres query optimizer
(12 rows)

select * from foo join (select a, count(*) as cnt from (select distinct a, b from tbitmap) grby1 group by a) grby2 on foo.a=grby2.a;
   a   |   b   |   c   |   a   | cnt 
-------+-------+-------+-------+-----
  9000 |  9000 |  9000 |  9000 |   1
 10000 | 10000 | 10000 | 10000 |   1
  4000 |  4000 |  4000 |  4000 |   1
  3000 |  3000 |  3000 |  3000 |   1
  5000 |  5000 |  5000 |  5000 |   1
  2000 |  2000 |  2000 |  2000 |   2
  7000 |  7000 |  7000 |  7000 |   1
  1000 |  1000 |  1000 |  1000 |   1
  8000 |  8000 |  8000 |  8000 |   1
  6000 |  6000 |  6000 |  6000 |   1
(10 rows)

-- 12 btree with proj select 2*grby select
explain (costs off)
select * from foo join (select a, count(*) + cnt1 as cnt2 from (select a, count(*) as cnt1 from tbtree group by a) grby1
                                                                where grby1.a < 5000 group by a, cnt1 having count(*) < 2) proj_sel_grby_sel
                    on foo.a=proj_sel_grby_sel.a;
                            QUERY PLAN                             
-------------------------------------------------------------------
 Gather Motion 3:1  (slice1; segments: 3)
   ->  Hash Join
         Hash Cond: (proj_sel_grby_sel.a = foo.a)
         ->  Subquery Scan on proj_sel_grby_sel
               ->  HashAggregate
                     Group Key: tbtree.a, count(*)
                     Filter: (count(*) < 2)
                     ->  HashAggregate
                           Group Key: tbtree.a
                           ->  Bitmap Heap Scan on tbtree
                                 Recheck Cond: (a < 5000)
                                 ->  Bitmap Index Scan on tbtreexa
                                       Index Cond: (a < 5000)
         ->  Hash
               ->  Seq Scan on foo
 Optimizer: Postgres query optimizer
(16 rows)

select * from foo join (select a, count(*) + cnt1 as cnt2 from (select a, count(*) as cnt1 from tbtree group by a) grby1
                                                                where grby1.a < 5000 group by a, cnt1 having count(*) < 2) proj_sel_grby_sel
                    on foo.a=proj_sel_grby_sel.a;
  a   |  b   |  c   |  a   | cnt2 
------+------+------+------+------
 2000 | 2000 | 2000 | 2000 |    3
 1000 | 1000 | 1000 | 1000 |    2
 4000 | 4000 | 4000 | 4000 |    2
 3000 | 3000 | 3000 | 3000 |    2
(4 rows)

-- 13 join pred accesses a projected column - no index scan
explain (costs off)
select * from foo join (select a, a::bigint*a::bigint as aa from tbtree) proj on foo.a=proj.a and foo.b=proj.aa;
                                           QUERY PLAN                                            
-------------------------------------------------------------------------------------------------
 Gather Motion 3:1  (slice1; segments: 3)
   ->  Hash Join
         Hash Cond: ((tbtree.a = foo.a) AND (((tbtree.a)::bigint * (tbtree.a)::bigint) = foo.b))
         ->  Seq Scan on tbtree
         ->  Hash
               ->  Seq Scan on foo
 Optimizer: Postgres query optimizer
(7 rows)

-- 14 join pred accesses a projected column - no index scan
explain (costs off)
select * from foo join (select a, count(*) as cnt from tbitmap group by a) grby on foo.a=grby.a and foo.b=grby.cnt;
                            QUERY PLAN                             
-------------------------------------------------------------------
 Gather Motion 3:1  (slice1; segments: 3)
   ->  Hash Join
         Hash Cond: ((tbitmap.a = foo.a) AND ((count(*)) = foo.b))
         ->  HashAggregate
               Group Key: tbitmap.a
               ->  Seq Scan on tbitmap
         ->  Hash
               ->  Seq Scan on foo
 Optimizer: Postgres query optimizer
(9 rows)

-- 15 the potential index join itself contains outer refs - no index scan
explain (costs off)
select *
from foo l1 where b in (select ab
                        from foo l2 join (select *, l1.a+tbtree.b as ab from tbtree) tbtree_derived
                                    on l2.a=tbtree_derived.a and l2.b=tbtree_derived.b
                        where l2.c = 1
                       );
                                   QUERY PLAN                                   
--------------------------------------------------------------------------------
 Gather Motion 3:1  (slice2; segments: 3)
   ->  Nested Loop Semi Join
         Join Filter: ((l1.a + tbtree.b) = l1.b)
         ->  Seq Scan on foo l1
         ->  Materialize
               ->  Broadcast Motion 3:3  (slice1; segments: 3)
                     ->  Hash Join
                           Hash Cond: ((tbtree.a = l2.a) AND (tbtree.b = l2.b))
                           ->  Seq Scan on tbtree
                           ->  Hash
                                 ->  Seq Scan on foo l2
                                       Filter: (c = 1)
 Optimizer: Postgres query optimizer
(13 rows)

-- 16 group by columns are not a superset of the distribution columns - no index scan
explain (costs off)
select * from foo join (select b, count(*) as cnt from tbtree group by b) grby on foo.a=grby.cnt;
                            QUERY PLAN                            
------------------------------------------------------------------
 Gather Motion 3:1  (slice3; segments: 3)
   ->  Hash Join
         Hash Cond: ((count((count(*)))) = foo.a)
         ->  HashAggregate
               Group Key: tbtree.b
               ->  Redistribute Motion 3:3  (slice1; segments: 3)
                     Hash Key: tbtree.b
                     ->  HashAggregate
                           Group Key: tbtree.b
                           ->  Seq Scan on tbtree
         ->  Hash
               ->  Broadcast Motion 3:3  (slice2; segments: 3)
                     ->  Seq Scan on foo
 Optimizer: Postgres query optimizer
(14 rows)

-- 17 group by columns don't intersect - no index scan
explain (costs off)
select * from foo join (select min_a, count(*) as cnt from (select min(a) as min_a, b from tbitmap group by b) grby1 group by min_a) grby2 on foo.a=grby2.min_a;
                                        QUERY PLAN                                        
------------------------------------------------------------------------------------------
 Gather Motion 3:1  (slice3; segments: 3)
   ->  Hash Join
         Hash Cond: (grby1.min_a = foo.a)
         ->  HashAggregate
               Group Key: grby1.min_a
               ->  Redistribute Motion 3:3  (slice2; segments: 3)
                     Hash Key: grby1.min_a
                     ->  HashAggregate
                           Group Key: grby1.min_a
                           ->  Subquery Scan on grby1
                                 ->  HashAggregate
                                       Group Key: tbitmap.b
                                       ->  Redistribute Motion 3:3  (slice1; segments: 3)
                                             Hash Key: tbitmap.b
                                             ->  HashAggregate
                                                   Group Key: tbitmap.b
                                                   ->  Seq Scan on tbitmap
         ->  Hash
               ->  Seq Scan on foo
 Optimizer: Postgres query optimizer
(20 rows)

reset optimizer_join_order;
reset optimizer_enable_hashjoin;
reset optimizer_enable_groupagg;
-- ROJ must use the hash side for deriving the distribution spec. Force a non-redistribute plan to ensure we get some motion (gather)
create table roj1 (a int, b int) ;
NOTICE:  Table doesn't have 'DISTRIBUTED BY' clause -- Using column named 'a' as the Greenplum Database data distribution key for this table.
HINT:  The 'DISTRIBUTED BY' clause determines the distribution of data. Make sure column(s) chosen are the optimal data distribution key to minimize skew.
create table roj2 (c int, d int) ;
NOTICE:  Table doesn't have 'DISTRIBUTED BY' clause -- Using column named 'c' as the Greenplum Database data distribution key for this table.
HINT:  The 'DISTRIBUTED BY' clause determines the distribution of data. Make sure column(s) chosen are the optimal data distribution key to minimize skew.
insert into roj1 values (1, 1);
insert into roj1 values (2, 2);
insert into roj2 select null,null from generate_series(1,10) ;
analyze roj1;
analyze roj2;
set optimizer_enable_motion_redistribute=off;
select count(*), t2.c from roj1 t1 left join roj2 t2 on t1.a = t2.c group by t2.c;
 count | c 
-------+---
     2 |  
(1 row)

explain (costs off) select count(*), t2.c from roj1 t1 left join roj2 t2 on t1.a = t2.c group by t2.c;
                         QUERY PLAN                         
------------------------------------------------------------
 Gather Motion 3:1  (slice2; segments: 3)
   ->  HashAggregate
         Group Key: t2.c
         ->  Redistribute Motion 3:3  (slice1; segments: 3)
               Hash Key: t2.c
               ->  HashAggregate
                     Group Key: t2.c
                     ->  Hash Right Join
                           Hash Cond: (t2.c = t1.a)
                           ->  Seq Scan on roj2 t2
                           ->  Hash
                                 ->  Seq Scan on roj1 t1
 Optimizer: Postgres query optimizer
(13 rows)

reset optimizer_enable_motion_redistribute;
reset optimizer_trace_fallback;
reset enable_sort;
-- simple check for btree indexes on AO tables
create table t_ao_btree(a int, b int)
  with (appendonly=true, orientation=row)
  distributed by(a);
create table tpart_ao_btree(a int, b int)
  with (appendonly=true, orientation=row)
  distributed by(a)
  partition by range(b) (start(0) end(50000)      with(appendonly=true, orientation=row),
                         start(50000) end(100000) with(appendonly=true, orientation=row));
NOTICE:  CREATE TABLE will create partition "tpart_ao_btree_1_prt_1" for table "tpart_ao_btree"
NOTICE:  CREATE TABLE will create partition "tpart_ao_btree_1_prt_2" for table "tpart_ao_btree"
create table tpart_dim(a int, b int)
  distributed by(a);
insert into t_ao_btree select i, i%100000 from generate_series(1,100000) i;
insert into tpart_ao_btree select i, i%100000 from generate_series(1,100000) i;
insert into tpart_dim select i, i from generate_series(1,100) i;
create index tpart_ao_btree_ix on tpart_ao_btree using btree(a,b);
create index t_ao_btree_ix on t_ao_btree using btree(a,b);
analyze t_ao_btree;
analyze tpart_ao_btree;
analyze tpart_dim;
set optimizer_trace_fallback to on;
set optimizer_enable_hashjoin to off;
-- this should use a bitmap scan on the btree index
select * from t_ao_btree where a = 3 and b = 3;
 a | b 
---+---
 3 | 3
(1 row)

select * from tpart_ao_btree where a = 3 and b = 3;
 a | b 
---+---
 3 | 3
(1 row)

explain (costs off) select * from tpart_dim d join t_ao_btree f on d.a=f.a where d.b=1;
                QUERY PLAN                 
-------------------------------------------
 Gather Motion 3:1  (slice1; segments: 3)
   ->  Hash Join
         Hash Cond: (f.a = d.a)
         ->  Seq Scan on t_ao_btree f
         ->  Hash
               ->  Seq Scan on tpart_dim d
                     Filter: (b = 1)
 Optimizer: Postgres query optimizer
(8 rows)

explain (costs off) select * from tpart_dim d join tpart_ao_btree f on d.a=f.a where d.b=1;
                        QUERY PLAN                        
----------------------------------------------------------
 Gather Motion 3:1  (slice1; segments: 3)
   ->  Hash Join
         Hash Cond: (f.a = d.a)
         ->  Append
               ->  Seq Scan on tpart_ao_btree_1_prt_1 f
               ->  Seq Scan on tpart_ao_btree_1_prt_2 f_1
         ->  Hash
               ->  Seq Scan on tpart_dim d
                     Filter: (b = 1)
 Optimizer: Postgres query optimizer
(10 rows)

-- negative test, make sure we don't use a btree scan on an AO table
select disable_xform('CXformSelect2BitmapBoolOp');
             disable_xform             
---------------------------------------
 CXformSelect2BitmapBoolOp is disabled
(1 row)

select disable_xform('CXformSelect2DynamicBitmapBoolOp');
                disable_xform                 
----------------------------------------------
 CXformSelect2DynamicBitmapBoolOp is disabled
(1 row)

select disable_xform('CXformJoin2BitmapIndexGetApply');
               disable_xform                
--------------------------------------------
 CXformJoin2BitmapIndexGetApply is disabled
(1 row)

select disable_xform('CXformInnerJoin2NLJoin');
           disable_xform            
------------------------------------
 CXformInnerJoin2NLJoin is disabled
(1 row)

-- Make sure we don't allow a regular (btree) index scan or index join for an AO table
-- We disabled hash join, and bitmap index joins, NLJs, so this should leave ORCA no other choices
-- expect a sequential scan, not an index scan, from these two queries
explain (costs off) select * from t_ao_btree where a = 3 and b = 3;
                   QUERY PLAN                    
-------------------------------------------------
 Gather Motion 1:1  (slice1; segments: 1)
   ->  Bitmap Heap Scan on t_ao_btree
         Recheck Cond: ((a = 3) AND (b = 3))
         ->  Bitmap Index Scan on t_ao_btree_ix
               Index Cond: ((a = 3) AND (b = 3))
 Optimizer: Postgres query optimizer
(6 rows)

explain (costs off) select * from tpart_ao_btree where a = 3 and b = 3;
                              QUERY PLAN                               
-----------------------------------------------------------------------
 Gather Motion 1:1  (slice1; segments: 1)
   ->  Append
         ->  Bitmap Heap Scan on tpart_ao_btree_1_prt_1
               Recheck Cond: ((a = 3) AND (b = 3))
               ->  Bitmap Index Scan on tpart_ao_btree_1_prt_1_a_b_idx
                     Index Cond: ((a = 3) AND (b = 3))
 Optimizer: Postgres query optimizer
(7 rows)

-- expect a fallback for both of these queries
select * from tpart_dim d join t_ao_btree f on d.a=f.a where d.b=1;
 a | b | a | b 
---+---+---+---
 1 | 1 | 1 | 1
(1 row)

select * from tpart_dim d join tpart_ao_btree f on d.a=f.a where d.b=1;
 a | b | a | b 
---+---+---+---
 1 | 1 | 1 | 1
(1 row)

select enable_xform('CXformSelect2BitmapBoolOp');
             enable_xform             
--------------------------------------
 CXformSelect2BitmapBoolOp is enabled
(1 row)

select enable_xform('CXformSelect2DynamicBitmapBoolOp');
                enable_xform                 
---------------------------------------------
 CXformSelect2DynamicBitmapBoolOp is enabled
(1 row)

select enable_xform('CXformJoin2BitmapIndexGetApply');
               enable_xform                
-------------------------------------------
 CXformJoin2BitmapIndexGetApply is enabled
(1 row)

select enable_xform('CXformInnerJoin2NLJoin');
           enable_xform            
-----------------------------------
 CXformInnerJoin2NLJoin is enabled
(1 row)

-- test casting with setops
with v(year) as (
    select 2019::float8 + dx from (VALUES (-1), (0), (0), (1), (1)) t(dx)
  except
    select 2019::int)
select * from v where year > 1;
 year 
------
 2018
 2020
(2 rows)

with v(year) as (
    select 2019::float8 + dx from (VALUES (-1), (0), (0), (1), (1)) t(dx)
  except all
    select 2019::int)
select * from v where year > 1;
 year 
------
 2019
 2018
 2020
 2020
(4 rows)

with v(year) as (
    select 2019::float8 + dx from (VALUES (-1), (0), (0), (1), (1)) t(dx)
  intersect
    select 2019::int)
select * from v where year > 1;
 year 
------
 2019
(1 row)

with v(year) as (
    select 2019::float8 + dx from (VALUES (-1), (0), (0), (1), (1)) t(dx)
  intersect all
    select 2019::int)
select * from v where year > 1;
 year 
------
 2019
(1 row)

reset optimizer_enable_hashjoin;
reset optimizer_trace_fallback;
-- Make sure materialize projects child's tlist, not what is requested
set optimizer_enable_indexscan to off;
create table material_test(first_id int, second_id int);
NOTICE:  Table doesn't have 'DISTRIBUTED BY' clause -- Using column named 'first_id' as the Greenplum Database data distribution key for this table.
HINT:  The 'DISTRIBUTED BY' clause determines the distribution of data. Make sure column(s) chosen are the optimal data distribution key to minimize skew.
create index material_test_idx on material_test using btree (second_id);
create table material_test2(first_id int, second_id int);
NOTICE:  Table doesn't have 'DISTRIBUTED BY' clause -- Using column named 'first_id' as the Greenplum Database data distribution key for this table.
HINT:  The 'DISTRIBUTED BY' clause determines the distribution of data. Make sure column(s) chosen are the optimal data distribution key to minimize skew.
insert into material_test select generate_series(1,10), generate_series(1,10);
insert into material_test2 select generate_series(1,10), generate_series(1,10);
insert into material_test select generate_series(1,100), generate_series(1,100);
insert into material_test2 select generate_series(1,100), generate_series(1,100);
analyze material_test;
analyze material_test2;
explain (verbose) with mat_w as (
select first_id
from material_test
where second_id in (1,2,3,4)
)
select first_id
from material_test2
where first_id in (select first_id from mat_w)
and first_id in (select first_id from mat_w);
                                                 QUERY PLAN                                                 
------------------------------------------------------------------------------------------------------------
 Gather Motion 3:1  (slice3; segments: 3)  (cost=9.50..14.15 rows=39 width=4)
   Output: material_test2.first_id
   ->  Seq Scan on orca.material_test2  (cost=9.50..14.15 rows=13 width=4)
         Output: material_test2.first_id
         Filter: ((hashed SubPlan 1) AND (hashed SubPlan 2))
         SubPlan 1  (slice3; segments: 3)
           ->  Materialize  (cost=0.00..4.69 rows=3 width=4)
                 Output: material_test.first_id
                 ->  Broadcast Motion 3:3  (slice1; segments: 3)  (cost=0.00..4.65 rows=3 width=4)
                       Output: material_test.first_id
                       ->  Seq Scan on orca.material_test  (cost=0.00..4.65 rows=3 width=4)
                             Output: material_test.first_id
                             Filter: (material_test.second_id = ANY ('{1,2,3,4}'::integer[]))
         SubPlan 2  (slice3; segments: 3)
           ->  Materialize  (cost=0.00..4.69 rows=3 width=4)
                 Output: material_test_1.first_id
                 ->  Broadcast Motion 3:3  (slice2; segments: 3)  (cost=0.00..4.65 rows=3 width=4)
                       Output: material_test_1.first_id
                       ->  Seq Scan on orca.material_test material_test_1  (cost=0.00..4.65 rows=3 width=4)
                             Output: material_test_1.first_id
                             Filter: (material_test_1.second_id = ANY ('{1,2,3,4}'::integer[]))
 Optimizer: Postgres query optimizer
 Settings: enable_seqscan=on, optimizer=off
(23 rows)

with mat_w as (
select first_id
from material_test
where second_id in (1,2,3,4)
)
select first_id
from material_test2
where first_id in (select first_id from mat_w)
and first_id in (select first_id from mat_w);
 first_id 
----------
        2
        3
        4
        2
        3
        4
        1
        1
(8 rows)

<<<<<<< HEAD
reset optimizer_enable_indexscan;
-- Test to ensure bitmapscan doesn't project recheck/scalar filter columns
create table material_bitmapscan(i int, j int, k timestamp, l timestamp) with(appendonly=true) distributed replicated;
=======
-- Test Bitmap Heap Scan's targetlist contains only necessary attrs, not
-- including ones from Recheck and Filter conditions.
create table material_bitmapscan(i int, j int, k timestamp, l timestamp)
with(appendonly=true) distributed replicated;
>>>>>>> 5b9ee7aa
create index material_bitmapscan_idx on material_bitmapscan using btree(k);
insert into material_bitmapscan
select i, mod(i, 10),
        timestamp '2021-06-01' + interval '1' day * mod(i, 30),
        timestamp '2021-06-01' + interval '1' day * mod(i, 30)
from generate_series(1, 10000) i;
-- Bitmap Heap Scan should not contain 'material_bitmapscan.k' and
-- 'material_bitmapscan.l' at the Output list.
explain (costs off, verbose) with mat as(
    select i, j from material_bitmapscan
    where i = 2 and j = 2
    and k = timestamp '2021-06-03' and l = timestamp '2021-06-03'
)
select m1.i
from mat m1 join mat m2 on m1.j = m2.j;
                                                                                         QUERY PLAN                                                                                          
---------------------------------------------------------------------------------------------------------------------------------------------------------------------------------------------
 Gather Motion 1:1  (slice1; segments: 1)
   Output: material_bitmapscan.i
   ->  Hash Join
         Output: material_bitmapscan.i
         Hash Cond: (material_bitmapscan.j = m2.j)
         ->  Bitmap Heap Scan on orca.material_bitmapscan
               Output: material_bitmapscan.i, material_bitmapscan.j
               Recheck Cond: (material_bitmapscan.k = 'Thu Jun 03 00:00:00 2021'::timestamp without time zone)
               Filter: ((material_bitmapscan.i = 2) AND (material_bitmapscan.j = 2) AND (material_bitmapscan.l = 'Thu Jun 03 00:00:00 2021'::timestamp without time zone))
               ->  Bitmap Index Scan on material_bitmapscan_idx
                     Index Cond: (material_bitmapscan.k = 'Thu Jun 03 00:00:00 2021'::timestamp without time zone)
         ->  Hash
               Output: m2.j
               ->  Subquery Scan on m2
                     Output: m2.j
                     ->  Bitmap Heap Scan on orca.material_bitmapscan material_bitmapscan_1
                           Output: material_bitmapscan_1.i, material_bitmapscan_1.j
                           Recheck Cond: (material_bitmapscan_1.k = 'Thu Jun 03 00:00:00 2021'::timestamp without time zone)
                           Filter: ((material_bitmapscan_1.i = 2) AND (material_bitmapscan_1.j = 2) AND (material_bitmapscan_1.l = 'Thu Jun 03 00:00:00 2021'::timestamp without time zone))
                           ->  Bitmap Index Scan on material_bitmapscan_idx
                                 Index Cond: (material_bitmapscan_1.k = 'Thu Jun 03 00:00:00 2021'::timestamp without time zone)
 Optimizer: Postgres query optimizer
 Settings: optimizer=off
(23 rows)

-- There should be one row without any memory access errors.
with mat as(
    select i, j from material_bitmapscan
    where i = 2 and j = 2
    and k = timestamp '2021-06-03' and l = timestamp '2021-06-03'
)
select m1.i
from mat m1 join mat m2 on m1.j = m2.j;
 i 
---
 2
(1 row)

create table tt_varchar(
	data character varying
) distributed by (data);
insert into tt_varchar values('test');
create table tt_int(
	id integer
) distributed by (id);
insert into tt_int values(1);
set optimizer_enforce_subplans = 1;
-- test collation in subplan testexpr
select data from tt_varchar where data > any(select id::text from tt_int);
 data 
------
 test
(1 row)

-- test implicit coerce via io
CREATE CAST (integer AS text) WITH INOUT AS IMPLICIT;
select data from tt_varchar where data > any(select id from tt_int);
 data 
------
 test
(1 row)

DROP CAST (integer AS text);
reset optimizer_enforce_subplans;
create table left_outer_index_nl_foo (a integer, b integer, c integer) distributed randomly;
create table left_outer_index_nl_bar (a integer, b integer, c integer) distributed randomly;
create index left_outer_index_nl_bar_idx on left_outer_index_nl_bar using btree (b);
insert into left_outer_index_nl_foo select i, i, i from generate_series(1, 4)i;
insert into left_outer_index_nl_bar select i, i, i from generate_series(2, 6)i;
analyze left_outer_index_nl_foo;
analyze left_outer_index_nl_bar;
set optimizer_enable_hashjoin=off;
set enable_nestloop=on;
set enable_hashjoin=off;
--- verify that the inner half of a left outer nested loop join is non-randomly distributed
explain select r.a, r.b, r.c, l.c from left_outer_index_nl_foo r left outer join left_outer_index_nl_bar l on r.b=l.b;
                                             QUERY PLAN                                             
----------------------------------------------------------------------------------------------------
 Gather Motion 3:1  (slice3; segments: 3)  (cost=0.00..5.58 rows=4 width=16)
   ->  Nested Loop Left Join  (cost=0.00..5.58 rows=2 width=16)
         Join Filter: (r.b = l.b)
         ->  Redistribute Motion 3:3  (slice1; segments: 3)  (cost=0.00..2.12 rows=2 width=12)
               Hash Key: r.b
               ->  Seq Scan on left_outer_index_nl_foo r  (cost=0.00..2.04 rows=2 width=12)
         ->  Materialize  (cost=0.00..3.17 rows=2 width=8)
               ->  Redistribute Motion 3:3  (slice2; segments: 3)  (cost=0.00..3.15 rows=2 width=8)
                     Hash Key: l.b
                     ->  Seq Scan on left_outer_index_nl_bar l  (cost=0.00..3.05 rows=2 width=8)
 Optimizer: Postgres query optimizer
(11 rows)

select r.a, r.b, r.c, l.c from left_outer_index_nl_foo r left outer join left_outer_index_nl_bar l on r.b=l.b;
 a | b | c | c 
---+---+---+---
 2 | 2 | 2 | 2
 3 | 3 | 3 | 3
 4 | 4 | 4 | 4
 1 | 1 | 1 |  
(4 rows)

create table left_outer_index_nl_foo_hash (a integer, b integer, c text);
NOTICE:  Table doesn't have 'DISTRIBUTED BY' clause -- Using column named 'a' as the Greenplum Database data distribution key for this table.
HINT:  The 'DISTRIBUTED BY' clause determines the distribution of data. Make sure column(s) chosen are the optimal data distribution key to minimize skew.
create table left_outer_index_nl_bar_hash (a integer, b integer, c text);
NOTICE:  Table doesn't have 'DISTRIBUTED BY' clause -- Using column named 'a' as the Greenplum Database data distribution key for this table.
HINT:  The 'DISTRIBUTED BY' clause determines the distribution of data. Make sure column(s) chosen are the optimal data distribution key to minimize skew.
create index left_outer_index_nl_bar_hash_idx on left_outer_index_nl_bar_hash using btree (b);
insert into left_outer_index_nl_foo_hash select i, i, i from generate_series(1, 4)i;
insert into left_outer_index_nl_bar_hash select i, i, i from generate_series(2, 6)i;
analyze left_outer_index_nl_foo_hash;
analyze left_outer_index_nl_bar_hash;
--- verify that the inner half of a left outer nested loop join is non-randomly distributed
explain select r.a, r.b, r.c, l.c from left_outer_index_nl_foo_hash r left outer join left_outer_index_nl_bar l on r.b=l.b;
                                             QUERY PLAN                                             
----------------------------------------------------------------------------------------------------
 Gather Motion 3:1  (slice3; segments: 3)  (cost=0.00..5.58 rows=4 width=14)
   ->  Nested Loop Left Join  (cost=0.00..5.58 rows=2 width=14)
         Join Filter: (r.b = l.b)
         ->  Redistribute Motion 3:3  (slice1; segments: 3)  (cost=0.00..2.12 rows=2 width=10)
               Hash Key: r.b
               ->  Seq Scan on left_outer_index_nl_foo_hash r  (cost=0.00..2.04 rows=2 width=10)
         ->  Materialize  (cost=0.00..3.17 rows=2 width=8)
               ->  Redistribute Motion 3:3  (slice2; segments: 3)  (cost=0.00..3.15 rows=2 width=8)
                     Hash Key: l.b
                     ->  Seq Scan on left_outer_index_nl_bar l  (cost=0.00..3.05 rows=2 width=8)
 Optimizer: Postgres query optimizer
(11 rows)

select r.a, r.b, r.c, l.c from left_outer_index_nl_foo_hash r left outer join left_outer_index_nl_bar l on r.b=l.b;
 a | b | c | c 
---+---+---+---
 2 | 2 | 2 | 2
 3 | 3 | 3 | 3
 4 | 4 | 4 | 4
 1 | 1 | 1 |  
(4 rows)

--- verify that a motion is introduced such that joins on each segment are internal to that segment (distributed by join key)
explain select r.a, r.b, r.c, l.c from left_outer_index_nl_foo_hash r left outer join left_outer_index_nl_bar_hash l on r.b=l.b;
                                              QUERY PLAN                                              
------------------------------------------------------------------------------------------------------
 Gather Motion 3:1  (slice3; segments: 3)  (cost=0.00..4.58 rows=4 width=12)
   ->  Nested Loop Left Join  (cost=0.00..4.58 rows=2 width=12)
         Join Filter: (r.b = l.b)
         ->  Redistribute Motion 3:3  (slice1; segments: 3)  (cost=0.00..2.12 rows=2 width=10)
               Hash Key: r.b
               ->  Seq Scan on left_outer_index_nl_foo_hash r  (cost=0.00..2.04 rows=2 width=10)
         ->  Materialize  (cost=0.00..2.17 rows=2 width=6)
               ->  Redistribute Motion 3:3  (slice2; segments: 3)  (cost=0.00..2.15 rows=2 width=6)
                     Hash Key: l.b
                     ->  Seq Scan on left_outer_index_nl_bar_hash l  (cost=0.00..2.05 rows=2 width=6)
 Optimizer: Postgres query optimizer
(11 rows)

select r.a, r.b, r.c, l.c from left_outer_index_nl_foo_hash r left outer join left_outer_index_nl_bar_hash l on r.b=l.b;
 a | b | c | c 
---+---+---+---
 2 | 2 | 2 | 2
 3 | 3 | 3 | 3
 4 | 4 | 4 | 4
 1 | 1 | 1 | 
(4 rows)

create table left_outer_index_nl_foo_repl (a integer, b integer, c integer) distributed replicated;
create table left_outer_index_nl_bar_repl (a integer, b integer, c integer) distributed replicated;
create index left_outer_index_nl_bar_repl_idx on left_outer_index_nl_bar_repl using btree (b);
insert into left_outer_index_nl_foo_repl select i, i, i from generate_series(1, 4)i;
insert into left_outer_index_nl_bar_repl select i, i, i from generate_series(2, 6)i;
analyze left_outer_index_nl_foo_repl;
analyze left_outer_index_nl_bar_repl;
--- replicated on both sides shouldn't require a motion
explain select r.a, r.b, r.c, l.c from left_outer_index_nl_foo_repl r left outer join left_outer_index_nl_bar_repl l on r.b=l.b;
                                           QUERY PLAN                                           
------------------------------------------------------------------------------------------------
 Gather Motion 1:1  (slice1; segments: 1)  (cost=0.00..2.40 rows=4 width=16)
   ->  Nested Loop Left Join  (cost=0.00..2.40 rows=4 width=16)
         Join Filter: (r.b = l.b)
         ->  Seq Scan on left_outer_index_nl_foo_repl r  (cost=0.00..1.04 rows=4 width=12)
         ->  Materialize  (cost=0.00..1.07 rows=2 width=8)
               ->  Seq Scan on left_outer_index_nl_bar_repl l  (cost=0.00..1.05 rows=5 width=8)
 Optimizer: Postgres query optimizer
(7 rows)

select r.a, r.b, r.c, l.c from left_outer_index_nl_foo_repl r left outer join left_outer_index_nl_bar_repl l on r.b=l.b;
 a | b | c | c 
---+---+---+---
 1 | 1 | 1 |  
 2 | 2 | 2 | 2
 3 | 3 | 3 | 3
 4 | 4 | 4 | 4
(4 rows)

--- outer side replicated, inner side hashed can have interesting cases (gather + join on one segment of inner side and redistribute + join + gather are both valid)
explain select r.a, r.b, r.c, l.c from left_outer_index_nl_foo_repl r left outer join left_outer_index_nl_bar_hash l on r.b=l.b;
                                           QUERY PLAN                                           
------------------------------------------------------------------------------------------------
 Nested Loop Left Join  (cost=1.04..3.50 rows=4 width=14)
   Join Filter: (r.b = l.b)
   ->  Gather Motion 1:1  (slice1; segments: 1)  (cost=1.04..1.04 rows=4 width=12)
         ->  Seq Scan on left_outer_index_nl_foo_repl r  (cost=0.00..1.04 rows=4 width=12)
   ->  Materialize  (cost=0.00..2.17 rows=2 width=6)
         ->  Gather Motion 3:1  (slice2; segments: 3)  (cost=0.00..2.15 rows=5 width=6)
               ->  Seq Scan on left_outer_index_nl_bar_hash l  (cost=0.00..2.05 rows=2 width=6)
 Optimizer: Postgres query optimizer
(8 rows)

select r.a, r.b, r.c, l.c from left_outer_index_nl_foo_repl r left outer join left_outer_index_nl_bar_hash l on r.b=l.b;
 a | b | c | c 
---+---+---+---
 1 | 1 | 1 | 
 2 | 2 | 2 | 2
 3 | 3 | 3 | 3
 4 | 4 | 4 | 4
(4 rows)

reset optimizer_enable_hashjoin;
reset enable_nestloop;
reset enable_hashjoin;
--
-- Test both optimizers not switching to Generic plan.
-- 1) Test Subquery Scan cost is correct for Postgres optimizer, which leads
-- Custom plan to be preferred after current fix (Subquery Scan node cost
-- calculation).
-- 2) Test ORCA not switching to Generic plan, because it's incorrect to
-- compare Postgres and ORCA plans cost.
--
-- Unlike near the same test in plancache.sql, we show Subquery Scan cost
-- really changed and plan switching behavior just points to it.
-- The ORCA part of test somehow duplicates plancache.sql test, showing more
-- complex example.
--
create table test_subquery_scan(i integer, d date)
partition by range(d) (start ('2019-01-01'::date) end ('2022-01-01'::date)
every ('1 day'::interval));
prepare test_subquery_scan_pp (date) as
with ss_cte as (select d from test_subquery_scan where d=$1)
select d
from ss_cte
where d in (select d from ss_cte);
-- Disabling hashjoin for ORCA will force using of unoptimal plan. Before
-- fixing ORCA and Postgres plans costs comparison, we used Genric plan after
-- 5th execution even for ORCA, which was wrong.
set optimizer_enable_hashjoin=off;
-- Explain for Postgres optimizer should contain Subquery Scan node, which cost
-- includes the cost of underlying node.
-- ORCA should build correct plan, like before (we just showing ORCA not
-- switching to Generic plan below).
explain execute test_subquery_scan_pp('2021-01-01'::date);
                                                                  QUERY PLAN                                                                   
-----------------------------------------------------------------------------------------------------------------------------------------------
 Gather Motion 3:1  (slice2; segments: 3)  (cost=0.00..1177.11 rows=87 width=4)
   ->  Subquery Scan on ss_cte  (cost=0.00..1177.11 rows=29 width=4)
         Filter: (hashed SubPlan 1)
         ->  Append  (cost=0.00..1176.25 rows=29 width=4)
               ->  Seq Scan on test_subquery_scan_1_prt_732  (cost=0.00..1176.25 rows=29 width=4)
                     Filter: (d = '01-01-2021'::date)
         SubPlan 1  (slice2; segments: 3)
           ->  Materialize  (cost=0.00..1176.68 rows=29 width=4)
                 ->  Broadcast Motion 3:3  (slice1; segments: 3)  (cost=0.00..1176.25 rows=29 width=4)
                       ->  Append  (cost=0.00..1176.25 rows=29 width=4)
                             ->  Seq Scan on test_subquery_scan_1_prt_732 test_subquery_scan_1_prt_732_1  (cost=0.00..1176.25 rows=29 width=4)
                                   Filter: (d = '01-01-2021'::date)
 Optimizer: Postgres query optimizer
(13 rows)

execute test_subquery_scan_pp('2021-01-01'::date); -- 1x
 d 
---
(0 rows)

execute test_subquery_scan_pp('2021-01-01'::date); -- 2x
 d 
---
(0 rows)

execute test_subquery_scan_pp('2021-01-01'::date); -- 3x
 d 
---
(0 rows)

execute test_subquery_scan_pp('2021-01-01'::date); -- 4x
 d 
---
(0 rows)

execute test_subquery_scan_pp('2021-01-01'::date); -- 5x
 d 
---
(0 rows)

-- The plan for both, Postgres and ORCA, optimizers should be equal to first
-- explain call.
-- 1) Postgres optimizer should not switch to Generic plan, because Subquery
-- Scan node cost was fixed and Custom plan cost is lower after fix.
-- 2) ORCA should not switch to Generic plan, because it's incorrect to compare
-- Postgres and ORCA plans cost.
-- Filter node contains '(d = '2021-01-01'::date)' condition, which indicates
-- Custom plan usage.
explain execute test_subquery_scan_pp('2021-01-01'::date);
                                                                  QUERY PLAN                                                                   
-----------------------------------------------------------------------------------------------------------------------------------------------
 Gather Motion 3:1  (slice2; segments: 3)  (cost=0.00..1177.11 rows=87 width=4)
   ->  Subquery Scan on ss_cte  (cost=0.00..1177.11 rows=29 width=4)
         Filter: (hashed SubPlan 1)
         ->  Append  (cost=0.00..1176.25 rows=29 width=4)
               ->  Seq Scan on test_subquery_scan_1_prt_732  (cost=0.00..1176.25 rows=29 width=4)
                     Filter: (d = '01-01-2021'::date)
         SubPlan 1  (slice2; segments: 3)
           ->  Materialize  (cost=0.00..1176.68 rows=29 width=4)
                 ->  Broadcast Motion 3:3  (slice1; segments: 3)  (cost=0.00..1176.25 rows=29 width=4)
                       ->  Append  (cost=0.00..1176.25 rows=29 width=4)
                             ->  Seq Scan on test_subquery_scan_1_prt_732 test_subquery_scan_1_prt_732_1  (cost=0.00..1176.25 rows=29 width=4)
                                   Filter: (d = '01-01-2021'::date)
 Optimizer: Postgres query optimizer
(13 rows)

reset optimizer_enable_hashjoin;
--- IS DISTINCT FROM FALSE previously simplified to IS TRUE, returning incorrect results for some hash anti joins
--- the following tests were added to verify the behavior is correct
CREATE TABLE tt1 (a int, b int);
NOTICE:  Table doesn't have 'DISTRIBUTED BY' clause -- Using column named 'a' as the Greenplum Database data distribution key for this table.
HINT:  The 'DISTRIBUTED BY' clause determines the distribution of data. Make sure column(s) chosen are the optimal data distribution key to minimize skew.
CREATE TABLE tt2 (c int, d int);
NOTICE:  Table doesn't have 'DISTRIBUTED BY' clause -- Using column named 'c' as the Greenplum Database data distribution key for this table.
HINT:  The 'DISTRIBUTED BY' clause determines the distribution of data. Make sure column(s) chosen are the optimal data distribution key to minimize skew.
INSERT INTO tt1 VALUES (1, NULL), (2, 2), (3, 4), (NULL, 5);
INSERT INTO tt2 VALUES (1, 1), (2, NULL), (4, 4), (NULL, 2);
ANALYZE tt1;
ANALYZE tt2;
EXPLAIN SELECT b FROM tt1 WHERE NOT EXISTS (SELECT * FROM tt2 WHERE (tt2.d = tt1.b) IS DISTINCT FROM false);
                                           QUERY PLAN                                            
-------------------------------------------------------------------------------------------------
 Gather Motion 3:1  (slice1; segments: 3)  (cost=10000000000.00..10000000002.56 rows=3 width=4)
   ->  Nested Loop Anti Join  (cost=10000000000.00..10000000002.52 rows=1 width=4)
         Join Filter: ((tt2.d = tt1.b) IS DISTINCT FROM false)
         ->  Seq Scan on tt1  (cost=0.00..1.01 rows=1 width=4)
         ->  Materialize  (cost=0.00..1.09 rows=4 width=4)
               ->  Broadcast Motion 3:3  (slice2; segments: 3)  (cost=0.00..1.07 rows=4 width=4)
                     ->  Seq Scan on tt2  (cost=0.00..1.01 rows=1 width=4)
 Optimizer: Postgres query optimizer
(8 rows)

SELECT b FROM tt1 WHERE NOT EXISTS (SELECT * FROM tt2 WHERE (tt2.d = tt1.b) IS DISTINCT FROM false);
 b 
---
(0 rows)

EXPLAIN SELECT b FROM tt1 WHERE NOT EXISTS (SELECT * FROM tt2 WHERE (tt2.d = tt1.b) IS DISTINCT FROM true);
                                           QUERY PLAN                                            
-------------------------------------------------------------------------------------------------
 Gather Motion 3:1  (slice1; segments: 3)  (cost=10000000000.00..10000000002.56 rows=3 width=4)
   ->  Nested Loop Anti Join  (cost=10000000000.00..10000000002.52 rows=1 width=4)
         Join Filter: ((tt2.d = tt1.b) IS DISTINCT FROM true)
         ->  Seq Scan on tt1  (cost=0.00..1.01 rows=1 width=4)
         ->  Materialize  (cost=0.00..1.09 rows=4 width=4)
               ->  Broadcast Motion 3:3  (slice2; segments: 3)  (cost=0.00..1.07 rows=4 width=4)
                     ->  Seq Scan on tt2  (cost=0.00..1.01 rows=1 width=4)
 Optimizer: Postgres query optimizer
(8 rows)

SELECT b FROM tt1 WHERE NOT EXISTS (SELECT * FROM tt2 WHERE (tt2.d = tt1.b) IS DISTINCT FROM true);
 b 
---
(0 rows)

EXPLAIN SELECT b FROM tt1 WHERE NOT EXISTS (SELECT * FROM tt2 WHERE (tt1.b = tt2.d) IS DISTINCT FROM NULL);
                                           QUERY PLAN                                            
-------------------------------------------------------------------------------------------------
 Gather Motion 3:1  (slice1; segments: 3)  (cost=10000000000.00..10000000002.52 rows=3 width=4)
   ->  Nested Loop Anti Join  (cost=10000000000.00..10000000002.47 rows=1 width=4)
         Join Filter: ((tt1.b = tt2.d) IS NOT NULL)
         ->  Seq Scan on tt1  (cost=0.00..1.01 rows=1 width=4)
         ->  Materialize  (cost=0.00..1.09 rows=4 width=4)
               ->  Broadcast Motion 3:3  (slice2; segments: 3)  (cost=0.00..1.07 rows=4 width=4)
                     ->  Seq Scan on tt2  (cost=0.00..1.01 rows=1 width=4)
 Optimizer: Postgres query optimizer
(8 rows)

SELECT b FROM tt1 WHERE NOT EXISTS (SELECT * FROM tt2 WHERE (tt1.b = tt2.d) IS DISTINCT FROM NULL);
 b 
---
  
(1 row)

create or replace function one(i int) returns int as $$
begin
	return 1;
end
$$ language PLPGSQL;
CREATE TABLE tone (a int, b int, c int);
NOTICE:  Table doesn't have 'DISTRIBUTED BY' clause -- Using column named 'a' as the Greenplum Database data distribution key for this table.
HINT:  The 'DISTRIBUTED BY' clause determines the distribution of data. Make sure column(s) chosen are the optimal data distribution key to minimize skew.
insert into tone select i,i,i from generate_series(1, 10) i;
ANALYZE tone;
WITH cte AS (SELECT one(min(a)) from tone) SELECT 1 FROM tone, cte c1;
 ?column? 
----------
        1
        1
        1
        1
        1
        1
        1
        1
        1
        1
(10 rows)

--- if the inner child is already distributed on the join column, orca should
--- not place any motion on the inner child
SET optimizer_enable_hashjoin=off;
EXPLAIN (COSTS OFF) SELECT * FROM tone t1 LEFT OUTER JOIN tone t2 ON t1.a = t2.a;
                QUERY PLAN                
------------------------------------------
 Gather Motion 3:1  (slice1; segments: 3)
   ->  Hash Left Join
         Hash Cond: (t1.a = t2.a)
         ->  Seq Scan on tone t1
         ->  Hash
               ->  Seq Scan on tone t2
 Optimizer: Postgres query optimizer
(7 rows)

SELECT * FROM tone t1 LEFT OUTER JOIN tone t2 ON t1.a = t2.a;
 a  | b  | c  | a  | b  | c  
----+----+----+----+----+----
  5 |  5 |  5 |  5 |  5 |  5
  6 |  6 |  6 |  6 |  6 |  6
  9 |  9 |  9 |  9 |  9 |  9
 10 | 10 | 10 | 10 | 10 | 10
  2 |  2 |  2 |  2 |  2 |  2
  3 |  3 |  3 |  3 |  3 |  3
  4 |  4 |  4 |  4 |  4 |  4
  7 |  7 |  7 |  7 |  7 |  7
  8 |  8 |  8 |  8 |  8 |  8
  1 |  1 |  1 |  1 |  1 |  1
(10 rows)

--- if the inner child is not distributed on the join column, orca should 
--- redistribute the inner child
EXPLAIN (COSTS OFF) SELECT * FROM tone t1 LEFT OUTER JOIN tone t2 ON t1.a = t2.b;
                         QUERY PLAN                         
------------------------------------------------------------
 Gather Motion 3:1  (slice2; segments: 3)
   ->  Hash Right Join
         Hash Cond: (t2.b = t1.a)
         ->  Redistribute Motion 3:3  (slice1; segments: 3)
               Hash Key: t2.b
               ->  Seq Scan on tone t2
         ->  Hash
               ->  Seq Scan on tone t1
 Optimizer: Postgres query optimizer
(9 rows)

SELECT * FROM tone t1 LEFT OUTER JOIN tone t2 ON t1.a = t2.b;
 a  | b  | c  | a  | b  | c  
----+----+----+----+----+----
  5 |  5 |  5 |  5 |  5 |  5
  6 |  6 |  6 |  6 |  6 |  6
  9 |  9 |  9 |  9 |  9 |  9
 10 | 10 | 10 | 10 | 10 | 10
  2 |  2 |  2 |  2 |  2 |  2
  3 |  3 |  3 |  3 |  3 |  3
  4 |  4 |  4 |  4 |  4 |  4
  7 |  7 |  7 |  7 |  7 |  7
  8 |  8 |  8 |  8 |  8 |  8
  1 |  1 |  1 |  1 |  1 |  1
(10 rows)

EXPLAIN (COSTS OFF) SELECT * FROM tone t1 LEFT OUTER JOIN (SELECT 1+t2.b as b from tone t2) t2 ON t1.a = t2.b;
                         QUERY PLAN                         
------------------------------------------------------------
 Gather Motion 3:1  (slice2; segments: 3)
   ->  Hash Right Join
         Hash Cond: ((1 + t2.b) = t1.a)
         ->  Redistribute Motion 3:3  (slice1; segments: 3)
               Hash Key: (1 + t2.b)
               ->  Seq Scan on tone t2
         ->  Hash
               ->  Seq Scan on tone t1
 Optimizer: Postgres query optimizer
(9 rows)

SELECT * FROM tone t1 LEFT OUTER JOIN (SELECT 1+t2.b as b from tone t2) t2 ON t1.a = t2.b;
 a  | b  | c  | b  
----+----+----+----
  2 |  2 |  2 |  2
  7 |  7 |  7 |  7
  3 |  3 |  3 |  3
  4 |  4 |  4 |  4
  8 |  8 |  8 |  8
  6 |  6 |  6 |  6
 10 | 10 | 10 | 10
  5 |  5 |  5 |  5
  9 |  9 |  9 |  9
  1 |  1 |  1 |   
(10 rows)

EXPLAIN (COSTS OFF) SELECT * FROM tone t1 LEFT OUTER JOIN tone t2 ON t1.a = t2.b+t2.a+1;
                         QUERY PLAN                         
------------------------------------------------------------
 Gather Motion 3:1  (slice2; segments: 3)
   ->  Hash Right Join
         Hash Cond: (((t2.b + t2.a) + 1) = t1.a)
         ->  Redistribute Motion 3:3  (slice1; segments: 3)
               Hash Key: ((t2.b + t2.a) + 1)
               ->  Seq Scan on tone t2
         ->  Hash
               ->  Seq Scan on tone t1
 Optimizer: Postgres query optimizer
(9 rows)

SELECT * FROM tone t1 LEFT OUTER JOIN tone t2 ON t1.a = t2.b+t2.a+1;
 a  | b  | c  | a | b | c 
----+----+----+---+---+---
  5 |  5 |  5 | 2 | 2 | 2
  9 |  9 |  9 | 4 | 4 | 4
  6 |  6 |  6 |   |   |  
 10 | 10 | 10 |   |   |  
  1 |  1 |  1 |   |   |  
  7 |  7 |  7 | 3 | 3 | 3
  3 |  3 |  3 | 1 | 1 | 1
  8 |  8 |  8 |   |   |  
  4 |  4 |  4 |   |   |  
  2 |  2 |  2 |   |   |  
(10 rows)

--- send a broadcast request to the inner child where the inner side clause contains
--- columns from the outer side
EXPLAIN (COSTS OFF) SELECT * FROM tone t1 LEFT OUTER JOIN tone t2 ON t1.a = t2.b-t1.a;
                          QUERY PLAN                           
---------------------------------------------------------------
 Gather Motion 3:1  (slice2; segments: 3)
   ->  Nested Loop Left Join
         Join Filter: (t1.a = (t2.b - t1.a))
         ->  Seq Scan on tone t1
         ->  Materialize
               ->  Broadcast Motion 3:3  (slice1; segments: 3)
                     ->  Seq Scan on tone t2
 Optimizer: Postgres query optimizer
(8 rows)

SELECT * FROM tone t1 LEFT OUTER JOIN tone t2 ON t1.a = t2.b-t1.a;
 a  | b  | c  | a  | b  | c  
----+----+----+----+----+----
  1 |  1 |  1 |  2 |  2 |  2
  5 |  5 |  5 | 10 | 10 | 10
  6 |  6 |  6 |    |    |   
  9 |  9 |  9 |    |    |   
 10 | 10 | 10 |    |    |   
  2 |  2 |  2 |  4 |  4 |  4
  3 |  3 |  3 |  6 |  6 |  6
  4 |  4 |  4 |  8 |  8 |  8
  7 |  7 |  7 |    |    |   
  8 |  8 |  8 |    |    |   
(10 rows)

--- orca should broadcast the inner child if the guc is set off
SET optimizer_enable_redistribute_nestloop_loj_inner_child=off;
EXPLAIN (COSTS OFF) SELECT * FROM tone t1 LEFT OUTER JOIN tone t2 ON t1.a = t2.b;
                         QUERY PLAN                         
------------------------------------------------------------
 Gather Motion 3:1  (slice2; segments: 3)
   ->  Hash Right Join
         Hash Cond: (t2.b = t1.a)
         ->  Redistribute Motion 3:3  (slice1; segments: 3)
               Hash Key: t2.b
               ->  Seq Scan on tone t2
         ->  Hash
               ->  Seq Scan on tone t1
 Optimizer: Postgres query optimizer
(9 rows)

SELECT * FROM tone t1 LEFT OUTER JOIN tone t2 ON t1.a = t2.b;
 a  | b  | c  | a  | b  | c  
----+----+----+----+----+----
  1 |  1 |  1 |  1 |  1 |  1
  2 |  2 |  2 |  2 |  2 |  2
  3 |  3 |  3 |  3 |  3 |  3
  4 |  4 |  4 |  4 |  4 |  4
  7 |  7 |  7 |  7 |  7 |  7
  8 |  8 |  8 |  8 |  8 |  8
  5 |  5 |  5 |  5 |  5 |  5
  6 |  6 |  6 |  6 |  6 |  6
  9 |  9 |  9 |  9 |  9 |  9
 10 | 10 | 10 | 10 | 10 | 10
(10 rows)

EXPLAIN (COSTS OFF) SELECT * FROM tone t1 LEFT OUTER JOIN tone t2 ON t1.a = t2.a;
                QUERY PLAN                
------------------------------------------
 Gather Motion 3:1  (slice1; segments: 3)
   ->  Hash Left Join
         Hash Cond: (t1.a = t2.a)
         ->  Seq Scan on tone t1
         ->  Hash
               ->  Seq Scan on tone t2
 Optimizer: Postgres query optimizer
(7 rows)

SELECT * FROM tone t1 LEFT OUTER JOIN tone t2 ON t1.a = t2.a;
 a  | b  | c  | a  | b  | c  
----+----+----+----+----+----
  5 |  5 |  5 |  5 |  5 |  5
  6 |  6 |  6 |  6 |  6 |  6
  9 |  9 |  9 |  9 |  9 |  9
 10 | 10 | 10 | 10 | 10 | 10
  2 |  2 |  2 |  2 |  2 |  2
  3 |  3 |  3 |  3 |  3 |  3
  4 |  4 |  4 |  4 |  4 |  4
  7 |  7 |  7 |  7 |  7 |  7
  8 |  8 |  8 |  8 |  8 |  8
  1 |  1 |  1 |  1 |  1 |  1
(10 rows)

RESET optimizer_enable_redistribute_nestloop_loj_inner_child;
RESET optimizer_enable_hashjoin;
--- optimizer_xform_bind_threshold should limit the search space and quickly
--- generate a plan (<100ms, but if this GUC is not set it will take minutes to
--- optimize)
create table binding (a int) distributed by (a);
set optimizer_xform_bind_threshold=100;
set statement_timeout = '15s';
select a in (
       select a from binding as t1 where a in (
           select a from binding as t2 where a in (
               select a from binding as t3 where a in (
                   select a from binding as t4 join binding as t5 using(a) group by t4.a
                   union
                   select a from binding as t4 join binding as t5 using(a) group by t4.a
                   union
                   select a from binding as t4 join binding as t5 using(a) group by t4.a
               )
           )
       )
   ) from binding;
 ?column? 
----------
(0 rows)

reset optimizer_xform_bind_threshold;
reset statement_timeout;
-- an agg of a non-SRF with a nested SRF should be treated as a SRF, the
-- optimizer must not eliminate the SRF or it can produce incorrect results
set optimizer_trace_fallback = on;
create table nested_srf(a text);
NOTICE:  Table doesn't have 'DISTRIBUTED BY' clause -- Using column named 'a' as the Greenplum Database data distribution key for this table.
HINT:  The 'DISTRIBUTED BY' clause determines the distribution of data. Make sure column(s) chosen are the optimal data distribution key to minimize skew.
insert into nested_srf values ('abc,def,ghi');
select * from (select regexp_split_to_table((a)::text, ','::text) from nested_srf)a;
 regexp_split_to_table 
-----------------------
 abc
 def
 ghi
(3 rows)

select count(*) from (select regexp_split_to_table((a)::text, ','::text) from nested_srf)a;
 count 
-------
     3
(1 row)

select * from (select trim(regexp_split_to_table((a)::text, ','::text)) from nested_srf)a;
 btrim 
-------
 abc
 def
 ghi
(3 rows)

select count(*) from (select trim(regexp_split_to_table((a)::text, ','::text)) from nested_srf)a;
 count 
-------
     3
(1 row)

select count(*) from (select trim( case when a!='abc' then  (regexp_split_to_table((a)::text, ','::text)) else ' ' end) from nested_srf)a;
 count 
-------
     3
(1 row)

select count(regexp_split_to_table((a)::text, ','::text)) from nested_srf;
ERROR:  set-valued function called in context that cannot accept a set  (seg2 slice1 127.0.0.1:6004 pid=17357)
-- This produces wrong results on planner
select count(*) from (select trim(coalesce(regexp_split_to_table((a)::text, ','::text),'')) from nested_srf)a;
 count 
-------
     1
(1 row)

truncate nested_srf;
insert into nested_srf values (NULL);
select * from (select trim(regexp_split_to_table((a)::text, ','::text)) from nested_srf)a;
 btrim 
-------
(0 rows)

select count(*) from (select trim(regexp_split_to_table((a)::text, ','::text)) from nested_srf)a;
 count 
-------
     0
(1 row)

reset optimizer_trace_fallback;
--- Test if orca can produce the correct plan for CTAS
CREATE TABLE dist_tab_a (a varchar(15)) DISTRIBUTED BY(a);
INSERT INTO dist_tab_a VALUES('1 '), ('2  '), ('3    ');
CREATE TABLE dist_tab_b (a char(15), b bigint) DISTRIBUTED BY(a);
INSERT INTO dist_tab_b VALUES('1 ', 1), ('2  ', 2), ('3    ', 3);
EXPLAIN CREATE TABLE result_tab AS
	(SELECT a.a, b.b FROM dist_tab_a a LEFT JOIN dist_tab_b b ON a.a=b.a) DISTRIBUTED BY(a);
                                          QUERY PLAN                                          
----------------------------------------------------------------------------------------------
 Redistribute Motion 3:3  (slice2; segments: 3)  (cost=2.07..5.20 rows=2 width=12)
   Hash Key: a.a
   ->  Hash Left Join  (cost=2.07..5.20 rows=2 width=12)
         Hash Cond: ((a.a)::bpchar = b.a)
         ->  Redistribute Motion 3:3  (slice1; segments: 3)  (cost=0.00..3.09 rows=1 width=4)
               Hash Key: a.a
               ->  Seq Scan on dist_tab_a a  (cost=0.00..3.03 rows=1 width=4)
         ->  Hash  (cost=2.03..2.03 rows=1 width=24)
               ->  Seq Scan on dist_tab_b b  (cost=0.00..2.03 rows=1 width=24)
 Optimizer: Postgres query optimizer
(10 rows)

CREATE TABLE result_tab AS
	(SELECT a.a, b.b FROM dist_tab_a a LEFT JOIN dist_tab_b b ON a.a=b.a) DISTRIBUTED BY(a);
SELECT gp_segment_id, * FROM result_tab;
 gp_segment_id |   a   | b 
---------------+-------+---
             0 | 3     | 3
             1 | 2     | 2
             2 | 1     | 1
(3 rows)

DROP TABLE IF EXISTS dist_tab_a;
DROP TABLE IF EXISTS dist_tab_b;
DROP TABLE IF EXISTS result_tab;
-- Test if orca produces bitmap scan on mixed partitions
create table mixed_part( a int) distributed randomly
partition by range (a)
( partition a1 start (1) end (100) with (appendonly='true'),
partition a2 start (100) end (200) with (appendonly='false'));
NOTICE:  CREATE TABLE will create partition "mixed_part_1_prt_a1" for table "mixed_part"
NOTICE:  CREATE TABLE will create partition "mixed_part_1_prt_a2" for table "mixed_part"
create index idx_mixed_part on mixed_part using btree(a);
insert into mixed_part select i from generate_series(1,199)i;
insert into mixed_part select 12 from generate_series(1,100)i;
analyze mixed_part;
explain select * from mixed_part where a=3;
                                  QUERY PLAN                                   
-------------------------------------------------------------------------------
 Gather Motion 3:1  (slice1; segments: 3)  (cost=0.00..3.49 rows=2 width=4)
   ->  Append  (cost=0.00..3.49 rows=1 width=4)
         ->  Seq Scan on mixed_part_1_prt_a1  (cost=0.00..3.49 rows=1 width=4)
               Filter: (a = 3)
 Optimizer: Postgres query optimizer
(5 rows)

select * from mixed_part where a=3;
 a 
---
 3
(1 row)

-- Test that orca still produces index scan on heap partitions
create table heap_part( a int) distributed randomly
partition by range (a)
( partition a1 start (1) end (100) with (appendonly='false'),
partition a2 start (100) end (200) with (appendonly='false'));
NOTICE:  CREATE TABLE will create partition "heap_part_1_prt_a1" for table "heap_part"
NOTICE:  CREATE TABLE will create partition "heap_part_1_prt_a2" for table "heap_part"
create index idx_heap_part on heap_part using btree(a);
insert into heap_part select i from generate_series(1,199)i;
insert into heap_part select 12 from generate_series(1,100)i;
analyze heap_part;
explain select * from heap_part where a=3;
                                  QUERY PLAN                                  
------------------------------------------------------------------------------
 Gather Motion 3:1  (slice1; segments: 3)  (cost=0.00..5.49 rows=2 width=4)
   ->  Append  (cost=0.00..5.49 rows=1 width=4)
         ->  Seq Scan on heap_part_1_prt_a1  (cost=0.00..5.49 rows=1 width=4)
               Filter: (a = 3)
 Optimizer: Postgres query optimizer
(5 rows)

select * from heap_part where a=3;
 a 
---
 3
(1 row)

-- Generate bitmap scan for mixed index types
create table part_table13(a int, b int, c int)
partition by range(b)
(
partition p1 start(1) end(10),
partition p2 start(10) end (20) with (appendonly=true),
partition p3 start(20) end (30) with (appendonly=true,orientation=column),
partition p4 start(30) end (40)
);
NOTICE:  Table doesn't have 'DISTRIBUTED BY' clause -- Using column named 'a' as the Greenplum Database data distribution key for this table.
HINT:  The 'DISTRIBUTED BY' clause determines the distribution of data. Make sure column(s) chosen are the optimal data distribution key to minimize skew.
NOTICE:  CREATE TABLE will create partition "part_table13_1_prt_p1" for table "part_table13"
NOTICE:  CREATE TABLE will create partition "part_table13_1_prt_p2" for table "part_table13"
NOTICE:  CREATE TABLE will create partition "part_table13_1_prt_p3" for table "part_table13"
NOTICE:  CREATE TABLE will create partition "part_table13_1_prt_p4" for table "part_table13"
create index part_table13_1_idx on part_table13_1_prt_p1 using btree(c);
create index part_table13_2_idx on part_table13_1_prt_p2 using btree(c);
create index part_table13_3_idx on part_table13_1_prt_p3 using bitmap(c);
create index part_table13_4_idx on part_table13_1_prt_p4 using bitmap(c);
explain select * from part_table13 where c=7;
                                      QUERY PLAN                                      
--------------------------------------------------------------------------------------
 Gather Motion 3:1  (slice1; segments: 3)  (cost=0.00..4295.00 rows=312 width=12)
   ->  Append  (cost=0.00..4295.00 rows=104 width=12)
         ->  Seq Scan on part_table13_1_prt_p1  (cost=0.00..1073.75 rows=26 width=12)
               Filter: (c = 7)
         ->  Seq Scan on part_table13_1_prt_p2  (cost=0.00..1073.75 rows=26 width=12)
               Filter: (c = 7)
         ->  Seq Scan on part_table13_1_prt_p3  (cost=0.00..1073.75 rows=26 width=12)
               Filter: (c = 7)
         ->  Seq Scan on part_table13_1_prt_p4  (cost=0.00..1073.75 rows=26 width=12)
               Filter: (c = 7)
 Optimizer: Postgres query optimizer
(11 rows)

select * from part_table13 where c=7;
 a | b | c 
---+---+---
(0 rows)

-- Test ORCA not falling back to Postgres planner during
-- SimplifySelectOnOuterJoin stage. Previously, we could get assertion error
-- trying to EberEvaluate() strict function with zero arguments.
-- Postgres planner will fold our function, because it has additional
-- eval_const_expressions() call for subplan. ORCA has only one call to
-- fold_constants() at the very beginning and doesn't perform folding later.
CREATE TABLE join_null_rej1(i int);
CREATE TABLE join_null_rej2(i int);
INSERT INTO join_null_rej1(i) VALUES (1), (2), (3);
INSERT INTO join_null_rej2 SELECT i FROM join_null_rej1;
CREATE OR REPLACE FUNCTION join_null_rej_func() RETURNS int AS $$
BEGIN
    RETURN 5;
END;
$$ LANGUAGE plpgsql STABLE STRICT;
EXPLAIN (COSTS OFF) SELECT (
    SELECT count(*) cnt
    FROM join_null_rej1 t1
    LEFT JOIN join_null_rej2 t2 ON t1.i = t2.i
    WHERE t2.i < join_null_rej_func()
);
                             QUERY PLAN                              
---------------------------------------------------------------------
 Result
   InitPlan 1 (returns $0)  (slice2)
     ->  Aggregate
           ->  Gather Motion 3:1  (slice1; segments: 3)
                 ->  Aggregate
                       ->  Hash Join
                             Hash Cond: (t1.i = t2.i)
                             ->  Seq Scan on join_null_rej1 t1
                                   Filter: (i < 5)
                             ->  Hash
                                   ->  Seq Scan on join_null_rej2 t2
                                         Filter: (i < 5)
 Optimizer: Postgres query optimizer
(13 rows)

-- Optional, but let's check we get same result for both, folded and
-- not folded join_null_rej_func() function.
SELECT (
    SELECT count(*) cnt
    FROM join_null_rej1 t1
    LEFT JOIN join_null_rej2 t2 ON t1.i = t2.i
    WHERE t2.i < join_null_rej_func()
);
 cnt 
-----
   3
(1 row)

-- Check Sort node placed under GatherMerge in case we use Update from Select
-- with window function. Placing Sort node upper and executing it on one
-- segment can lead to slow query execution and can consume all spills for
-- heavy datasets. Sort node should be on it's place for both, Postgres
-- optimizer and ORCA.
create table window_agg_test(i int, j int) distributed randomly;
explain
update window_agg_test t
set i = tt.i 
from (select (min(i) over (order by j)) as i, j from window_agg_test) tt
where t.j = tt.j;
                                                        QUERY PLAN                                                        
--------------------------------------------------------------------------------------------------------------------------
 Update on window_agg_test t  (cost=11777.75..1016866.10 rows=2471070 width=50)
   ->  Explicit Redistribute Motion 3:3  (slice4; segments: 3)  (cost=11777.75..1016866.10 rows=2471070 width=50)
         ->  Hash Join  (cost=11777.75..1016866.10 rows=2471070 width=50)
               Hash Cond: (tt.j = t.j)
               ->  Redistribute Motion 1:3  (slice2; segments: 1)  (cost=8018.50..12108.25 rows=86100 width=40)
                     Hash Key: tt.j
                     ->  Subquery Scan on tt  (cost=8018.50..10386.25 rows=86100 width=40)
                           ->  WindowAgg  (cost=8018.50..9525.25 rows=86100 width=8)
                                 Order By: window_agg_test.j
                                 ->  Gather Motion 3:1  (slice1; segments: 3)  (cost=8018.50..8233.75 rows=86100 width=8)
                                       Merge Key: window_agg_test.j
                                       ->  Sort  (cost=8018.50..8233.75 rows=28700 width=8)
                                             Sort Key: window_agg_test.j
                                             ->  Seq Scan on window_agg_test  (cost=0.00..961.00 rows=28700 width=8)
               ->  Hash  (cost=2683.00..2683.00 rows=28700 width=14)
                     ->  Redistribute Motion 3:3  (slice3; segments: 3)  (cost=0.00..2683.00 rows=28700 width=14)
                           Hash Key: t.j
                           ->  Seq Scan on window_agg_test t  (cost=0.00..961.00 rows=28700 width=14)
 Optimizer: Postgres query optimizer
(19 rows)

----------------------------------
-- Test ORCA support for const TVF
----------------------------------
create type complex_t as (r float8, i float8);
-- Nested composite
create type quad as (c1 complex_t, c2 complex_t);
create function quad_func_cast() returns quad immutable as $$ select ((1.1,null),(2.2,null))::quad $$ language sql;
explain select c1 from quad_func_cast();
                             QUERY PLAN                             
--------------------------------------------------------------------
 Function Scan on quad_func_cast  (cost=0.00..0.01 rows=1 width=32)
 Optimizer: Postgres query optimizer
(2 rows)

explain select c2 from quad_func_cast();
                             QUERY PLAN                             
--------------------------------------------------------------------
 Function Scan on quad_func_cast  (cost=0.00..0.01 rows=1 width=32)
 Optimizer: Postgres query optimizer
(2 rows)

explain select (c1).r from quad_func_cast();
                             QUERY PLAN                             
--------------------------------------------------------------------
 Function Scan on quad_func_cast  (cost=0.00..0.01 rows=1 width=32)
 Optimizer: Postgres query optimizer
(2 rows)

explain select (c2).i from quad_func_cast();
                             QUERY PLAN                             
--------------------------------------------------------------------
 Function Scan on quad_func_cast  (cost=0.00..0.01 rows=1 width=32)
 Optimizer: Postgres query optimizer
(2 rows)

select c1 from quad_func_cast();
   c1   
--------
 (1.1,)
(1 row)

select c2 from quad_func_cast();
   c2   
--------
 (2.2,)
(1 row)

select (c1).r from quad_func_cast();
  r  
-----
 1.1
(1 row)

select (c2).i from quad_func_cast();
 i 
---
  
(1 row)

create type mix_type as (a text, b integer, c bool);
create function mix_func_cast() returns mix_type immutable as $$ select ('column1', 1, true)::mix_type $$ language sql;
explain select a from mix_func_cast();
                            QUERY PLAN                             
-------------------------------------------------------------------
 Function Scan on mix_func_cast  (cost=0.00..0.01 rows=1 width=32)
 Optimizer: Postgres query optimizer
(2 rows)

explain select b from mix_func_cast();
                            QUERY PLAN                            
------------------------------------------------------------------
 Function Scan on mix_func_cast  (cost=0.00..0.01 rows=1 width=4)
 Optimizer: Postgres query optimizer
(2 rows)

explain select c from mix_func_cast();
                            QUERY PLAN                            
------------------------------------------------------------------
 Function Scan on mix_func_cast  (cost=0.00..0.01 rows=1 width=1)
 Optimizer: Postgres query optimizer
(2 rows)

select a from mix_func_cast();
    a    
---------
 column1
(1 row)

select b from mix_func_cast();
 b 
---
 1
(1 row)

select c from mix_func_cast();
 c 
---
 t
(1 row)

-- the query with empty CTE producer target list should fall back to Postgres
-- optimizer without any error on build without asserts
drop table if exists empty_cte_tl_test;
NOTICE:  table "empty_cte_tl_test" does not exist, skipping
create table empty_cte_tl_test(id int);
NOTICE:  Table doesn't have 'DISTRIBUTED BY' clause -- Using column named 'id' as the Greenplum Database data distribution key for this table.
HINT:  The 'DISTRIBUTED BY' clause determines the distribution of data. Make sure column(s) chosen are the optimal data distribution key to minimize skew.
set optimizer_trace_fallback = on;
with cte as (
  select from empty_cte_tl_test
)
select * 
from empty_cte_tl_test
where id in(select id from cte);
 id 
----
(0 rows)

-- Test the indexing on partitions when one partition has an index on columns with pg_attribute.attnum 1 and 2 ,
-- while another partition has an index on a column with pg_attribute.attnum 12.
-- github issue: https://github.com/greenplum-db/gpdb/issues/6392
CREATE TABLE index_confusion(
                                a int,  -- column 1
                                b int,  -- column 2
                                c int,  -- column 3
                                d int,  -- column 4
                                e int,  -- column 5
                                f int,  -- column 6
                                g int,  -- column 7
                                h int,  -- column 8
                                i int,  -- column 9
                                j int,  -- column 10
                                k int,  -- column 11
                                l int   -- column 12
                              )
    DISTRIBUTED RANDOMLY 
    PARTITION BY RANGE (a) (start (1) end (100) every (50));
NOTICE:  CREATE TABLE will create partition "index_confusion_1_prt_1" for table "index_confusion"
NOTICE:  CREATE TABLE will create partition "index_confusion_1_prt_2" for table "index_confusion"
INSERT INTO index_confusion SELECT g, 2, 3, 4, 5, 6, 7, 8, 9, 10, 11, g FROM generate_series(1, 99) g;
ANALYZE index_confusion;
CREATE INDEX i_l ON index_confusion_1_prt_1 (l);
CREATE INDEX i_ab ON index_confusion_1_prt_2 (a, b);
-- Select should return one row
EXPLAIN (COSTS OFF) SELECT * FROM index_confusion WHERE l = '1';
                   QUERY PLAN                    
-------------------------------------------------
 Gather Motion 3:1  (slice1; segments: 3)
   ->  Append
         ->  Seq Scan on index_confusion_1_prt_1
               Filter: (l = 1)
         ->  Seq Scan on index_confusion_1_prt_2
               Filter: (l = 1)
 Optimizer: Postgres query optimizer
(7 rows)

SELECT * FROM index_confusion WHERE l = '1';
 a | b | c | d | e | f | g | h | i | j  | k  | l 
---+---+---+---+---+---+---+---+---+----+----+---
 1 | 2 | 3 | 4 | 5 | 6 | 7 | 8 | 9 | 10 | 11 | 1
(1 row)

-- Test that the preprocessor step where
-- IN subquery is converted to EXIST subquery with a predicate,
-- is not happening if inner sub query is SRF
-- Fixed as part of github issue #15644
explain verbose SELECT a IN (SELECT generate_series(1,a)) AS x FROM (SELECT generate_series(1, 3) AS a) AS s;
                        QUERY PLAN                         
-----------------------------------------------------------
 Subquery Scan on s  (cost=0.00..3771.26 rows=334 width=4)
   Output: (SubPlan 1)
   ->  Result  (cost=0.00..5.01 rows=334 width=0)
         Output: generate_series(1, 3)
   SubPlan 1
     ->  Result  (cost=0.00..5.01 rows=334 width=0)
           Output: generate_series(1, s.a)
 Optimizer: Postgres query optimizer
 Settings: optimizer=off
(9 rows)

SELECT a IN (SELECT generate_series(1,a)) AS x FROM (SELECT generate_series(1, 3) AS a) AS s;
 x 
---
 t
 t
 t
(3 rows)

SELECT a FROM (values(1),(2),(3)) as t(a) where a IN (SELECT generate_series(1,a));
 a 
---
 1
 2
 3
(3 rows)

EXPLAIN (VERBOSE, COSTS OFF)
  SELECT a FROM (values(1),(2),(3)) as t(a) where a IN (SELECT generate_series(1,a));
                        QUERY PLAN                        
----------------------------------------------------------
 Values Scan on "*VALUES*"
   Output: "*VALUES*".column1
   Filter: (SubPlan 1)
   SubPlan 1
     ->  Result
           Output: generate_series(1, "*VALUES*".column1)
 Optimizer: Postgres query optimizer
 Settings: optimizer=off
(8 rows)

CREATE TABLE t_outer_srf (a int, b int) DISTRIBUTED BY (a);
INSERT INTO t_outer_srf SELECT i, i+1 FROM generate_series(1,3) as i;  
CREATE TABLE t_inner_srf (a int, b int) DISTRIBUTED BY (a);
INSERT INTO t_inner_srf SELECT i, i+1 FROM generate_series(1,3) as i;
SELECT * FROM t_outer_srf WHERE t_outer_srf.b IN (SELECT generate_series(1, t_outer_srf.b) FROM t_inner_srf);
 a | b 
---+---
 1 | 2
 2 | 3
 3 | 4
(3 rows)

EXPLAIN (VERBOSE, COSTS OFF)
  SELECT * FROM t_outer_srf WHERE t_outer_srf.b IN (SELECT generate_series(1, t_outer_srf.b)  FROM t_inner_srf);
                                 QUERY PLAN                                  
-----------------------------------------------------------------------------
 Gather Motion 3:1  (slice2; segments: 3)
   Output: t_outer_srf.a, t_outer_srf.b
   ->  Seq Scan on orca.t_outer_srf
         Output: t_outer_srf.a, t_outer_srf.b
         Filter: (SubPlan 1)
         SubPlan 1  (slice2; segments: 3)
           ->  Result
                 Output: generate_series(1, t_outer_srf.b)
                 ->  Result
                       ->  Materialize
                             ->  Broadcast Motion 3:3  (slice1; segments: 3)
                                   ->  Seq Scan on orca.t_inner_srf
 Optimizer: Postgres query optimizer
 Settings: optimizer=off
(14 rows)

DROP TABLE t_outer_srf, t_inner_srf;<|MERGE_RESOLUTION|>--- conflicted
+++ resolved
@@ -13581,16 +13581,11 @@
         1
 (8 rows)
 
-<<<<<<< HEAD
 reset optimizer_enable_indexscan;
--- Test to ensure bitmapscan doesn't project recheck/scalar filter columns
-create table material_bitmapscan(i int, j int, k timestamp, l timestamp) with(appendonly=true) distributed replicated;
-=======
 -- Test Bitmap Heap Scan's targetlist contains only necessary attrs, not
 -- including ones from Recheck and Filter conditions.
 create table material_bitmapscan(i int, j int, k timestamp, l timestamp)
 with(appendonly=true) distributed replicated;
->>>>>>> 5b9ee7aa
 create index material_bitmapscan_idx on material_bitmapscan using btree(k);
 insert into material_bitmapscan
 select i, mod(i, 10),
