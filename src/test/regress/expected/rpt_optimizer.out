--
-- Basic tests for replicated table
--
create schema rpt;
set search_path to rpt;
<<<<<<< HEAD
=======
-- If the producer is replicated, request a non-singleton spec
-- that is not allowed to be enforced, to avoid potential CTE hang issue
drop table if exists with_test1 cascade;
NOTICE:  table "with_test1" does not exist, skipping
create table with_test1 (i character varying(10)) DISTRIBUTED REPLICATED;
explain
WITH cte1 AS ( SELECT *,ROW_NUMBER() OVER ( PARTITION BY i) AS RANK_DESC FROM with_test1),
 cte2 AS ( SELECT 'COL1' TBLNM,COUNT(*) DIFFCNT FROM ( SELECT * FROM cte1) X)
select * FROM ( SELECT 'COL1' TBLNM FROM cte1) A LEFT JOIN cte2 C ON A.TBLNM=C.TBLNM;
                                                 QUERY PLAN                                                 
------------------------------------------------------------------------------------------------------------
 Sequence  (cost=0.00..1293.00 rows=1 width=24)
   ->  Shared Scan (share slice:id 0:0)  (cost=0.00..431.00 rows=1 width=1)
         ->  Materialize  (cost=0.00..431.00 rows=1 width=1)
               ->  Gather Motion 1:1  (slice1; segments: 1)  (cost=0.00..431.00 rows=1 width=16)
                     ->  WindowAgg  (cost=0.00..431.00 rows=1 width=16)
                           Partition By: with_test1.i
                           ->  Sort  (cost=0.00..431.00 rows=1 width=10)
                                 Sort Key: with_test1.i
                                 ->  Seq Scan on with_test1  (cost=0.00..431.00 rows=1 width=10)
   ->  Hash Left Join  (cost=0.00..862.00 rows=1 width=24)
         Hash Cond: ("outer".tblnm = pg_catalog.textin(unknownout("outer".tblnm), ''::void, '-1'::integer))
         ->  Result  (cost=0.00..431.00 rows=1 width=8)
               ->  Shared Scan (share slice:id 0:0)  (cost=0.00..431.00 rows=1 width=1)
         ->  Hash  (cost=431.00..431.00 rows=1 width=16)
               ->  Result  (cost=0.00..431.00 rows=1 width=16)
                     ->  Aggregate  (cost=0.00..431.00 rows=1 width=8)
                           ->  Shared Scan (share slice:id 0:0)  (cost=0.00..431.00 rows=1 width=1)
 Optimizer: Pivotal Optimizer (GPORCA)
(18 rows)

WITH cte1 AS ( SELECT *,ROW_NUMBER() OVER ( PARTITION BY i) AS RANK_DESC FROM with_test1),
     cte2 AS ( SELECT 'COL1' TBLNM,COUNT(*) DIFFCNT FROM ( SELECT * FROM cte1) X)
select * FROM ( SELECT 'COL1' TBLNM FROM cte1) A LEFT JOIN cte2 C ON A.TBLNM=C.TBLNM;
 tblnm | tblnm | diffcnt 
-------+-------+---------
(0 rows)

-- This is expected to fall back to planner.
drop table if exists with_test2 cascade;
NOTICE:  table "with_test2" does not exist, skipping
drop table if exists with_test3 cascade;
NOTICE:  table "with_test3" does not exist, skipping
create table with_test2 (id bigserial NOT NULL, isc varchar(15) NOT NULL,iscd varchar(15) NULL) DISTRIBUTED REPLICATED;
create table with_test3 (id numeric NULL, rc varchar(255) NULL,ri numeric NULL) DISTRIBUTED REPLICATED;
insert into with_test2 (isc,iscd) values ('CMN_BIN_YES', 'CMN_BIN_YES');
insert into with_test3 (id,rc,ri) values (113551,'CMN_BIN_YES',101991), (113552,'CMN_BIN_NO',101991), (113553,'CMN_BIN_ERR',101991), (113554,'CMN_BIN_NULL',101991);
explain
WITH
      t1 AS (SELECT * FROM with_test2),
      t2 AS (SELECT id, rc FROM with_test3 WHERE ri = 101991)
SELECT p.*FROM t1 p JOIN t2 r ON p.isc = r.rc JOIN t2 r1 ON p.iscd = r1.rc LIMIT 1;
                                              QUERY PLAN                                              
------------------------------------------------------------------------------------------------------
 Limit  (cost=0.16..0.23 rows=1 width=104)
   ->  Gather Motion 1:1  (slice1; segments: 1)  (cost=0.16..0.40 rows=4 width=104)
         ->  Hash Join  (cost=0.16..0.34 rows=4 width=104)
               Hash Cond: ((with_test2.iscd)::text = (r1.rc)::text)
               ->  Hash Join  (cost=0.03..0.16 rows=4 width=104)
                     Hash Cond: ((r.rc)::text = (with_test2.isc)::text)
                     ->  Subquery Scan on r  (cost=0.00..1.09 rows=4 width=19)
                           ->  Seq Scan on with_test3  (cost=0.00..1.05 rows=4 width=19)
                                 Filter: (ri = '101991'::numeric)
                     ->  Hash  (cost=1.02..1.02 rows=1 width=32)
                           ->  Seq Scan on with_test2  (cost=0.00..1.01 rows=1 width=32)
               ->  Hash  (cost=1.09..1.09 rows=2 width=19)
                     ->  Subquery Scan on r1  (cost=0.00..1.09 rows=4 width=19)
                           ->  Seq Scan on with_test3 with_test3_1  (cost=0.00..1.05 rows=4 width=19)
                                 Filter: (ri = '101991'::numeric)
 Optimizer: Postgres query optimizer
(16 rows)

WITH
    t1 AS (SELECT * FROM with_test2),
    t2 AS (SELECT id, rc FROM with_test3 WHERE ri = 101991)
SELECT p.*FROM t1 p JOIN t2 r ON p.isc = r.rc JOIN t2 r1 ON p.iscd = r1.rc LIMIT 1;
 id |     isc     |    iscd     
----+-------------+-------------
  1 | CMN_BIN_YES | CMN_BIN_YES
(1 row)

>>>>>>> 5bfe2df4
---------
-- INSERT
---------
create table foo (x int, y int) distributed replicated;
create table foo1(like foo) distributed replicated;
create table bar (like foo) distributed randomly;
create table bar1 (like foo) distributed by (x);
-- values --> replicated table 
-- random partitioned table --> replicated table
-- hash partitioned table --> replicated table
-- singleQE --> replicated table
-- replicated --> replicated table
insert into bar values (1, 1), (3, 1);
insert into bar1 values (1, 1), (3, 1);
insert into foo1 values (1, 1), (3, 1);
insert into foo select * from bar;
insert into foo select * from bar1;
insert into foo select * from bar order by x limit 1;
insert into foo select * from foo;
select * from foo order by x;
 x | y 
---+---
 1 | 1
 1 | 1
 1 | 1
 1 | 1
 1 | 1
 1 | 1
 3 | 1
 3 | 1
 3 | 1
 3 | 1
(10 rows)

select bar.x, bar.y from bar, (select * from foo) as t1 order by 1,2;
 x | y 
---+---
 1 | 1
 1 | 1
 1 | 1
 1 | 1
 1 | 1
 1 | 1
 1 | 1
 1 | 1
 1 | 1
 1 | 1
 3 | 1
 3 | 1
 3 | 1
 3 | 1
 3 | 1
 3 | 1
 3 | 1
 3 | 1
 3 | 1
 3 | 1
(20 rows)

select bar.x, bar.y from bar, (select * from foo order by x limit 1) as t1 order by 1,2;
 x | y 
---+---
 1 | 1
 3 | 1
(2 rows)

truncate foo;
truncate foo1;
truncate bar;
truncate bar1;
-- replicated table --> random partitioned table
-- replicated table --> hash partitioned table
insert into foo values (1, 1), (3, 1);
insert into bar select * from foo order by x limit 1;
insert into bar1 select * from foo order by x limit 1;
select * from foo order by x;
 x | y 
---+---
 1 | 1
 3 | 1
(2 rows)

select * from bar order by x;
 x | y 
---+---
 1 | 1
(1 row)

select * from bar1 order by x;
 x | y 
---+---
 1 | 1
(1 row)

drop table if exists foo;
drop table if exists foo1;
drop table if exists bar;
drop table if exists bar1;
--
-- CREATE UNIQUE INDEX
--
-- create unique index on non-distributed key.
create table foo (x int, y int) distributed replicated;
create table bar (x int, y int) distributed randomly;
-- success
create unique index foo_idx on foo (y);
-- should fail
create unique index bar_idx on bar (y);
ERROR:  UNIQUE and DISTRIBUTED RANDOMLY are incompatible
drop table if exists foo;
drop table if exists bar;
--
-- CREATE TABLE with both PRIMARY KEY and UNIQUE constraints
--
create table foo (id int primary key, name text unique) distributed replicated;
-- success
insert into foo values (1,'aaa');
insert into foo values (2,'bbb');
-- fail
insert into foo values (1,'ccc');
ERROR:  duplicate key value violates unique constraint "foo_pkey"  (seg0 127.0.1.1:6002 pid=287620)
DETAIL:  Key (id)=(1) already exists.
insert into foo values (3,'aaa');
ERROR:  duplicate key value violates unique constraint "foo_name_key"  (seg0 127.0.1.1:6002 pid=287620)
DETAIL:  Key (name)=(aaa) already exists.
drop table if exists foo;
--
-- CREATE TABLE
--
--
-- Like
CREATE TABLE parent (
        name            text,
        age                     int4,
        location        point
) distributed replicated;
CREATE TABLE child (like parent) distributed replicated;
CREATE TABLE child1 (like parent) DISTRIBUTED BY (name);
CREATE TABLE child2 (like parent);
NOTICE:  table doesn't have 'DISTRIBUTED BY' clause, defaulting to distribution columns from LIKE table
-- should be replicated table
\d child
       Table "rpt.child"
  Column  |  Type   | Modifiers 
----------+---------+-----------
 name     | text    | 
 age      | integer | 
 location | point   | 
Distributed Replicated

-- should distributed by name
\d child1
       Table "rpt.child1"
  Column  |  Type   | Modifiers 
----------+---------+-----------
 name     | text    | 
 age      | integer | 
 location | point   | 
Distributed by: (name)

-- should be replicated table
\d child2
       Table "rpt.child2"
  Column  |  Type   | Modifiers 
----------+---------+-----------
 name     | text    | 
 age      | integer | 
 location | point   | 
Distributed Replicated

drop table if exists parent;
drop table if exists child;
drop table if exists child1;
drop table if exists child2;
-- Inherits
CREATE TABLE parent_rep (
        name            text,
        age                     int4,
        location        point
) distributed replicated;
CREATE TABLE parent_part (
        name            text,
        age                     int4,
        location        point
) distributed by (name);
-- inherits from a replicated table, should fail
CREATE TABLE child (
        salary          int4,
        manager         name
) INHERITS (parent_rep) WITH OIDS;
ERROR:  cannot inherit from replicated table "parent_rep" to create table "child"
DETAIL:  An inheritance hierarchy cannot contain a mixture of distributed and non-distributed tables.
-- replicated table can not have parents, should fail
CREATE TABLE child (
        salary          int4,
        manager         name
) INHERITS (parent_part) WITH OIDS DISTRIBUTED REPLICATED;
ERROR:  INHERITS clause cannot be used with DISTRIBUTED REPLICATED clause
drop table if exists parent_rep;
drop table if exists parent_part;
drop table if exists child;
NOTICE:  table "child" does not exist, skipping
--
-- CTAS
--
-- CTAS from generate_series
create table foo as select i as c1, i as c2
from generate_series(1,3) i distributed replicated;
-- CTAS from replicated table 
create table bar as select * from foo distributed replicated;
select * from bar;
 c1 | c2 
----+----
  1 |  1
  2 |  2
  3 |  3
(3 rows)

drop table if exists foo;
drop table if exists bar;
-- CTAS from partition table table
create table foo as select i as c1, i as c2
from generate_series(1,3) i;
NOTICE:  Table doesn't have 'DISTRIBUTED BY' clause. Creating a NULL policy entry.
create table bar as select * from foo distributed replicated;
select * from bar;
 c1 | c2 
----+----
  1 |  1
  3 |  3
  2 |  2
(3 rows)

drop table if exists foo;
drop table if exists bar;
-- CTAS from singleQE 
create table foo as select i as c1, i as c2
from generate_series(1,3) i;
NOTICE:  Table doesn't have 'DISTRIBUTED BY' clause. Creating a NULL policy entry.
select * from foo;
 c1 | c2 
----+----
  1 |  1
  2 |  2
  3 |  3
(3 rows)

create table bar as select * from foo order by c1 limit 1 distributed replicated;
select * from bar;
 c1 | c2 
----+----
  1 |  1
(1 row)

drop table if exists foo;
drop table if exists bar;
-- Create view can work
create table foo(x int, y int) distributed replicated;
insert into foo values(1,1);
create view v_foo as select * from foo;
select * from v_foo;
 x | y 
---+---
 1 | 1
(1 row)

drop view v_foo;
drop table if exists foo;
---------
-- Alter
--------
-- Drop distributed key column
create table foo(x int, y int) distributed replicated;
create table bar(like foo) distributed by (x);
insert into foo values(1,1);
insert into bar values(1,1);
-- success
alter table foo drop column x;
-- fail
alter table bar drop column x;
NOTICE:  dropping a column that is part of the distribution policy forces a NULL distribution policy
drop table if exists foo;
drop table if exists foo1;
NOTICE:  table "foo1" does not exist, skipping
drop table if exists bar;
drop table if exists bar1;
NOTICE:  table "bar1" does not exist, skipping
-- Alter gp_distribution_policy
create table foo(x int, y int) distributed replicated;
create table foo1(x int, y int) distributed replicated;
create table bar(x int, y int) distributed by (x);
create table bar1(x int, y int) distributed randomly;
insert into foo select i,i from generate_series(1,10) i;
insert into foo1 select i,i from generate_series(1,10) i;
insert into bar select i,i from generate_series(1,10) i;
insert into bar1 select i,i from generate_series(1,10) i;
-- alter distribution policy of replicated table
alter table foo set distributed by (x);
alter table foo1 set distributed randomly;
-- alter a partitioned table to replicated table
alter table bar set distributed replicated;
alter table bar1 set distributed replicated;
-- verify the new policies
\d foo
       Table "rpt.foo"
 Column |  Type   | Modifiers 
--------+---------+-----------
 x      | integer | 
 y      | integer | 
Distributed by: (x)

\d foo1
       Table "rpt.foo1"
 Column |  Type   | Modifiers 
--------+---------+-----------
 x      | integer | 
 y      | integer | 
Distributed randomly

\d bar
       Table "rpt.bar"
 Column |  Type   | Modifiers 
--------+---------+-----------
 x      | integer | 
 y      | integer | 
Distributed Replicated

\d bar1
       Table "rpt.bar1"
 Column |  Type   | Modifiers 
--------+---------+-----------
 x      | integer | 
 y      | integer | 
Distributed Replicated

-- verify the reorganized data
select * from foo;
 x  | y  
----+----
  2 |  2
  3 |  3
  4 |  4
  7 |  7
  8 |  8
  1 |  1
  5 |  5
  6 |  6
  9 |  9
 10 | 10
(10 rows)

select * from foo1;
 x  | y  
----+----
  6 |  6
  8 |  8
  9 |  9
 10 | 10
  1 |  1
  3 |  3
  4 |  4
  5 |  5
  2 |  2
  7 |  7
(10 rows)

select * from bar;
 x  | y  
----+----
  2 |  2
  3 |  3
  4 |  4
  7 |  7
  8 |  8
  5 |  5
  6 |  6
  9 |  9
 10 | 10
  1 |  1
(10 rows)

select * from bar1;
 x  | y  
----+----
  6 |  6
  1 |  1
  4 |  4
  7 |  7
  8 |  8
  9 |  9
 10 | 10
  2 |  2
  3 |  3
  5 |  5
(10 rows)

-- alter back
alter table foo set distributed replicated;
alter table foo1 set distributed replicated;
alter table bar set distributed by (x);
alter table bar1 set distributed randomly;
-- verify the policies again
\d foo
       Table "rpt.foo"
 Column |  Type   | Modifiers 
--------+---------+-----------
 x      | integer | 
 y      | integer | 
Distributed Replicated

\d foo1
       Table "rpt.foo1"
 Column |  Type   | Modifiers 
--------+---------+-----------
 x      | integer | 
 y      | integer | 
Distributed Replicated

\d bar
       Table "rpt.bar"
 Column |  Type   | Modifiers 
--------+---------+-----------
 x      | integer | 
 y      | integer | 
Distributed by: (x)

\d bar1
       Table "rpt.bar1"
 Column |  Type   | Modifiers 
--------+---------+-----------
 x      | integer | 
 y      | integer | 
Distributed randomly

-- verify the reorganized data again
select * from foo;
 x  | y  
----+----
  1 |  1
  5 |  5
  6 |  6
  9 |  9
 10 | 10
  2 |  2
  3 |  3
  4 |  4
  7 |  7
  8 |  8
(10 rows)

select * from foo1;
 x  | y  
----+----
  2 |  2
  7 |  7
  6 |  6
  8 |  8
  9 |  9
 10 | 10
  1 |  1
  3 |  3
  4 |  4
  5 |  5
(10 rows)

select * from bar;
 x  | y  
----+----
  1 |  1
  5 |  5
  6 |  6
  9 |  9
 10 | 10
  2 |  2
  3 |  3
  4 |  4
  7 |  7
  8 |  8
(10 rows)

select * from bar1;
 x  | y  
----+----
  6 |  6
  8 |  8
  3 |  3
  1 |  1
  9 |  9
  4 |  4
  7 |  7
 10 | 10
  2 |  2
  5 |  5
(10 rows)

drop table if exists foo;
drop table if exists foo1;
drop table if exists bar;
drop table if exists bar1;
---------
-- UPDATE / DELETE
---------
create table foo(x int, y int) distributed replicated;
create table bar(x int, y int);
NOTICE:  Table doesn't have 'DISTRIBUTED BY' clause -- Using column named 'x' as the Greenplum Database data distribution key for this table.
HINT:  The 'DISTRIBUTED BY' clause determines the distribution of data. Make sure column(s) chosen are the optimal data distribution key to minimize skew.
insert into foo values (1, 1), (2, 1);
insert into bar values (1, 2), (2, 2);
update foo set y = 2 where y = 1;
select * from foo;
 x | y 
---+---
 1 | 2
 2 | 2
(2 rows)

update foo set y = 1 from bar where bar.y = foo.y;
select * from foo;
 x | y 
---+---
 2 | 1
 1 | 1
(2 rows)

delete from foo where y = 1;
select * from foo;
 x | y 
---+---
(0 rows)

-- Test replicate table within init plan
insert into foo values (1, 1), (2, 1);
select * from bar where exists (select * from foo);
 x | y 
---+---
 2 | 2
 1 | 2
(2 rows)

------
-- Test Current Of is disabled for replicated table
------
begin;
declare c1 cursor for select * from foo;
fetch 1 from c1;
 x | y 
---+---
 1 | 1
(1 row)

delete from foo where current of c1;
ERROR:  "foo" is not simply updatable
abort;
begin;
declare c1 cursor for select * from foo;
fetch 1 from c1;
 x | y 
---+---
 1 | 1
(1 row)

update foo set y = 1 where current of c1;
ERROR:  "foo" is not simply updatable
abort;
-----
-- Test updatable view works for replicated table
----
truncate foo;
truncate bar;
insert into foo values (1, 1);
insert into foo values (2, 2);
insert into bar values (1, 1);
create view v_foo as select * from foo where y = 1;
begin;
update v_foo set y = 2; 
select * from gp_dist_random('foo');
 x | y 
---+---
 2 | 2
 1 | 2
 2 | 2
 1 | 2
 2 | 2
 1 | 2
(6 rows)

abort;
update v_foo set y = 3 from bar where bar.y = v_foo.y; 
select * from gp_dist_random('foo');
 x | y 
---+---
 2 | 2
 1 | 3
 2 | 2
 1 | 3
 2 | 2
 1 | 3
(6 rows)

-- Test gp_segment_id for replicated table
-- gp_segment_id is ambiguous for replicated table, it's been disabled now.
create table baz (c1 int, c2 int) distributed replicated;
create table qux (c1 int, c2 int);
NOTICE:  Table doesn't have 'DISTRIBUTED BY' clause -- Using column named 'c1' as the Greenplum Database data distribution key for this table.
HINT:  The 'DISTRIBUTED BY' clause determines the distribution of data. Make sure column(s) chosen are the optimal data distribution key to minimize skew.
select gp_segment_id from baz;
ERROR:  column "gp_segment_id" does not exist
LINE 1: select gp_segment_id from baz;
               ^
select xmin from baz;
ERROR:  column "xmin" does not exist
LINE 1: select xmin from baz;
               ^
select xmax from baz;
ERROR:  column "xmax" does not exist
LINE 1: select xmax from baz;
               ^
select ctid from baz;
ERROR:  column "ctid" does not exist
LINE 1: select ctid from baz;
               ^
select * from baz where c2 = gp_segment_id;
ERROR:  column "gp_segment_id" does not exist
LINE 1: select * from baz where c2 = gp_segment_id;
                                     ^
select * from baz, qux where baz.c1 = gp_segment_id;
 c1 | c2 | c1 | c2 
----+----+----+----
(0 rows)

update baz set c2 = gp_segment_id;
ERROR:  column "gp_segment_id" does not exist
LINE 1: update baz set c2 = gp_segment_id;
                            ^
update baz set c2 = 1 where gp_segment_id = 1;
ERROR:  column "gp_segment_id" does not exist
LINE 1: update baz set c2 = 1 where gp_segment_id = 1;
                                    ^
update baz set c2 = 1 from qux where gp_segment_id = baz.c1;
insert into baz select i, i from generate_series(1, 1000) i;
vacuum baz;
vacuum full baz;
analyze baz;
-- Test dependencies check when alter table to replicated table
create view v_qux as select ctid from qux;
alter table qux set distributed replicated;
ERROR:  cannot set distributed replicated because other object depend on its system columns
DETAIL:  view v_qux depends on table qux column ctid
HINT:  system columns of replicated table will be exposed to users after altering, resolve dependencies first
drop view v_qux;
alter table qux set distributed replicated;
-- Test cursor for update also works for replicated table
create table cursor_update (c1 int, c2 int) distributed replicated;
insert into cursor_update select i, i from generate_series(1, 10) i;
begin;
declare c1 cursor for select * from cursor_update order by c2 for update;
fetch next from c1;
 c1 | c2 
----+----
  1 |  1
(1 row)

end;
-- Test MinMax path on replicated table
create table minmaxtest (x int, y int) distributed replicated;
create index on minmaxtest (x);
insert into minmaxtest select generate_series(1, 10);
set enable_seqscan=off;
select min(x) from minmaxtest;
 min 
-----
   1
(1 row)

-- Test replicated on partition table
-- should fail
CREATE TABLE foopart (a int4, b int4) DISTRIBUTED REPLICATED PARTITION BY RANGE (a) (START (1) END (10));
ERROR:  PARTITION BY clause cannot be used with DISTRIBUTED REPLICATED clause
CREATE TABLE foopart (a int4, b int4) PARTITION BY RANGE (a) (START (1) END (10)) ;
NOTICE:  Table doesn't have 'DISTRIBUTED BY' clause -- Using column named 'a' as the Greenplum Database data distribution key for this table.
HINT:  The 'DISTRIBUTED BY' clause determines the distribution of data. Make sure column(s) chosen are the optimal data distribution key to minimize skew.
NOTICE:  CREATE TABLE will create partition "foopart_1_prt_1" for table "foopart"
-- should fail
ALTER TABLE foopart SET DISTRIBUTED REPLICATED;
ERROR:  can't set the distribution policy of a partition table to REPLICATED
ALTER TABLE foopart_1_prt_1 SET DISTRIBUTED REPLICATED;
ERROR:  can't set the distribution policy of "foopart_1_prt_1"
HINT:  Distribution policy of a partition can only be the same as its parent's.
DROP TABLE foopart;
-- volatile replicated
-- General and segmentGeneral locus imply that if the corresponding
-- slice is executed in many different segments should provide the
-- same result data set. Thus, in some cases, General and segmentGeneral
-- can be treated like broadcast. But if the segmentGeneral and general
-- locus path contain volatile functions, they lose the property and
-- can only be treated as singleQE. The following cases are to check that
-- we correctly handle all these cases.
-- FIXME: ORCA does not consider this, we need to fix the cases when ORCA
-- consider this.
set optimizer = off;
set enable_bitmapscan = off;
create table t_hashdist(a int, b int, c int) distributed by (a);
create table t_replicate_volatile(a int, b int, c int) distributed replicated;
---- pushed down filter
explain (costs off) select * from t_replicate_volatile, t_hashdist where t_replicate_volatile.a > random();
                                 QUERY PLAN                                 
----------------------------------------------------------------------------
 Gather Motion 3:1  (slice2; segments: 3)
   ->  Nested Loop
         ->  Seq Scan on t_hashdist
         ->  Materialize
               ->  Broadcast Motion 1:3  (slice1; segments: 1)
                     ->  Result
                           ->  Seq Scan on t_replicate_volatile
                                 Filter: ((a)::double precision > random())
 Optimizer: Postgres query optimizer
(9 rows)

-- join qual
explain (costs off) select * from t_hashdist, t_replicate_volatile x, t_replicate_volatile y where x.a + y.a > random();
                                  QUERY PLAN                                   
-------------------------------------------------------------------------------
 Nested Loop
   ->  Result
         ->  Gather Motion 1:1  (slice1; segments: 1)
               ->  Nested Loop
                     Join Filter: (((x.a + y.a))::double precision > random())
                     ->  Seq Scan on t_replicate_volatile x
                     ->  Materialize
                           ->  Seq Scan on t_replicate_volatile y
   ->  Materialize
         ->  Gather Motion 3:1  (slice2; segments: 3)
               ->  Seq Scan on t_hashdist
 Optimizer: Postgres query optimizer
(12 rows)

-- sublink & subquery
explain (costs off) select * from t_hashdist where a > All (select random() from t_replicate_volatile);
                                     QUERY PLAN                                     
------------------------------------------------------------------------------------
 Gather Motion 3:1  (slice2; segments: 3)
   ->  Nested Loop Left Anti Semi (Not-In) Join
         Join Filter: ((t_hashdist.a)::double precision <= "NotIn_SUBQUERY".random)
         ->  Seq Scan on t_hashdist
         ->  Materialize
               ->  Broadcast Motion 1:3  (slice1; segments: 1)
                     ->  Subquery Scan on "NotIn_SUBQUERY"
                           ->  Seq Scan on t_replicate_volatile
 Optimizer: Postgres query optimizer
(9 rows)

explain (costs off) select * from t_hashdist where a in (select random()::int from t_replicate_volatile);
                            QUERY PLAN                            
------------------------------------------------------------------
 Gather Motion 3:1  (slice2; segments: 3)
   ->  Hash Semi Join
         Hash Cond: (t_hashdist.a = ((random())::integer))
         ->  Seq Scan on t_hashdist
         ->  Hash
               ->  Redistribute Motion 1:3  (slice1; segments: 1)
                     Hash Key: ((random())::integer)
                     ->  Seq Scan on t_replicate_volatile
 Optimizer: Postgres query optimizer
(9 rows)

-- subplan
explain (costs off, verbose) select * from t_hashdist left join t_replicate_volatile on t_hashdist.a > any (select random() from t_replicate_volatile);
                                                            QUERY PLAN                                                            
----------------------------------------------------------------------------------------------------------------------------------
 Gather Motion 3:1  (slice2; segments: 3)
   Output: t_hashdist.a, t_hashdist.b, t_hashdist.c, t_replicate_volatile.a, t_replicate_volatile.b, t_replicate_volatile.c
   ->  Nested Loop Left Join
         Output: t_hashdist.a, t_hashdist.b, t_hashdist.c, t_replicate_volatile.a, t_replicate_volatile.b, t_replicate_volatile.c
         Join Filter: (SubPlan 1)
         ->  Seq Scan on rpt.t_hashdist
               Output: t_hashdist.a, t_hashdist.b, t_hashdist.c
         ->  Materialize
               Output: t_replicate_volatile.a, t_replicate_volatile.b, t_replicate_volatile.c
               ->  Seq Scan on rpt.t_replicate_volatile
                     Output: t_replicate_volatile.a, t_replicate_volatile.b, t_replicate_volatile.c
         SubPlan 1  (slice2; segments: 3)
           ->  Materialize
                 Output: (random())
                 ->  Broadcast Motion 1:3  (slice1; segments: 1)
                       Output: (random())
                       ->  Seq Scan on rpt.t_replicate_volatile t_replicate_volatile_1
                             Output: random()
 Optimizer: Postgres query optimizer
 Settings: enable_bitmapscan=off, enable_seqscan=off, optimizer=off
(20 rows)

-- targetlist
explain (costs off) select * from t_hashdist cross join (select random () from t_replicate_volatile)x;
                          QUERY PLAN                           
---------------------------------------------------------------
 Gather Motion 3:1  (slice2; segments: 3)
   ->  Nested Loop
         ->  Seq Scan on t_hashdist
         ->  Materialize
               ->  Broadcast Motion 1:3  (slice1; segments: 1)
                     ->  Seq Scan on t_replicate_volatile
 Optimizer: Postgres query optimizer
(7 rows)

explain (costs off) select * from t_hashdist cross join (select a, sum(random()) from t_replicate_volatile group by a) x;
                           QUERY PLAN                           
----------------------------------------------------------------
 Gather Motion 3:1  (slice2; segments: 3)
   ->  Nested Loop
         ->  Seq Scan on t_hashdist
         ->  Materialize
               ->  Broadcast Motion 1:3  (slice1; segments: 1)
                     ->  HashAggregate
                           Group Key: t_replicate_volatile.a
                           ->  Seq Scan on t_replicate_volatile
 Optimizer: Postgres query optimizer
(9 rows)

explain (costs off) select * from t_hashdist cross join (select random() as k, sum(a) from t_replicate_volatile group by k) x;
                        QUERY PLAN                        
----------------------------------------------------------
 Nested Loop
   ->  Gather Motion 3:1  (slice1; segments: 3)
         ->  Seq Scan on t_hashdist
   ->  Materialize
         ->  Gather Motion 1:1  (slice2; segments: 1)
               ->  HashAggregate
                     Group Key: random()
                     ->  Seq Scan on t_replicate_volatile
 Optimizer: Postgres query optimizer
(9 rows)

explain (costs off) select * from t_hashdist cross join (select a, sum(b) as s from t_replicate_volatile group by a having sum(b) > random() order by a) x ;
                                              QUERY PLAN                                              
------------------------------------------------------------------------------------------------------
 Gather Motion 3:1  (slice2; segments: 3)
   ->  Nested Loop
         ->  Seq Scan on t_hashdist
         ->  Materialize
               ->  Broadcast Motion 1:3  (slice1; segments: 1)
                     ->  Sort
                           Sort Key: t_replicate_volatile.a
                           ->  HashAggregate
                                 Group Key: t_replicate_volatile.a
                                 Filter: ((sum(t_replicate_volatile.b))::double precision > random())
                                 ->  Seq Scan on t_replicate_volatile
 Optimizer: Postgres query optimizer
(12 rows)

-- insert
explain (costs off) insert into t_replicate_volatile select random() from t_replicate_volatile;
                                QUERY PLAN                                 
---------------------------------------------------------------------------
 Insert on t_replicate_volatile
   ->  Broadcast Motion 1:3  (slice1; segments: 1)
         ->  Subquery Scan on "*SELECT*"
               ->  Seq Scan on t_replicate_volatile t_replicate_volatile_1
 Optimizer: Postgres query optimizer
(5 rows)

explain (costs off) insert into t_replicate_volatile select random(), a, a from generate_series(1, 10) a;
                      QUERY PLAN                      
------------------------------------------------------
 Insert on t_replicate_volatile
   ->  Broadcast Motion 1:3  (slice1; segments: 1)
         ->  Subquery Scan on "*SELECT*"
               ->  Function Scan on generate_series a
 Optimizer: Postgres query optimizer
(5 rows)

create sequence seq_for_insert_replicated_table;
explain (costs off) insert into t_replicate_volatile select nextval('seq_for_insert_replicated_table');
                    QUERY PLAN                     
---------------------------------------------------
 Insert on t_replicate_volatile
   ->  Broadcast Motion 1:3  (slice1; segments: 1)
         ->  Subquery Scan on "*SELECT*"
               ->  Result
 Optimizer: Postgres query optimizer
(5 rows)

explain (costs off) select a from t_replicate_volatile union all select * from nextval('seq_for_insert_replicated_table');
                     QUERY PLAN                     
----------------------------------------------------
 Append
   ->  Gather Motion 1:1  (slice1; segments: 1)
         ->  Subquery Scan on "*SELECT* 1"
               ->  Seq Scan on t_replicate_volatile
   ->  Function Scan on nextval
 Optimizer: Postgres query optimizer
(6 rows)

-- insert into table with serial column
create table t_replicate_dst(id serial, i integer) distributed replicated;
create table t_replicate_src(i integer) distributed replicated;
insert into t_replicate_src select i from generate_series(1, 5) i;
explain (costs off, verbose) insert into t_replicate_dst (i) select i from t_replicate_src;
                                         QUERY PLAN                                          
---------------------------------------------------------------------------------------------
 Insert on rpt.t_replicate_dst
   ->  Broadcast Motion 1:3  (slice1; segments: 1)
         Output: ((nextval('t_replicate_dst_id_seq'::regclass))::integer), t_replicate_src.i
         ->  Seq Scan on rpt.t_replicate_src
               Output: nextval('t_replicate_dst_id_seq'::regclass), t_replicate_src.i
 Optimizer: Postgres query optimizer
 Settings: enable_bitmapscan=off, enable_seqscan=off, optimizer=off
(7 rows)

explain (costs off, verbose) with s as (select i from t_replicate_src group by i having random() > 0) insert into t_replicate_dst (i) select i from s;
                                       QUERY PLAN                                       
----------------------------------------------------------------------------------------
 Insert on rpt.t_replicate_dst
   ->  Broadcast Motion 1:3  (slice1; segments: 1)
         Output: ((nextval('t_replicate_dst_id_seq'::regclass))::integer), "*SELECT*".i
         ->  Subquery Scan on "*SELECT*"
               Output: nextval('t_replicate_dst_id_seq'::regclass), "*SELECT*".i
               ->  HashAggregate
                     Output: t_replicate_src.i
                     Group Key: t_replicate_src.i
                     Filter: (random() > '0'::double precision)
                     ->  Seq Scan on rpt.t_replicate_src
                           Output: t_replicate_src.i
 Optimizer: Postgres query optimizer
 Settings: enable_bitmapscan=off, enable_seqscan=off, optimizer=off
(13 rows)

insert into t_replicate_dst (i) select i from t_replicate_src;
select distinct id from gp_dist_random('t_replicate_dst') order by id;
 id 
----
  1
  2
  3
  4
  5
(5 rows)

-- update & delete
explain (costs off) update t_replicate_volatile set a = 1 where b > random();
ERROR:  could not devise a plan (cdbpath.c:2089)
explain (costs off) update t_replicate_volatile set a = 1 from t_replicate_volatile x where x.a + random() = t_replicate_volatile.b;
ERROR:  could not devise a plan (cdbpath.c:2089)
explain (costs off) update t_replicate_volatile set a = 1 from t_hashdist x where x.a + random() = t_replicate_volatile.b;
ERROR:  could not devise a plan (cdbpath.c:2089)
explain (costs off) delete from t_replicate_volatile where a < random();
ERROR:  could not devise a plan (cdbpath.c:2089)
explain (costs off) delete from t_replicate_volatile using t_replicate_volatile x where t_replicate_volatile.a + x.b < random();
ERROR:  could not devise a plan (cdbpath.c:2089)
explain (costs off) update t_replicate_volatile set a = random();
ERROR:  could not devise a plan (createplan.c:6507)
-- limit
explain (costs off) insert into t_replicate_volatile select * from t_replicate_volatile limit 1;
                                QUERY PLAN                                 
---------------------------------------------------------------------------
 Insert on t_replicate_volatile
   ->  Broadcast Motion 1:3  (slice1; segments: 1)
         ->  Limit
               ->  Seq Scan on t_replicate_volatile t_replicate_volatile_1
 Optimizer: Postgres query optimizer
(5 rows)

explain (costs off) select * from t_hashdist cross join (select * from t_replicate_volatile limit 1) x;
                           QUERY PLAN                           
----------------------------------------------------------------
 Gather Motion 3:1  (slice2; segments: 3)
   ->  Nested Loop
         ->  Seq Scan on t_hashdist
         ->  Materialize
               ->  Broadcast Motion 1:3  (slice1; segments: 1)
                     ->  Limit
                           ->  Seq Scan on t_replicate_volatile
 Optimizer: Postgres query optimizer
(8 rows)

create table rtbl (a int, b int, c int, t text) distributed replicated;
insert into t_hashdist values (1, 1, 1);
insert into rtbl values (1, 1, 1, 'rtbl');
-- The below tests used to do replicated table scan on entry db which contains empty data.
-- So a motion node is needed to gather replicated table on entry db.
-- See issue: https://github.com/greenplum-db/gpdb/issues/11945
-- 1. CTAS when join replicated table with catalog table
explain (costs off) create temp table tmp as select * from pg_class c join rtbl on c.relname = rtbl.t;
NOTICE:  Table doesn't have 'DISTRIBUTED BY' clause -- Using column(s) named 'relname' as the Greenplum Database data distribution key for this table.
HINT:  The 'DISTRIBUTED BY' clause determines the distribution of data. Make sure column(s) chosen are the optimal data distribution key to minimize skew.
                         QUERY PLAN                         
------------------------------------------------------------
 Redistribute Motion 1:3  (slice2)
   Hash Key: c.relname
   ->  Hash Join
         Hash Cond: ((c.relname)::text = rtbl.t)
         ->  Seq Scan on pg_class c
         ->  Hash
               ->  Gather Motion 1:1  (slice1; segments: 1)
                     ->  Seq Scan on rtbl
 Optimizer: Postgres query optimizer
(9 rows)

create temp table tmp as select * from pg_class c join rtbl on c.relname = rtbl.t;
NOTICE:  Table doesn't have 'DISTRIBUTED BY' clause -- Using column(s) named 'relname' as the Greenplum Database data distribution key for this table.
HINT:  The 'DISTRIBUTED BY' clause determines the distribution of data. Make sure column(s) chosen are the optimal data distribution key to minimize skew.
select count(*) from tmp; -- should contain 1 row
 count 
-------
     1
(1 row)

-- 2. Join hashed table with (replicated table join catalog) should return 1 row
explain (costs off) select relname from t_hashdist, (select * from pg_class c join rtbl on c.relname = rtbl.t) vtest where t_hashdist.a = vtest.a;
                                       QUERY PLAN                                       
----------------------------------------------------------------------------------------
 Gather Motion 3:1  (slice3; segments: 3)
   ->  Hash Join
         Hash Cond: (rtbl.a = t_hashdist.a)
         ->  Redistribute Motion 1:3  (slice2)
               Hash Key: rtbl.a
               ->  Hash Join
                     Hash Cond: ((c.relname)::text = rtbl.t)
                     ->  Index Only Scan using pg_class_relname_nsp_index on pg_class c
                     ->  Hash
                           ->  Gather Motion 1:1  (slice1; segments: 1)
                                 ->  Seq Scan on rtbl
         ->  Hash
               ->  Seq Scan on t_hashdist
 Optimizer: Postgres query optimizer
(14 rows)

select relname from t_hashdist, (select * from pg_class c join rtbl on c.relname = rtbl.t) vtest where t_hashdist.a = vtest.a;
 relname 
---------
 rtbl
(1 row)

-- 3. Join hashed table with (set operation on catalog and replicated table)
explain (costs off) select a from t_hashdist, (select oid from pg_class union all select a from rtbl) vtest;
                                     QUERY PLAN                                     
------------------------------------------------------------------------------------
 Gather Motion 3:1  (slice3; segments: 3)
   ->  Nested Loop
         ->  Broadcast Motion 1:3  (slice2)
               ->  Subquery Scan on vtest
                     ->  Append
                           ->  Index Only Scan using pg_class_oid_index on pg_class
                           ->  Gather Motion 1:1  (slice1; segments: 1)
                                 ->  Subquery Scan on "*SELECT* 2"
                                       ->  Seq Scan on rtbl
         ->  Materialize
               ->  Seq Scan on t_hashdist
 Optimizer: Postgres query optimizer
(12 rows)

reset optimizer;
reset enable_bitmapscan;
-- Github Issue 13532
create table t1_13532(a int, b int) distributed replicated;
create table t2_13532(a int, b int) distributed replicated;
create index idx_t2_13532 on t2_13532(b);
explain (costs off) select * from t1_13532 x, t2_13532 y where y.a < random() and x.b = y.b;
                        QUERY PLAN                        
----------------------------------------------------------
 Hash Join
   Hash Cond: (x.b = y.b)
   ->  Gather Motion 1:1  (slice1; segments: 1)
         ->  Seq Scan on t1_13532 x
   ->  Hash
         ->  Result
               ->  Gather Motion 1:1  (slice2; segments: 1)
                     ->  Bitmap Heap Scan on t2_13532 y
                           Filter: ((a)::double precision < random())
                           ->  Bitmap Index Scan on idx_t2_13532
 Optimizer: Postgres query optimizer
(8 rows)

set enable_bitmapscan = off;
explain (costs off) select * from t1_13532 x, t2_13532 y where y.a < random() and x.b = y.b;
                        QUERY PLAN                        
----------------------------------------------------------
 Hash Join
   Hash Cond: (x.b = y.b)
   ->  Gather Motion 1:1  (slice1; segments: 1)
         ->  Seq Scan on t1_13532 x
   ->  Hash
         ->  Result
               ->  Gather Motion 1:1  (slice2; segments: 1)
                     ->  Index Scan using idx_t2_13532 on t2_13532 y
                           Filter: ((a)::double precision < random())
 Optimizer: Postgres query optimizer
(8 rows)

-- ORCA
-- verify that JOIN derives the inner child distribution if the outer is tainted replicated (in this
-- case, the inner child is the hash distributed table, but the distribution is random because the
-- hash distribution key is not the JOIN key. we want to return the inner distribution because the
-- JOIN key determines the distribution of the JOIN output).
create table dist_tab (a integer, b integer) distributed by (a);
create table rep_tab (c integer) distributed replicated;
create index idx on dist_tab (b);
insert into dist_tab values (1, 2), (2, 2), (2, 1), (1, 1);
insert into rep_tab values (1), (2);
analyze dist_tab;
analyze rep_tab;
set optimizer_enable_hashjoin=off;
set enable_hashjoin=off;
set enable_nestloop=on;
explain select b from dist_tab where b in (select distinct c from rep_tab);
                                   QUERY PLAN                                    
---------------------------------------------------------------------------------
 Gather Motion 3:1  (slice1; segments: 3)  (cost=0.00..443.00 rows=4 width=4)
   ->  Nested Loop  (cost=0.00..443.00 rows=2 width=4)
         Join Filter: true
         ->  GroupAggregate  (cost=0.00..431.00 rows=2 width=4)
               Group Key: rep_tab.c
               ->  Sort  (cost=0.00..431.00 rows=2 width=4)
                     Sort Key: rep_tab.c
                     ->  Seq Scan on rep_tab  (cost=0.00..431.00 rows=2 width=4)
         ->  Index Scan using idx on dist_tab  (cost=0.00..12.00 rows=1 width=4)
               Index Cond: (b = rep_tab.c)
 Optimizer: Pivotal Optimizer (GPORCA)
(11 rows)

select b from dist_tab where b in (select distinct c from rep_tab);
 b 
---
 1
 2
 1
 2
(4 rows)

reset optimizer_enable_hashjoin;
reset enable_hashjoin;
reset enable_nestloop;
create table rand_tab (d integer) distributed randomly;
insert into rand_tab values (1), (2);
analyze rand_tab;
-- Table	Side		Derives
-- rep_tab	pdsOuter	EdtTaintedReplicated
-- rep_tab	pdsInner	EdtHashed
--
-- join derives EdtHashed
explain select c from rep_tab where c in (select distinct c from rep_tab);
                                     QUERY PLAN                                      
-------------------------------------------------------------------------------------
 Gather Motion 1:1  (slice1; segments: 1)  (cost=0.00..862.00 rows=2 width=4)
   ->  Hash Semi Join  (cost=0.00..862.00 rows=6 width=4)
         Hash Cond: (rep_tab.c = rep_tab_1.c)
         ->  Seq Scan on rep_tab  (cost=0.00..431.00 rows=6 width=4)
         ->  Hash  (cost=431.00..431.00 rows=6 width=4)
               ->  Seq Scan on rep_tab rep_tab_1  (cost=0.00..431.00 rows=6 width=4)
 Optimizer: Pivotal Optimizer (GPORCA)
(7 rows)

select c from rep_tab where c in (select distinct c from rep_tab);
 c 
---
 2
 1
(2 rows)

-- Table	Side		Derives
-- dist_tab	pdsOuter	EdtHashed
-- rep_tab	pdsInner	EdtTaintedReplicated 
--
-- join derives EdtHashed
explain select a from dist_tab where a in (select distinct c from rep_tab);
                                  QUERY PLAN                                  
------------------------------------------------------------------------------
 Gather Motion 3:1  (slice1; segments: 3)  (cost=0.00..862.00 rows=4 width=4)
   ->  Hash Semi Join  (cost=0.00..862.00 rows=2 width=4)
         Hash Cond: (dist_tab.a = rep_tab.c)
         ->  Seq Scan on dist_tab  (cost=0.00..431.00 rows=2 width=4)
         ->  Hash  (cost=431.00..431.00 rows=2 width=4)
               ->  Seq Scan on rep_tab  (cost=0.00..431.00 rows=2 width=4)
 Optimizer: Pivotal Optimizer (GPORCA)
(7 rows)

select a from dist_tab where a in (select distinct c from rep_tab);
 a 
---
 2
 2
 1
 1
(4 rows)

-- Table	Side		Derives
-- rand_tab	pdsOuter	EdtRandom
-- rep_tab	pdsInner	EdtTaintedReplicated
--
-- join derives EdtRandom
explain select d from rand_tab where d in (select distinct c from rep_tab);
                                  QUERY PLAN                                  
------------------------------------------------------------------------------
 Gather Motion 3:1  (slice1; segments: 3)  (cost=0.00..862.00 rows=2 width=4)
   ->  Hash Semi Join  (cost=0.00..862.00 rows=1 width=4)
         Hash Cond: (rand_tab.d = rep_tab.c)
         ->  Seq Scan on rand_tab  (cost=0.00..431.00 rows=1 width=4)
         ->  Hash  (cost=431.00..431.00 rows=2 width=4)
               ->  Seq Scan on rep_tab  (cost=0.00..431.00 rows=2 width=4)
 Optimizer: Pivotal Optimizer (GPORCA)
(7 rows)

select d from rand_tab where d in (select distinct c from rep_tab);
 d 
---
 1
 2
(2 rows)

-- Table	Side		Derives
-- rep_tab	pdsOuter	EdtTaintedReplicated
-- dist_tab	pdsInner	EdtHashed
--
-- join derives EdtHashed
explain select c from rep_tab where c in (select distinct a from dist_tab);
                                    QUERY PLAN                                    
----------------------------------------------------------------------------------
 Gather Motion 3:1  (slice1; segments: 3)  (cost=0.00..862.00 rows=2 width=4)
   ->  Hash Join  (cost=0.00..862.00 rows=1 width=4)
         Hash Cond: (dist_tab.a = rep_tab.c)
         ->  GroupAggregate  (cost=0.00..431.00 rows=1 width=4)
               Group Key: dist_tab.a
               ->  Sort  (cost=0.00..431.00 rows=2 width=4)
                     Sort Key: dist_tab.a
                     ->  Seq Scan on dist_tab  (cost=0.00..431.00 rows=2 width=4)
         ->  Hash  (cost=431.00..431.00 rows=2 width=4)
               ->  Seq Scan on rep_tab  (cost=0.00..431.00 rows=2 width=4)
 Optimizer: Pivotal Optimizer (GPORCA)
(11 rows)

select c from rep_tab where c in (select distinct a from dist_tab);
 c 
---
 2
 1
(2 rows)

-- Table	Side		Derives
-- rep_tab	pdsOuter	EdtTaintedReplicated
-- rand_tab	pdsInner	EdtHashed
--
-- join derives EdtHashed
explain select c from rep_tab where c in (select distinct d from rand_tab);
                                                 QUERY PLAN                                                 
------------------------------------------------------------------------------------------------------------
 Gather Motion 3:1  (slice2; segments: 3)  (cost=0.00..862.00 rows=2 width=4)
   ->  Hash Join  (cost=0.00..862.00 rows=1 width=4)
         Hash Cond: (rand_tab.d = rep_tab.c)
         ->  GroupAggregate  (cost=0.00..431.00 rows=1 width=4)
               Group Key: rand_tab.d
               ->  Sort  (cost=0.00..431.00 rows=1 width=4)
                     Sort Key: rand_tab.d
                     ->  Redistribute Motion 3:3  (slice1; segments: 3)  (cost=0.00..431.00 rows=1 width=4)
                           Hash Key: rand_tab.d
                           ->  Seq Scan on rand_tab  (cost=0.00..431.00 rows=1 width=4)
         ->  Hash  (cost=431.00..431.00 rows=2 width=4)
               ->  Seq Scan on rep_tab  (cost=0.00..431.00 rows=2 width=4)
 Optimizer: Pivotal Optimizer (GPORCA)
(13 rows)

select c from rep_tab where c in (select distinct d from rand_tab);
 c 
---
 1
 2
(2 rows)

-- test for optimizer_enable_replicated_table
explain (costs off) select * from rep_tab;
                QUERY PLAN
------------------------------------------
 Gather Motion 1:1  (slice1; segments: 1)
   ->  Seq Scan on rep_tab
 Optimizer: Pivotal Optimizer (GPORCA)
(3 rows)

set optimizer_enable_replicated_table=off;
set optimizer_trace_fallback=on;
explain (costs off) select * from rep_tab;
INFO:  GPORCA failed to produce a plan, falling back to planner
DETAIL:  Feature not supported: Use optimizer_enable_replicated_table to enable replicated tables
WARNING:  relcache reference leak: relation "rep_tab" not closed
                QUERY PLAN
------------------------------------------
 Gather Motion 1:1  (slice1; segments: 1)
   ->  Seq Scan on rep_tab
 Optimizer: Postgres query optimizer
(3 rows)

reset optimizer_trace_fallback;
reset optimizer_enable_replicated_table;
-- Ensure plan with Gather Motion node is generated.
drop table if exists t;
NOTICE:  table "t" does not exist, skipping
create table t (i int, j int) distributed replicated;
insert into t values (1, 2);
explain (costs off) select j, (select j) AS "Correlated Field" from t;
                QUERY PLAN                
------------------------------------------
 Gather Motion 1:1  (slice1; segments: 1)
   ->  Result
         ->  Seq Scan on t
         SubPlan 1  (slice1; segments: 1)
           ->  Result
                 ->  Result
 Optimizer: Pivotal Optimizer (GPORCA)
(7 rows)

select j, (select j) AS "Correlated Field" from t;
 j | Correlated Field 
---+------------------
 2 |                2
(1 row)

explain (costs off) select j, (select 5) AS "Uncorrelated Field" from t;
                QUERY PLAN                
------------------------------------------
 Gather Motion 1:1  (slice1; segments: 1)
   ->  Result
         ->  Nested Loop Left Join
               Join Filter: true
               ->  Seq Scan on t
               ->  Materialize
                     ->  Result
                           ->  Result
 Optimizer: Pivotal Optimizer (GPORCA)
(9 rows)

select j, (select 5) AS "Uncorrelated Field" from t;
 j | Uncorrelated Field 
---+--------------------
 2 |                  5
(1 row)

--
-- Check sub-selects with distributed replicated tables and volatile functions
--
drop table if exists t;
create table t (i int) distributed replicated;
create table t1 (a int) distributed by (a);
create table t2 (a int, b float) distributed replicated;
create or replace function f(i int) returns int language sql security definer as $$ select i; $$;
-- ensure we make gather motion when volatile functions in subplan
explain (costs off, verbose) select (select f(i) from t);
                     QUERY PLAN                      
-----------------------------------------------------
 Result
   Output: $0
   InitPlan 1 (returns $0)  (slice2)
     ->  Gather Motion 1:1  (slice1; segments: 1)
           Output: (f(i))
           ->  Seq Scan on rpt.t
                 Output: f(i)
 Optimizer: Postgres query optimizer
 Settings: enable_bitmapscan=off, enable_seqscan=off
(9 rows)

explain (costs off, verbose) select (select f(i) from t group by f(i));
                     QUERY PLAN                      
-----------------------------------------------------
 Result
   Output: $0
   InitPlan 1 (returns $0)  (slice2)
     ->  Gather Motion 1:1  (slice1; segments: 1)
           Output: (f(i))
           ->  HashAggregate
                 Output: (f(i))
                 Group Key: f(t.i)
                 ->  Seq Scan on rpt.t
                       Output: i, f(i)
 Optimizer: Postgres query optimizer
 Settings: enable_bitmapscan=off, enable_seqscan=off
(12 rows)

explain (costs off, verbose) select (select i from t group by i having f(i) > 0);
                     QUERY PLAN                      
-----------------------------------------------------
 Result
   Output: $0
   InitPlan 1 (returns $0)  (slice2)
     ->  Gather Motion 1:1  (slice1; segments: 1)
           Output: i
           ->  HashAggregate
                 Output: i
                 Group Key: t.i
                 Filter: (f(t.i) > 0)
                 ->  Seq Scan on rpt.t
                       Output: i
 Optimizer: Postgres query optimizer
 Settings: enable_bitmapscan=off, enable_seqscan=off
(13 rows)

-- ensure we do not make broadcast motion
explain (costs off, verbose) select * from t1 where a in (select random() from t where i=a group by i);
                             QUERY PLAN                             
--------------------------------------------------------------------
 Gather Motion 3:1  (slice1; segments: 3)
   Output: t1.a
   ->  Seq Scan on rpt.t1
         Output: t1.a
         Filter: (SubPlan 1)
         SubPlan 1  (slice1; segments: 1)
           ->  Result
                 Output: random(), t.i
                 Filter: (t.i = t1.a)
                 ->  Materialize
                       Output: t.i, t.i
                       ->  Seq Scan on rpt.t
                             Output: t.i, t.i
 Optimizer: Postgres query optimizer
 Settings: enable_bitmapscan=off, enable_seqscan=off
(15 rows)

explain (costs off, verbose) select * from t1 where a in (select random() from t where i=a);
                     QUERY PLAN                      
-----------------------------------------------------
 Gather Motion 3:1  (slice1; segments: 3)
   Output: t1.a
   ->  Seq Scan on rpt.t1
         Output: t1.a
         Filter: (SubPlan 1)
         SubPlan 1  (slice1; segments: 1)
           ->  Result
                 Output: random()
                 Filter: (t.i = t1.a)
                 ->  Materialize
                       Output: t.i
                       ->  Seq Scan on rpt.t
                             Output: t.i
 Optimizer: Postgres query optimizer
 Settings: enable_bitmapscan=off, enable_seqscan=off
(15 rows)

-- ensure we make broadcast motion when volatile function in deleting motion flow
explain (costs off, verbose) insert into t2 (a, b) select i, random() from t;
                     QUERY PLAN                      
-----------------------------------------------------
 Insert on rpt.t2
   ->  Broadcast Motion 1:3  (slice1; segments: 1)
         Output: t.i, (random())
         ->  Seq Scan on rpt.t
               Output: t.i, random()
 Optimizer: Postgres query optimizer
 Settings: enable_bitmapscan=off, enable_seqscan=off
(7 rows)

-- ensure we make broadcast motion when volatile function in correlated subplan qual
explain (costs off, verbose) select * from t1 where a in (select f(i) from t where i=a and f(i) > 0);
                                 QUERY PLAN                                  
-----------------------------------------------------------------------------
 Gather Motion 3:1  (slice2; segments: 3)
   Output: t1.a
   ->  Seq Scan on rpt.t1
         Output: t1.a
         Filter: (SubPlan 1)
         SubPlan 1  (slice2; segments: 3)
           ->  Result
                 Output: f(t.i)
                 ->  Result
                       Output: t.i
                       Filter: (t.i = t1.a)
                       ->  Materialize
                             Output: t.i, t.i
                             ->  Broadcast Motion 1:3  (slice1; segments: 1)
                                   Output: t.i, t.i
                                   ->  Seq Scan on rpt.t
                                         Output: t.i, t.i
                                         Filter: (f(t.i) > 0)
 Optimizer: Postgres query optimizer
 Settings: enable_bitmapscan=off, enable_seqscan=off
(20 rows)

-- ensure we do not break broadcast motion
explain (costs off, verbose) select * from t1 where 1 <= ALL (select i from t group by i having random() > 0);
                               QUERY PLAN                               
------------------------------------------------------------------------
 Gather Motion 3:1  (slice2; segments: 3)
   Output: t1.a
   ->  Result
         Output: t1.a
         One-Time Filter: (SubPlan 1)
         ->  Seq Scan on rpt.t1
               Output: t1.a
         SubPlan 1  (slice2; segments: 3)
           ->  Materialize
                 Output: t.i
                 ->  Broadcast Motion 1:3  (slice1; segments: 1)
                       Output: t.i
                       ->  HashAggregate
                             Output: t.i
                             Group Key: t.i
                             Filter: (random() > '0'::double precision)
                             ->  Seq Scan on rpt.t
                                   Output: t.i
 Optimizer: Postgres query optimizer
 Settings: enable_bitmapscan=off, enable_seqscan=off
(20 rows)

set gp_cte_sharing = on;
-- ensure that the volatile function is executed on one segment if it is in the CTE target list
explain (costs off, verbose) with cte as (
    select a * random() as a from t2
)
select * from cte join (select * from t1 join cte using(a)) b using(a);
                                     QUERY PLAN                                      
-------------------------------------------------------------------------------------
 Gather Motion 3:1  (slice4; segments: 3)
   Output: share0_ref1.a
   ->  Hash Join
         Output: share0_ref1.a
         Hash Cond: (share0_ref2.a = share0_ref1.a)
         ->  Hash Join
               Output: share0_ref2.a
               Hash Cond: ((t1.a)::double precision = share0_ref2.a)
               ->  Redistribute Motion 3:3  (slice1; segments: 3)
                     Output: t1.a
                     Hash Key: (t1.a)::double precision
                     ->  Seq Scan on rpt.t1
                           Output: t1.a
               ->  Hash
                     Output: share0_ref2.a
                     ->  Redistribute Motion 1:3  (slice2; segments: 1)
                           Output: share0_ref2.a
                           Hash Key: share0_ref2.a
                           ->  Shared Scan (share slice:id 2:0)
                                 Output: share0_ref2.a
         ->  Hash
               Output: share0_ref1.a
               ->  Redistribute Motion 1:3  (slice3; segments: 1)
                     Output: share0_ref1.a
                     Hash Key: share0_ref1.a
                     ->  Shared Scan (share slice:id 3:0)
                           Output: share0_ref1.a
                           ->  Materialize
                                 Output: (((t2.a)::double precision * random()))
                                 ->  Seq Scan on rpt.t2
                                       Output: ((t2.a)::double precision * random())
 Optimizer: Postgres query optimizer
 Settings: enable_bitmapscan=off, enable_seqscan=off, gp_cte_sharing=on
(33 rows)

set gp_cte_sharing = off;
explain (costs off, verbose) with cte as (
    select a, a * random() from t2
)
select * from cte join t1 using(a);
                                  QUERY PLAN                                   
-------------------------------------------------------------------------------
 Gather Motion 3:1  (slice2; segments: 3)
   Output: t2.a, (((t2.a)::double precision * random()))
   ->  Hash Join
         Output: t2.a, (((t2.a)::double precision * random()))
         Hash Cond: (t1.a = t2.a)
         ->  Seq Scan on rpt.t1
               Output: t1.a
         ->  Hash
               Output: t2.a, (((t2.a)::double precision * random()))
               ->  Redistribute Motion 1:3  (slice1; segments: 1)
                     Output: t2.a, (((t2.a)::double precision * random()))
                     Hash Key: t2.a
                     ->  Seq Scan on rpt.t2
                           Output: t2.a, ((t2.a)::double precision * random())
 Optimizer: Postgres query optimizer
 Settings: enable_bitmapscan=off, enable_seqscan=off, gp_cte_sharing=off
(16 rows)

reset gp_cte_sharing;
-- ensure that the volatile function is executed on one segment if it is in target list of subplan of multiset function
explain (costs off, verbose) select * from (
    SELECT count(*) as a FROM anytable_out( TABLE( SELECT random()::int from t2 ) )
) a join t1 using(a);
                                  QUERY PLAN                                  
------------------------------------------------------------------------------
 Gather Motion 3:1  (slice2; segments: 3)
   Output: (count(*))
   ->  Hash Join
         Output: (count(*))
         Hash Cond: (t1.a = (count(*)))
         ->  Seq Scan on rpt.t1
               Output: t1.a
         ->  Hash
               Output: (count(*))
               ->  Redistribute Motion 1:3  (slice1; segments: 1)
                     Output: (count(*))
                     Hash Key: (count(*))
                     ->  Aggregate
                           Output: count(*)
                           ->  Table Function Scan on pg_catalog.anytable_out
                                 Output: anytable_out
                                 ->  Seq Scan on rpt.t2
                                       Output: (random())::integer
 Optimizer: Postgres query optimizer
 Settings: enable_bitmapscan=off, enable_seqscan=off
(20 rows)

-- if there is a volatile function in the target list of a plan with the locus type
-- General or Segment General, then such a plan should be executed on single
-- segment, since it is assumed that nodes with such locus types will give the same
-- result on all segments, which is impossible for a volatile function.
-- start_ignore
drop table if exists d;
NOTICE:  table "d" does not exist, skipping
drop table if exists r;
NOTICE:  table "r" does not exist, skipping
-- end_ignore
create table r (a int, b int) distributed replicated;
create table d (b int, a int default 1) distributed by (b);
insert into d select * from generate_series(0, 20) j;
-- change distribution without reorganize
alter table d set distributed randomly;
insert into r values (1, 1), (2, 2), (3, 3);
with cte as (
    select a, b * random() as rand from r
)
select count(distinct(rand)) from cte join d on cte.a = d.a;
 count 
-------
     1
(1 row)

drop table r;
drop table d;
drop table if exists t;
drop table if exists t1;
drop table if exists t2;
drop function if exists f(i int);
-- start_ignore
drop schema rpt cascade;
NOTICE:  drop cascades to 13 other objects
DETAIL:  drop cascades to table foo
drop cascades to table bar
drop cascades to view v_foo
drop cascades to table baz
drop cascades to table qux
drop cascades to table cursor_update
drop cascades to table minmaxtest
drop cascades to table t_hashdist
drop cascades to table t_replicate_volatile
drop cascades to sequence seq_for_insert_replicated_table
drop cascades to table t_replicate_dst
drop cascades to table t_replicate_src
drop cascades to table rtbl
drop cascades to table t1_13532
drop cascades to table t2_13532
-- end_ignore<|MERGE_RESOLUTION|>--- conflicted
+++ resolved
@@ -3,90 +3,6 @@
 --
 create schema rpt;
 set search_path to rpt;
-<<<<<<< HEAD
-=======
--- If the producer is replicated, request a non-singleton spec
--- that is not allowed to be enforced, to avoid potential CTE hang issue
-drop table if exists with_test1 cascade;
-NOTICE:  table "with_test1" does not exist, skipping
-create table with_test1 (i character varying(10)) DISTRIBUTED REPLICATED;
-explain
-WITH cte1 AS ( SELECT *,ROW_NUMBER() OVER ( PARTITION BY i) AS RANK_DESC FROM with_test1),
- cte2 AS ( SELECT 'COL1' TBLNM,COUNT(*) DIFFCNT FROM ( SELECT * FROM cte1) X)
-select * FROM ( SELECT 'COL1' TBLNM FROM cte1) A LEFT JOIN cte2 C ON A.TBLNM=C.TBLNM;
-                                                 QUERY PLAN                                                 
-------------------------------------------------------------------------------------------------------------
- Sequence  (cost=0.00..1293.00 rows=1 width=24)
-   ->  Shared Scan (share slice:id 0:0)  (cost=0.00..431.00 rows=1 width=1)
-         ->  Materialize  (cost=0.00..431.00 rows=1 width=1)
-               ->  Gather Motion 1:1  (slice1; segments: 1)  (cost=0.00..431.00 rows=1 width=16)
-                     ->  WindowAgg  (cost=0.00..431.00 rows=1 width=16)
-                           Partition By: with_test1.i
-                           ->  Sort  (cost=0.00..431.00 rows=1 width=10)
-                                 Sort Key: with_test1.i
-                                 ->  Seq Scan on with_test1  (cost=0.00..431.00 rows=1 width=10)
-   ->  Hash Left Join  (cost=0.00..862.00 rows=1 width=24)
-         Hash Cond: ("outer".tblnm = pg_catalog.textin(unknownout("outer".tblnm), ''::void, '-1'::integer))
-         ->  Result  (cost=0.00..431.00 rows=1 width=8)
-               ->  Shared Scan (share slice:id 0:0)  (cost=0.00..431.00 rows=1 width=1)
-         ->  Hash  (cost=431.00..431.00 rows=1 width=16)
-               ->  Result  (cost=0.00..431.00 rows=1 width=16)
-                     ->  Aggregate  (cost=0.00..431.00 rows=1 width=8)
-                           ->  Shared Scan (share slice:id 0:0)  (cost=0.00..431.00 rows=1 width=1)
- Optimizer: Pivotal Optimizer (GPORCA)
-(18 rows)
-
-WITH cte1 AS ( SELECT *,ROW_NUMBER() OVER ( PARTITION BY i) AS RANK_DESC FROM with_test1),
-     cte2 AS ( SELECT 'COL1' TBLNM,COUNT(*) DIFFCNT FROM ( SELECT * FROM cte1) X)
-select * FROM ( SELECT 'COL1' TBLNM FROM cte1) A LEFT JOIN cte2 C ON A.TBLNM=C.TBLNM;
- tblnm | tblnm | diffcnt 
--------+-------+---------
-(0 rows)
-
--- This is expected to fall back to planner.
-drop table if exists with_test2 cascade;
-NOTICE:  table "with_test2" does not exist, skipping
-drop table if exists with_test3 cascade;
-NOTICE:  table "with_test3" does not exist, skipping
-create table with_test2 (id bigserial NOT NULL, isc varchar(15) NOT NULL,iscd varchar(15) NULL) DISTRIBUTED REPLICATED;
-create table with_test3 (id numeric NULL, rc varchar(255) NULL,ri numeric NULL) DISTRIBUTED REPLICATED;
-insert into with_test2 (isc,iscd) values ('CMN_BIN_YES', 'CMN_BIN_YES');
-insert into with_test3 (id,rc,ri) values (113551,'CMN_BIN_YES',101991), (113552,'CMN_BIN_NO',101991), (113553,'CMN_BIN_ERR',101991), (113554,'CMN_BIN_NULL',101991);
-explain
-WITH
-      t1 AS (SELECT * FROM with_test2),
-      t2 AS (SELECT id, rc FROM with_test3 WHERE ri = 101991)
-SELECT p.*FROM t1 p JOIN t2 r ON p.isc = r.rc JOIN t2 r1 ON p.iscd = r1.rc LIMIT 1;
-                                              QUERY PLAN                                              
-------------------------------------------------------------------------------------------------------
- Limit  (cost=0.16..0.23 rows=1 width=104)
-   ->  Gather Motion 1:1  (slice1; segments: 1)  (cost=0.16..0.40 rows=4 width=104)
-         ->  Hash Join  (cost=0.16..0.34 rows=4 width=104)
-               Hash Cond: ((with_test2.iscd)::text = (r1.rc)::text)
-               ->  Hash Join  (cost=0.03..0.16 rows=4 width=104)
-                     Hash Cond: ((r.rc)::text = (with_test2.isc)::text)
-                     ->  Subquery Scan on r  (cost=0.00..1.09 rows=4 width=19)
-                           ->  Seq Scan on with_test3  (cost=0.00..1.05 rows=4 width=19)
-                                 Filter: (ri = '101991'::numeric)
-                     ->  Hash  (cost=1.02..1.02 rows=1 width=32)
-                           ->  Seq Scan on with_test2  (cost=0.00..1.01 rows=1 width=32)
-               ->  Hash  (cost=1.09..1.09 rows=2 width=19)
-                     ->  Subquery Scan on r1  (cost=0.00..1.09 rows=4 width=19)
-                           ->  Seq Scan on with_test3 with_test3_1  (cost=0.00..1.05 rows=4 width=19)
-                                 Filter: (ri = '101991'::numeric)
- Optimizer: Postgres query optimizer
-(16 rows)
-
-WITH
-    t1 AS (SELECT * FROM with_test2),
-    t2 AS (SELECT id, rc FROM with_test3 WHERE ri = 101991)
-SELECT p.*FROM t1 p JOIN t2 r ON p.isc = r.rc JOIN t2 r1 ON p.iscd = r1.rc LIMIT 1;
- id |     isc     |    iscd     
-----+-------------+-------------
-  1 | CMN_BIN_YES | CMN_BIN_YES
-(1 row)
-
->>>>>>> 5bfe2df4
 ---------
 -- INSERT
 ---------
