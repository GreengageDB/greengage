--- conflicted
+++ resolved
@@ -2495,10 +2495,6 @@
 
 rollback;
 --
-<<<<<<< HEAD
--- test case where a PlaceHolderVar is propagated into a subquery
---
-=======
 -- test incorrect handling of placeholders that only appear in targetlists,
 -- per bug #6154
 --
@@ -2554,17 +2550,25 @@
   ( SELECT COALESCE(q2, -1) AS qq FROM int8_tbl b ) AS ss2
   USING (qq)
   INNER JOIN tenk1 c ON qq = unique2;
-                                              QUERY PLAN                                               
--------------------------------------------------------------------------------------------------------
- Nested Loop
-   ->  Hash Full Join
-         Hash Cond: (COALESCE(a.q1, 0::bigint) = COALESCE(b.q2, (-1)::bigint))
-         ->  Seq Scan on int8_tbl a
+                                              QUERY PLAN                                              
+------------------------------------------------------------------------------------------------------
+ Gather Motion 3:1  (slice4; segments: 3)
+   ->  Hash Join
+         Hash Cond: c.unique2 = COALESCE((COALESCE(a.q1, 0::bigint)), (COALESCE(b.q2, (-1)::bigint)))
+         ->  Seq Scan on tenk1 c
          ->  Hash
-               ->  Seq Scan on int8_tbl b
-   ->  Index Scan using tenk1_unique2 on tenk1 c
-         Index Cond: (unique2 = COALESCE((COALESCE(a.q1, 0::bigint)), (COALESCE(b.q2, (-1)::bigint))))
-(8 rows)
+               ->  Broadcast Motion 3:3  (slice3; segments: 3)
+                     ->  Hash Full Join
+                           Hash Cond: COALESCE(a.q1, 0::bigint) = COALESCE(b.q2, (-1)::bigint)
+                           ->  Redistribute Motion 3:3  (slice1; segments: 3)
+                                 Hash Key: COALESCE(a.q1, 0::bigint)
+                                 ->  Seq Scan on int8_tbl a
+                           ->  Hash
+                                 ->  Redistribute Motion 3:3  (slice2; segments: 3)
+                                       Hash Key: COALESCE(b.q2, (-1)::bigint)
+                                       ->  Seq Scan on int8_tbl b
+ Optimizer: legacy query optimizer
+(16 rows)
 
 SELECT qq, unique1
   FROM
@@ -2591,24 +2595,35 @@
 where
   1 = (select 1 from int8_tbl t3 where ss.y is not null limit 1)
 order by 1,2;
-                        QUERY PLAN                         
------------------------------------------------------------
- Sort
-   Sort Key: t1.q1, t1.q2
-   ->  Hash Left Join
-         Hash Cond: (t1.q2 = t2.q1)
-         Filter: (1 = (SubPlan 1))
-         ->  Seq Scan on int8_tbl t1
-         ->  Hash
-               ->  Seq Scan on int8_tbl t2
-         SubPlan 1
-           ->  Limit
-                 ->  Result
-                       One-Time Filter: ((42) IS NOT NULL)
-                       ->  Seq Scan on int8_tbl t3
-(13 rows)
-
->>>>>>> 80edfd76
+                                          QUERY PLAN                                           
+-----------------------------------------------------------------------------------------------
+ Gather Motion 3:1  (slice3; segments: 3)
+   Merge Key: t1.q1, t1.q2
+   ->  Sort
+         Sort Key: t1.q1, t1.q2
+         ->  Hash Left Join
+               Hash Cond: t1.q2 = t2.q1
+               Filter: 1 = ((SubPlan 1))
+               ->  Redistribute Motion 3:3  (slice2; segments: 3)
+                     Hash Key: t1.q2
+                     ->  Seq Scan on int8_tbl t1
+               ->  Hash
+                     ->  Seq Scan on int8_tbl t2
+               SubPlan 1  (slice3; segments: 3)
+                 ->  Limit
+                       ->  Limit
+                             ->  Result
+                                   One-Time Filter: (42) IS NOT NULL
+                                   ->  Result
+                                         ->  Materialize
+                                               ->  Broadcast Motion 3:3  (slice1; segments: 3)
+                                                     ->  Seq Scan on int8_tbl t3
+ Optimizer: legacy query optimizer
+(22 rows)
+
+--
+-- test case where a PlaceHolderVar is propagated into a subquery
+--
 select * from
   int8_tbl t1 left join
   (select q1 as x, 42 as y from int8_tbl t2) ss
@@ -2677,7 +2692,6 @@
 (10 rows)
 
 --
-<<<<<<< HEAD
 -- test handling of potential equivalence clauses above outer joins
 --
 select q1, unique2, thousand, hundred
@@ -2695,7 +2709,7 @@
   0 |       0 |    0
 (1 row)
 
-=======
+--
 -- test for ability to use a cartesian join when necessary
 --
 explain (costs off)
@@ -2704,23 +2718,23 @@
   int4(sin(1)) q1,
   int4(sin(0)) q2
 where q1 = thousand or q2 = thousand;
-                               QUERY PLAN                               
-------------------------------------------------------------------------
- Hash Join
-   Hash Cond: (tenk1.twothousand = int4_tbl.f1)
+                                QUERY PLAN                                 
+---------------------------------------------------------------------------
+ Gather Motion 3:1  (slice2; segments: 3)
    ->  Nested Loop
+         Join Filter: q1.q1 = tenk1.thousand OR q2.q2 = tenk1.thousand
          ->  Nested Loop
-               ->  Function Scan on q1
+               ->  Hash Join
+                     Hash Cond: tenk1.twothousand = int4_tbl.f1
+                     ->  Seq Scan on tenk1
+                     ->  Hash
+                           ->  Broadcast Motion 3:3  (slice1; segments: 3)
+                                 ->  Seq Scan on int4_tbl
+               ->  Materialize
+                     ->  Function Scan on q1
+         ->  Materialize
                ->  Function Scan on q2
-         ->  Bitmap Heap Scan on tenk1
-               Recheck Cond: ((q1.q1 = thousand) OR (q2.q2 = thousand))
-               ->  BitmapOr
-                     ->  Bitmap Index Scan on tenk1_thous_tenthous
-                           Index Cond: (q1.q1 = thousand)
-                     ->  Bitmap Index Scan on tenk1_thous_tenthous
-                           Index Cond: (q2.q2 = thousand)
-   ->  Hash
-         ->  Seq Scan on int4_tbl
+ Optimizer: legacy query optimizer
 (15 rows)
 
 explain (costs off)
@@ -2729,21 +2743,24 @@
   int4(sin(1)) q1,
   int4(sin(0)) q2
 where thousand = (q1 + q2);
-                          QUERY PLAN                          
---------------------------------------------------------------
- Hash Join
-   Hash Cond: (tenk1.twothousand = int4_tbl.f1)
-   ->  Nested Loop
-         ->  Nested Loop
-               ->  Function Scan on q1
-               ->  Function Scan on q2
-         ->  Bitmap Heap Scan on tenk1
-               Recheck Cond: (thousand = (q1.q1 + q2.q2))
-               ->  Bitmap Index Scan on tenk1_thous_tenthous
-                     Index Cond: (thousand = (q1.q1 + q2.q2))
-   ->  Hash
-         ->  Seq Scan on int4_tbl
-(12 rows)
+                          QUERY PLAN                           
+---------------------------------------------------------------
+ Gather Motion 3:1  (slice2; segments: 3)
+   ->  Hash Join
+         Hash Cond: tenk1.twothousand = int4_tbl.f1
+         ->  Hash Join
+               Hash Cond: tenk1.thousand = (q1.q1 + q2.q2)
+               ->  Seq Scan on tenk1
+               ->  Hash
+                     ->  Nested Loop
+                           ->  Function Scan on q1
+                           ->  Materialize
+                                 ->  Function Scan on q2
+         ->  Hash
+               ->  Broadcast Motion 3:3  (slice1; segments: 3)
+                     ->  Seq Scan on int4_tbl
+ Optimizer: legacy query optimizer
+(15 rows)
 
 --
 -- test placement of movable quals in a parameterized join tree
@@ -2753,57 +2770,83 @@
   (tenk1 t2 join tenk1 t3 on t2.thousand = t3.unique2)
   on t1.hundred = t2.hundred and t1.ten = t3.ten
 where t1.unique1 = 1;
-                       QUERY PLAN                       
---------------------------------------------------------
- Nested Loop Left Join
-   ->  Index Scan using tenk1_unique1 on tenk1 t1
-         Index Cond: (unique1 = 1)
-   ->  Nested Loop
-         Join Filter: (t1.ten = t3.ten)
-         ->  Index Scan using tenk1_hundred on tenk1 t2
-               Index Cond: (t1.hundred = hundred)
-         ->  Index Scan using tenk1_unique2 on tenk1 t3
-               Index Cond: (unique2 = t2.thousand)
-(9 rows)
+                                QUERY PLAN                                 
+---------------------------------------------------------------------------
+ Gather Motion 3:1  (slice3; segments: 3)
+   ->  Hash Right Join
+         Hash Cond: t2.hundred = t1.hundred AND t3.ten = t1.ten
+         ->  Redistribute Motion 3:3  (slice2; segments: 3)
+               Hash Key: 1
+               ->  Hash Join
+                     Hash Cond: t2.thousand = t3.unique2
+                     ->  Seq Scan on tenk1 t2
+                     ->  Hash
+                           ->  Broadcast Motion 3:3  (slice1; segments: 3)
+                                 ->  Seq Scan on tenk1 t3
+         ->  Hash
+               ->  Index Scan using tenk1_unique1 on tenk1 t1
+                     Index Cond: unique1 = 1
+ Optimizer: legacy query optimizer
+(15 rows)
 
 explain (costs off)
 select * from tenk1 t1 left join
   (tenk1 t2 join tenk1 t3 on t2.thousand = t3.unique2)
   on t1.hundred = t2.hundred and t1.ten + t2.ten = t3.ten
 where t1.unique1 = 1;
-                       QUERY PLAN                       
---------------------------------------------------------
- Nested Loop Left Join
-   ->  Index Scan using tenk1_unique1 on tenk1 t1
-         Index Cond: (unique1 = 1)
-   ->  Nested Loop
-         Join Filter: ((t1.ten + t2.ten) = t3.ten)
-         ->  Index Scan using tenk1_hundred on tenk1 t2
-               Index Cond: (t1.hundred = hundred)
-         ->  Index Scan using tenk1_unique2 on tenk1 t3
-               Index Cond: (unique2 = t2.thousand)
-(9 rows)
+                                QUERY PLAN                                 
+---------------------------------------------------------------------------
+ Gather Motion 3:1  (slice3; segments: 3)
+   ->  Hash Right Join
+         Hash Cond: t2.hundred = t1.hundred
+         Join Filter: (t1.ten + t2.ten) = t3.ten
+         ->  Redistribute Motion 3:3  (slice2; segments: 3)
+               Hash Key: 1
+               ->  Hash Join
+                     Hash Cond: t2.thousand = t3.unique2
+                     ->  Seq Scan on tenk1 t2
+                     ->  Hash
+                           ->  Broadcast Motion 3:3  (slice1; segments: 3)
+                                 ->  Seq Scan on tenk1 t3
+         ->  Hash
+               ->  Index Scan using tenk1_unique1 on tenk1 t1
+                     Index Cond: unique1 = 1
+ Optimizer: legacy query optimizer
+(16 rows)
 
 explain (costs off)
 select count(*) from
   tenk1 a join tenk1 b on a.unique1 = b.unique2
   left join tenk1 c on a.unique2 = b.unique1 and c.thousand = a.thousand
   join int4_tbl on b.thousand = f1;
-                                QUERY PLAN                                
---------------------------------------------------------------------------
+                                                  QUERY PLAN                                                   
+---------------------------------------------------------------------------------------------------------------
  Aggregate
-   ->  Nested Loop Left Join
-         Join Filter: (a.unique2 = b.unique1)
-         ->  Nested Loop
-               ->  Nested Loop
-                     ->  Seq Scan on int4_tbl
-                     ->  Index Scan using tenk1_thous_tenthous on tenk1 b
-                           Index Cond: (thousand = int4_tbl.f1)
-               ->  Index Scan using tenk1_unique1 on tenk1 a
-                     Index Cond: (unique1 = b.unique2)
-         ->  Index Only Scan using tenk1_thous_tenthous on tenk1 c
-               Index Cond: (thousand = a.thousand)
-(12 rows)
+   ->  Gather Motion 3:1  (slice5; segments: 3)
+         ->  Aggregate
+               ->  Hash Right Join
+                     Hash Cond: c.thousand = a.thousand
+                     Join Filter: a.unique2 = b.unique1
+                     ->  Redistribute Motion 3:3  (slice1; segments: 3)
+                           Hash Key: c.thousand
+                           ->  Seq Scan on tenk1 c
+                     ->  Hash
+                           ->  Redistribute Motion 3:3  (slice4; segments: 3)
+                                 Hash Key: a.thousand
+                                 ->  Hash Join
+                                       Hash Cond: a.unique1 = b.unique2
+                                       ->  Seq Scan on tenk1 a
+                                       ->  Hash
+                                             ->  Redistribute Motion 3:3  (slice3; segments: 3)
+                                                   Hash Key: b.unique2
+                                                   ->  Hash Join
+                                                         Hash Cond: b.thousand = int4_tbl.f1
+                                                         ->  Seq Scan on tenk1 b
+                                                         ->  Hash
+                                                               ->  Broadcast Motion 3:3  (slice2; segments: 3)
+                                                                     ->  Seq Scan on int4_tbl
+ Optimizer: legacy query optimizer
+(25 rows)
 
 select count(*) from
   tenk1 a join tenk1 b on a.unique1 = b.unique2
@@ -2821,24 +2864,41 @@
   join int4_tbl i1 on b.thousand = f1
   right join int4_tbl i2 on i2.f1 = b.tenthous
   order by 1;
-                                       QUERY PLAN                                        
------------------------------------------------------------------------------------------
- Sort
-   Sort Key: b.unique1
-   ->  Nested Loop Left Join
-         ->  Seq Scan on int4_tbl i2
-         ->  Nested Loop
-               ->  Seq Scan on int4_tbl i1
-               ->  Nested Loop Left Join
-                     Join Filter: (b.unique1 = 42)
-                     ->  Nested Loop
-                           ->  Index Scan using tenk1_thous_tenthous on tenk1 b
-                                 Index Cond: ((thousand = i1.f1) AND (i2.f1 = tenthous))
-                           ->  Index Scan using tenk1_unique1 on tenk1 a
-                                 Index Cond: (unique1 = b.unique2)
-                     ->  Index Only Scan using tenk1_thous_tenthous on tenk1 c
-                           Index Cond: (thousand = a.thousand)
-(15 rows)
+                                                     QUERY PLAN                                                      
+---------------------------------------------------------------------------------------------------------------------
+ Gather Motion 3:1  (slice6; segments: 3)
+   Merge Key: b.unique1
+   ->  Sort
+         Sort Key: b.unique1
+         ->  Hash Right Join
+               Hash Cond: b.tenthous = i2.f1
+               ->  Redistribute Motion 3:3  (slice5; segments: 3)
+                     Hash Key: b.tenthous
+                     ->  Hash Right Join
+                           Hash Cond: c.thousand = a.thousand
+                           Join Filter: b.unique1 = 42
+                           ->  Redistribute Motion 3:3  (slice1; segments: 3)
+                                 Hash Key: c.thousand
+                                 ->  Seq Scan on tenk1 c
+                           ->  Hash
+                                 ->  Redistribute Motion 3:3  (slice4; segments: 3)
+                                       Hash Key: a.thousand
+                                       ->  Hash Join
+                                             Hash Cond: a.unique1 = b.unique2
+                                             ->  Seq Scan on tenk1 a
+                                             ->  Hash
+                                                   ->  Redistribute Motion 3:3  (slice3; segments: 3)
+                                                         Hash Key: b.unique2
+                                                         ->  Hash Join
+                                                               Hash Cond: b.thousand = i1.f1
+                                                               ->  Seq Scan on tenk1 b
+                                                               ->  Hash
+                                                                     ->  Broadcast Motion 3:3  (slice2; segments: 3)
+                                                                           ->  Seq Scan on int4_tbl i1
+               ->  Hash
+                     ->  Seq Scan on int4_tbl i2
+ Optimizer: legacy query optimizer
+(32 rows)
 
 select b.unique1 from
   tenk1 a join tenk1 b on a.unique1 = b.unique2
@@ -2855,7 +2915,6 @@
         
 (5 rows)
 
->>>>>>> 80edfd76
 --
 -- test join removal
 --
