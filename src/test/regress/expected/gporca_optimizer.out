--- conflicted
+++ resolved
@@ -13849,23 +13849,13 @@
 from mat m1 join mat m2 on m1.j = m2.j;
                                                                                       QUERY PLAN                                                                                       
 ---------------------------------------------------------------------------------------------------------------------------------------------------------------------------------------
-<<<<<<< HEAD
- Gather Motion 1:1  (slice1; segments: 1)  (cost=0.00..1252.25 rows=1 width=4)
+ Gather Motion 1:1  (slice1; segments: 1)
    Output: share0_ref3.i
-   ->  Sequence  (cost=0.00..1252.25 rows=1 width=4)
+   ->  Sequence
          Output: share0_ref3.i
-         ->  Shared Scan (share slice:id 1:0)  (cost=0.00..390.25 rows=1 width=1)
+         ->  Shared Scan (share slice:id 1:0)
                Output: share0_ref1.i, share0_ref1.j
-               ->  Materialize  (cost=0.00..390.25 rows=1 width=1)
-=======
- Sequence
-   Output: share0_ref3.i
-   ->  Shared Scan (share slice:id 0:0)
-         Output: share0_ref1.i, share0_ref1.j
-         ->  Materialize
-               Output: material_bitmapscan.i, material_bitmapscan.j
-               ->  Gather Motion 1:1  (slice1; segments: 1)
->>>>>>> 5bfe2df4
+               ->  Materialize
                      Output: material_bitmapscan.i, material_bitmapscan.j
                      ->  Bitmap Heap Scan on orca.material_bitmapscan
                            Output: material_bitmapscan.i, material_bitmapscan.j
@@ -13873,39 +13863,21 @@
                            Filter: ((material_bitmapscan.i = 2) AND (material_bitmapscan.j = 2) AND (material_bitmapscan.l = 'Thu Jun 03 00:00:00 2021'::timestamp without time zone))
                            ->  Bitmap Index Scan on material_bitmapscan_idx
                                  Index Cond: (material_bitmapscan.k = 'Thu Jun 03 00:00:00 2021'::timestamp without time zone)
-<<<<<<< HEAD
-         ->  Hash Join  (cost=0.00..862.00 rows=1 width=4)
+         ->  Hash Join
                Output: share0_ref3.i
                Hash Cond: (share0_ref3.j = share0_ref2.j)
-               ->  Result  (cost=0.00..431.00 rows=1 width=8)
+               ->  Result
                      Output: share0_ref3.i, share0_ref3.j
                      Filter: (share0_ref3.j = 2)
-                     ->  Shared Scan (share slice:id 1:0)  (cost=0.00..431.00 rows=1 width=8)
+                     ->  Shared Scan (share slice:id 1:0)
                            Output: share0_ref3.i, share0_ref3.j
-               ->  Hash  (cost=431.00..431.00 rows=1 width=4)
+               ->  Hash
                      Output: share0_ref2.j
-                     ->  Result  (cost=0.00..431.00 rows=1 width=4)
+                     ->  Result
                            Output: share0_ref2.j
                            Filter: (share0_ref2.j = 2)
-                           ->  Shared Scan (share slice:id 1:0)  (cost=0.00..431.00 rows=1 width=4)
+                           ->  Shared Scan (share slice:id 1:0)
                                  Output: share0_ref2.i, share0_ref2.j
-=======
-   ->  Hash Join
-         Output: share0_ref3.i
-         Hash Cond: (share0_ref3.j = share0_ref2.j)
-         ->  Result
-               Output: share0_ref3.i, share0_ref3.j
-               Filter: (share0_ref3.j = 2)
-               ->  Shared Scan (share slice:id 0:0)
-                     Output: share0_ref3.i, share0_ref3.j
-         ->  Hash
-               Output: share0_ref2.j
-               ->  Result
-                     Output: share0_ref2.j
-                     Filter: (share0_ref2.j = 2)
-                     ->  Shared Scan (share slice:id 0:0)
-                           Output: share0_ref2.i, share0_ref2.j
->>>>>>> 5bfe2df4
  Optimizer: Pivotal Optimizer (GPORCA)
 (30 rows)
 
