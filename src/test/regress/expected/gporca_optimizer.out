--- conflicted
+++ resolved
@@ -13729,10 +13729,6 @@
                      ->  Shared Scan (share slice:id 1:0)  (cost=0.00..431.00 rows=4 width=4)
                            Output: share0_ref2.first_id
  Optimizer: Pivotal Optimizer (GPORCA)
-<<<<<<< HEAD
-=======
- Settings: optimizer=on
->>>>>>> d4534e08
 (31 rows)
 
 with mat_w as (
@@ -13756,57 +13752,63 @@
         1
 (8 rows)
 
--- Test to ensure bitmapscan doesn't project recheck/scalar filter columns
-create table material_bitmapscan(i int, j int, k timestamp, l timestamp) with(appendonly=true) distributed replicated;
+-- Test Bitmap Heap Scan's targetlist contains only necessary attrs, not
+-- including ones from Recheck and Filter conditions.
+create table material_bitmapscan(i int, j int, k timestamp, l timestamp)
+with(appendonly=true) distributed replicated;
 create index material_bitmapscan_idx on material_bitmapscan using btree(k);
 insert into material_bitmapscan
 select i, mod(i, 10),
-	timestamp '2021-06-01' + interval '1' day * mod(i, 30),
-	timestamp '2021-06-01' + interval '1' day * mod(i, 30)
+        timestamp '2021-06-01' + interval '1' day * mod(i, 30),
+        timestamp '2021-06-01' + interval '1' day * mod(i, 30)
 from generate_series(1, 10000) i;
-explain verbose with mat as(
-    select i, j from material_bitmapscan where i = 2 and j = 2
+-- Bitmap Heap Scan should not contain 'material_bitmapscan.k' and
+-- 'material_bitmapscan.l' at the Output list.
+explain (costs off, verbose) with mat as(
+    select i, j from material_bitmapscan
+    where i = 2 and j = 2
     and k = timestamp '2021-06-03' and l = timestamp '2021-06-03'
 )
 select m1.i
 from mat m1 join mat m2 on m1.j = m2.j;
                                                                                       QUERY PLAN                                                                                       
 ---------------------------------------------------------------------------------------------------------------------------------------------------------------------------------------
- Gather Motion 1:1  (slice1; segments: 1)  (cost=0.00..1252.25 rows=1 width=4)
+ Gather Motion 1:1  (slice1; segments: 1)
    Output: share0_ref3.i
-   ->  Sequence  (cost=0.00..1252.25 rows=1 width=4)
+   ->  Sequence
          Output: share0_ref3.i
-         ->  Shared Scan (share slice:id 1:0)  (cost=0.00..390.25 rows=1 width=1)
+         ->  Shared Scan (share slice:id 1:0)
                Output: share0_ref1.i, share0_ref1.j
-               ->  Materialize  (cost=0.00..390.25 rows=1 width=1)
+               ->  Materialize
                      Output: material_bitmapscan.i, material_bitmapscan.j
-                     ->  Bitmap Heap Scan on orca.material_bitmapscan  (cost=0.00..390.25 rows=1 width=8)
+                     ->  Bitmap Heap Scan on orca.material_bitmapscan
                            Output: material_bitmapscan.i, material_bitmapscan.j
                            Recheck Cond: (material_bitmapscan.k = 'Thu Jun 03 00:00:00 2021'::timestamp without time zone)
                            Filter: ((material_bitmapscan.i = 2) AND (material_bitmapscan.j = 2) AND (material_bitmapscan.l = 'Thu Jun 03 00:00:00 2021'::timestamp without time zone))
-                           ->  Bitmap Index Scan on material_bitmapscan_idx  (cost=0.00..0.00 rows=0 width=0)
+                           ->  Bitmap Index Scan on material_bitmapscan_idx
                                  Index Cond: (material_bitmapscan.k = 'Thu Jun 03 00:00:00 2021'::timestamp without time zone)
-         ->  Hash Join  (cost=0.00..862.00 rows=1 width=4)
+         ->  Hash Join
                Output: share0_ref3.i
                Hash Cond: (share0_ref3.j = share0_ref2.j)
-               ->  Result  (cost=0.00..431.00 rows=1 width=8)
+               ->  Result
                      Output: share0_ref3.i, share0_ref3.j
                      Filter: (share0_ref3.j = 2)
-                     ->  Shared Scan (share slice:id 1:0)  (cost=0.00..431.00 rows=1 width=8)
+                     ->  Shared Scan (share slice:id 1:0)
                            Output: share0_ref3.i, share0_ref3.j
-               ->  Hash  (cost=431.00..431.00 rows=1 width=4)
+               ->  Hash
                      Output: share0_ref2.j
-                     ->  Result  (cost=0.00..431.00 rows=1 width=4)
+                     ->  Result
                            Output: share0_ref2.j
                            Filter: (share0_ref2.j = 2)
-                           ->  Shared Scan (share slice:id 1:0)  (cost=0.00..431.00 rows=1 width=4)
+                           ->  Shared Scan (share slice:id 1:0)
                                  Output: share0_ref2.i, share0_ref2.j
  Optimizer: Pivotal Optimizer (GPORCA)
- Settings: optimizer=on
-(31 rows)
-
+(30 rows)
+
+-- There should be one row without any memory access errors.
 with mat as(
-    select i, j from material_bitmapscan where i = 2 and j = 2
+    select i, j from material_bitmapscan
+    where i = 2 and j = 2
     and k = timestamp '2021-06-03' and l = timestamp '2021-06-03'
 )
 select m1.i
@@ -14482,72 +14484,6 @@
 (1 row)
 
 reset optimizer_trace_fallback;
--- Test Bitmap Heap Scan's targetlist contains only necessary attrs, not
--- including ones from Recheck and Filter conditions.
-create table material_bitmapscan(i int, j int, k timestamp, l timestamp)
-with(appendonly=true) distributed replicated;
-create index material_bitmapscan_idx on material_bitmapscan using btree(k);
-insert into material_bitmapscan
-select i, mod(i, 10),
-        timestamp '2021-06-01' + interval '1' day * mod(i, 30),
-        timestamp '2021-06-01' + interval '1' day * mod(i, 30)
-from generate_series(1, 10000) i;
--- Bitmap Heap Scan should not contain 'material_bitmapscan.k' and
--- 'material_bitmapscan.l' at the Output list.
-explain (costs off, verbose) with mat as(
-    select i, j from material_bitmapscan
-    where i = 2 and j = 2
-    and k = timestamp '2021-06-03' and l = timestamp '2021-06-03'
-)
-select m1.i
-from mat m1 join mat m2 on m1.j = m2.j;
-                                                                                      QUERY PLAN                                                                                       
----------------------------------------------------------------------------------------------------------------------------------------------------------------------------------------
- Gather Motion 1:1  (slice1; segments: 1)
-   Output: share0_ref3.i
-   ->  Sequence
-         Output: share0_ref3.i
-         ->  Shared Scan (share slice:id 1:0)
-               Output: share0_ref1.i, share0_ref1.j
-               ->  Materialize
-                     Output: material_bitmapscan.i, material_bitmapscan.j
-                     ->  Bitmap Heap Scan on orca.material_bitmapscan
-                           Output: material_bitmapscan.i, material_bitmapscan.j
-                           Recheck Cond: (material_bitmapscan.k = 'Thu Jun 03 00:00:00 2021'::timestamp without time zone)
-                           Filter: ((material_bitmapscan.i = 2) AND (material_bitmapscan.j = 2) AND (material_bitmapscan.l = 'Thu Jun 03 00:00:00 2021'::timestamp without time zone))
-                           ->  Bitmap Index Scan on material_bitmapscan_idx
-                                 Index Cond: (material_bitmapscan.k = 'Thu Jun 03 00:00:00 2021'::timestamp without time zone)
-         ->  Hash Join
-               Output: share0_ref3.i
-               Hash Cond: (share0_ref3.j = share0_ref2.j)
-               ->  Result
-                     Output: share0_ref3.i, share0_ref3.j
-                     Filter: (share0_ref3.j = 2)
-                     ->  Shared Scan (share slice:id 1:0)
-                           Output: share0_ref3.i, share0_ref3.j
-               ->  Hash
-                     Output: share0_ref2.j
-                     ->  Result
-                           Output: share0_ref2.j
-                           Filter: (share0_ref2.j = 2)
-                           ->  Shared Scan (share slice:id 1:0)
-                                 Output: share0_ref2.i, share0_ref2.j
- Optimizer: Pivotal Optimizer (GPORCA)
-(30 rows)
-
--- There should be one row without any memory access errors.
-with mat as(
-    select i, j from material_bitmapscan
-    where i = 2 and j = 2
-    and k = timestamp '2021-06-03' and l = timestamp '2021-06-03'
-)
-select m1.i
-from mat m1 join mat m2 on m1.j = m2.j;
- i 
----
- 2
-(1 row)
-
 --- Test if orca can produce the correct plan for CTAS
 CREATE TABLE dist_tab_a (a varchar(15)) DISTRIBUTED BY(a);
 INSERT INTO dist_tab_a VALUES('1 '), ('2  '), ('3    ');
