--- conflicted
+++ resolved
@@ -106,13 +106,8 @@
   FROM INT4_NUMER_TBL i, FLOAT8_NUMER_TBL f;
 INSERT INTO TEMP_GROUP
   SELECT 2, i.f1, f.f1
-<<<<<<< HEAD
   FROM INT4_NUMER_TBL i, FLOAT8_NUMER_TBL f;
-SELECT DISTINCT f1 AS two FROM TEMP_GROUP;
-=======
-  FROM INT4_TBL i, FLOAT8_TBL f;
 SELECT DISTINCT f1 AS two FROM TEMP_GROUP ORDER BY 1;
->>>>>>> eca13886
  two 
 -----
    1
