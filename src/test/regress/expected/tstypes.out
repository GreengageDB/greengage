--- conflicted
+++ resolved
@@ -888,9 +888,6 @@
         0.1
 (1 row)
 
-<<<<<<< HEAD
-select to_tsvector('simple', 'x y q y') @@ '!foo' AS "true";
-=======
 SELECT ts_rank_cd(' a:1 s:2A d g'::tsvector, 'a <-> s');
  ts_rank_cd 
 ------------
@@ -952,15 +949,11 @@
 (1 row)
 
 SELECT 'a:1 b:2'::tsvector @@ 'a <-> b'::tsquery AS "true";
->>>>>>> b5bce6c1
- true 
-------
- t
-(1 row)
-
-<<<<<<< HEAD
-select to_tsvector('simple', '') @@ '!foo' AS "true";
-=======
+ true 
+------
+ t
+(1 row)
+
 SELECT 'a:1 b:2'::tsvector @@ 'a <0> b'::tsquery AS "false";
  false 
 -------
@@ -968,13 +961,10 @@
 (1 row)
 
 SELECT 'a:1 b:2'::tsvector @@ 'a <1> b'::tsquery AS "true";
->>>>>>> b5bce6c1
- true 
-------
- t
-(1 row)
-<<<<<<< HEAD
-=======
+ true 
+------
+ t
+(1 row)
 
 SELECT 'a:1 b:2'::tsvector @@ 'a <2> b'::tsquery AS "false";
  false 
@@ -1233,5 +1223,4 @@
 (1 row)
 
 SELECT ts_filter('base hidden rebel spaceship strike'::tsvector, '{a,b,NULL}');
-ERROR:  weight array may not contain nulls
->>>>>>> b5bce6c1
+ERROR:  weight array may not contain nulls