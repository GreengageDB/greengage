VACUUM;
--
-- sanity check, if we don't have indices the test will take years to
-- complete.  But skip TOAST relations (since they will have varying
-- names depending on the current OID counter) as well as temp tables
-- of other backends (to avoid timing-dependent behavior).
--
SELECT relname, relhasindex
   FROM pg_class c LEFT JOIN pg_namespace n ON n.oid = relnamespace
   WHERE relkind = 'r' AND (nspname ~ '^pg_temp_') IS NOT TRUE
   AND relname NOT LIKE 'gp_%'
   AND relname <> 'pg_resqueue'
   ORDER BY relname;
         relname         | relhasindex 
-------------------------+-------------
 a                       | f
 a_star                  | f
 abstime_tbl             | f
 aggtest                 | f
 array_index_op_test     | t
 array_op_test           | f
 b                       | f
 b_star                  | f
 box_tbl                 | f
 bprime                  | f
 bt_f8_heap              | t
 bt_i4_heap              | t
 bt_name_heap            | t
 bt_txt_heap             | t
 c                       | f
 c_star                  | f
 char_tbl                | f
 check2_tbl              | f
 check_tbl               | f
 circle_tbl              | t
 city                    | f
 copy_tbl                | f
 d                       | f
 d_star                  | f
 date_tbl                | f
 default_tbl             | f
 defaultexpr_tbl         | f
 dept                    | f
 e_star                  | f
 emp                     | f
 equipment_r             | f
 f_star                  | f
 fast_emp4000            | t
 float4_tbl              | f
 float8_tbl              | f
 func_index_heap         | t
 hash_f8_heap            | t
 hash_i4_heap            | t
 hash_name_heap          | t
 hash_txt_heap           | t
 hobbies_r               | f
 ihighway                | t
 inet_tbl                | f
 inhe                    | f
 inhf                    | f
 inhx                    | t
 insert_tbl              | f
 int2_tbl                | f
 int4_tbl                | f
 int8_tbl                | f
 interval_tbl            | f
 iportaltest             | f
 lseg_tbl                | f
 main_table              | f
 money_data              | f
 num_data                | f
 num_exp_add             | t
 num_exp_div             | t
 num_exp_ln              | t
 num_exp_log10           | t
 num_exp_mul             | t
 num_exp_power_10_ln     | t
 num_exp_sqrt            | t
 num_exp_sub             | t
 num_input_test          | f
 num_result              | f
 onek                    | t
 onek2                   | t
 path_tbl                | f
 person                  | f
 pg_aggregate            | t
 pg_am                   | t
 pg_amop                 | t
 pg_amproc               | t
 pg_attrdef              | t
 pg_attribute            | t
 pg_auth_members         | t
 pg_authid               | t
 pg_autovacuum           | t
 pg_cast                 | t
 pg_class                | t
 pg_constraint           | t
 pg_conversion           | t
 pg_database             | t
 pg_depend               | t
 pg_description          | t
 pg_exttable             | t
 pg_foreign_data_wrapper | t
 pg_foreign_server       | t
 pg_enum                 | t
 pg_foreign_data_wrapper | t
 pg_foreign_server       | t
 pg_index                | t
 pg_inherits             | t
 pg_language             | t
 pg_largeobject          | t
 pg_listener             | f
 pg_namespace            | t
 pg_opclass              | t
 pg_operator             | t
 pg_opfamily             | t
 pg_pltemplate           | t
 pg_proc                 | t
 pg_rewrite              | t
 pg_shdepend             | t
 pg_shdescription        | t
 pg_statistic            | t
 pg_tablespace           | t
 pg_trigger              | t
 pg_ts_config            | t
 pg_ts_config_map        | t
 pg_ts_dict              | t
 pg_ts_parser            | t
 pg_ts_template          | t
 pg_type                 | t
 pg_user_mapping         | t
<<<<<<< HEAD
 pg_window               | t
=======
>>>>>>> 38e93482
 point_tbl               | f
 polygon_tbl             | t
 ramp                    | f
 real_city               | f
 reltime_tbl             | f
 road                    | t
 shighway                | t
 slow_emp4000            | f
 sql_features            | f
 sql_implementation_info | f
 sql_languages           | f
 sql_packages            | f
 sql_parts               | f
 sql_sizing              | f
 sql_sizing_profiles     | f
 stud_emp                | f
 student                 | f
 tenk1                   | t
 tenk2                   | t
 test_tsvector           | f
 text_tbl                | f
 time_tbl                | f
 timestamp_tbl           | f
 timestamptz_tbl         | f
 timetz_tbl              | f
 tinterval_tbl           | f
 varchar_tbl             | f
<<<<<<< HEAD
(139 rows)
=======
(141 rows)
>>>>>>> 38e93482

--
-- another sanity check: every system catalog that has OIDs should have
-- a unique index on OID.  This ensures that the OIDs will be unique,
-- even after the OID counter wraps around.
-- We exclude non-system tables from the check by looking at nspname.
--
SELECT relname, nspname
FROM pg_class c LEFT JOIN pg_namespace n ON n.oid = relnamespace
WHERE relhasoids
    AND ((nspname ~ '^pg_') IS NOT FALSE)
    AND NOT EXISTS (SELECT 1 FROM pg_index i WHERE indrelid = c.oid
                    AND indkey[0] = -2 AND indnatts = 1 AND indisunique);
 relname | nspname 
---------+---------
(0 rows)
<|MERGE_RESOLUTION|>--- conflicted
+++ resolved
@@ -129,10 +129,7 @@
  pg_ts_template          | t
  pg_type                 | t
  pg_user_mapping         | t
-<<<<<<< HEAD
  pg_window               | t
-=======
->>>>>>> 38e93482
  point_tbl               | f
  polygon_tbl             | t
  ramp                    | f
@@ -160,11 +157,7 @@
  timetz_tbl              | f
  tinterval_tbl           | f
  varchar_tbl             | f
-<<<<<<< HEAD
-(139 rows)
-=======
-(141 rows)
->>>>>>> 38e93482
+(144 rows)
 
 --
 -- another sanity check: every system catalog that has OIDs should have
