--- conflicted
+++ resolved
@@ -298,12 +298,10 @@
 # check correct error message when create extension error on segment
 test: create_extension_fail
 
-<<<<<<< HEAD
+# check the row/block statistics is gathered for auxiliary relations of AO table
+test: aux_ao_rels_stat
+
 # check syslogger (since GP syslogger code is divergent from upstream)
 test: syslogger_gp
-=======
-# check the row/block statistics is gathered for auxiliary relations of AO table
-test: aux_ao_rels_stat
->>>>>>> 95035174
 
 # end of tests