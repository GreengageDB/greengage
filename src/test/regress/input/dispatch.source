-- Misc tests related to dispatching queries to segments.
CREATE DATABASE dispatch_test_db;
\c dispatch_test_db;

CREATE EXTENSION IF NOT EXISTS gp_inject_fault;

-- Mask out the whoami message
-- start_matchsubs
-- m/^ \(seg\d .*:\d+\)/
-- s/^ \(seg\d .*:\d+\)//
-- m/^DETAIL:  Internal error: No motion listener port \(seg\d.*:.*\)/
-- s/^DETAIL:  Internal error: No motion listener port \(seg\d.*:.*\)/DETAIL:  Internal error: No motion listener port/
-- m/WARNING:.*Any temporary tables for this session have been dropped because the gang was disconnected/
-- s/session id \=\s*\d+/session id \= DUMMY/gm
-- end_matchsubs

-- skip FTS probes always
select gp_inject_fault_infinite('fts_probe', 'skip', 1);
select gp_request_fts_probe_scan();
select gp_wait_until_triggered_fault('fts_probe', 1, 1);

-- Test cdbdisp_getDispatchResults() fail in CdbDispatchCopyStart()

create table dispatch_tbl (a int) distributed by (a);
insert into dispatch_tbl values (2),(1),(5);

-- fault on seg1 to block insert command into the dispatch_tbl table
select gp_inject_fault('DoCopyToFail', 'error', '', '', '',
   1, 1, 0, dbid) from gp_segment_configuration
   where content = 1 and role = 'p';

copy dispatch_tbl to stdout;

--select gp_wait_until_triggered_fault('DoCopyToFail', 1, dbid)
--  from gp_segment_configuration where content = 1 and role = 'p';

select gp_inject_fault('DoCopyToFail', 'reset', dbid)
   from gp_segment_configuration
   where content = 1 and role = 'p';

select * from dispatch_tbl;
drop table dispatch_tbl;

-- Test quoting of GUC values and database names when they're sent to segments
set client_min_messages='warning';
DROP DATABASE IF EXISTS "funny""db'with\\quotes";
reset client_min_messages;

CREATE DATABASE "funny""db'with\\quotes";
ALTER DATABASE "funny""db'with\\quotes" SET search_path="funny""schema'with\\quotes";

-- GPDB_91_MERGE_FIXME: It would be good to leave the database in place, to
-- also test gpcheckcat and pg_upgrade after all the regression tests have
-- completed. As of this writing pg_upgrade does not in fact handle that well.
-- Remove this DROP DATABASE once it's fixed. That should happen when we
-- reach commit a2385cac13, which was backported to PostgreSQL 9.1.
DROP DATABASE "funny""db'with\\quotes";

-- set_config() used to have quoting problems as well when dispatching to
-- segments.
CREATE TABLE IF NOT EXISTS should_be_visible();
CREATE OR REPLACE FUNCTION visible_to_segments(tbl oid)
    RETURNS SETOF boolean
    EXECUTE ON ALL SEGMENTS
    LANGUAGE plpgsql AS
$$
BEGIN
    RETURN NEXT pg_catalog.pg_table_is_visible(tbl);
END
$$;

-- Spin up any gangs necessary to handle the SELECT DISTINCT so that they
-- receive the new search_path setting from the set_config() dispatch.
SELECT DISTINCT visible_to_segments('public.should_be_visible'::regclass);

-- Now change search_path. This setting should not affect the visibility of the
-- public schema if it's dispatched correctly.
SELECT set_config('search_path', 'pg_catalog,public', false);

-- Check that our test table is still visible.
SELECT DISTINCT visible_to_segments('public.should_be_visible'::regclass);

RESET search_path;

-- There used to be a bug in the quoting when the search_path setting was sent
-- to the segment. It was not easily visible when search_path was set with a
-- SET command, only when the setting was sent as part of the startup packet.
-- Set search_path as a per-user setting so that we can test that.
CREATE DATABASE "dispatch test db";
ALTER DATABASE "dispatch test db" SET search_path="my schema",public;

\c "dispatch test db"

CREATE SCHEMA "my schema";

-- Reconnect so that the search_path includes "my schema".
\c

-- Create a table with the same name in both schemas, "my schema" and public.
CREATE TABLE "my table" (t text);
INSERT INTO "my table" VALUES ('myschema.mytable');

CREATE TABLE public."my table" (t text);
INSERT INTO public."my table" VALUES ('public.mytable');

SELECT t as unquoted FROM "my table";
SELECT t as myschema FROM "my schema"."my table";
SELECT t as public FROM public."my table";

DROP TABLE "my table";
DROP TABLE public."my table";

-- Create another table with the same name. To make sure the DROP worked
-- and dropped the correct table.
CREATE TABLE "my table" (id integer);
DROP TABLE "my table";

-- test ALTER DATABASE SET FROM CURRENT
SHOW search_path;
ALTER DATABASE "dispatch test db" RESET ALL;
\c
SHOW search_path;
SET search_path="my schema", public;
SHOW search_path;
ALTER DATABASE "dispatch test db" SET search_path FROM CURRENT;
\c
SHOW search_path;
SELECT 0 as gp_segment_id, setconfig FROM gp_dist_random('pg_db_role_setting')
WHERE setdatabase = (SELECT oid FROM pg_database WHERE datname='dispatch test db') and gp_segment_id = 0
UNION
SELECT -1 as gp_segment_id, setconfig FROM pg_db_role_setting
WHERE setdatabase = (SELECT oid FROM pg_database WHERE datname='dispatch test db')
ORDER BY gp_segment_id;

-- Clean up
\c dispatch_test_db
DROP DATABASE "dispatch test db";

-- Test gp_max_plan_size limit
set gp_max_plan_size='10 kB';
create table dispatchtesttab(t text);
select * from dispatchtesttab where t = repeat('x', 1024*11);

--
-- test QD will report failure if QE fails to send its motion_listener back
-- during backend initialization
--

select gp_inject_fault('send_qe_details_init_backend', 'reset', 2);
-- inject a 'skip' fault before QE sends its motion_listener
select gp_inject_fault('send_qe_details_init_backend', 'skip', 2);

-- terminate exiting QEs first
\c dispatch_test_db
-- verify failure will be reported
SELECT 1 FROM gp_dist_random('gp_id');

-- reset fault injector
select gp_inject_fault('send_qe_details_init_backend', 'reset', 2);


--
-- Test suit : test gang creation and commands dispatching 
--
--start_ignore
drop table if exists dispatch_test;
drop table if exists dispatch_test_t1;
drop table if exists dispatch_test_t2;
drop table if exists dispatch_test_t3;
--end_ignore
create table dispatch_test as select i as c1 from generate_series(1, 10) i;
create table dispatch_test_t1 (c1 int, c2 int, c3 int);
create table dispatch_test_t2 (c1 int, c2 int, c3 int);
create table dispatch_test_t3 (c1 int, c2 int, c3 int);
insert into dispatch_test_t1 values (1,1,2);
insert into dispatch_test_t2 values (2,1,2);
insert into dispatch_test_t3 values (3,1,2);

CREATE OR REPLACE FUNCTION cleanupAllGangs() RETURNS BOOL
AS '@abs_builddir@/regress@DLSUFFIX@', 'cleanupAllGangs' LANGUAGE C;

-- check if segments has backend running
CREATE OR REPLACE FUNCTION hasBackendsExist(int) RETURNS BOOL 
AS '@abs_builddir@/regress@DLSUFFIX@', 'hasBackendsExist' LANGUAGE C;

-- check if QD has reusable gangs
CREATE OR REPLACE FUNCTION hasGangsExist() RETURNS BOOL
AS '@abs_builddir@/regress@DLSUFFIX@', 'hasGangsExist' LANGUAGE C;

-- disable debug linger to get immediate feedback from FATAL errors.
set gp_debug_linger to 0;

-- test log debug related code within dispatch
set gp_log_gang to debug;
set log_min_messages to DEBUG;

-- Case 1.1
-- A segment in recovery mode, writer gang retry gp_gang_creation_retry_count times and finally success

-- set maximum retry time to 120 seconds, this should be long enough for segment
-- recovery back. otherwise it should be bug somewhere
set gp_gang_creation_retry_count to 120;
set gp_gang_creation_retry_timer to 1000;

select cleanupAllGangs();

-- trigger fault and report segment 0 in recovery for 5 times
select gp_inject_fault('process_startup_packet', 'skip', '', 'dispatch_test_db', '', 1, 5, 0, 2::smallint);
select cleanupAllGangs();

-- should success after retry
select * from dispatch_test_t1, dispatch_test_t2, dispatch_test_t3
where dispatch_test_t1.c2 = dispatch_test_t2.c2 and dispatch_test_t2.c3 = dispatch_test_t3.c3;

select gp_inject_fault('process_startup_packet', 'reset', 2);

-- Case 1.2
-- A segment in recovery mode for long time, writer gang retry gp_gang_creation_retry_count times and finally failed
-- set maximun retry time to 0.4s, so we can test if gp_gang_creation_retry_count
-- is actually work
set gp_gang_creation_retry_count to 2;
set gp_gang_creation_retry_timer to 200;
select cleanupAllGangs();

-- trigger fault and put segment 0 into recovery mode
select gp_inject_fault('process_startup_packet', 'skip', '', 'dispatch_test_db', '', 1, 5, 0, 2::smallint);
select cleanupAllGangs();

-- should fail after 2 retries
select * from dispatch_test_t1, dispatch_test_t2, dispatch_test_t3
where dispatch_test_t1.c2 = dispatch_test_t2.c2 and dispatch_test_t2.c3 = dispatch_test_t3.c3;

set gp_gang_creation_retry_count to 10;
-- should success and process_startup_packet will be invalid after this query
select * from dispatch_test_t1, dispatch_test_t2, dispatch_test_t3
where dispatch_test_t1.c2 = dispatch_test_t2.c2 and dispatch_test_t2.c3 = dispatch_test_t3.c3;

select gp_inject_fault('process_startup_packet', 'reset', 2);

--start_ignore
-- enlarge the retry count
set gp_gang_creation_retry_count to 128 ;
-- this will block until segment 0 recovery back, or report an error
-- after 24 seconds.
select 'wait recovery finish' from gp_dist_random('gp_id');
--end_ignore

-- cleanup all reusable gangs 
select cleanupAllGangs();

-- expect no zombie backends left on segments 
select sum(case when hasBackendsExist(30)='t' then 1 else 0 end) > 0 as hasbackends from gp_dist_random('gp_id');

-- should success 
select * from dispatch_test_t1, dispatch_test_t2, dispatch_test_t3
where dispatch_test_t1.c2 = dispatch_test_t2.c2 and dispatch_test_t2.c3 = dispatch_test_t3.c3;

-- Case 1.3
-- segment has non in-recovery-mode errors
-- when creating writer gang, an error reported and all gangs should be cleaned.
-- when creating reader gang, an error reported and only current gang is cleaned.
select cleanupAllGangs();

-- segment 0 report an error when get a request 
select gp_inject_fault('send_qe_details_init_backend', 'error', 2);
select cleanupAllGangs();

-- expect failure
select * from dispatch_test_t1, dispatch_test_t2, dispatch_test_t3
where dispatch_test_t1.c2 = dispatch_test_t2.c2 and dispatch_test_t2.c3 = dispatch_test_t3.c3;

-- expect no resuable gang exist
select * from hasGangsExist();

-- expect no zombie backends left on segments.
select sum(case when hasBackendsExist(30)='t' then 1 else 0 end) > 0 as hasbackends from gp_dist_random('gp_id');

-- cleanupAllGangs();
select cleanupAllGangs();

select gp_inject_fault('send_qe_details_init_backend', 'reset', 2);
-- segment 0 report an error when get the second request (reader gang creation request)
select gp_inject_fault('send_qe_details_init_backend', 'error', '', '', '', 3, 3, 0, 2::smallint);
select cleanupAllGangs();

-- expect failure
select * from dispatch_test_t1, dispatch_test_t2, dispatch_test_t3
where dispatch_test_t1.c2 = dispatch_test_t2.c2 and dispatch_test_t2.c3 = dispatch_test_t3.c3;

-- expect resuable gang exist
select * from hasGangsExist();

-- expect QEs exist.
select sum(case when hasBackendsExist(0)='t' then 1 else 0 end) > 0 as hasbackends from gp_dist_random('gp_id');

select gp_inject_fault('send_qe_details_init_backend', 'reset', 2);

-- Case 1.4
-- Test createGang timeout.
-- gp_segment_connect_timeout = 0 : wait forever
-- gp_segment_connect_timeout = 1 : wait 1 second

set gp_segment_connect_timeout to 1;
select gp_inject_fault('process_startup_packet', 'suspend', '', 'dispatch_test_db', '', 1, 1, 0, 2::smallint);

select cleanupAllGangs();

-- expect timeout failure
select * from dispatch_test_t1, dispatch_test_t2, dispatch_test_t3
where dispatch_test_t1.c2 = dispatch_test_t2.c2 and dispatch_test_t2.c3 = dispatch_test_t3.c3;

select gp_inject_fault('process_startup_packet', 'resume', 2);
select gp_inject_fault('process_startup_packet', 'reset', 2);

set gp_segment_connect_timeout to 0;

select gp_inject_fault('process_startup_packet', 'sleep', '', '', '', 1, 1, 2, 2::smallint);

select cleanupAllGangs();

-- expect success 
select * from dispatch_test_t1, dispatch_test_t2, dispatch_test_t3
where dispatch_test_t1.c2 = dispatch_test_t2.c2 and dispatch_test_t2.c3 = dispatch_test_t3.c3;

select gp_inject_fault('process_startup_packet', 'reset', 2);

-- Case 1.5
-- query was cancelled when dispatching commands to one gang.
-- query should be cancelled as expected.

-- must set log_min_messages to default when using interrupt, there is a bug in fault injection.
set log_min_messages to default;

select gp_inject_fault('after_one_slice_dispatched', 'interrupt', 1);

-- should fail and report error
select * from dispatch_test_t1, dispatch_test_t2, dispatch_test_t3
where dispatch_test_t1.c2 = dispatch_test_t2.c2 and dispatch_test_t2.c3 = dispatch_test_t3.c3;

select gp_inject_fault('after_one_slice_dispatched', 'reset', 1);

-- Case 1.6
-- For a query need two phase commit, if error happens before commands are actually
-- dispatched, the query can be cancelled correctly.
-- 
select gp_inject_fault('before_one_slice_dispatched', 'error', 1);
update dispatch_test_t1 set c2 = 3 from dispatch_test_t2, dispatch_test_t3
where dispatch_test_t1.c2 = dispatch_test_t2.c2 and dispatch_test_t2.c3 = dispatch_test_t3.c3;

select gp_inject_fault('before_one_slice_dispatched', 'reset', 1);

-- test logging of gang management
SET gp_log_gang = 'debug';

-- test INFO raised from segments with various kinds of fields
CREATE OR REPLACE FUNCTION udf_raise_info() RETURNS BOOL
AS '@abs_builddir@/regress@DLSUFFIX@', 'gangRaiseInfo' LANGUAGE C;

SELECT udf_raise_info() FROM gp_dist_random('gp_id') WHERE gp_segment_id = 0;

--
-- Error out when dispatching DTX command to busy primary writer gang
--
CREATE TABLE dtx_dispatch_t AS SELECT i AS c1 FROM generate_series(1,10) i;

CREATE or REPLACE FUNCTION dtx_dispatch_f(integer)
RETURNS INTEGER
AS
$$
BEGIN
        return $1 + 1;
EXCEPTION
        WHEN division_by_zero THEN
        RAISE NOTICE 'caught division_by_zero';
        return 0;
END
$$
LANGUAGE plpgSQL READS SQL DATA;

SELECT dtx_dispatch_f(foo.c1) FROM (SELECT c1 FROM dtx_dispatch_t WHERE c1='1' limit 1) foo;

DROP FUNCTION dtx_dispatch_f(integer);
DROP TABLE dtx_dispatch_t;

-- Test interconnect is shut down under portal failure
CREATE OR REPLACE FUNCTION numActiveMotionConns() RETURNS INT
AS '@abs_builddir@/regress@DLSUFFIX@', 'numActiveMotionConns' LANGUAGE C;

CREATE TABLE foo_test AS SELECT i AS c1 FROM generate_series(1, 10) i;

SELECT c1/0 FROM foo_test WHERE c1 = 1;
SELECT numActiveMotionConns();

BEGIN;
DECLARE C1 CURSOR FOR SELECT * FROM foo_test;
FETCH BACKWARD 1 FROM C1;
END;

SELECT numActiveMotionConns();

DROP FUNCTION numActiveMotionConns();
DROP TABLE foo_test;

--
-- Test dangling Gang would be destroyed if interrupted during the creation
--
select cleanupAllGangs();
select gp_inject_fault('gang_created', 'reset', 1);
select gp_inject_fault('gang_created', 'error', 1);
select 1 from gp_dist_random('gp_id') limit 1;
-- if previous gang is not destroyed, snapshot collision would happen
select 1 from gp_dist_random('gp_id') limit 1;
select gp_inject_fault('gang_created', 'reset', 1);

--
-- Test that an error happens after a big command is dispatched.
--
select gp_inject_fault('after_one_slice_dispatched', 'error', 1);
select * from gp_dist_random('gp_id')
	where gpname > (select * from repeat('sssss', 10000000));
select gp_inject_fault('after_one_slice_dispatched', 'reset', 1);
select * from gp_dist_random('gp_id')
	where gpname > (select * from repeat('sssss', 10000000));

-- Cover all transaction isolation levels to ensure that a gang can be
-- created.  Connect again so that existing gangs are destroyed.
\connect
begin isolation level serializable;
end;
\connect
begin isolation level repeatable read;
end;
\connect
begin isolation level read committed;
end;
\connect
begin isolation level read uncommitted;
end;

-- Test session will be reset if the writer gang of current global
-- transaction is lost
begin;
create temp table disp_temp_test (c1 int, c2 int);
insert into disp_temp_test values (1, 2);
savepoint s1;
create temp table disp_temp_test1 (c1 int, c2 int);
insert into disp_temp_test1 values (1, 2);
-- Let cleanupSegdb() return false and writer gang be destroyed
select gp_inject_fault('cleanup_qe', 'skip', 1);
select * from disp_temp_test1 where c1 / 0 = 9;
rollback to savepoint s1;
rollback;
-- session is reset, temp table is dropped.
select * from disp_temp_test;
select * from disp_temp_test1;
-- reset fault
select gp_inject_fault('cleanup_qe', 'reset', 1);

-- resume FTS probes
select gp_inject_fault('fts_probe', 'reset', 1);

--
-- Test portal cleanup
-- prepare a query contains init plan, main plan create a unnamed portal
-- and will need multiple slices , init plan also need to allocated multiple
-- slices in a named portal (eg: a cursor). The executing order is:
-- 1. gangs of main plan is pre-assigned 2. init plan is executed 3. main plan
-- is executed. This test it meant to test that cleanup of the named portal in
-- the end of step2 will not affect the pre-allocated gangs of the main plan.
--
create table dispatch_foo (c1 int, c2 int);
create table dispatch_bar (c1 int, c2 int);
create or replace function dispatch_foo_func()
returns int
as
$BODY$
declare
t_record record;
BEGIN
	drop table if exists tmp1;
	create temp table tmp1 as select dispatch_foo.c1, dispatch_bar.c2 from dispatch_foo, dispatch_bar;
	for t_record in (select count(*) from dispatch_foo, dispatch_bar)
	loop
		NULL;
	end loop;
	return 1;
END;
$BODY$
language plpgsql volatile;
set gp_cached_segworkers_threshold to 1;
select count(*) from dispatch_foo, dispatch_bar where exists (select dispatch_foo_func());
reset gp_cached_segworkers_threshold;

-- A regression test, derived from diskquota tests.  It contains two init
-- plans, both contain motions, the plans should be dispatched correctly.
create table table_size (tableid oid, size bigint, primary key(tableid));
create view show_fast_database_size_view as
  select ((select sum(pg_relation_size(oid))
             from gp_dist_random('pg_class')
            where oid <= 16384) +
          (select sum(size) from table_size)) as dbsize;
explain (costs off) select count((pg_database_size(oid) - dbsize) / dbsize) < 0
  from pg_database, show_fast_database_size_view;
select count((pg_database_size(oid) - dbsize) / dbsize) < 0
  from pg_database, show_fast_database_size_view;

<<<<<<< HEAD
-- Test a query in Github issue #12161
delete from information_schema.sql_languages
where
   cast(null as float8) = case when ((select tgattr from pg_catalog.pg_trigger limit 1 offset 6)
               <@ (select distkey from pg_catalog.gp_distribution_policy limit 1 offset 5))
   then (select pg_catalog.stddev(sotusize) from gp_toolkit.gp_size_of_table_uncompressed)
   else (select checkpoint_write_time from pg_catalog.pg_stat_bgwriter limit 1 offset 4)
   end
returning
 cast(nullif(pg_catalog.pg_xlog_location_diff(
      cast(case when (cast(null as box) ?# cast(null as box))
          and ((select typtype from pg_catalog.pg_type limit 1 offset 2)
               <> cast(null as "char")) then (select sent_location from pg_catalog.pg_stat_replication limit 1 offset 5)
           else cast(coalesce(cast(coalesce((select sent_location from pg_catalog.gp_stat_replication limit 1 offset 4)
              ,
            cast(null as pg_lsn)) as pg_lsn),
          case when cast(null as date) > cast(null as "timestamp") then (select restart_lsn from pg_catalog.pg_replication_slots limit 1 offset 75)
               else cast(null as pg_lsn) end
            ) as pg_lsn) end
         as pg_lsn),
      cast(pg_catalog.pg_last_xlog_receive_location() as pg_lsn)), cast(null as "numeric")) as "numeric") as c24;

=======
--
-- Test executor double fault
-- check PG_TRY/PG_CATCH - we should always return an original error
-- (for a query and its explain analyze)
--
drop table if exists double_fault;
create table double_fault(a int) distributed by (a);
insert into double_fault select generate_series(1, 10);
create or replace function fault_exec_plan(explain_analyze bool default true) returns void as $_$
declare
    query text;
begin
    perform gp_inject_fault('executor_pre_tuple_processed', 'reset', dbid) from gp_segment_configuration;
    perform gp_inject_fault('send_exec_stats', 'reset', dbid) from gp_segment_configuration;

    perform gp_inject_fault('executor_pre_tuple_processed', 'error', dbid)
    from gp_segment_configuration where role = 'p' and content > -1;
    perform gp_inject_fault('send_exec_stats', 'error', dbid)
    from gp_segment_configuration where role = 'p' and content > -1;

    if explain_analyze then
        query := 'explain analyze select count(*) from double_fault';
    else
        query := 'select count(*) from double_fault';
    end if;
    execute query;

    perform gp_inject_fault('executor_pre_tuple_processed', 'reset', dbid) from gp_segment_configuration;
    perform gp_inject_fault('send_exec_stats', 'reset', dbid) from gp_segment_configuration;
exception when fault_inject then
    perform gp_inject_fault('executor_pre_tuple_processed', 'reset', dbid) from gp_segment_configuration;
    perform gp_inject_fault('send_exec_stats', 'reset', dbid) from gp_segment_configuration;

    raise exception $$'%' fault triggered$$, case
        when coalesce(substring(sqlerrm from 'send_exec_stats'), '') != '' then 'send_exec_stats'
        when coalesce(substring(sqlerrm from 'executor_pre_tuple_processed'), '') != '' then 'executor_pre_tuple_processed'
    end;
end;
$_$ language plpgsql;
-- Query raising 'executor_pre_tuple_processed' error
select fault_exec_plan(false);
-- Same query with explain analyze (should raise
-- 'executor_pre_tuple_processed' not 'send_exec_stats')
select fault_exec_plan(true);
>>>>>>> 25335668
\c regression
DROP DATABASE dispatch_test_db;<|MERGE_RESOLUTION|>--- conflicted
+++ resolved
@@ -504,7 +504,6 @@
 select count((pg_database_size(oid) - dbsize) / dbsize) < 0
   from pg_database, show_fast_database_size_view;
 
-<<<<<<< HEAD
 -- Test a query in Github issue #12161
 delete from information_schema.sql_languages
 where
@@ -527,7 +526,6 @@
          as pg_lsn),
       cast(pg_catalog.pg_last_xlog_receive_location() as pg_lsn)), cast(null as "numeric")) as "numeric") as c24;
 
-=======
 --
 -- Test executor double fault
 -- check PG_TRY/PG_CATCH - we should always return an original error
@@ -572,6 +570,5 @@
 -- Same query with explain analyze (should raise
 -- 'executor_pre_tuple_processed' not 'send_exec_stats')
 select fault_exec_plan(true);
->>>>>>> 25335668
 \c regression
 DROP DATABASE dispatch_test_db;