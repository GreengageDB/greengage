--- conflicted
+++ resolved
@@ -570,9 +570,5 @@
 -- Same query with explain analyze (should raise
 -- 'executor_pre_tuple_processed' not 'send_exec_stats')
 select fault_exec_plan(true);
-<<<<<<< HEAD
-
-=======
->>>>>>> 587a3f72
 \c regression
 DROP DATABASE dispatch_test_db;