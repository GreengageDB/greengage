--
-- RULES
-- From Jan's original setup_ruletest.sql and run_ruletest.sql
-- - thomas 1998-09-13
--

--
-- Tables and rules for the view test
--
create table rtest_t1 (a int4, b int4);
create table rtest_t2 (a int4, b int4);
create table rtest_t3 (a int4, b int4);

create view rtest_v1 as select * from rtest_t1;
create rule rtest_v1_ins as on insert to rtest_v1 do instead
	insert into rtest_t1 values (new.a, new.b);
create rule rtest_v1_upd as on update to rtest_v1 do instead
	update rtest_t1 set a = new.a, b = new.b
	where a = old.a;
create rule rtest_v1_del as on delete to rtest_v1 do instead
	delete from rtest_t1 where a = old.a;
-- Test comments
COMMENT ON RULE rtest_v1_bad ON rtest_v1 IS 'bad rule';
COMMENT ON RULE rtest_v1_del ON rtest_v1 IS 'delete rule';
COMMENT ON RULE rtest_v1_del ON rtest_v1 IS NULL;
--
-- Tables and rules for the constraint update/delete test
--
-- Note:
-- 	Now that we have multiple action rule support, we check
-- 	both possible syntaxes to define them (The last action
--  can but must not have a semicolon at the end).
--
create table rtest_system (sysname text, sysdesc text);
create table rtest_interface (sysname text, ifname text);
create table rtest_person (pname text, pdesc text);
create table rtest_admin (pname text, sysname text);

create rule rtest_sys_upd as on update to rtest_system do also (
	update rtest_interface set sysname = new.sysname 
		where sysname = old.sysname;
	update rtest_admin set sysname = new.sysname 
		where sysname = old.sysname
	);

create rule rtest_sys_del as on delete to rtest_system do also (
	delete from rtest_interface where sysname = old.sysname;
	delete from rtest_admin where sysname = old.sysname;
	);

create rule rtest_pers_upd as on update to rtest_person do also
	update rtest_admin set pname = new.pname where pname = old.pname;

create rule rtest_pers_del as on delete to rtest_person do also
	delete from rtest_admin where pname = old.pname;

--
-- Tables and rules for the logging test
--
create table rtest_emp (ename char(20), salary money);
create table rtest_emplog (ename char(20), who name, action char(10), newsal money, oldsal money);
create table rtest_empmass (ename char(20), salary money);

create rule rtest_emp_ins as on insert to rtest_emp do
	insert into rtest_emplog values (new.ename, current_user,
			'hired', new.salary, '0.00');

create rule rtest_emp_upd as on update to rtest_emp where new.salary != old.salary do
	insert into rtest_emplog values (new.ename, current_user,
			'honored', new.salary, old.salary);

create rule rtest_emp_del as on delete to rtest_emp do
	insert into rtest_emplog values (old.ename, current_user,
			'fired', '0.00', old.salary);

--
-- Tables and rules for the multiple cascaded qualified instead
-- rule test 
--
create table rtest_t4 (a int4, b text);
create table rtest_t5 (a int4, b text);
create table rtest_t6 (a int4, b text);
create table rtest_t7 (a int4, b text);
create table rtest_t8 (a int4, b text);
create table rtest_t9 (a int4, b text);

create rule rtest_t4_ins1 as on insert to rtest_t4
		where new.a >= 10 and new.a < 20 do instead
	insert into rtest_t5 values (new.a, new.b);

create rule rtest_t4_ins2 as on insert to rtest_t4
		where new.a >= 20 and new.a < 30 do
	insert into rtest_t6 values (new.a, new.b);

create rule rtest_t5_ins as on insert to rtest_t5
		where new.a > 15 do
	insert into rtest_t7 values (new.a, new.b);

create rule rtest_t6_ins as on insert to rtest_t6
		where new.a > 25 do instead
	insert into rtest_t8 values (new.a, new.b);

--
-- Tables and rules for the rule fire order test
--
-- As of PG 7.3, the rules should fire in order by name, regardless
-- of INSTEAD attributes or creation order.
--
create table rtest_order1 (a int4);
create table rtest_order2 (a int4, b int4, c text);

create sequence rtest_seq;

create rule rtest_order_r3 as on insert to rtest_order1 do instead
	insert into rtest_order2 values (new.a, nextval('rtest_seq'),
		'rule 3 - this should run 3rd');

create rule rtest_order_r4 as on insert to rtest_order1
		where a < 100 do instead
	insert into rtest_order2 values (new.a, nextval('rtest_seq'),
		'rule 4 - this should run 4th');

create rule rtest_order_r2 as on insert to rtest_order1 do
	insert into rtest_order2 values (new.a, nextval('rtest_seq'),
		'rule 2 - this should run 2nd');

create rule rtest_order_r1 as on insert to rtest_order1 do instead
	insert into rtest_order2 values (new.a, nextval('rtest_seq'),
		'rule 1 - this should run 1st');

--
-- Tables and rules for the instead nothing test
--
create table rtest_nothn1 (a int4, b text);
create table rtest_nothn2 (a int4, b text);
create table rtest_nothn3 (a int4, b text);
create table rtest_nothn4 (a int4, b text);

create rule rtest_nothn_r1 as on insert to rtest_nothn1
	where new.a >= 10 and new.a < 20 do instead nothing;

create rule rtest_nothn_r2 as on insert to rtest_nothn1
	where new.a >= 30 and new.a < 40 do instead nothing;

create rule rtest_nothn_r3 as on insert to rtest_nothn2
	where new.a >= 100 do instead
	insert into rtest_nothn3 values (new.a, new.b);

create rule rtest_nothn_r4 as on insert to rtest_nothn2
	do instead nothing;

--
-- Tests on a view that is select * of a table
-- and has insert/update/delete instead rules to
-- behave close like the real table.
--

--
-- We need test date later
--
insert into rtest_t2 values (1, 21);
insert into rtest_t2 values (2, 22);
insert into rtest_t2 values (3, 23);

insert into rtest_t3 values (1, 31);
insert into rtest_t3 values (2, 32);
insert into rtest_t3 values (3, 33);
insert into rtest_t3 values (4, 34);
insert into rtest_t3 values (5, 35);

-- insert values
insert into rtest_v1 values (1, 11);
insert into rtest_v1 values (2, 12);
select * from rtest_v1;

-- delete with constant expression
delete from rtest_v1 where a = 1;
select * from rtest_v1;
insert into rtest_v1 values (1, 11);
delete from rtest_v1 where b = 12;
select * from rtest_v1;
insert into rtest_v1 values (2, 12);
insert into rtest_v1 values (2, 13);
select * from rtest_v1;
** Remember the delete rule on rtest_v1: It says
** DO INSTEAD DELETE FROM rtest_t1 WHERE a = old.a
** So this time both rows with a = 2 must get deleted
\p
\r
delete from rtest_v1 where b = 12;
select * from rtest_v1;
delete from rtest_v1;

-- insert select
insert into rtest_v1 select * from rtest_t2;
select * from rtest_v1;
delete from rtest_v1;

-- same with swapped targetlist
insert into rtest_v1 (b, a) select b, a from rtest_t2;
select * from rtest_v1;

-- now with only one target attribute
insert into rtest_v1 (a) select a from rtest_t3;
select * from rtest_v1;
select * from rtest_v1 where b isnull;

-- let attribute a differ (must be done on rtest_t1 - see above)
update rtest_t1 set a = a + 10 where b isnull;
delete from rtest_v1 where b isnull;
select * from rtest_v1;

-- now updates with constant expression
update rtest_v1 set b = 42 where a = 2;
select * from rtest_v1;
update rtest_v1 set b = 99 where b = 42;
select * from rtest_v1;
update rtest_v1 set b = 88 where b < 50;
select * from rtest_v1;
delete from rtest_v1;
insert into rtest_v1 select rtest_t2.a, rtest_t3.b
    from rtest_t2, rtest_t3
    where rtest_t2.a = rtest_t3.a;
select * from rtest_v1;

-- updates in a mergejoin
update rtest_v1 set b = rtest_t2.b from rtest_t2 where rtest_v1.a = rtest_t2.a;
select * from rtest_v1;
insert into rtest_v1 select * from rtest_t3;
select * from rtest_v1;
update rtest_t1 set a = a + 10 where b > 30;
select * from rtest_v1;
update rtest_v1 set a = rtest_t3.a + 20 from rtest_t3 where rtest_v1.b = rtest_t3.b;
select * from rtest_v1;

--
-- Test for constraint updates/deletes
--
insert into rtest_system values ('orion', 'Linux Jan Wieck');
insert into rtest_system values ('notjw', 'WinNT Jan Wieck (notebook)');
insert into rtest_system values ('neptun', 'Fileserver');

insert into rtest_interface values ('orion', 'eth0');
insert into rtest_interface values ('orion', 'eth1');
insert into rtest_interface values ('notjw', 'eth0');
insert into rtest_interface values ('neptun', 'eth0');

insert into rtest_person values ('jw', 'Jan Wieck');
insert into rtest_person values ('bm', 'Bruce Momjian');

insert into rtest_admin values ('jw', 'orion');
insert into rtest_admin values ('jw', 'notjw');
insert into rtest_admin values ('bm', 'neptun');

update rtest_system set sysname = 'pluto' where sysname = 'neptun';

select * from rtest_interface;
select * from rtest_admin;

update rtest_person set pname = 'jwieck' where pdesc = 'Jan Wieck';

-- Note: use ORDER BY here to ensure consistent output across all systems.
-- The above UPDATE affects two rows with equal keys, so they could be
-- updated in either order depending on the whim of the local qsort().

select * from rtest_admin order by pname, sysname;

delete from rtest_system where sysname = 'orion';

select * from rtest_interface;
select * from rtest_admin;

--
-- Rule qualification test
--
insert into rtest_emp values ('wiecc', '5000.00');
insert into rtest_emp values ('gates', '80000.00');
update rtest_emp set ename = 'wiecx' where ename = 'wiecc';
update rtest_emp set ename = 'wieck', salary = '6000.00' where ename = 'wiecx';
update rtest_emp set salary = '7000.00' where ename = 'wieck';
delete from rtest_emp where ename = 'gates';

select ename, who = current_user as "matches user", action, newsal, oldsal from rtest_emplog order by ename, action, newsal;
insert into rtest_empmass values ('meyer', '4000.00');
insert into rtest_empmass values ('maier', '5000.00');
insert into rtest_empmass values ('mayr', '6000.00');
insert into rtest_emp select * from rtest_empmass;
select ename, who = current_user as "matches user", action, newsal, oldsal from rtest_emplog order by ename, action, newsal;
update rtest_empmass set salary = salary + '1000.00';
update rtest_emp set salary = rtest_empmass.salary from rtest_empmass where rtest_emp.ename = rtest_empmass.ename;
select ename, who = current_user as "matches user", action, newsal, oldsal from rtest_emplog order by ename, action, newsal;
delete from rtest_emp using rtest_empmass where rtest_emp.ename = rtest_empmass.ename;
select ename, who = current_user as "matches user", action, newsal, oldsal from rtest_emplog order by ename, action, newsal;

--
-- Multiple cascaded qualified instead rule test
--
insert into rtest_t4 values (1, 'Record should go to rtest_t4');
insert into rtest_t4 values (2, 'Record should go to rtest_t4');
insert into rtest_t4 values (10, 'Record should go to rtest_t5');
insert into rtest_t4 values (15, 'Record should go to rtest_t5');
insert into rtest_t4 values (19, 'Record should go to rtest_t5 and t7');
insert into rtest_t4 values (20, 'Record should go to rtest_t4 and t6');
insert into rtest_t4 values (26, 'Record should go to rtest_t4 and t8');
insert into rtest_t4 values (28, 'Record should go to rtest_t4 and t8');
insert into rtest_t4 values (30, 'Record should go to rtest_t4');
insert into rtest_t4 values (40, 'Record should go to rtest_t4');

select * from rtest_t4;
select * from rtest_t5;
select * from rtest_t6;
select * from rtest_t7;
select * from rtest_t8;

delete from rtest_t4;
delete from rtest_t5;
delete from rtest_t6;
delete from rtest_t7;
delete from rtest_t8;

insert into rtest_t9 values (1, 'Record should go to rtest_t4');
insert into rtest_t9 values (2, 'Record should go to rtest_t4');
insert into rtest_t9 values (10, 'Record should go to rtest_t5');
insert into rtest_t9 values (15, 'Record should go to rtest_t5');
insert into rtest_t9 values (19, 'Record should go to rtest_t5 and t7');
insert into rtest_t9 values (20, 'Record should go to rtest_t4 and t6');
insert into rtest_t9 values (26, 'Record should go to rtest_t4 and t8');
insert into rtest_t9 values (28, 'Record should go to rtest_t4 and t8');
insert into rtest_t9 values (30, 'Record should go to rtest_t4');
insert into rtest_t9 values (40, 'Record should go to rtest_t4');

insert into rtest_t4 select * from rtest_t9 where a < 20;

select * from rtest_t4;
select * from rtest_t5;
select * from rtest_t6;
select * from rtest_t7;
select * from rtest_t8;

insert into rtest_t4 select * from rtest_t9 where b ~ 'and t8';

select * from rtest_t4;
select * from rtest_t5;
select * from rtest_t6;
select * from rtest_t7;
select * from rtest_t8;

insert into rtest_t4 select a + 1, b from rtest_t9 where a in (20, 30, 40);

select * from rtest_t4;
select * from rtest_t5;
select * from rtest_t6;
select * from rtest_t7;
select * from rtest_t8;

--
-- Check that the ordering of rules fired is correct
--
insert into rtest_order1 values (1);
select * from rtest_order2;

--
-- Check if instead nothing w/without qualification works
--
insert into rtest_nothn1 values (1, 'want this');
insert into rtest_nothn1 values (2, 'want this');
insert into rtest_nothn1 values (10, 'don''t want this');
insert into rtest_nothn1 values (19, 'don''t want this');
insert into rtest_nothn1 values (20, 'want this');
insert into rtest_nothn1 values (29, 'want this');
insert into rtest_nothn1 values (30, 'don''t want this');
insert into rtest_nothn1 values (39, 'don''t want this');
insert into rtest_nothn1 values (40, 'want this');
insert into rtest_nothn1 values (50, 'want this');
insert into rtest_nothn1 values (60, 'want this');

select * from rtest_nothn1;

insert into rtest_nothn2 values (10, 'too small');
insert into rtest_nothn2 values (50, 'too small');
insert into rtest_nothn2 values (100, 'OK');
insert into rtest_nothn2 values (200, 'OK');

select * from rtest_nothn2;
select * from rtest_nothn3;

delete from rtest_nothn1;
delete from rtest_nothn2;
delete from rtest_nothn3;

insert into rtest_nothn4 values (1, 'want this');
insert into rtest_nothn4 values (2, 'want this');
insert into rtest_nothn4 values (10, 'don''t want this');
insert into rtest_nothn4 values (19, 'don''t want this');
insert into rtest_nothn4 values (20, 'want this');
insert into rtest_nothn4 values (29, 'want this');
insert into rtest_nothn4 values (30, 'don''t want this');
insert into rtest_nothn4 values (39, 'don''t want this');
insert into rtest_nothn4 values (40, 'want this');
insert into rtest_nothn4 values (50, 'want this');
insert into rtest_nothn4 values (60, 'want this');

insert into rtest_nothn1 select * from rtest_nothn4;

select * from rtest_nothn1;

delete from rtest_nothn4;

insert into rtest_nothn4 values (10, 'too small');
insert into rtest_nothn4 values (50, 'too small');
insert into rtest_nothn4 values (100, 'OK');
insert into rtest_nothn4 values (200, 'OK');

insert into rtest_nothn2 select * from rtest_nothn4;

select * from rtest_nothn2;
select * from rtest_nothn3;

create table rtest_view1 (a int4, b text, v bool);
create table rtest_view2 (a int4);
create table rtest_view3 (a int4, b text);
create table rtest_view4 (a int4, b text, c int4);
create view rtest_vview1 as select a, b from rtest_view1 X 
	where 0 < (select count(*) from rtest_view2 Y where Y.a = X.a);
create view rtest_vview2 as select a, b from rtest_view1 where v;
create view rtest_vview3 as select a, b from rtest_vview2 X
	where 0 < (select count(*) from rtest_view2 Y where Y.a = X.a);
create view rtest_vview4 as select X.a, X.b, count(Y.a) as refcount
	from rtest_view1 X, rtest_view2 Y
	where X.a = Y.a
	group by X.a, X.b;
create function rtest_viewfunc1(int4) returns int4 as
	'select count(*)::int4 from rtest_view2 where a = $1'
	language sql;
create view rtest_vview5 as select a, b, rtest_viewfunc1(a) as refcount
	from rtest_view1;

insert into rtest_view1 values (1, 'item 1', 't');
insert into rtest_view1 values (2, 'item 2', 't');
insert into rtest_view1 values (3, 'item 3', 't');
insert into rtest_view1 values (4, 'item 4', 'f');
insert into rtest_view1 values (5, 'item 5', 't');
insert into rtest_view1 values (6, 'item 6', 'f');
insert into rtest_view1 values (7, 'item 7', 't');
insert into rtest_view1 values (8, 'item 8', 't');

insert into rtest_view2 values (2);
insert into rtest_view2 values (2);
insert into rtest_view2 values (4);
insert into rtest_view2 values (5);
insert into rtest_view2 values (7);
insert into rtest_view2 values (7);
insert into rtest_view2 values (7);
insert into rtest_view2 values (7);

select * from rtest_vview1;
select * from rtest_vview2 ORDER BY 1;
select * from rtest_vview3 ORDER BY 1;
select * from rtest_vview4 order by a, b;
select * from rtest_vview5;

insert into rtest_view3 select * from rtest_vview1 where a < 7;
select * from rtest_view3;
delete from rtest_view3;

insert into rtest_view3 select * from rtest_vview2 where a != 5 and b !~ '2';
select * from rtest_view3;
delete from rtest_view3;

insert into rtest_view3 select * from rtest_vview3;
select * from rtest_view3;
delete from rtest_view3;

insert into rtest_view4 select * from rtest_vview4 where 3 > refcount;
select * from rtest_view4 order by a, b;
delete from rtest_view4;

insert into rtest_view4 select * from rtest_vview5 where a > 2 and refcount = 0;
select * from rtest_view4;
delete from rtest_view4;
--
-- Test for computations in views
--
create table rtest_comp (
	part	text,
	unit	char(4),
	size	float
);


create table rtest_unitfact (
	unit	char(4),
	factor	float
);

create view rtest_vcomp as 
	select X.part, (X.size * Y.factor) as size_in_cm
			from rtest_comp X, rtest_unitfact Y
			where X.unit = Y.unit;


insert into rtest_unitfact values ('m', 100.0);
insert into rtest_unitfact values ('cm', 1.0);
insert into rtest_unitfact values ('inch', 2.54);

insert into rtest_comp values ('p1', 'm', 5.0);
insert into rtest_comp values ('p2', 'm', 3.0);
insert into rtest_comp values ('p3', 'cm', 5.0);
insert into rtest_comp values ('p4', 'cm', 15.0);
insert into rtest_comp values ('p5', 'inch', 7.0);
insert into rtest_comp values ('p6', 'inch', 4.4);

select * from rtest_vcomp order by part;

select * from rtest_vcomp where size_in_cm > 10.0 order by size_in_cm using >;

--
-- In addition run the (slightly modified) queries from the
-- programmers manual section on the rule system.
--
CREATE TABLE shoe_data (
	shoename   char(10),      -- primary key
	sh_avail   integer,       -- available # of pairs
	slcolor    char(10),      -- preferred shoelace color
	slminlen   float,         -- miminum shoelace length
	slmaxlen   float,         -- maximum shoelace length
	slunit     char(8)        -- length unit
);

CREATE TABLE shoelace_data (
	sl_name    char(10),      -- primary key
	sl_avail   integer,       -- available # of pairs
	sl_color   char(10),      -- shoelace color
	sl_len     float,         -- shoelace length
	sl_unit    char(8)        -- length unit
);

CREATE TABLE unit (
	un_name    char(8),       -- the primary key
	un_fact    float          -- factor to transform to cm
);

CREATE VIEW shoe AS
	SELECT sh.shoename,
		   sh.sh_avail,
		   sh.slcolor,
		   sh.slminlen,
		   sh.slminlen * un.un_fact AS slminlen_cm,
		   sh.slmaxlen,
		   sh.slmaxlen * un.un_fact AS slmaxlen_cm,
		   sh.slunit
	  FROM shoe_data sh, unit un
	 WHERE sh.slunit = un.un_name;

CREATE VIEW shoelace AS
	SELECT s.sl_name,
		   s.sl_avail,
		   s.sl_color,
		   s.sl_len,
		   s.sl_unit,
		   s.sl_len * u.un_fact AS sl_len_cm
	  FROM shoelace_data s, unit u
	 WHERE s.sl_unit = u.un_name;

CREATE VIEW shoe_ready AS
	SELECT rsh.shoename,
		   rsh.sh_avail,
		   rsl.sl_name,
		   rsl.sl_avail,
		   int4smaller(rsh.sh_avail, rsl.sl_avail) AS total_avail
	  FROM shoe rsh, shoelace rsl
	 WHERE rsl.sl_color = rsh.slcolor
	   AND rsl.sl_len_cm >= rsh.slminlen_cm
	   AND rsl.sl_len_cm <= rsh.slmaxlen_cm;

INSERT INTO unit VALUES ('cm', 1.0);
INSERT INTO unit VALUES ('m', 100.0);
INSERT INTO unit VALUES ('inch', 2.54);

INSERT INTO shoe_data VALUES ('sh1', 2, 'black', 70.0, 90.0, 'cm');
INSERT INTO shoe_data VALUES ('sh2', 0, 'black', 30.0, 40.0, 'inch');
INSERT INTO shoe_data VALUES ('sh3', 4, 'brown', 50.0, 65.0, 'cm');
INSERT INTO shoe_data VALUES ('sh4', 3, 'brown', 40.0, 50.0, 'inch');

INSERT INTO shoelace_data VALUES ('sl1', 5, 'black', 80.0, 'cm');
INSERT INTO shoelace_data VALUES ('sl2', 6, 'black', 100.0, 'cm');
INSERT INTO shoelace_data VALUES ('sl3', 0, 'black', 35.0 , 'inch');
INSERT INTO shoelace_data VALUES ('sl4', 8, 'black', 40.0 , 'inch');
INSERT INTO shoelace_data VALUES ('sl5', 4, 'brown', 1.0 , 'm');
INSERT INTO shoelace_data VALUES ('sl6', 0, 'brown', 0.9 , 'm');
INSERT INTO shoelace_data VALUES ('sl7', 7, 'brown', 60 , 'cm');
INSERT INTO shoelace_data VALUES ('sl8', 1, 'brown', 40 , 'inch');

-- SELECTs in doc
SELECT * FROM shoelace ORDER BY sl_name;
SELECT * FROM shoe_ready WHERE total_avail >= 2 ORDER BY 1;

    CREATE TABLE shoelace_log (
        sl_name    char(10),      -- shoelace changed
        sl_avail   integer,       -- new available value
        log_who    name,          -- who did it
        log_when   timestamp      -- when
    );

-- Want "log_who" to be CURRENT_USER,
-- but that is non-portable for the regression test
-- - thomas 1999-02-21

    CREATE RULE log_shoelace AS ON UPDATE TO shoelace_data
        WHERE NEW.sl_avail != OLD.sl_avail
        DO INSERT INTO shoelace_log VALUES (
                                        NEW.sl_name,
                                        NEW.sl_avail,
                                        'Al Bundy',
                                        'epoch'
                                    );

UPDATE shoelace_data SET sl_avail = 6 WHERE  sl_name = 'sl7';

SELECT * FROM shoelace_log;

    CREATE RULE shoelace_ins AS ON INSERT TO shoelace
        DO INSTEAD
        INSERT INTO shoelace_data VALUES (
               NEW.sl_name,
               NEW.sl_avail,
               NEW.sl_color,
               NEW.sl_len,
               NEW.sl_unit);

    CREATE RULE shoelace_upd AS ON UPDATE TO shoelace
        DO INSTEAD
        UPDATE shoelace_data SET
               sl_name = NEW.sl_name,
               sl_avail = NEW.sl_avail,
               sl_color = NEW.sl_color,
               sl_len = NEW.sl_len,
               sl_unit = NEW.sl_unit
         WHERE sl_name = OLD.sl_name;

    CREATE RULE shoelace_del AS ON DELETE TO shoelace
        DO INSTEAD
        DELETE FROM shoelace_data
         WHERE sl_name = OLD.sl_name;

    CREATE TABLE shoelace_arrive (
        arr_name    char(10),
        arr_quant   integer
    );

    CREATE TABLE shoelace_ok (
        ok_name     char(10),
        ok_quant    integer
    );

    CREATE RULE shoelace_ok_ins AS ON INSERT TO shoelace_ok
        DO INSTEAD
        UPDATE shoelace SET
               sl_avail = sl_avail + NEW.ok_quant
         WHERE sl_name = NEW.ok_name;

INSERT INTO shoelace_arrive VALUES ('sl3', 10);
INSERT INTO shoelace_arrive VALUES ('sl6', 20);
INSERT INTO shoelace_arrive VALUES ('sl8', 20);

SELECT * FROM shoelace ORDER BY sl_name;

insert into shoelace_ok select * from shoelace_arrive;

SELECT * FROM shoelace ORDER BY sl_name;

SELECT * FROM shoelace_log ORDER BY sl_name;

    CREATE VIEW shoelace_obsolete AS
	SELECT * FROM shoelace WHERE NOT EXISTS
	    (SELECT shoename FROM shoe WHERE slcolor = sl_color);

    CREATE VIEW shoelace_candelete AS
	SELECT * FROM shoelace_obsolete WHERE sl_avail = 0;

insert into shoelace values ('sl9', 0, 'pink', 35.0, 'inch', 0.0);
insert into shoelace values ('sl10', 1000, 'magenta', 40.0, 'inch', 0.0);

SELECT * FROM shoelace_obsolete ORDER BY sl_len_cm;
SELECT * FROM shoelace_candelete;

DELETE FROM shoelace WHERE EXISTS
    (SELECT * FROM shoelace_candelete
             WHERE sl_name = shoelace.sl_name);

SELECT * FROM shoelace ORDER BY sl_name;

SELECT * FROM shoe ORDER BY shoename;
SELECT count(*) FROM shoe;


--
-- Simple test of qualified ON INSERT ... this did not work in 7.0 ...
--
create table foo (f1 int);
create table foo2 (f1 int);

create rule foorule as on insert to foo where f1 < 100
do instead nothing;

insert into foo values(1);
insert into foo values(1001);
select * from foo;

drop rule foorule on foo;

-- this should fail because f1 is not exposed for unqualified reference:
create rule foorule as on insert to foo where f1 < 100
do instead insert into foo2 values (f1);
-- this is the correct way:
create rule foorule as on insert to foo where f1 < 100
do instead insert into foo2 values (new.f1);

insert into foo values(2);
insert into foo values(100);

select * from foo;
select * from foo2;

drop rule foorule on foo;
drop table foo;
drop table foo2;


--
-- Test rules containing INSERT ... SELECT, which is a very ugly special
-- case as of 7.1.  Example is based on bug report from Joel Burton.
--
create table pparent (pid int, txt text);
insert into pparent values (1,'parent1');
insert into pparent values (2,'parent2');

create table cchild (pid int, descrip text);
insert into cchild values (1,'descrip1');

create view vview as
  select pparent.pid, txt, descrip from
    pparent left join cchild using (pid);

create rule rrule as
  on update to vview do instead
(
  insert into cchild (pid, descrip)
    select old.pid, new.descrip where old.descrip isnull; 
  update cchild set descrip = new.descrip where cchild.pid = old.pid;
);

select * from vview;
update vview set descrip='test1' where pid=1;
select * from vview;
update vview set descrip='test2' where pid=2;
select * from vview;
update vview set descrip='test3' where pid=3;
select * from vview;
select * from cchild;

drop rule rrule on vview;
drop view vview;
drop table pparent;
drop table cchild;


--
-- Check that ruleutils are working
--
SELECT viewname, definition FROM pg_views WHERE schemaname <> 'information_schema' AND viewname <> 'pg_roles' AND viewname <> 'gp_pgdatabase' AND viewname <> 'pg_locks' AND viewname <> 'gp_max_external_files' AND viewname <> 'pg_resqueue_status' AND viewname <> 'pg_stat_resqueues' ORDER BY viewname;

SELECT tablename, rulename, definition FROM pg_rules 
	ORDER BY tablename, rulename;

--
-- CREATE OR REPLACE RULE
--

CREATE TABLE ruletest_tbl (a int, b int);
CREATE TABLE ruletest_tbl2 (a int, b int);

CREATE OR REPLACE RULE myrule AS ON INSERT TO ruletest_tbl
	DO INSTEAD INSERT INTO ruletest_tbl2 VALUES (10, 10);

INSERT INTO ruletest_tbl VALUES (99, 99);

CREATE OR REPLACE RULE myrule AS ON INSERT TO ruletest_tbl
	DO INSTEAD INSERT INTO ruletest_tbl2 VALUES (1000, 1000);

INSERT INTO ruletest_tbl VALUES (99, 99);

SELECT * FROM ruletest_tbl2;

-- Check that rewrite rules splitting one INSERT into multiple
-- conditional statements does not disable FK checking.
create table rule_and_refint_t1 (
	id1a integer,
	id1b integer,
	
	primary key (id1a, id1b)
);

create table rule_and_refint_t2 (
	id2a integer,
	id2c integer,
	
	primary key (id2a, id2c)
);

create table rule_and_refint_t3 (
	id3a integer,
	id3b integer,
	id3c integer,
	data text,

	primary key (id3a, id3b, id3c),

	foreign key (id3a, id3b) references rule_and_refint_t1 (id1a, id1b),
	foreign key (id3a, id3c) references rule_and_refint_t2 (id2a, id2c)
);


insert into rule_and_refint_t1 values (1, 11);
insert into rule_and_refint_t1 values (1, 12);
insert into rule_and_refint_t1 values (2, 21);
insert into rule_and_refint_t1 values (2, 22);

insert into rule_and_refint_t2 values (1, 11);
insert into rule_and_refint_t2 values (1, 12);
insert into rule_and_refint_t2 values (2, 21);
insert into rule_and_refint_t2 values (2, 22);

insert into rule_and_refint_t3 values (1, 11, 11, 'row1');
insert into rule_and_refint_t3 values (1, 11, 12, 'row2');
insert into rule_and_refint_t3 values (1, 12, 11, 'row3');
insert into rule_and_refint_t3 values (1, 12, 12, 'row4');
insert into rule_and_refint_t3 values (1, 11, 13, 'row5');
insert into rule_and_refint_t3 values (1, 13, 11, 'row6');

create rule rule_and_refint_t3_ins as on insert to rule_and_refint_t3
	where (exists (select 1 from rule_and_refint_t3
			where (((rule_and_refint_t3.id3a = new.id3a)
			and (rule_and_refint_t3.id3b = new.id3b))
			and (rule_and_refint_t3.id3c = new.id3c))))
	do instead update rule_and_refint_t3 set data = new.data
	where (((rule_and_refint_t3.id3a = new.id3a)
	and (rule_and_refint_t3.id3b = new.id3b))
	and (rule_and_refint_t3.id3c = new.id3c));

insert into rule_and_refint_t3 values (1, 11, 13, 'row7');
insert into rule_and_refint_t3 values (1, 13, 11, 'row8');

--
<<<<<<< HEAD
-- test conversion of table to view (needed to load some pg_dump files)
--

create table fooview (x int, y text);
select xmin, * from fooview;

create rule "_RETURN" as on select to fooview do instead
  select 1 as x, 'aaa'::text as y;

select * from fooview;
select xmin, * from fooview;  -- fail, views don't have such a column

=======
-- disallow dropping a view's rule (bug #5072)
--

create view fooview as select 'foo'::text;
drop rule "_RETURN" on fooview;
>>>>>>> 78a09145
drop view fooview;

--
-- check for planner problems with complex inherited UPDATES
--

create table id (id serial primary key, name text);
-- currently, must respecify PKEY for each inherited subtable
create table test_1 (id integer primary key) inherits (id);
create table test_2 (id integer primary key) inherits (id);
create table test_3 (id integer primary key) inherits (id);

insert into test_1 (name) values ('Test 1');
insert into test_1 (name) values ('Test 2');
insert into test_2 (name) values ('Test 3');
insert into test_2 (name) values ('Test 4');
insert into test_3 (name) values ('Test 5');
insert into test_3 (name) values ('Test 6');

create view id_ordered as select * from id order by id;

create rule update_id_ordered as on update to id_ordered
	do instead update id set name = new.name where id = old.id;

select * from id_ordered;
update id_ordered set name = 'update 2' where id = 2;
update id_ordered set name = 'update 4' where id = 4;
update id_ordered set name = 'update 5' where id = 5;
select * from id_ordered;

set client_min_messages to warning; -- suppress cascade notices
drop table id cascade;
reset client_min_messages;

--
-- check corner case where an entirely-dummy subplan is created by
-- constraint exclusion
--

create temp table t1 (a integer primary key);

create temp table t1_1 (check (a >= 0 and a < 10)) inherits (t1);
create temp table t1_2 (check (a >= 10 and a < 20)) inherits (t1);

create rule t1_ins_1 as on insert to t1 
	where new.a >= 0 and new.a < 10
	do instead
	insert into t1_1 values (new.a);
create rule t1_ins_2 as on insert to t1 
	where new.a >= 10 and new.a < 20
	do instead
	insert into t1_2 values (new.a);

create rule t1_upd_1 as on update to t1
	where old.a >= 0 and old.a < 10
	do instead
	update t1_1 set a = new.a where a = old.a;
create rule t1_upd_2 as on update to t1
	where old.a >= 10 and old.a < 20
	do instead
	update t1_2 set a = new.a where a = old.a;

set constraint_exclusion = on;

insert into t1 select * from generate_series(5,19,1) g;
update t1 set a = 4 where a = 5;

select * from only t1;
select * from only t1_1;
select * from only t1_2;<|MERGE_RESOLUTION|>--- conflicted
+++ resolved
@@ -852,7 +852,14 @@
 insert into rule_and_refint_t3 values (1, 13, 11, 'row8');
 
 --
-<<<<<<< HEAD
+-- disallow dropping a view's rule (bug #5072)
+--
+
+create view fooview as select 'foo'::text;
+drop rule "_RETURN" on fooview;
+drop view fooview;
+
+--
 -- test conversion of table to view (needed to load some pg_dump files)
 --
 
@@ -865,13 +872,6 @@
 select * from fooview;
 select xmin, * from fooview;  -- fail, views don't have such a column
 
-=======
--- disallow dropping a view's rule (bug #5072)
---
-
-create view fooview as select 'foo'::text;
-drop rule "_RETURN" on fooview;
->>>>>>> 78a09145
 drop view fooview;
 
 --
