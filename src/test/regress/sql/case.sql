--
-- CASE
-- Test the case statement
--

CREATE TABLE CASE_TBL (
  i integer,
  f double precision
) distributed by (f);

CREATE TABLE CASE2_TBL (
  i integer,
  j integer
);

INSERT INTO CASE_TBL VALUES (1, 10.1);
INSERT INTO CASE_TBL VALUES (2, 20.2);
INSERT INTO CASE_TBL VALUES (3, -30.3);
INSERT INTO CASE_TBL VALUES (4, NULL);

INSERT INTO CASE2_TBL VALUES (1, -1);
INSERT INTO CASE2_TBL VALUES (2, -2);
INSERT INTO CASE2_TBL VALUES (3, -3);
INSERT INTO CASE2_TBL VALUES (2, -4);
INSERT INTO CASE2_TBL VALUES (1, NULL);
INSERT INTO CASE2_TBL VALUES (NULL, -6);

--
-- Simplest examples without tables
--

SELECT '3' AS "One",
  CASE
    WHEN 1 < 2 THEN 3
  END AS "Simple WHEN";

SELECT '<NULL>' AS "One",
  CASE
    WHEN 1 > 2 THEN 3
  END AS "Simple default";

SELECT '3' AS "One",
  CASE
    WHEN 1 < 2 THEN 3
    ELSE 4
  END AS "Simple ELSE";

SELECT '4' AS "One",
  CASE
    WHEN 1 > 2 THEN 3
    ELSE 4
  END AS "ELSE default";

SELECT '6' AS "One",
  CASE
    WHEN 1 > 2 THEN 3
    WHEN 4 < 5 THEN 6
    ELSE 7
  END AS "Two WHEN with default";


SELECT '7' AS "None",
   CASE WHEN random() < 0 THEN 1
   END AS "NULL on no matches";

-- Constant-expression folding shouldn't evaluate unreachable subexpressions
SELECT CASE WHEN 1=0 THEN 1/0 WHEN 1=1 THEN 1 ELSE 2/0 END;
SELECT CASE 1 WHEN 0 THEN 1/0 WHEN 1 THEN 1 ELSE 2/0 END;

-- However we do not currently suppress folding of potentially
-- reachable subexpressions  (but MPP does... So we get different answer from postgres).
--SELECT CASE WHEN i > 100 THEN 1/0 ELSE 0 END FROM case_tbl;

-- Test for cases involving untyped literals in test expression
SELECT CASE 'a' WHEN 'a' THEN 1 ELSE 2 END;

--
-- Examples of targets involving tables
--

SELECT '' AS "Five",
  CASE
    WHEN i >= 3 THEN i
  END AS ">= 3 or Null"
  FROM CASE_TBL;

SELECT '' AS "Five",
  CASE WHEN i >= 3 THEN (i + i)
       ELSE i
  END AS "Simplest Math"
  FROM CASE_TBL;

SELECT '' AS "Five", i AS "Value",
  CASE WHEN (i < 0) THEN 'small'
       WHEN (i = 0) THEN 'zero'
       WHEN (i = 1) THEN 'one'
       WHEN (i = 2) THEN 'two'
       ELSE 'big'
  END AS "Category"
  FROM CASE_TBL;

SELECT '' AS "Five",
  CASE WHEN ((i < 0) or (i < 0)) THEN 'small'
       WHEN ((i = 0) or (i = 0)) THEN 'zero'
       WHEN ((i = 1) or (i = 1)) THEN 'one'
       WHEN ((i = 2) or (i = 2)) THEN 'two'
       ELSE 'big'
  END AS "Category"
  FROM CASE_TBL;

--
-- Examples of qualifications involving tables
--

--
-- NULLIF() and COALESCE()
-- Shorthand forms for typical CASE constructs
--  defined in the SQL standard.
--

SELECT * FROM CASE_TBL WHERE COALESCE(f,i) = 4;

SELECT * FROM CASE_TBL WHERE NULLIF(f,i) = 2;

SELECT COALESCE(a.f, b.i, b.j)
  FROM CASE_TBL a, CASE2_TBL b;

SELECT *
  FROM CASE_TBL a, CASE2_TBL b
  WHERE COALESCE(a.f, b.i, b.j) = 2;

SELECT '' AS Five, NULLIF(a.i,b.i) AS "NULLIF(a.i,b.i)",
  NULLIF(b.i, 4) AS "NULLIF(b.i,4)"
  FROM CASE_TBL a, CASE2_TBL b;

SELECT '' AS "Two", *
  FROM CASE_TBL a, CASE2_TBL b
  WHERE COALESCE(f,b.i) = 2;

--
-- Examples of updates involving tables
--

UPDATE CASE_TBL
  SET i = CASE WHEN i >= 3 THEN (- i)
                ELSE (2 * i) END;

SELECT * FROM CASE_TBL;

UPDATE CASE_TBL
  SET i = CASE WHEN i >= 2 THEN (2 * i)
                ELSE (3 * i) END;

SELECT * FROM CASE_TBL;

UPDATE CASE_TBL
  SET i = CASE WHEN b.i >= 2 THEN (2 * j)
                ELSE (3 * j) END
  FROM CASE2_TBL b
  WHERE j = -CASE_TBL.i;

SELECT * FROM CASE_TBL;

--
-- Nested CASE expressions
--

-- This test exercises a bug caused by aliasing econtext->caseValue_isNull
-- with the isNull argument of the inner CASE's CaseExpr evaluation.  After
-- evaluating the vol(null) expression in the inner CASE's second WHEN-clause,
-- the isNull flag for the case test value incorrectly became true, causing
-- the third WHEN-clause not to match.  The volatile function calls are needed
-- to prevent constant-folding in the planner, which would hide the bug.

-- Wrap this in a single transaction so the transient '=' operator doesn't
-- cause problems in concurrent sessions
BEGIN;

CREATE FUNCTION vol(text) returns text as
  'begin return $1; end' language plpgsql volatile;

SELECT CASE
  (CASE vol('bar')
    WHEN 'foo' THEN 'it was foo!'
    WHEN vol(null) THEN 'null input'
    WHEN 'bar' THEN 'it was bar!' END
  )
  WHEN 'it was foo!' THEN 'foo recognized'
  WHEN 'it was bar!' THEN 'bar recognized'
  ELSE 'unrecognized' END;

-- In this case, we can't inline the SQL function without confusing things.
CREATE DOMAIN foodomain AS text;

CREATE FUNCTION volfoo(text) returns foodomain as
  'begin return $1::foodomain; end' language plpgsql volatile;

CREATE FUNCTION inline_eq(foodomain, foodomain) returns boolean as
  'SELECT CASE $2::text WHEN $1::text THEN true ELSE false END' language sql;

CREATE OPERATOR = (procedure = inline_eq,
                   leftarg = foodomain, rightarg = foodomain);

SELECT CASE volfoo('bar') WHEN 'foo'::foodomain THEN 'is foo' ELSE 'is not foo' END;

ROLLBACK;

<<<<<<< HEAD
=======
-- Test multiple evaluation of a CASE arg that is a read/write object (#14472)
-- Wrap this in a single transaction so the transient '=' operator doesn't
-- cause problems in concurrent sessions
BEGIN;

CREATE DOMAIN arrdomain AS int[];

CREATE FUNCTION make_ad(int,int) returns arrdomain as
  'declare x arrdomain;
   begin
     x := array[$1,$2];
     return x;
   end' language plpgsql volatile;

CREATE FUNCTION ad_eq(arrdomain, arrdomain) returns boolean as
  'begin return array_eq($1, $2); end' language plpgsql;

CREATE OPERATOR = (procedure = ad_eq,
                   leftarg = arrdomain, rightarg = arrdomain);

SELECT CASE make_ad(1,2)
  WHEN array[2,4]::arrdomain THEN 'wrong'
  WHEN array[2,5]::arrdomain THEN 'still wrong'
  WHEN array[1,2]::arrdomain THEN 'right'
  END;

ROLLBACK;

-- Test interaction of CASE with ArrayCoerceExpr (bug #15471)
BEGIN;

CREATE TYPE casetestenum AS ENUM ('e', 'f', 'g');

SELECT
  CASE 'foo'::text
    WHEN 'foo' THEN ARRAY['a', 'b', 'c', 'd'] || enum_range(NULL::casetestenum)::text[]
    ELSE ARRAY['x', 'y']
    END;

ROLLBACK;

>>>>>>> 9e1c9f95
--
-- Clean up
--

DROP TABLE CASE_TBL;
DROP TABLE CASE2_TBL;<|MERGE_RESOLUTION|>--- conflicted
+++ resolved
@@ -205,8 +205,6 @@
 
 ROLLBACK;
 
-<<<<<<< HEAD
-=======
 -- Test multiple evaluation of a CASE arg that is a read/write object (#14472)
 -- Wrap this in a single transaction so the transient '=' operator doesn't
 -- cause problems in concurrent sessions
@@ -248,7 +246,6 @@
 
 ROLLBACK;
 
->>>>>>> 9e1c9f95
 --
 -- Clean up
 --
