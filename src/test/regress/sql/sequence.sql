---
--- test creation of SERIAL column
---

CREATE TABLE serialTest (f1 text, f2 serial);

INSERT INTO serialTest VALUES ('foo');
INSERT INTO serialTest VALUES ('bar');
INSERT INTO serialTest VALUES ('force', 100);
INSERT INTO serialTest VALUES ('wrong', NULL);

SELECT * FROM serialTest;

-- test smallserial / bigserial
CREATE TABLE serialTest2 (f1 text, f2 serial, f3 smallserial, f4 serial2,
  f5 bigserial, f6 serial8);

INSERT INTO serialTest2 (f1)
  VALUES ('test_defaults');

INSERT INTO serialTest2 (f1, f2, f3, f4, f5, f6)
  VALUES ('test_max_vals', 2147483647, 32767, 32767, 9223372036854775807,
          9223372036854775807),
         ('test_min_vals', -2147483648, -32768, -32768, -9223372036854775808,
          -9223372036854775808);

-- All these INSERTs should fail:
INSERT INTO serialTest2 (f1, f3)
  VALUES ('bogus', -32769);

INSERT INTO serialTest2 (f1, f4)
  VALUES ('bogus', -32769);

INSERT INTO serialTest2 (f1, f3)
  VALUES ('bogus', 32768);

INSERT INTO serialTest2 (f1, f4)
  VALUES ('bogus', 32768);

INSERT INTO serialTest2 (f1, f5)
  VALUES ('bogus', -9223372036854775809);

INSERT INTO serialTest2 (f1, f6)
  VALUES ('bogus', -9223372036854775809);

INSERT INTO serialTest2 (f1, f5)
  VALUES ('bogus', 9223372036854775808);

INSERT INTO serialTest2 (f1, f6)
  VALUES ('bogus', 9223372036854775808);

SELECT * FROM serialTest2 ORDER BY f2 ASC;

SELECT nextval('serialTest2_f2_seq');
SELECT nextval('serialTest2_f3_seq');
SELECT nextval('serialTest2_f4_seq');
SELECT nextval('serialTest2_f5_seq');
SELECT nextval('serialTest2_f6_seq');

-- basic sequence operations using both text and oid references
CREATE SEQUENCE sequence_test;
CREATE SEQUENCE IF NOT EXISTS sequence_test;

SELECT nextval('sequence_test'::text);
SELECT nextval('sequence_test'::regclass);
--SELECT currval('sequence_test'::text);
--SELECT currval('sequence_test'::regclass);
SELECT setval('sequence_test'::text, 32);
SELECT nextval('sequence_test'::regclass);
SELECT setval('sequence_test'::text, 99, false);
SELECT nextval('sequence_test'::regclass);
SELECT setval('sequence_test'::regclass, 32);
SELECT nextval('sequence_test'::text);
SELECT setval('sequence_test'::regclass, 99, false);
SELECT nextval('sequence_test'::text);
DISCARD SEQUENCES;
SELECT currval('sequence_test'::regclass);

DROP SEQUENCE sequence_test;

-- renaming sequences
CREATE SEQUENCE foo_seq;
ALTER TABLE foo_seq RENAME TO foo_seq_new;
SELECT * FROM foo_seq_new;
SELECT nextval('foo_seq_new');
SELECT nextval('foo_seq_new');
SELECT * FROM foo_seq_new;
DROP SEQUENCE foo_seq_new;

-- renaming serial sequences
ALTER TABLE serialtest_f2_seq RENAME TO serialtest_f2_foo;
INSERT INTO serialTest VALUES ('more');
SELECT * FROM serialTest;

--
-- Check dependencies of serial and ordinary sequences
--
CREATE TEMP SEQUENCE myseq2;
CREATE TEMP SEQUENCE myseq3;
CREATE TEMP TABLE t1 (
  f1 serial,
  f2 int DEFAULT nextval('myseq2'),
  f3 int DEFAULT nextval('myseq3'::text)
);
-- Both drops should fail, but with different error messages:
DROP SEQUENCE t1_f1_seq;
DROP SEQUENCE myseq2;
-- This however will work:
DROP SEQUENCE myseq3;
DROP TABLE t1;
-- Fails because no longer existent:
DROP SEQUENCE t1_f1_seq;
-- Now OK:
DROP SEQUENCE myseq2;

--
-- Alter sequence
--

ALTER SEQUENCE IF EXISTS sequence_test2 RESTART WITH 24
	 INCREMENT BY 4 MAXVALUE 36 MINVALUE 5 CYCLE;

CREATE SEQUENCE sequence_test2 START WITH 32;

SELECT nextval('sequence_test2');

ALTER SEQUENCE sequence_test2 RESTART WITH 24
	 INCREMENT BY 4 MAXVALUE 36 MINVALUE 5 CYCLE;
SELECT nextval('sequence_test2');
SELECT nextval('sequence_test2');
SELECT nextval('sequence_test2');
SELECT nextval('sequence_test2');
SELECT nextval('sequence_test2');

ALTER SEQUENCE sequence_test2 RESTART;

SELECT nextval('sequence_test2');
SELECT nextval('sequence_test2');
SELECT nextval('sequence_test2');

-- Information schema
SELECT * FROM information_schema.sequences WHERE sequence_name IN
  ('sequence_test2', 'serialtest2_f2_seq', 'serialtest2_f3_seq',
   'serialtest2_f4_seq', 'serialtest2_f5_seq', 'serialtest2_f6_seq')
  ORDER BY sequence_name ASC;

-- Test comments
COMMENT ON SEQUENCE asdf IS 'won''t work';
COMMENT ON SEQUENCE sequence_test2 IS 'will work';
COMMENT ON SEQUENCE sequence_test2 IS NULL;

-- Test lastval()
CREATE SEQUENCE seq;
SELECT nextval('seq');
SELECT lastval();
SELECT setval('seq', 99);
SELECT lastval();
DISCARD SEQUENCES;
SELECT lastval();

CREATE SEQUENCE seq2;
SELECT nextval('seq2');
--SELECT lastval();

DROP SEQUENCE seq2;
-- should fail
--SELECT lastval();

CREATE USER seq_user;

-- privileges tests

-- nextval
BEGIN;
SET LOCAL SESSION AUTHORIZATION seq_user;
CREATE SEQUENCE seq3;
REVOKE ALL ON seq3 FROM seq_user;
GRANT SELECT ON seq3 TO seq_user;
SELECT nextval('seq3');
ROLLBACK;

BEGIN;
SET LOCAL SESSION AUTHORIZATION seq_user;
CREATE SEQUENCE seq3;
REVOKE ALL ON seq3 FROM seq_user;
GRANT UPDATE ON seq3 TO seq_user;
SELECT nextval('seq3');
ROLLBACK;

BEGIN;
SET LOCAL SESSION AUTHORIZATION seq_user;
CREATE SEQUENCE seq3;
REVOKE ALL ON seq3 FROM seq_user;
GRANT USAGE ON seq3 TO seq_user;
SELECT nextval('seq3');
ROLLBACK;

-- currval
BEGIN;
SET LOCAL SESSION AUTHORIZATION seq_user;
CREATE SEQUENCE seq3;
SELECT nextval('seq3');
REVOKE ALL ON seq3 FROM seq_user;
GRANT SELECT ON seq3 TO seq_user;
SELECT currval('seq3');
ROLLBACK;

BEGIN;
SET LOCAL SESSION AUTHORIZATION seq_user;
CREATE SEQUENCE seq3;
SELECT nextval('seq3');
REVOKE ALL ON seq3 FROM seq_user;
GRANT UPDATE ON seq3 TO seq_user;
SELECT currval('seq3');
ROLLBACK;

BEGIN;
SET LOCAL SESSION AUTHORIZATION seq_user;
CREATE SEQUENCE seq3;
SELECT nextval('seq3');
REVOKE ALL ON seq3 FROM seq_user;
GRANT USAGE ON seq3 TO seq_user;
SELECT currval('seq3');
ROLLBACK;

-- lastval
BEGIN;
SET LOCAL SESSION AUTHORIZATION seq_user;
CREATE SEQUENCE seq3;
SELECT nextval('seq3');
REVOKE ALL ON seq3 FROM seq_user;
GRANT SELECT ON seq3 TO seq_user;
SELECT lastval();
ROLLBACK;

BEGIN;
SET LOCAL SESSION AUTHORIZATION seq_user;
CREATE SEQUENCE seq3;
SELECT nextval('seq3');
REVOKE ALL ON seq3 FROM seq_user;
GRANT UPDATE ON seq3 TO seq_user;
SELECT lastval();
ROLLBACK;

BEGIN;
SET LOCAL SESSION AUTHORIZATION seq_user;
CREATE SEQUENCE seq3;
SELECT nextval('seq3');
REVOKE ALL ON seq3 FROM seq_user;
<<<<<<< HEAD
--SELECT lastval();
=======
GRANT USAGE ON seq3 TO seq_user;
SELECT lastval();
>>>>>>> ab93f90c
ROLLBACK;

-- Sequences should get wiped out as well:
DROP TABLE serialTest, serialTest2;

-- Make sure sequences are gone:
SELECT * FROM information_schema.sequences WHERE sequence_name IN
  ('sequence_test2', 'serialtest2_f2_seq', 'serialtest2_f3_seq',
   'serialtest2_f4_seq', 'serialtest2_f5_seq', 'serialtest2_f6_seq')
  ORDER BY sequence_name ASC;

DROP USER seq_user;
DROP SEQUENCE seq;<|MERGE_RESOLUTION|>--- conflicted
+++ resolved
@@ -247,12 +247,8 @@
 CREATE SEQUENCE seq3;
 SELECT nextval('seq3');
 REVOKE ALL ON seq3 FROM seq_user;
-<<<<<<< HEAD
+GRANT USAGE ON seq3 TO seq_user;
 --SELECT lastval();
-=======
-GRANT USAGE ON seq3 TO seq_user;
-SELECT lastval();
->>>>>>> ab93f90c
 ROLLBACK;
 
 -- Sequences should get wiped out as well:
