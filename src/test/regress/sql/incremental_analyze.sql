-- start_ignore
DROP DATABASE IF EXISTS incrementalanalyze;
CREATE DATABASE incrementalanalyze;
ALTER DATABASE incrementalanalyze SET lc_monetary TO 'C';
\c incrementalanalyze
DROP SCHEMA IF EXISTS incremental_analyze;
CREATE SCHEMA incremental_analyze;
-- end_ignore
-- Test ANALYZE for different data types
-- Case 1: Partitions have MCVs but after merge, none of the partition MCVs 
-- qualify as a global MCV for the root and they are used to create the
-- root histogram
DROP TABLE IF EXISTS foo;
SET default_statistics_target = 4;
CREATE TYPE inc_analyze_composite AS
(
    a numeric,
    b numeric
);
CREATE TABLE foo (
    a int,
    b int, 
    c03_bigint bigint, 
    c04_bigserial bigserial, 
    c05_bit bit, 
    c06_bit_varying_10 bit varying(10), 
    c07_bool bool, 
    c08_char char, 
    c09_varchar_10 varchar(10), 
    c10_cidr cidr, 
    c11_date date, 
    c12_numeric_8_2 numeric(8,2), 
    c13_float8 float8, 
    c14_inet inet, 
    c15_int4 int4, 
    c16_interval interval, 
    c17_macaddr macaddr, 
    c18_money money, 
    c19_float4 float4, 
    c20_serial4 serial4, 
    c21_smallint smallint, 
    c22_text text, 
    c23_time time, 
    c24_timetz timetz, 
    c25_timestamp timestamp, 
    c26_timestamptz timestamptz,
    c27_uuid uuid,
    c28_tsquery tsquery,
    c29_varchararray character varying(2)[],
    c30_intarray int[],
    c31_bigintarray bigint[],
    c33_bitarray bit(1)[],
    c34_bitvaryingarray bit varying(10)[],
    c35_boolarray boolean[],
    c36_chararray character(1)[],
    c37_cidrarray cidr[],
    c38_datearray date[],
    c39_numericarray numeric[],
    c40_float8array double precision[],
    c41_inetarray inet[],
    c42_int4array integer[],
    c43_intervalarray interval[],
    c44_macaddrarray macaddr[],
    c45_moneyarray money[],
    c46_float4array real[],
    c47_smallintarrayn smallint[],
    c48_textarray text[],
    c49_timearray time without time zone[],
    c50_timetzarray time with time zone[],
    c51_timestamparray timestamp without time zone[],
    c52_timestamptzarray timestamp with time zone[],
    c53_uuidzarray uuid[],
    c54_tsqueryarray tsquery[],
    c55_jsonarray json[],
    c57_pointarray point[],
    c58_linesegarray lseg[],
    c59_patharray path[],
    c60_boxarray box[],
    c61_polygonarray polygon[],
    c62_circlearray circle[],
    c63_inc_analyze_composite_array inc_analyze_composite[]
) PARTITION BY RANGE (b) (START (0) END(6) EVERY(3));
CREATE TYPE input_fields AS
(
    varchararray character varying(2)[],
    intarray int[],
    _bigintarray bigint[],
    bitarray bit(1)[],
    bitvaryingarray bit varying(10)[],
    boolarray boolean[],
    chararray character(1)[],
    cidrarray cidr[],
    datearray date[],
    numericarray numeric[],
    float8array double precision[],
    inetarray inet[],
    int4array integer[],
    intervalarray interval[],
    macaddrarray macaddr[],
    moneyarray money[],
    float4array real[],
    smallintarrayn smallint[],
    textarray text[],
    timearray time without time zone[],
    timetzarray time with time zone[],
    timestamparray timestamp without time zone[],
    timestamptzarray timestamp with time zone[],
    uuidzarray uuid[],
    tsqueryarray tsquery[],
    jsonarray json[],
    pointarray point[],
    linesegarray lseg[],
    patharray path[],
    boxarray box[],
    polygonarray polygon[],
    circlearray circle[],
    inc_analyze_composite_array inc_analyze_composite[]
);

CREATE OR REPLACE FUNCTION get_input_fields(i INT) RETURNS input_fields AS $$
DECLARE
    fields input_fields;
BEGIN
    SELECT
        ARRAY['a' || (i % 6), 'b' || (i % 6)]::character varying(2)[],
        ARRAY[i, i % 6]::int[],
        ARRAY[(i % 6), ((i + 1) % 6)]::bigint[],
        ARRAY[i, (i + 1)]::bit[],
        ARRAY[(i % 6)::bit(10), ((i + 1) % 6)::bit(10)]::bit varying(10)[],
        ARRAY[(i % 2), ((i + 1) % 2)]::bool[],
        ARRAY['a' || i, 'b' || i]::char[],
        ARRAY['192.168.100.' || (i % 6), '192.168.101.' || (i % 6)]::cidr[],
        ARRAY['2018-01-' || ((i % 6) + 1), '2018-01-' || ((i % 6) + 1)]::date[],
        ARRAY[(i % 6), ((i + 1) % 6)]::numeric[],
        ARRAY[(i % 6), ((i + 1) % 6)]::float8[],
        ARRAY['192.168.100.' || (i % 6), '192.168.100.' || ((i + 1) % 6)]::inet[],
        ARRAY[(i % 6), ((i + 1) % 6)]::int4[],
        '{"1 hour", "1 hour"}'::interval[],
        ARRAY['08:00:2b:01:02:' || (i % 6), '08:00:2b:01:02:' || (i % 6)]::macaddr[],
        ARRAY['123.4', '234.5']::money[],
        ARRAY[(i % 6), ((i + 1) % 6)]::float4[],
        ARRAY[(i % 6), ((i + 1) % 6)]::smallint[],
        ARRAY['abcd' || (i % 6), 'def' || ((i + 1) % 6)]::text[],
        ARRAY[(i % 6) || ':00:00', ((i + 1) % 6) || ':00:00']::time[],
        ARRAY[(i % 6) || ':00:59 PST', ((i + 1) % 6) || ':00:59 EST']::timetz[],
        ARRAY['2018-01-01 ' || (i % 6) || ':59:00', '2018-01-01 ' || ((i + 1) % 6) || ':59:00']::timestamp[],
        ARRAY['2018-01-01 ' || (i % 6) || ':59:00 PST', '2018-01-01 ' || ((i + 1) % 6) || ':59:00 EST']::timestamptz[],
        ARRAY['11111111-1111-1111-1111-1111111111' || (i % 6) || (i % 6), '11111111-1111-1111-1111-1111111111' || ((i + 1) % 6) || ((i + 1) % 6)]::uuid[],
        ARRAY['foo' || (i % 6) || ' & rat', 'rat' || (i % 6) || ' & foo']::tsquery[],
        ARRAY['{"a": "b"}', '{"c": "d"}']::json[],
        ARRAY[point(i, i + 1), point(i + 2, i + 3)],
        ARRAY[lseg(point(i, i + 1), point(i + 2, i + 3)), lseg(point(i + 4, i + 5), point(i + 6, i + 7))],
        ARRAY[path(polygon(box(point(i + 1, i + 2), point(i + 3, i + 4)))), path(polygon(box(point(i + 1, i + 2), point(i + 3, i + 4))))],
        ARRAY[box(point(i + 1, i + 2), point(i + 3, i + 4)), box(point(i + 1, i + 2), point(i + 3, i + 4))],
        ARRAY[polygon(box(point(i + 1, i + 2), point(i + 3, i + 4))), polygon(box(point(i + 1, i + 2), point(i + 3, i + 4)))], 
        ARRAY[circle(point(i + 1, i + 2), i + 3), circle(point(i + 4, i + 5), i + 6)],
        ARRAY[ROW(i % 6, (i + 1) % 6), ROW(i % 6, (i + 1) % 6)]::inc_analyze_composite[]
    INTO fields;

    RETURN fields;
END;
$$ LANGUAGE PLPGSQL;
INSERT INTO foo
SELECT
i,
i%6,
i%6::bigint,
i%6,
i::bit,
(i%6)::bit(10)::bit varying(10),
(i%2)::bool,
(i%6)::char,
('a'||(i%6))::varchar(10),
('192.168.100.'||(i%6))::cidr, 
('2018-4-'||(i%6)+1)::date, 
(i%6)::numeric(8,2), 
(i%6)::float8,
inet ('192.168.100.'||(i%6)),
i%6::int4,
interval '24 hours',
macaddr ('12:34:56:78:90:'||(i%6)::text)::text::macaddr,
(i%6)::text::money,
(i%6)::float4, 
i%6,
i%6,
'aa'||(i%6)::text,
((i%6)::text||':59:59')::time,
((i%6)::text||':59:00 EST')::timetz,
('2018-01-01 '||(i%6)::text||':59:00')::timestamp,
('2018-01-01 '||(i%6)::text||':59:00 EST')::timestamptz,
('11111111-1111-1111-1111-1111111111'||(i%6)::text||(i%6)::text)::uuid,
('foo'||(i%6)::text||' & rat'||(i%6)::text)::tsquery,
(get_input_fields(i)).*
FROM generate_series(1,100) i;
ANALYZE foo;
SELECT tablename, attname, null_frac, n_distinct, most_common_vals, most_common_freqs, histogram_bounds FROM pg_stats WHERE tablename like 'foo%' and attname != 'a' ORDER BY attname,tablename;
-- Case 2: Partitions have no MCVs, only histograms, after merge root has to
-- have approximately merged histograms.
TRUNCATE foo;
INSERT INTO foo 
SELECT
i,
i%3,
i::bigint,
i,
i::bit,
(i)::bit(10)::bit varying(10),
(i)::bool,
(i)::char,
('a'||(i))::varchar(10),
('192.168.100.'||(i%128))::cidr, 
('2018-4-'||(i%15)+1)::date, 
(i)::numeric(8,2), 
(i)::float8,
inet ('192.168.100.'||(i%128)),
i::int4,
interval '24 hours',
macaddr ('12:34:56:78:90:'||(i%50)::text)::text::macaddr,
(i)::text::money,
(i)::float4, 
i,
i,
'aa'||(i)::text,
((i%12)::text||':59:59')::time,
((i%12)::text||':59:00 EST')::timetz,
('2018-01-01 '||(i%12)::text||':59:00')::timestamp,
('2018-01-01 '||(i%12)::text||':59:00 EST')::timestamptz,
('11111111-1111-1111-1111-1111111111'||(i%5)::text||(i%5)::text)::uuid,
('foo'||(i)::text||' & rat'||(i)::text)::tsquery,
(get_input_fields(i)).*
FROM generate_series(1,100) i;
INSERT INTO foo 
SELECT
i,
i%3,
i+200::bigint,
i+200,
i::bit,
(i+200)::bit(10)::bit varying(10),
(i+200)::bool,
(i+200)::char,
('a'||(i+200))::varchar(10),
('192.168.100.'||(i%128+128))::cidr, 
('2018-4-'||(i%15+16))::date, 
(i)::numeric(8,2),
(i)::float8,
inet ('192.168.100.'||(i%128+128)),
i::int4,
interval '24 hours',
macaddr ('12:34:56:78:90:'||(i%50+50)::text)::text::macaddr,
(i)::text::money,
(i)::float4,
i,
i,
'aa'||(i)::text,
((i%12+12)::text||':59:59')::time,
((i%12+12)::text||':59:00 EST')::timetz,
('2018-01-01 '||(i%12+12)::text||':59:00')::timestamp,
('2018-01-01 '||(i%12+12)::text||':59:00 EST')::timestamptz,
('11111111-1111-1111-1111-1111111111'||(i%5+5)::text||(i%5+5)::text)::uuid,
('foo'||(i+200)::text||' & rat'||(i+200)::text)::tsquery,
(get_input_fields(i)).*
FROM generate_series(1,100) i;
INSERT INTO foo 
SELECT
i,
i%3+3,
i::bigint,
i,
i::bit,
(i)::bit(10)::bit varying(10),
(i)::bool,
(i)::char,
('a'||(i))::varchar(10),
('192.168.100.'||(i%128))::cidr, 
('2018-4-'||(i%15)+1)::date, 
(i)::numeric(8,2), 
(i)::float8,
inet ('192.168.100.'||(i%128)),
i::int4,
interval '24 hours',
macaddr ('12:34:56:78:90:'||(i%50)::text)::text::macaddr,
(i)::text::money,
(i)::float4, 
i,
i,
'aa'||(i)::text,
((i%12)::text||':59:59')::time,
((i%12)::text||':59:00 EST')::timetz,
('2018-01-01 '||(i%12)::text||':59:00')::timestamp,
('2018-01-01 '||(i%12)::text||':59:00 EST')::timestamptz,
('11111111-1111-1111-1111-1111111111'||(i%5)::text||(i%5)::text)::uuid,
('foo'||(i)::text||' & rat'||(i)::text)::tsquery,
(get_input_fields(i)).*
FROM generate_series(1,200) i;
ANALYZE foo;
SELECT tablename, attname, null_frac, n_distinct, most_common_vals, most_common_freqs, histogram_bounds FROM pg_stats WHERE tablename like 'foo%' ORDER BY attname,tablename;
-- Case 3: Partitions have MCVs but after merge, MCVs that do not qualify as 
-- global MCV for the root will be used to create root histograms
TRUNCATE foo;
INSERT INTO foo 
SELECT
i,
i%3,
i%4::bigint,
i%4,
i::bit,
(i%4)::bit(10)::bit varying(10),
(i)::bool,
(i%4)::char,
('a'||(i%4))::varchar(10),
('192.168.100.'||(i%4))::cidr, 
('2018-4-'||(i%4)+1)::date, 
(i%4)::numeric(8,2), 
(i%4)::float8,
inet ('192.168.100.'||(i%4)),
i%4::int4,
interval '24 hours',
macaddr ('12:34:56:78:90:'||(i%4)::text)::text::macaddr,
(i%4)::text::money,
(i%4)::float4, 
i%4,
i%4,
'aa'||(i%4)::text,
('12:'||(i%4)::text||':00')::time,
('12:'||(i%4)::text||':00 EST')::timetz,
('2018-01-01 '||'12:'||(i%4)::text||':00')::timestamp,
('2018-01-01 '||'12:'||(i%4)::text||':00 EST')::timestamptz,
('11111111-1111-1111-1111-1111111111'||(i%4)::text||(i%4)::text)::uuid,
('foo'||(i%4)::text||' & rat'||(i%4)::text)::tsquery,
(get_input_fields(i)).*
FROM generate_series(1,100) i;
INSERT INTO foo 
SELECT
i,
i%3+3,
i::bigint,
i,
i::bit,
(i)::bit(10)::bit varying(10),
(i)::bool,
(i)::char,
('a'||(i))::varchar(10),
('192.168.100.'||(i))::cidr, 
('2018-4-'||(i%26+1))::date, 
(i)::numeric(8,2),
(i)::float8,
inet ('192.168.100.'||(i)),
i::int4,
interval '24 hours',
macaddr ('12:34:56:78:90:'||(i)::text)::text::macaddr,
(i)::text::money,
(i)::float4,
i,
i,
'aa'||(i)::text,
('12:'||(i%60)::text||':00')::time,
('12:'||(i%60)::text||':00 EST')::timetz,
('2018-01-01 '||'12:'||(i%60)::text||':00')::timestamp,
('2018-01-01 '||'12:'||(i%60)::text||':00 EST')::timestamptz,
('11111111-1111-1111-1111-1111111111'||(i%6)::text||(i%6)::text)::uuid,
('foo'||(i)::text||' & rat'||(i)::text)::tsquery,
(get_input_fields(i)).*
FROM generate_series(1,60) i;
INSERT INTO foo 
SELECT
i,
i%3+3,
i%4+61::bigint,
i%4+61,
(i%4+61)::bit,
(i%4+61)::bit(10)::bit varying(10),
(i%4+61)::bool,
(i%4+61)::char,
('a'||(i%4+61))::varchar(10),
('192.168.100.'||(i%4+61))::cidr, 
('2018-4-'||(i%4)+27)::date, 
(i%4+61)::numeric(8,2), 
(i%4+61)::float8,
inet ('192.168.100.'||(i%4+61)),
i%4+61::int4,
interval '24 hours',
macaddr ('12:34:56:78:90:'||(i%4+61)::text)::text::macaddr,
(i%4+61)::text::money,
(i%4+61)::float4, 
i%4+61,
i%4+61,
'aa'||(i%4+61)::text,
('12:59:'||(i%4+10)::text)::time,
('12:59:'||(i%4+10)::text||' EST')::timetz,
('2018-01-01 '||'12:59:'||(i%4+10)::text)::timestamp,
('2018-01-01 '||'12:59:'||(i%4+10)::text||' EST')::timestamptz,
('11111111-1111-1111-1111-1111111111'||(i%4+6)::text||(i%4+6)::text)::uuid,
('foo'||(i%4)::text||' & rat'||(i%4)::text)::tsquery,
(get_input_fields(i)).*
FROM generate_series(1,40) i;
ANALYZE foo;
SELECT tablename, attname, null_frac, n_distinct, most_common_vals, most_common_freqs, histogram_bounds FROM pg_stats WHERE tablename like 'foo%' ORDER BY attname,tablename;
-- Case 4: A partition has MCVs but after merge, those MCVs do not qualify as 
-- global MCV for the root will be used to create root histograms
TRUNCATE foo;
INSERT INTO foo 
SELECT
i,
i%3,
i::bigint,
i,
i::bit,
(i)::bit(10)::bit varying(10),
(i)::bool,
(i)::char,
('a'||(i))::varchar(10),
('192.168.100.'||(i%128))::cidr, 
('2018-4-'||(i%15)+1)::date, 
(i)::numeric(8,2), 
(i)::float8,
inet ('192.168.100.'||(i%128)),
i::int4,
interval '24 hours',
macaddr ('12:34:56:78:90:'||(i%50)::text)::text::macaddr,
(i)::text::money,
(i)::float4, 
i,
i,
'aa'||(i)::text,
((i%12)::text||':59:59')::time,
((i%12)::text||':59:00 EST')::timetz,
('2018-01-01 '||(i%12)::text||':59:00')::timestamp,
('2018-01-01 '||(i%12)::text||':59:00 EST')::timestamptz,
('11111111-1111-1111-1111-1111111111'||(i%5)::text||(i%5)::text)::uuid,
('foo'||(i)::text||' & rat'||(i)::text)::tsquery,
(get_input_fields(i)).*
FROM generate_series(1,100) i;
INSERT INTO foo 
SELECT
i,
i%3+3,
i%4+61::bigint,
i%4+61,
(i%4+61)::bit,
(i%4+61)::bit(10)::bit varying(10),
(i%4+61)::bool,
(i%4+61)::char,
('a'||(i%4+61))::varchar(10),
('192.168.100.'||(i%4+61))::cidr, 
('2018-4-'||(i%4+26))::date, 
(i%4+61)::numeric(8,2),
(i%4+61)::float8,
inet ('192.168.100.'||(i%4+61)),
i%4+61::int4,
interval '24 hours',
macaddr ('12:34:56:78:90:'||(i%4+61)::text)::text::macaddr,
(i%4+61)::text::money,
(i%4+61)::float4,
i%4+61,
i%4+61,
'aa'||(i%4+61)::text,
('12:'||(i%4+56)::text||':00')::time,
('12:'||(i%4+56)::text||':00 EST')::timetz,
('2018-01-01 '||'12:'||(i%4+56)::text||':00')::timestamp,
('2018-01-01 '||'12:'||(i%4+56)::text||':00 EST')::timestamptz,
('11111111-1111-1111-1111-1111111111'||(i%4+6)::text||(i%4+6)::text)::uuid,
('foo'||(i%4+61)::text||' & rat'||(i%4+61)::text)::tsquery,
(get_input_fields(i)).*
FROM generate_series(1,8) i;
INSERT INTO foo 
SELECT
i,
i%3+3,
i::bigint,
i,
i::bit,
(i)::bit(10)::bit varying(10),
(i)::bool,
(i)::char,
('a'||(i))::varchar(10),
('192.168.100.'||(i))::cidr, 
('2018-4-'||(i%25+1))::date, 
(i)::numeric(8,2),
(i)::float8,
inet ('192.168.100.'||(i)),
i::int4,
interval '24 hours',
macaddr ('12:34:56:78:90:'||(i)::text)::text::macaddr,
(i)::text::money,
(i)::float4,
i,
i,
'aa'||(i)::text,
('12:00:'||(i%60)::text)::time,
('12:00:'||(i%60)::text||' EST')::timetz,
('2018-01-01 '||'12:00'||(i%60)::text)::timestamp,
('2018-01-01 '||'12:00'||(i%60)::text||' EST')::timestamptz,
('11111111-1111-1111-1111-1111111111'||(i%10)::text||(i%10)::text)::uuid,
('foo'||(i)::text||' & rat'||(i)::text)::tsquery,
(get_input_fields(i)).*
FROM generate_series(1,60) i;
ANALYZE foo;
SELECT tablename, attname, null_frac, n_distinct, most_common_vals, most_common_freqs, histogram_bounds FROM pg_stats WHERE tablename like 'foo%' and attname != 'a' ORDER BY attname,tablename;
-- Case 5: A partition has MCVs but after merge, those MCVs qualify as global
-- MCVs for the root
TRUNCATE foo;
INSERT INTO foo 
SELECT
i,
i%3,
i::bigint,
i,
i::bit,
(i)::bit(10)::bit varying(10),
(i)::bool,
(i)::char,
('a'||(i))::varchar(10),
('192.168.100.'||(i%128))::cidr, 
('2018-'||(i%12)+1||'-'||(i%15)+1)::date,
(i)::numeric(8,2), 
(i)::float8,
inet ('192.168.100.'||(i%128)),
i::int4,
interval '24 hours',
macaddr ('12:34:56:78:90:'||(i%50)::text)::text::macaddr,
(i)::text::money,
(i)::float4, 
i,
i,
'aa'||(i)::text,
('12:'||(i%60)::text||':'||(i%30)::text)::time,
('12:'||(i%60)::text||':'||(i%30)::text||' EST')::timetz,
('2018-01-01 '||'12:'||(i%60)::text||':'||(i%30)::text)::timestamp,
('2018-01-01 '||'12:'||(i%60)::text||':'||(i%30)::text||' EST')::timestamptz,
('11111111-1111-1111-1111-1111111111'||(i%5)::text||(i%5)::text)::uuid,
('foo'||(i)::text||' & rat'||(i)::text)::tsquery,
(get_input_fields(i)).*
FROM generate_series(1,60) i;
INSERT INTO foo 
SELECT
i,
i%3+3,
i%4+61::bigint,
i%4+61,
(i%4+61)::bit,
(i%4+61)::bit(10)::bit varying(10),
(i%4+61)::bool,
(i%4+61)::char,
('a'||(i%4+61))::varchar(10),
('192.168.100.'||(i%4+61))::cidr, 
('2018-5-'||(i%4)+16)::date,
(i%4+61)::numeric(8,2),
(i%4+61)::float8,
inet ('192.168.100.'||(i%4+61)),
i%4+61::int4,
interval '24 hours',
macaddr ('12:34:56:78:90:'||(i%4+61)::text)::text::macaddr,
(i%4+61)::text::money,
(i%4+61)::float4,
i%4+61,
i%4+61,
'aa'||(i%4+61)::text,
('01:00:'||(i%4)::text)::time,
('01:00:'||(i%4)::text||' EST')::timetz,
('2018-01-01 '||'01:00:'||(i%4)::text)::timestamp,
('2018-01-01 '||'01:00:'||(i%4)::text||' EST')::timestamptz,
('11111111-1111-1111-1111-1111111111'||(i%4+6)::text||(i%4+6)::text)::uuid,
('foo'||(i%4+61)::text||' & rat'||(i%4+61)::text)::tsquery,
(get_input_fields(i)).*
FROM generate_series(1,8) i;
INSERT INTO foo 
SELECT
i,
i%3+3,
i::bigint,
i,
i::bit,
(i)::bit(10)::bit varying(10),
(i)::bool,
(i)::char,
('a'||(i))::varchar(10),
('192.168.100.'||(i))::cidr, 
('2018-'||(i%12)+1||'-'||(i%15)+1)::date,
(i)::numeric(8,2),
(i)::float8,
inet ('192.168.100.'||(i)),
i::int4,
interval '24 hours',
macaddr ('12:34:56:78:90:'||(i)::text)::text::macaddr,
(i)::text::money,
(i)::float4,
i,
i,
'aa'||(i)::text,
('12:'||(i%60)::text||':'||(i%30)::text)::time,
('12:'||(i%60)::text||':'||(i%30)::text||' EST')::timetz,
('2018-01-01 '||'12:'||(i%60)::text||':'||(i%30)::text)::timestamp,
('2018-01-01 '||'12:'||(i%60)::text||':'||(i%30)::text||' EST')::timestamptz,
('11111111-1111-1111-1111-1111111111'||(i%10)::text||(i%10)::text)::uuid,
('foo'||(i)::text||' & rat'||(i)::text)::tsquery,
(get_input_fields(i)).*
FROM generate_series(1,10) i;
ANALYZE foo;
SELECT tablename, attname, null_frac, n_distinct, most_common_vals, most_common_freqs, histogram_bounds FROM pg_stats WHERE tablename like 'foo%' and attname != 'a' ORDER BY attname,tablename;
-- Test merging leaf stats where HLL is empty
DROP TABLE IF EXISTS foo;
CREATE TABLE foo (a int, b int, c text) PARTITION BY RANGE (b) (START (0) END (6) EVERY (3));
INSERT INTO foo select i, i%6, repeat('aaaa', 100000) FROM generate_series(1, 100)i;
ANALYZE foo;
SELECT * FROM pg_stats WHERE tablename like 'foo%' and attname = 'c' ORDER BY attname,tablename;
-- Test ANALYZE full scan HLL
DROP TABLE IF EXISTS foo;
CREATE TABLE foo (a int, b int, c text) PARTITION BY RANGE (b) (START (0) END (6) EVERY (3));
INSERT INTO foo SELECT i, i%3, 'text_'||i%100 FROM generate_series(1,1000)i; 
INSERT INTO foo SELECT i, i%3+3, 'text_'||i%200 FROM generate_series(1,1000)i; 
SET default_statistics_target to 3;
ANALYZE FULLSCAN foo;
SELECT tablename, n_distinct FROM pg_stats WHERE tablename like 'foo%' ORDER BY attname,tablename;
-- Test ANALYZE auto merge behavior
-- Do not merge stats from only one partition while other partitions have not been analyzed yet
DROP TABLE IF EXISTS foo;
CREATE TABLE foo (a int, b int, c int) PARTITION BY RANGE (b) (START (0) END (6) EVERY (3));
INSERT INTO foo SELECT i, i%6, i%6 FROM generate_series(1,100)i; 
ANALYZE foo_1_prt_1;
SELECT tablename, attname, null_frac, n_distinct, most_common_vals, most_common_freqs, histogram_bounds FROM pg_stats WHERE tablename like 'foo%' ORDER BY attname,tablename;

-- Merge stats from both partitions
DROP TABLE IF EXISTS foo;
CREATE TABLE foo (a int, b int, c int) PARTITION BY RANGE (b) (START (0) END (6) EVERY (3));
INSERT INTO foo SELECT i, i%6, i%6 FROM generate_series(1,100)i; 
ANALYZE foo_1_prt_1;
ANALYZE foo_1_prt_2;
SELECT tablename, attname, null_frac, n_distinct, most_common_vals, most_common_freqs, histogram_bounds FROM pg_stats WHERE tablename like 'foo%' ORDER BY attname,tablename;

-- No stats after merging 
DROP TABLE IF EXISTS foo;
CREATE TABLE foo (a int, b int, c int) PARTITION BY RANGE (b) (START (0) END (6) EVERY (3));
ANALYZE foo_1_prt_1;
ANALYZE foo_1_prt_2;
SELECT tablename, attname, null_frac, n_distinct, most_common_vals, most_common_freqs, histogram_bounds FROM pg_stats WHERE tablename like 'foo%' ORDER BY attname,tablename;

-- Merge stats from only one partition
DROP TABLE IF EXISTS foo;
CREATE TABLE foo (a int, b int, c int) PARTITION BY RANGE (b) (START (0) END (6) EVERY (3));
INSERT INTO foo SELECT i, i%6, i%6 FROM generate_series(1,100)i; 
SET allow_system_table_mods=true;
UPDATE pg_attribute SET attstattarget=0 WHERE attrelid = 'foo_1_prt_1'::regclass and ATTNAME in ('a','b','c');
ANALYZE foo_1_prt_1;
ANALYZE foo_1_prt_2;
SELECT tablename, attname, null_frac, n_distinct, most_common_vals, most_common_freqs, histogram_bounds FROM pg_stats WHERE tablename like 'foo%' ORDER BY attname,tablename;

-- Merge stats from only one partition one column
DROP TABLE IF EXISTS foo;
CREATE TABLE foo (a int, b int, c int) PARTITION BY RANGE (b) (START (0) END (6) EVERY (3));
INSERT INTO foo SELECT i, i%6, i%6 FROM generate_series(1,100)i; 
ANALYZE foo_1_prt_1(c);
SELECT tablename, attname, null_frac, n_distinct, most_common_vals, most_common_freqs, histogram_bounds FROM pg_stats WHERE tablename like 'foo%' ORDER BY attname,tablename;

-- Test merging of leaf stats when one partition has
-- FULL SCAN HLL and the other has HLL from sample
DROP TABLE IF EXISTS foo;
CREATE TABLE foo (a int, b int) PARTITION BY RANGE (b) (START (0) END (6) EVERY (3));
INSERT INTO FOO SELECT i,i%6 FROM generate_series(1,1000)i;
ANALYZE foo_1_prt_1;
ANALYZE FULLSCAN foo_1_prt_2;
-- Test merging of stats for a newly added partition
-- Do not collect samples while merging stats
DROP TABLE IF EXISTS foo;
CREATE TABLE foo (a int, b int) PARTITION BY RANGE (b) (START (0) END (6) EVERY (3));
INSERT INTO FOO SELECT i,i%6 FROM generate_series(1,1000)i;
SET default_statistics_target = 4;
ANALYZE foo;
ALTER TABLE foo ADD partition new_part START (6) INCLUSIVE END (9) EXCLUSIVE;
INSERT INTO foo SELECT i, i%3+6 FROM generate_series(1,500)i;
ANALYZE foo_1_prt_new_part;
SET log_statement='none';
SET client_min_messages = 'log';
-- Insert a new column that is not analyzed in the leaf partitions.
-- Analyzing root partition will use merging statistics for the first 2 columns, 
-- will create a sample for the root to analyze the newly added columns since 
-- the leaf partitions does not have any stats for it, yet
ALTER TABLE foo ADD COLUMN c int;
INSERT INTO foo SELECT i, i%9, i%100 FROM generate_series(1,500)i;
-- start_matchsubs
-- m/gp_acquire_sample_rows([^,]+, [^,]+, .+)/
-- s/gp_acquire_sample_rows([^,]+, [^,]+, .+)/gp_acquire_sample_rows()/
-- end_matchsubs
ANALYZE VERBOSE rootpartition foo;
-- Testing auto merging root statistics for all columns
-- where column attnums are differents due to dropped columns
-- and split partitions.
DROP TABLE IF EXISTS foo;
CREATE TABLE foo (a int, b int, c text, d int)
	DISTRIBUTED BY (d) 
	PARTITION BY RANGE (a) 
		(START (0) END (8) EVERY (4), 
		DEFAULT PARTITION def_part);
INSERT INTO foo SELECT i%13, i, 'something'||i::text, i%121 FROM generate_series(1,1000)i;
ALTER TABLE foo DROP COLUMN b;
ALTER TABLE foo SPLIT DEFAULT PARTITION START (8) END (12) INTO (PARTITION new_part, default PARTITION);
set client_min_messages to 'log';
ANALYZE foo_1_prt_2;
ANALYZE foo_1_prt_3;
ANALYZE foo_1_prt_new_part;
ANALYZE foo_1_prt_def_part;
reset client_min_messages;
SELECT tablename, attname, null_frac, n_distinct, most_common_vals, most_common_freqs, histogram_bounds FROM pg_stats WHERE tablename like 'foo%' ORDER BY attname,tablename;
-- Testing auto merging root statistics for a column whose attnum
-- is aligned and the same in every partition due to dropped columns
-- and split partitions.
DROP TABLE IF EXISTS foo;
CREATE TABLE foo (a int, b int, c text, d int)
	DISTRIBUTED BY (d) 
	PARTITION BY RANGE (a) 
		(START (0) END (8) EVERY (4), 
		DEFAULT PARTITION def_part);
INSERT INTO foo SELECT i%13, i, 'something'||i::text, i%121 FROM generate_series(1,1000)i;
ALTER TABLE foo DROP COLUMN b;
ALTER TABLE foo SPLIT DEFAULT PARTITION START (8) END (12) INTO (PARTITION new_part, default PARTITION);
set client_min_messages to 'log';
ANALYZE foo_1_prt_2(a);
ANALYZE foo_1_prt_3(a);
ANALYZE foo_1_prt_new_part(a);
ANALYZE foo_1_prt_def_part(a);
reset client_min_messages;
SELECT tablename, attname, null_frac, n_distinct, most_common_vals, most_common_freqs, histogram_bounds FROM pg_stats WHERE tablename like 'foo%' ORDER BY attname,tablename;
-- Testing auto merging root statistics for a column whose attnum
-- is not aligned and different in partitions due to dropped columns
-- and split partitions.
DROP TABLE IF EXISTS foo;
CREATE TABLE foo (a int, b int, c text, d int)
	DISTRIBUTED BY (d) 
	PARTITION BY RANGE (a) 
		(START (0) END (8) EVERY (4), 
		DEFAULT PARTITION def_part);
INSERT INTO foo SELECT i%13, i, 'something'||i::text, i%121 FROM generate_series(1,1000)i;
ALTER TABLE foo DROP COLUMN b;
ALTER TABLE foo SPLIT DEFAULT PARTITION START (8) END (12) INTO (PARTITION new_part, default PARTITION);
set client_min_messages to 'log';
ANALYZE foo_1_prt_2(d);
ANALYZE foo_1_prt_3(d);
ANALYZE foo_1_prt_new_part(d);
ANALYZE foo_1_prt_def_part(d);
reset client_min_messages;
SELECT tablename, attname, null_frac, n_distinct, most_common_vals, most_common_freqs, histogram_bounds FROM pg_stats WHERE tablename like 'foo%' ORDER BY attname,tablename;
-- Testing ANALYZE ROOTPARTITION and when optimizer_analyze_root_partition is off
-- for incremental analyze.
DROP TABLE IF EXISTS foo;
CREATE TABLE foo (a int, b int, c text)
	PARTITION BY RANGE (b) 
		(START (0) END (8) EVERY (4));
INSERT INTO foo SELECT i%130, i%8, 'something'||i::text FROM generate_series(1,1000)i;
set optimizer_analyze_root_partition=off;
set client_min_messages to 'log';
-- ANALYZE ROOTPARTITION will sample the table and compute statistics since there
-- is not stats to be merged in the leaf partitions
ANALYZE ROOTPARTITION foo;
reset client_min_messages;
SELECT tablename, attname, null_frac, n_distinct, most_common_vals, most_common_freqs, histogram_bounds FROM pg_stats WHERE tablename like 'foo%' ORDER BY attname,tablename;
ANALYZE foo_1_prt_1;
ANALYZE foo_1_prt_2;
set client_min_messages to 'log';
-- ANALYZE ROOT PARTITION will piggyback on the stats collected from the leaf and merge them
ANALYZE ROOTPARTITION foo;
reset client_min_messages;
reset optimizer_analyze_root_partition;
SELECT tablename, attname, null_frac, n_distinct, most_common_vals, most_common_freqs, histogram_bounds FROM pg_stats WHERE tablename like 'foo%' ORDER BY attname,tablename;
-- Testing that auto merge will be disabled when optimizer_analyze_root_partition
-- is off for incremental analyze. 
DROP TABLE IF EXISTS foo;
CREATE TABLE foo (a int, b int, c text)
	PARTITION BY RANGE (b) 
		(START (0) END (8) EVERY (4));
INSERT INTO foo SELECT i%130, i%8, 'something'||i::text FROM generate_series(1,1000)i;
set optimizer_analyze_root_partition=off;
ANALYZE foo_1_prt_1;
ANALYZE foo_1_prt_2;
SELECT tablename, attname, null_frac, n_distinct, most_common_vals, most_common_freqs, histogram_bounds FROM pg_stats WHERE tablename like 'foo%' ORDER BY attname,tablename;
reset optimizer_analyze_root_partition;
-- Test incremental analyze on a partitioned table with different storage type and compression algorithm
DROP TABLE IF EXISTS incr_analyze_test;
CREATE TABLE incr_analyze_test (
    a integer,
    b character varying,
    c date
)
WITH (appendonly=true, compresslevel=5, orientation=row, compresstype=zlib) DISTRIBUTED BY (a) PARTITION BY RANGE(c)
          (
          START ('2018-01-01'::date) END ('2018-01-02'::date) EVERY ('1 day'::interval) WITH (tablename='incr_analyze_test_1_prt_1', appendonly=true, compresslevel=3, orientation=column, compresstype=ZLIB ),
          START ('2018-01-02'::date) END ('2018-01-03'::date) EVERY ('1 day'::interval) WITH (tablename='incr_analyze_test_1_prt_2', appendonly=true, compresslevel=1, orientation=column, compresstype=RLE_TYPE ),
          START ('2018-01-03'::date) END ('2018-01-04'::date) EVERY ('1 day'::interval) WITH (tablename='incr_analyze_test_1_prt_3', appendonly=true, compresslevel=1, orientation=column, compresstype=ZLIB ),
          START ('2018-01-04'::date) END ('2018-01-05'::date) EVERY ('1 day'::interval) WITH (tablename='incr_analyze_test_1_prt_4', appendonly=true, compresslevel=1, orientation=row, compresstype=ZLIB ),
          START ('2018-01-05'::date) END ('2018-01-06'::date) EVERY ('1 day'::interval) WITH (tablename='incr_analyze_test_1_prt_5', appendonly=true, compresslevel=1, orientation=row, compresstype=ZLIB ),
          START ('2018-01-06'::date) END ('2018-01-07'::date) EVERY ('1 day'::interval) WITH (tablename='incr_analyze_test_1_prt_6', appendonly=false)
          );

INSERT INTO incr_analyze_test VALUES (1, 'a', '2018-01-01');
ANALYZE incr_analyze_test;
SELECT tablename, attname, null_frac, n_distinct, most_common_vals, most_common_freqs, histogram_bounds FROM pg_stats WHERE tablename like 'incr_analyze_test%' ORDER BY attname,tablename;
INSERT INTO incr_analyze_test SELECT s, md5(s::varchar), '2018-01-02' FROM generate_series(1, 1000) AS s;
ANALYZE incr_analyze_test_1_prt_2;
SELECT tablename, attname, null_frac, n_distinct, most_common_vals, most_common_freqs, histogram_bounds FROM pg_stats WHERE tablename like 'incr_analyze_test%' ORDER BY attname,tablename;
SELECT relname, relpages, reltuples FROM pg_class WHERE relname LIKE 'incr_analyze_test%' ORDER BY relname;
-- Test merging of stats if an empty partition contains relpages > 0
-- Do not collect samples while merging stats
DROP TABLE IF EXISTS foo;
CREATE TABLE foo (a int, b int) PARTITION BY RANGE (b) (START (0) END (6) EVERY (3));
INSERT INTO foo SELECT i,i%3 FROM generate_series(1,10)i;
ANALYZE foo_1_prt_1;
ANALYZE foo_1_prt_2;
SET allow_system_table_mods = on;
UPDATE pg_class set relpages=3 WHERE relname='foo_1_prt_2';
RESET allow_system_table_mods;
analyze verbose rootpartition foo;
-- ensure relpages is correctly set after analyzing
analyze foo_1_prt_2;
select reltuples, relpages from pg_class where relname ='foo_1_prt_2';
<<<<<<< HEAD
-- Test merging of stats after the last partition is analyzed. Merging should
-- be done for root without taking a sample from root if one of the column
-- statistics collection is turned off
DROP TABLE IF EXISTS foo;
CREATE TABLE foo (a int, b int, c gp_hyperloglog_estimator) PARTITION BY RANGE (b) (START (1) END (3) EVERY (1));
SET gp_autostats_mode=none;
ALTER TABLE foo ALTER COLUMN c SET STATISTICS 0;
INSERT INTO foo SELECT i,i%2+1, NULL FROM generate_series(1,100)i;
ANALYZE VERBOSE foo_1_prt_1;
ANALYZE VERBOSE foo_1_prt_2;
SELECT tablename, attname, null_frac, n_distinct, most_common_vals, most_common_freqs, histogram_bounds FROM pg_stats WHERE tablename like 'foo%' ORDER BY attname,tablename;
RESET gp_autostats_mode;
=======
-- Test application of column-wise statistics setting to the number of MCVs and histogram bounds on partitioned table
DROP TABLE IF EXISTS foo;
CREATE TABLE foo (a int) PARTITION BY RANGE (a) (START (0) END (10) EVERY (5));
-- fill foo with even numbers twice as large than odd ones to avoid fully even distribution of 'a' attribute and hence empty MCV/MCF
INSERT INTO foo SELECT i%10 FROM generate_series(0, 100) i;
INSERT INTO foo SELECT i%10 FROM generate_series(0, 100) i WHERE i%2 = 0;
-- default_statistics_target is 4
ALTER TABLE foo ALTER COLUMN a SET STATISTICS 5;
ANALYZE foo;
SELECT array_length(most_common_vals, 1), array_length(most_common_freqs, 1), array_length(histogram_bounds, 1) FROM pg_stats WHERE tablename = 'foo' AND attname = 'a';
>>>>>>> b10c4562
<|MERGE_RESOLUTION|>--- conflicted
+++ resolved
@@ -811,7 +811,6 @@
 -- ensure relpages is correctly set after analyzing
 analyze foo_1_prt_2;
 select reltuples, relpages from pg_class where relname ='foo_1_prt_2';
-<<<<<<< HEAD
 -- Test merging of stats after the last partition is analyzed. Merging should
 -- be done for root without taking a sample from root if one of the column
 -- statistics collection is turned off
@@ -824,7 +823,6 @@
 ANALYZE VERBOSE foo_1_prt_2;
 SELECT tablename, attname, null_frac, n_distinct, most_common_vals, most_common_freqs, histogram_bounds FROM pg_stats WHERE tablename like 'foo%' ORDER BY attname,tablename;
 RESET gp_autostats_mode;
-=======
 -- Test application of column-wise statistics setting to the number of MCVs and histogram bounds on partitioned table
 DROP TABLE IF EXISTS foo;
 CREATE TABLE foo (a int) PARTITION BY RANGE (a) (START (0) END (10) EVERY (5));
@@ -834,5 +832,4 @@
 -- default_statistics_target is 4
 ALTER TABLE foo ALTER COLUMN a SET STATISTICS 5;
 ANALYZE foo;
-SELECT array_length(most_common_vals, 1), array_length(most_common_freqs, 1), array_length(histogram_bounds, 1) FROM pg_stats WHERE tablename = 'foo' AND attname = 'a';
->>>>>>> b10c4562
+SELECT array_length(most_common_vals, 1), array_length(most_common_freqs, 1), array_length(histogram_bounds, 1) FROM pg_stats WHERE tablename = 'foo' AND attname = 'a';