/*-------------------------------------------------------------------------
 *
 * initdb --- initialize a PostgreSQL installation
 *
 * initdb creates (initializes) a PostgreSQL database cluster (site,
 * instance, installation, whatever).  A database cluster is a
 * collection of PostgreSQL databases all managed by the same server.
 *
 * To create the database cluster, we create the directory that contains
 * all its data, create the files that hold the global tables, create
 * a few other control files for it, and create three databases: the
 * template databases "template0" and "template1", and a default user
 * database "postgres".
 *
 * The template databases are ordinary PostgreSQL databases.  template0
 * is never supposed to change after initdb, whereas template1 can be
 * changed to add site-local standard data.  Either one can be copied
 * to produce a new database.
 *
 * For largely-historical reasons, the template1 database is the one built
 * by the basic bootstrap process.  After it is complete, template0 and
 * the default database, postgres, are made just by copying template1.
 *
 * To create template1, we run the postgres (backend) program in bootstrap
 * mode and feed it data from the postgres.bki library file.  After this
 * initial bootstrap phase, some additional stuff is created by normal
 * SQL commands fed to a standalone backend.  Some of those commands are
 * just embedded into this program (yeah, it's ugly), but larger chunks
 * are taken from script files.
 *
 *
 * Note:
 *	 The program has some memory leakage - it isn't worth cleaning it up.
 *
 * This is a C implementation of the previous shell script for setting up a
 * PostgreSQL cluster location, and should be highly compatible with it.
 * author of C translation: Andrew Dunstan	   mailto:andrew@dunslane.net
 *
 * This code is released under the terms of the PostgreSQL License.
 *
 * Portions Copyright (c) 1996-2019, PostgreSQL Global Development Group
 * Portions Copyright (c) 1994, Regents of the University of California
 *
 * src/bin/initdb/initdb.c
 *
 *-------------------------------------------------------------------------
 */

#include "postgres_fe.h"

#include <dirent.h>
#include <fcntl.h>
#include <sys/stat.h>
#include <unistd.h>
#include <signal.h>
#include <time.h>

#ifdef HAVE_SHM_OPEN
#include "sys/mman.h"
#endif

#include "access/xlog_internal.h"
#include "catalog/pg_authid_d.h"
#include "catalog/pg_class_d.h" /* pgrminclude ignore */
#include "catalog/pg_collation_d.h"
#include "common/file_perm.h"
#include "common/file_utils.h"
#include "common/logging.h"
#include "common/restricted_token.h"
#include "common/username.h"
#include "fe_utils/string_utils.h"
#include "getaddrinfo.h"
#include "getopt_long.h"
#include "mb/pg_wchar.h"
#include "miscadmin.h"

#include "catalog/catalog.h"


/* Ideally this would be in a .h file, but it hardly seems worth the trouble */
extern const char *select_default_timezone(const char *share_path);

static const char *const auth_methods_host[] = {
	"trust", "reject", "scram-sha-256", "md5", "password", "ident", "radius",
#ifdef ENABLE_GSS
	"gss",
#endif
#ifdef ENABLE_SSPI
	"sspi",
#endif
#ifdef USE_PAM
	"pam", "pam ",
#endif
#ifdef USE_BSD_AUTH
	"bsd",
#endif
#ifdef USE_LDAP
	"ldap",
#endif
#ifdef USE_SSL
	"cert",
#endif
	NULL
};
static const char *const auth_methods_local[] = {
	"trust", "reject", "scram-sha-256", "md5", "password", "peer", "radius",
#ifdef USE_PAM
	"pam", "pam ",
#endif
#ifdef USE_BSD_AUTH
	"bsd",
#endif
#ifdef USE_LDAP
	"ldap",
#endif
	NULL
};

/*
 * these values are passed in by makefile defines
 */
static char *share_path = NULL;

/* values to be obtained from arguments */
static char *pg_data = NULL;
static char *encoding = NULL;
static char *locale = NULL;
static char *lc_collate = NULL;
static char *lc_ctype = NULL;
static char *lc_monetary = NULL;
static char *lc_numeric = NULL;
static char *lc_time = NULL;
static char *lc_messages = NULL;
static const char *default_text_search_config = NULL;
static char *username = NULL;
static bool pwprompt = false;
static char *pwfilename = NULL;
static char *superuser_password = NULL;
static const char *authmethodhost = NULL;
static const char *authmethodlocal = NULL;
static bool debug = false;
static bool noclean = false;
static bool do_sync = true;
static bool sync_only = false;
static bool show_setting = false;
static bool data_checksums = false;
static char *xlog_dir = NULL;
static char *str_wal_segment_size_mb = NULL;
static int	wal_segment_size_mb;


/* internal vars */
static const char *progname;
static int	encodingid;
static char *bki_file;
static char *desc_file;
static char *shdesc_file;
static char *hba_file;
static char *ident_file;
static char *conf_file;
static char *dictionary_file;
static char *info_schema_file;
static char *cdb_init_d_dir;
static char *features_file;
static char *system_views_file;
static bool success = false;
static bool made_new_pgdata = false;
static bool found_existing_pgdata = false;
static bool made_new_xlogdir = false;
static bool found_existing_xlogdir = false;
static char infoversion[100];
static bool caught_signal = false;
static bool output_failed = false;
static int	output_errno = 0;
static char *pgdata_native;

/* defaults */
static int	n_connections = 0;
static int	n_buffers = 0;
static const char *dynamic_shared_memory_type = NULL;
static const char *default_timezone = NULL;

/*
 * Warning messages for authentication methods
 */
#define AUTHTRUST_WARNING \
"# CAUTION: Configuring the system for local \"trust\" authentication\n" \
"# allows any local user to connect as any PostgreSQL user, including\n" \
"# the database superuser.  If you do not trust all your local users,\n" \
"# use another authentication method.\n"
static bool authwarning = false;

/*
 * Centralized knowledge of switches to pass to backend
 *
 * Note: we run the backend with -F (fsync disabled) and then do a single
 * pass of fsync'ing at the end.  This is faster than fsync'ing each step.
 *
 * Note: in the shell-script version, we also passed PGDATA as a -D switch,
 * but here it is more convenient to pass it as an environment variable
 * (no quoting to worry about).
 */
static const char *boot_options = "-F";
static const char *backend_options = "--single -F -O -j -c gp_role=utility -c search_path=pg_catalog -c exit_on_error=true";

static const char *const subdirs[] = {
	"global",
	"pg_wal/archive_status",
	"pg_commit_ts",
	"pg_dynshmem",
	"pg_notify",
	"pg_serial",
	"pg_snapshots",
	"pg_subtrans",
	"pg_twophase",
	"pg_multixact",
	"pg_multixact/members",
	"pg_multixact/offsets",
	"base",
	"base/1",
	"pg_replslot",
	"pg_tblspc",
	"pg_stat",
	"pg_stat_tmp",
	"pg_xact",
	"pg_logical",
	"pg_logical/snapshots",
	"pg_logical/mappings",
	/* GPDB needs these directories */
	"pg_distributedlog",
	"log"
};


/* path to 'initdb' binary directory */
static char bin_path[MAXPGPATH];
static char backend_exec[MAXPGPATH];

static char **replace_token(char **lines,
							const char *token, const char *replacement);

#ifndef HAVE_UNIX_SOCKETS
static char **filter_lines_with_token(char **lines, const char *token);
#endif
static char **readfile(const char *path);
static void writefile(char *path, char **lines);
static FILE *popen_check(const char *command, const char *mode);
static char *get_id(void);
static int	get_encoding_id(const char *encoding_name);
static void set_input(char **dest, const char *filename);
static void check_input(char *path);
static void write_version_file(const char *extrapath);
static void set_null_conf(const char *);
static void test_config_settings(void);
static void setup_config(void);
static void bootstrap_template1(void);
static void setup_auth(FILE *cmdfd);
static void get_su_pwd();
static void setup_depend(FILE *cmdfd);
static void setup_sysviews(FILE *cmdfd);
static void setup_description(FILE *cmdfd);
#if 0
static void setup_collation(FILE *cmdfd);
#endif
static void setup_dictionary(FILE *cmdfd);
static void setup_privileges(FILE *cmdfd);
static void set_info_version(void);
static void setup_schema(FILE *cmdfd);
static void setup_cdb_schema(FILE *cmdfd);
static void load_plpgsql(FILE *cmdfd);
static void vacuum_db(FILE *cmdfd);
static void make_template0(FILE *cmdfd);
static void make_postgres(FILE *cmdfd);
static void trapsig(int signum);
static void check_ok(void);
static char *escape_quotes(const char *src);
static char *escape_quotes_bki(const char *src);
static int	locale_date_order(const char *locale);
static void check_locale_name(int category, const char *locale,
							  char **canonname);
static bool check_locale_encoding(const char *locale, int encoding);
static void setlocales(void);
static void usage(const char *progname);
void		setup_pgdata(void);
void		setup_bin_paths(const char *argv0);
void		setup_data_file_paths(void);
void		setup_locale_encoding(void);
void		setup_signals(void);
void		setup_text_search(void);
void		create_data_directory(void);
void		create_xlog_or_symlink(void);
void		warn_on_mount_point(int error);
void		initialize_data_directory(void);

/*
 * macros for running pipes to postgres
 */
#define PG_CMD_DECL		char cmd[MAXPGPATH]; FILE *cmdfd

#define PG_CMD_OPEN \
do { \
	cmdfd = popen_check(cmd, "w"); \
	if (cmdfd == NULL) \
		exit(1); /* message already printed by popen_check */ \
} while (0)

#define PG_CMD_CLOSE \
do { \
	if (pclose_check(cmdfd)) \
		exit(1); /* message already printed by pclose_check */ \
} while (0)

#define PG_CMD_PUTS(line) \
do { \
	if (fputs(line, cmdfd) < 0 || fflush(cmdfd) < 0) \
		output_failed = true, output_errno = errno; \
} while (0)

#define PG_CMD_PRINTF1(fmt, arg1) \
do { \
	if (fprintf(cmdfd, fmt, arg1) < 0 || fflush(cmdfd) < 0) \
		output_failed = true, output_errno = errno; \
} while (0)

#define PG_CMD_PRINTF2(fmt, arg1, arg2) \
do { \
	if (fprintf(cmdfd, fmt, arg1, arg2) < 0 || fflush(cmdfd) < 0) \
		output_failed = true, output_errno = errno; \
} while (0)

#define PG_CMD_PRINTF3(fmt, arg1, arg2, arg3)		\
do { \
	if (fprintf(cmdfd, fmt, arg1, arg2, arg3) < 0 || fflush(cmdfd) < 0) \
		output_failed = true, output_errno = errno; \
} while (0)

/*
 * Escape single quotes and backslashes, suitably for insertions into
 * configuration files or SQL E'' strings.
 */
static char *
escape_quotes(const char *src)
{
	char	   *result = escape_single_quotes_ascii(src);

	if (!result)
	{
		pg_log_error("out of memory");
		exit(1);
	}
	return result;
}

/*
 * Escape a field value to be inserted into the BKI data.
 * Here, we first run the value through escape_quotes (which
 * will be inverted by the backend's scanstr() function) and
 * then overlay special processing of double quotes, which
 * bootscanner.l will only accept as data if converted to octal
 * representation ("\042").  We always wrap the value in double
 * quotes, even if that isn't strictly necessary.
 */
static char *
escape_quotes_bki(const char *src)
{
	char	   *result;
	char	   *data = escape_quotes(src);
	char	   *resultp;
	char	   *datap;
	int			nquotes = 0;

	/* count double quotes in data */
	datap = data;
	while ((datap = strchr(datap, '"')) != NULL)
	{
		nquotes++;
		datap++;
	}

	result = (char *) pg_malloc(strlen(data) + 3 + nquotes * 3);
	resultp = result;
	*resultp++ = '"';
	for (datap = data; *datap; datap++)
	{
		if (*datap == '"')
		{
			strcpy(resultp, "\\042");
			resultp += 4;
		}
		else
			*resultp++ = *datap;
	}
	*resultp++ = '"';
	*resultp = '\0';

	free(data);
	return result;
}

/*
 * make a copy of the array of lines, with token replaced by replacement
 * the first time it occurs on each line.
 *
 * This does most of what sed was used for in the shell script, but
 * doesn't need any regexp stuff.
 */
static char **
replace_token(char **lines, const char *token, const char *replacement)
{
	int			numlines = 1;
	int			i;
	char	  **result;
	int			toklen,
				replen,
				diff;

	for (i = 0; lines[i]; i++)
		numlines++;

	result = (char **) pg_malloc(numlines * sizeof(char *));

	toklen = strlen(token);
	replen = strlen(replacement);
	diff = replen - toklen;

	for (i = 0; i < numlines; i++)
	{
		char	   *where;
		char	   *newline;
		int			pre;

		/* just copy pointer if NULL or no change needed */
		if (lines[i] == NULL || (where = strstr(lines[i], token)) == NULL)
		{
			result[i] = lines[i];
			continue;
		}

		/* if we get here a change is needed - set up new line */

		newline = (char *) pg_malloc(strlen(lines[i]) + diff + 1);

		pre = where - lines[i];

		memcpy(newline, lines[i], pre);

		memcpy(newline + pre, replacement, replen);

		strcpy(newline + pre + replen, lines[i] + pre + toklen);

		result[i] = newline;
	}

	return result;
}

/*
 * make a copy of lines without any that contain the token
 *
 * a sort of poor man's grep -v
 */
#ifndef HAVE_UNIX_SOCKETS
static char **
filter_lines_with_token(char **lines, const char *token)
{
	int			numlines = 1;
	int			i,
				src,
				dst;
	char	  **result;

	for (i = 0; lines[i]; i++)
		numlines++;

	result = (char **) pg_malloc(numlines * sizeof(char *));

	for (src = 0, dst = 0; src < numlines; src++)
	{
		if (lines[src] == NULL || strstr(lines[src], token) == NULL)
			result[dst++] = lines[src];
	}

	return result;
}
#endif

/*
 * get the lines from a text file
 */
static char **
readfile(const char *path)
{
	FILE	   *infile;
	int			maxlength = 1,
				linelen = 0;
	int			nlines = 0;
	int			n;
	char	  **result;
	char	   *buffer;
	int			c;

	if ((infile = fopen(path, "r")) == NULL)
	{
		pg_log_error("could not open file \"%s\" for reading: %m", path);
		exit(1);
	}

	/* pass over the file twice - the first time to size the result */

	while ((c = fgetc(infile)) != EOF)
	{
		linelen++;
		if (c == '\n')
		{
			nlines++;
			if (linelen > maxlength)
				maxlength = linelen;
			linelen = 0;
		}
	}

	/* handle last line without a terminating newline (yuck) */
	if (linelen)
		nlines++;
	if (linelen > maxlength)
		maxlength = linelen;

	/* set up the result and the line buffer */
	result = (char **) pg_malloc((nlines + 1) * sizeof(char *));
	buffer = (char *) pg_malloc(maxlength + 1);

	/* now reprocess the file and store the lines */
	rewind(infile);
	n = 0;
	while (fgets(buffer, maxlength + 1, infile) != NULL && n < nlines)
		result[n++] = pg_strdup(buffer);

	fclose(infile);
	free(buffer);
	result[n] = NULL;

	return result;
}

/*
 * write an array of lines to a file
 *
 * This is only used to write text files.  Use fopen "w" not PG_BINARY_W
 * so that the resulting configuration files are nicely editable on Windows.
 */
static void
writefile(char *path, char **lines)
{
	FILE	   *out_file;
	char	  **line;

	if ((out_file = fopen(path, "w")) == NULL)
	{
		pg_log_error("could not open file \"%s\" for writing: %m", path);
		exit(1);
	}
	for (line = lines; *line != NULL; line++)
	{
		if (fputs(*line, out_file) < 0)
		{
			pg_log_error("could not write file \"%s\": %m", path);
			exit(1);
		}
		free(*line);
	}
	if (fclose(out_file))
	{
		pg_log_error("could not write file \"%s\": %m", path);
		exit(1);
	}
}

/*
 * Open a subcommand with suitable error messaging
 */
static FILE *
popen_check(const char *command, const char *mode)
{
	FILE	   *cmdfd;

	fflush(stdout);
	fflush(stderr);
	errno = 0;
	cmdfd = popen(command, mode);
	if (cmdfd == NULL)
		pg_log_error("could not execute command \"%s\": %m", command);
	return cmdfd;
}

/*
 * clean up any files we created on failure
 * if we created the data directory remove it too
 */
static void
cleanup_directories_atexit(void)
{
	if (success)
		return;

	if (!noclean)
	{
		if (made_new_pgdata)
		{
			pg_log_info("removing data directory \"%s\"", pg_data);
			if (!rmtree(pg_data, true))
				pg_log_error("failed to remove data directory");
		}
		else if (found_existing_pgdata)
		{
			pg_log_info("removing contents of data directory \"%s\"",
						pg_data);
			if (!rmtree(pg_data, false))
				pg_log_error("failed to remove contents of data directory");
		}

		if (made_new_xlogdir)
		{
			pg_log_info("removing WAL directory \"%s\"", xlog_dir);
			if (!rmtree(xlog_dir, true))
				pg_log_error("failed to remove WAL directory");
		}
		else if (found_existing_xlogdir)
		{
			pg_log_info("removing contents of WAL directory \"%s\"", xlog_dir);
			if (!rmtree(xlog_dir, false))
				pg_log_error("failed to remove contents of WAL directory");
		}
		/* otherwise died during startup, do nothing! */
	}
	else
	{
		if (made_new_pgdata || found_existing_pgdata)
			pg_log_info("data directory \"%s\" not removed at user's request",
						pg_data);

		if (made_new_xlogdir || found_existing_xlogdir)
			pg_log_info("WAL directory \"%s\" not removed at user's request",
						xlog_dir);
	}
}

/*
 * find the current user
 *
 * on unix make sure it isn't root
 */
static char *
get_id(void)
{
	const char *username;

#ifndef WIN32
	if (geteuid() == 0)			/* 0 is root's uid */
	{
		pg_log_error("cannot be run as root");
		fprintf(stderr,
				_("Please log in (using, e.g., \"su\") as the (unprivileged) user that will\n"
				  "own the server process.\n"));
		exit(1);
	}
#endif

	username = get_user_name_or_exit(progname);

	return pg_strdup(username);
}

static char *
encodingid_to_string(int enc)
{
	char		result[20];

	sprintf(result, "%d", enc);
	return pg_strdup(result);
}

/*
 * get the encoding id for a given encoding name
 */
static int
get_encoding_id(const char *encoding_name)
{
	int			enc;

	if (encoding_name && *encoding_name)
	{
		if ((enc = pg_valid_server_encoding(encoding_name)) >= 0)
			return enc;
	}
	pg_log_error("\"%s\" is not a valid server encoding name",
				 encoding_name ? encoding_name : "(null)");
	exit(1);
}

/*
 * Support for determining the best default text search configuration.
 * We key this off the first part of LC_CTYPE (ie, the language name).
 */
struct tsearch_config_match
{
	const char *tsconfname;
	const char *langname;
};

static const struct tsearch_config_match tsearch_config_languages[] =
{
	{"arabic", "ar"},
	{"arabic", "Arabic"},
	{"danish", "da"},
	{"danish", "Danish"},
	{"dutch", "nl"},
	{"dutch", "Dutch"},
	{"english", "C"},
	{"english", "POSIX"},
	{"english", "en"},
	{"english", "English"},
	{"finnish", "fi"},
	{"finnish", "Finnish"},
	{"french", "fr"},
	{"french", "French"},
	{"german", "de"},
	{"german", "German"},
	{"hungarian", "hu"},
	{"hungarian", "Hungarian"},
	{"indonesian", "id"},
	{"indonesian", "Indonesian"},
	{"irish", "ga"},
	{"irish", "Irish"},
	{"italian", "it"},
	{"italian", "Italian"},
	{"lithuanian", "lt"},
	{"lithuanian", "Lithuanian"},
	{"nepali", "ne"},
	{"nepali", "Nepali"},
	{"norwegian", "no"},
	{"norwegian", "Norwegian"},
	{"portuguese", "pt"},
	{"portuguese", "Portuguese"},
	{"romanian", "ro"},
	{"russian", "ru"},
	{"russian", "Russian"},
	{"spanish", "es"},
	{"spanish", "Spanish"},
	{"swedish", "sv"},
	{"swedish", "Swedish"},
	{"tamil", "ta"},
	{"tamil", "Tamil"},
	{"turkish", "tr"},
	{"turkish", "Turkish"},
	{NULL, NULL}				/* end marker */
};

/*
 * Look for a text search configuration matching lc_ctype, and return its
 * name; return NULL if no match.
 */
static const char *
find_matching_ts_config(const char *lc_type)
{
	int			i;
	char	   *langname,
			   *ptr;

	/*
	 * Convert lc_ctype to a language name by stripping everything after an
	 * underscore (usual case) or a hyphen (Windows "locale name"; see
	 * comments at IsoLocaleName()).
	 *
	 * XXX Should ' ' be a stop character?	This would select "norwegian" for
	 * the Windows locale "Norwegian (Nynorsk)_Norway.1252".  If we do so, we
	 * should also accept the "nn" and "nb" Unix locales.
	 *
	 * Just for paranoia, we also stop at '.' or '@'.
	 */
	if (lc_type == NULL)
		langname = pg_strdup("");
	else
	{
		ptr = langname = pg_strdup(lc_type);
		while (*ptr &&
			   *ptr != '_' && *ptr != '-' && *ptr != '.' && *ptr != '@')
			ptr++;
		*ptr = '\0';
	}

	for (i = 0; tsearch_config_languages[i].tsconfname; i++)
	{
		if (pg_strcasecmp(tsearch_config_languages[i].langname, langname) == 0)
		{
			free(langname);
			return tsearch_config_languages[i].tsconfname;
		}
	}

	free(langname);
	return NULL;
}


/*
 * set name of given input file variable under data directory
 */
static void
set_input(char **dest, const char *filename)
{
	*dest = psprintf("%s/%s", share_path, filename);
}

/*
 * check that given input file exists
 */
static void
check_input(char *path)
{
	struct stat statbuf;

	if (stat(path, &statbuf) != 0)
	{
		if (errno == ENOENT)
		{
			pg_log_error("file \"%s\" does not exist", path);
			fprintf(stderr,
					_("This might mean you have a corrupted installation or identified\n"
					  "the wrong directory with the invocation option -L.\n"));
		}
		else
		{
			pg_log_error("could not access file \"%s\": %m", path);
			fprintf(stderr,
					_("This might mean you have a corrupted installation or identified\n"
					  "the wrong directory with the invocation option -L.\n"));
		}
		exit(1);
	}
	if (!S_ISREG(statbuf.st_mode))
	{
		pg_log_error("file \"%s\" is not a regular file", path);
		fprintf(stderr,
				_("This might mean you have a corrupted installation or identified\n"
				  "the wrong directory with the invocation option -L.\n"));
		exit(1);
	}
}

/*
 * write out the PG_VERSION file in the data dir, or its subdirectory
 * if extrapath is not NULL
 */
static void
write_version_file(const char *extrapath)
{
	FILE	   *version_file;
	char	   *path;

	if (extrapath == NULL)
		path = psprintf("%s/PG_VERSION", pg_data);
	else
		path = psprintf("%s/%s/PG_VERSION", pg_data, extrapath);

	if ((version_file = fopen(path, PG_BINARY_W)) == NULL)
	{
		pg_log_error("could not open file \"%s\" for writing: %m", path);
		exit(1);
	}
	if (fprintf(version_file, "%s\n", PG_MAJORVERSION) < 0 ||
		fclose(version_file))
	{
		pg_log_error("could not write file \"%s\": %m", path);
		exit(1);
	}
	free(path);
}

/*
 * set up an empty config file so we can check config settings by launching
 * a test backend
 */
static void
set_null_conf(const char* filename)
{
	FILE	   *conf_file;
	char	   *path;

	path = psprintf("%s/%s", pg_data, filename);
	conf_file = fopen(path, PG_BINARY_W);
	if (conf_file == NULL)
	{
		pg_log_error("could not open file \"%s\" for writing: %m", path);
		exit(1);
	}
	if (fclose(conf_file))
	{
		pg_log_error("could not write file \"%s\": %m", path);
		exit(1);
	}
	free(path);
}

/*
 * Determine which dynamic shared memory implementation should be used on
 * this platform.  POSIX shared memory is preferable because the default
 * allocation limits are much higher than the limits for System V on most
 * systems that support both, but the fact that a platform has shm_open
 * doesn't guarantee that that call will succeed when attempted.  So, we
 * attempt to reproduce what the postmaster will do when allocating a POSIX
 * segment in dsm_impl.c; if it doesn't work, we assume it won't work for
 * the postmaster either, and configure the cluster for System V shared
 * memory instead.
 */
static const char *
choose_dsm_implementation(void)
{
#ifdef HAVE_SHM_OPEN
	int			ntries = 10;

	/* Initialize random(); this function is its only user in this program. */
	srandom((unsigned int) (getpid() ^ time(NULL)));

	while (ntries > 0)
	{
		uint32		handle;
		char		name[64];
		int			fd;

		handle = random();
		snprintf(name, 64, "/PostgreSQL.%u", handle);
		if ((fd = shm_open(name, O_CREAT | O_RDWR | O_EXCL, 0600)) != -1)
		{
			close(fd);
			shm_unlink(name);
			return "posix";
		}
		if (errno != EEXIST)
			break;
		--ntries;
	}
#endif

#ifdef WIN32
	return "windows";
#else
	return "sysv";
#endif
}

/*
 * Determine platform-specific config settings
 *
 * Use reasonable values if kernel will let us, else scale back.
 */
static void
test_config_settings(void)
{
	/*
	 * This macro defines the minimum shared_buffers we want for a given
	 * max_connections value. The arrays show the settings to try.
	 */
#define MIN_BUFS_FOR_CONNS(nconns)	((nconns) * 10)

	static const int trial_conns[] = {
		200, 100, 50, 40, 30, 20, 10
	};
	static const int trial_bufs[] = {
		16384, 8192, 4096, 3584, 3072, 2560, 2048, 1536,
		1000, 900, 800, 700, 600, 500,
		400, 300, 200, 100, 50
	};

	char		cmd[MAXPGPATH];
	const int	connslen = sizeof(trial_conns) / sizeof(int);
	const int	bufslen = sizeof(trial_bufs) / sizeof(int);
	int			i,
				status,
				test_conns,
				test_buffs,
				ok_buffers = 0;

	/*
	 * Need to determine working DSM implementation first so that subsequent
	 * tests don't fail because DSM setting doesn't work.
	 */
	printf(_("selecting dynamic shared memory implementation ... "));
	fflush(stdout);
	dynamic_shared_memory_type = choose_dsm_implementation();
	printf("%s\n", dynamic_shared_memory_type);

	/*
	 * Probe for max_connections before shared_buffers, since it is subject to
	 * more constraints than shared_buffers.
	 */
	printf(_("selecting default max_connections ... "));
	fflush(stdout);

	for (i = 0; i < connslen; i++)
	{
		test_conns = trial_conns[i];
		if (n_connections > 0)
			test_conns = n_connections;

		test_buffs = MIN_BUFS_FOR_CONNS(test_conns);
		if (n_buffers > 0)
			test_buffs = n_buffers;

		snprintf(cmd, sizeof(cmd),
				 "\"%s\" --boot -x0 %s "
				 "-c max_connections=%d "
				 "-c shared_buffers=%d "
				 "-c dynamic_shared_memory_type=%s "
				 "< \"%s\" > \"%s\" 2>&1",
				 backend_exec, boot_options,
				 test_conns, test_buffs,
				 dynamic_shared_memory_type,
				 DEVNULL, DEVNULL);
		status = system(cmd);
		if (status == 0)
		{
			n_connections = test_conns;
			ok_buffers = test_buffs;
			break;
		}
		if (n_connections > 0 || i == connslen - 1)
		{
			pg_log_error("%s: error %d from: %s",
						 progname, status, cmd);
			exit(1);
		}
	}
	printf("%d\n", n_connections);

	printf(_("selecting default shared_buffers ... "));
	fflush(stdout);

	for (i = 0; i < bufslen && n_buffers <= 0; i++)
	{
		/* Use same amount of memory, independent of BLCKSZ */
		test_buffs = (trial_bufs[i] * 8192) / BLCKSZ;
		if (test_buffs <= ok_buffers)
		{
			n_buffers = ok_buffers;
			break;
		}

		snprintf(cmd, sizeof(cmd),
				 "\"%s\" --boot -x0 %s "
				 "-c max_connections=%d "
				 "-c shared_buffers=%d "
				 "-c dynamic_shared_memory_type=%s "
				 "< \"%s\" > \"%s\" 2>&1",
				 backend_exec, boot_options,
				 n_connections, test_buffs,
				 dynamic_shared_memory_type,
				 DEVNULL, DEVNULL);
		status = system(cmd);
		if (status == 0)
		{
			n_buffers = test_buffs;
			break;
		}
	}
	if (i == bufslen)
	{
		pg_log_error("%s: error %d from: %s",
					 progname, status, cmd);
		exit(1);
	}

	if ((n_buffers * (BLCKSZ / 1024)) % 1024 == 0)
		printf("%dMB\n", (n_buffers * (BLCKSZ / 1024)) / 1024);
	else
		printf("%dkB\n", n_buffers * (BLCKSZ / 1024));

	printf(_("selecting default time zone ... "));
	fflush(stdout);
	default_timezone = select_default_timezone(share_path);
	printf("%s\n", default_timezone ? default_timezone : "GMT");
}

/*
 * Calculate the default wal_size with a "pretty" unit.
 */
static char *
pretty_wal_size(int segment_count)
{
	int			sz = wal_segment_size_mb * segment_count;
	char	   *result = pg_malloc(14);

	if ((sz % 1024) == 0)
		snprintf(result, 14, "%dGB", sz / 1024);
	else
		snprintf(result, 14, "%dMB", sz);

	return result;
}

/*
 * set up all the config files
 */
static void
setup_config(void)
{
	char	  **conflines;
	char		repltok[MAXPGPATH];
	char		path[MAXPGPATH];
	char	   *autoconflines[3];

	fputs(_("creating configuration files ... "), stdout);
	fflush(stdout);

	/* postgresql.conf */

	conflines = readfile(conf_file);

	snprintf(repltok, sizeof(repltok), "max_connections = %d", n_connections);
	conflines = replace_token(conflines, "#max_connections = 200", repltok);

	if ((n_buffers * (BLCKSZ / 1024)) % 1024 == 0)
		snprintf(repltok, sizeof(repltok), "shared_buffers = %dMB",
				 (n_buffers * (BLCKSZ / 1024)) / 1024);
	else
		snprintf(repltok, sizeof(repltok), "shared_buffers = %dkB",
				 n_buffers * (BLCKSZ / 1024));
	conflines = replace_token(conflines, "#shared_buffers = 128MB", repltok);

#ifdef HAVE_UNIX_SOCKETS
	snprintf(repltok, sizeof(repltok), "#unix_socket_directories = '%s'",
			 DEFAULT_PGSOCKET_DIR);
#else
	snprintf(repltok, sizeof(repltok), "#unix_socket_directories = ''");
#endif
	conflines = replace_token(conflines, "#unix_socket_directories = '/tmp'",
							  repltok);

#if DEF_PGPORT != 5432
	snprintf(repltok, sizeof(repltok), "#port = %d", DEF_PGPORT);
	conflines = replace_token(conflines, "#port = 5432", repltok);
#endif

	/* set default max_wal_size and min_wal_size */
	snprintf(repltok, sizeof(repltok), "min_wal_size = %s",
			 pretty_wal_size(DEFAULT_MIN_WAL_SEGS));
	conflines = replace_token(conflines, "#min_wal_size = 80MB", repltok);

	snprintf(repltok, sizeof(repltok), "max_wal_size = %s",
			 pretty_wal_size(DEFAULT_MAX_WAL_SEGS));
	conflines = replace_token(conflines, "#max_wal_size = 1GB", repltok);

	snprintf(repltok, sizeof(repltok), "lc_messages = '%s'",
			 escape_quotes(lc_messages));
	conflines = replace_token(conflines, "#lc_messages = 'C'", repltok);

	snprintf(repltok, sizeof(repltok), "lc_monetary = '%s'",
			 escape_quotes(lc_monetary));
	conflines = replace_token(conflines, "#lc_monetary = 'C'", repltok);

	snprintf(repltok, sizeof(repltok), "lc_numeric = '%s'",
			 escape_quotes(lc_numeric));
	conflines = replace_token(conflines, "#lc_numeric = 'C'", repltok);

	snprintf(repltok, sizeof(repltok), "lc_time = '%s'",
			 escape_quotes(lc_time));
	conflines = replace_token(conflines, "#lc_time = 'C'", repltok);

	switch (locale_date_order(lc_time))
	{
		case DATEORDER_YMD:
			strcpy(repltok, "datestyle = 'iso, ymd'");
			break;
		case DATEORDER_DMY:
			strcpy(repltok, "datestyle = 'iso, dmy'");
			break;
		case DATEORDER_MDY:
		default:
			strcpy(repltok, "datestyle = 'iso, mdy'");
			break;
	}
	conflines = replace_token(conflines, "#datestyle = 'iso, mdy'", repltok);

	snprintf(repltok, sizeof(repltok),
			 "default_text_search_config = 'pg_catalog.%s'",
			 escape_quotes(default_text_search_config));
	conflines = replace_token(conflines,
							  "#default_text_search_config = 'pg_catalog.simple'",
							  repltok);

	if (default_timezone)
	{
		snprintf(repltok, sizeof(repltok), "timezone = '%s'",
				 escape_quotes(default_timezone));
		conflines = replace_token(conflines, "#timezone = 'GMT'", repltok);
		snprintf(repltok, sizeof(repltok), "log_timezone = '%s'",
				 escape_quotes(default_timezone));
		conflines = replace_token(conflines, "#log_timezone = 'GMT'", repltok);
	}

	snprintf(repltok, sizeof(repltok), "dynamic_shared_memory_type = %s",
			 dynamic_shared_memory_type);
	conflines = replace_token(conflines, "#dynamic_shared_memory_type = posix",
							  repltok);

#if DEFAULT_BACKEND_FLUSH_AFTER > 0
	snprintf(repltok, sizeof(repltok), "#backend_flush_after = %dkB",
			 DEFAULT_BACKEND_FLUSH_AFTER * (BLCKSZ / 1024));
	conflines = replace_token(conflines, "#backend_flush_after = 0",
							  repltok);
#endif

#if 0
/*
 * GPDB_12_MERGE_FIXME: the bgwriter section is missing from the sample
 * configuration used for this, should we keep that off the default config
 * or was it all an omission?
 */
#if DEFAULT_BGWRITER_FLUSH_AFTER > 0
	snprintf(repltok, sizeof(repltok), "#bgwriter_flush_after = %dkB",
			 DEFAULT_BGWRITER_FLUSH_AFTER * (BLCKSZ / 1024));
	conflines = replace_token(conflines, "#bgwriter_flush_after = 0",
							  repltok);
#endif
#endif

#if DEFAULT_CHECKPOINT_FLUSH_AFTER > 0
	snprintf(repltok, sizeof(repltok), "#checkpoint_flush_after = %dkB",
			 DEFAULT_CHECKPOINT_FLUSH_AFTER * (BLCKSZ / 1024));
	conflines = replace_token(conflines, "#checkpoint_flush_after = 0",
							  repltok);
#endif

#ifndef USE_PREFETCH
	conflines = replace_token(conflines,
							  "#effective_io_concurrency = 1",
							  "#effective_io_concurrency = 0");
#endif

#ifdef WIN32
	conflines = replace_token(conflines,
							  "#update_process_title = on",
							  "#update_process_title = off");
#endif

	if (strcmp(authmethodlocal, "scram-sha-256") == 0 ||
		strcmp(authmethodhost, "scram-sha-256") == 0)
	{
		conflines = replace_token(conflines,
								  "#password_encryption = md5",
								  "password_encryption = scram-sha-256");
	}

	/*
	 * If group access has been enabled for the cluster then it makes sense to
	 * ensure that the log files also allow group access.  Otherwise a backup
	 * from a user in the group would fail if the log files were not
	 * relocated.
	 */
	if (pg_dir_create_mode == PG_DIR_MODE_GROUP)
	{
		conflines = replace_token(conflines,
								  "#log_file_mode = 0600",
								  "log_file_mode = 0640");
	}

	snprintf(path, sizeof(path), "%s/postgresql.conf", pg_data);

	writefile(path, conflines);
	if (chmod(path, pg_file_create_mode) != 0)
	{
		pg_log_error("could not change permissions of \"%s\": %m", path);
		exit(1);
	}

	/*
	 * create the automatic configuration file to store the configuration
	 * parameters set by ALTER SYSTEM command. The parameters present in this
	 * file will override the value of parameters that exists before parse of
	 * this file.
	 */
	autoconflines[0] = pg_strdup("# Do not edit this file manually!\n");
	autoconflines[1] = pg_strdup("# It will be overwritten by the ALTER SYSTEM command.\n");
	autoconflines[2] = NULL;

	sprintf(path, "%s/postgresql.auto.conf", pg_data);

	writefile(path, autoconflines);
	if (chmod(path, pg_file_create_mode) != 0)
	{
		pg_log_error("could not change permissions of \"%s\": %m", path);
		exit(1);
	}

	free(conflines);


	/* pg_hba.conf */

	conflines = readfile(hba_file);

#ifndef HAVE_UNIX_SOCKETS
	conflines = filter_lines_with_token(conflines, "@remove-line-for-nolocal@");
#else
	conflines = replace_token(conflines, "@remove-line-for-nolocal@", "");
#endif

#ifdef HAVE_IPV6

	/*
	 * Probe to see if there is really any platform support for IPv6, and
	 * comment out the relevant pg_hba line if not.  This avoids runtime
	 * warnings if getaddrinfo doesn't actually cope with IPv6.  Particularly
	 * useful on Windows, where executables built on a machine with IPv6 may
	 * have to run on a machine without.
	 */
	{
		struct addrinfo *gai_result;
		struct addrinfo hints;
		int			err = 0;

#ifdef WIN32
		/* need to call WSAStartup before calling getaddrinfo */
		WSADATA		wsaData;

		err = WSAStartup(MAKEWORD(2, 2), &wsaData);
#endif

		/* for best results, this code should match parse_hba() */
		hints.ai_flags = AI_NUMERICHOST;
		hints.ai_family = AF_UNSPEC;
		hints.ai_socktype = 0;
		hints.ai_protocol = 0;
		hints.ai_addrlen = 0;
		hints.ai_canonname = NULL;
		hints.ai_addr = NULL;
		hints.ai_next = NULL;

		if (err != 0 ||
			getaddrinfo("::1", NULL, &hints, &gai_result) != 0)
		{
			conflines = replace_token(conflines,
									  "host    all             all             ::1",
									  "#host    all             all             ::1");
            if (err != 0 ||
                    getaddrinfo("fe80::1", NULL, &hints, &gai_result) != 0)
                conflines = replace_token(conflines,
                                          "host    all             all             fe80::1",
                                          "#host    all             all             fe80::1");
		}
	}
#else							/* !HAVE_IPV6 */
	/* If we didn't compile IPV6 support at all, always comment it out */
	conflines = replace_token(conflines,
							  "host    all             all             ::1",
							  "#host    all             all             ::1");
	conflines = replace_token(conflines,
							  "host    replication     all             ::1",
							  "#host    replication     all             ::1");
#endif							/* HAVE_IPV6 */

	/* Replace default authentication methods */
	conflines = replace_token(conflines,
							  "@authmethodhost@",
							  authmethodhost);
	conflines = replace_token(conflines,
							  "@authmethodlocal@",
							  authmethodlocal);

	conflines = replace_token(conflines,
							  "@authcomment@",
							  (strcmp(authmethodlocal, "trust") == 0 || strcmp(authmethodhost, "trust") == 0) ? AUTHTRUST_WARNING : "");

	snprintf(path, sizeof(path), "%s/pg_hba.conf", pg_data);

	writefile(path, conflines);
	if (chmod(path, pg_file_create_mode) != 0)
	{
		pg_log_error("could not change permissions of \"%s\": %m", path);
		exit(1);
	}

	free(conflines);

	/* pg_ident.conf */

	conflines = readfile(ident_file);

	snprintf(path, sizeof(path), "%s/pg_ident.conf", pg_data);

	writefile(path, conflines);
	if (chmod(path, pg_file_create_mode) != 0)
	{
		pg_log_error("could not change permissions of \"%s\": %m", path);
		exit(1);
	}

	free(conflines);

	check_ok();
}


/*
 * run the BKI script in bootstrap mode to create template1
 */
static void
bootstrap_template1(void)
{
	PG_CMD_DECL;
	char	  **line;
	char	  **bki_lines;
	char		headerline[MAXPGPATH];
	char		buf[64];

	printf(_("running bootstrap script ... "));
	fflush(stdout);

	bki_lines = readfile(bki_file);

	/* Check that bki file appears to be of the right version */

	snprintf(headerline, sizeof(headerline), "# PostgreSQL %s\n",
			 PG_MAJORVERSION);

	if (strcmp(headerline, *bki_lines) != 0)
	{
		pg_log_error("input file \"%s\" does not belong to PostgreSQL %s",
					 bki_file, PG_VERSION);
		fprintf(stderr,
				_("Check your installation or specify the correct path "
				  "using the option -L.\n"));
		exit(1);
	}

	/* Substitute for various symbols used in the BKI file */

	sprintf(buf, "%d", NAMEDATALEN);
	bki_lines = replace_token(bki_lines, "NAMEDATALEN", buf);

	sprintf(buf, "%d", (int) sizeof(Pointer));
	bki_lines = replace_token(bki_lines, "SIZEOF_POINTER", buf);

	bki_lines = replace_token(bki_lines, "ALIGNOF_POINTER",
							  (sizeof(Pointer) == 4) ? "i" : "d");

	bki_lines = replace_token(bki_lines, "FLOAT4PASSBYVAL",
							  FLOAT4PASSBYVAL ? "true" : "false");

	bki_lines = replace_token(bki_lines, "FLOAT8PASSBYVAL",
							  FLOAT8PASSBYVAL ? "true" : "false");

	bki_lines = replace_token(bki_lines, "POSTGRES",
							  escape_quotes_bki(username));

	bki_lines = replace_token(bki_lines, "ENCODING",
							  encodingid_to_string(encodingid));

	bki_lines = replace_token(bki_lines, "LC_COLLATE",
							  escape_quotes_bki(lc_collate));

	bki_lines = replace_token(bki_lines, "LC_CTYPE",
							  escape_quotes_bki(lc_ctype));

	/*
	 * Pass correct LC_xxx environment to bootstrap.
	 *
	 * The shell script arranged to restore the LC settings afterwards, but
	 * there doesn't seem to be any compelling reason to do that.
	 */
	snprintf(cmd, sizeof(cmd), "LC_COLLATE=%s", lc_collate);
	putenv(pg_strdup(cmd));

	snprintf(cmd, sizeof(cmd), "LC_CTYPE=%s", lc_ctype);
	putenv(pg_strdup(cmd));

	unsetenv("LC_ALL");

	/* Also ensure backend isn't confused by this environment var: */
	unsetenv("PGCLIENTENCODING");

	snprintf(cmd, sizeof(cmd),
			 "\"%s\" --boot -x1 -X %u %s %s %s",
			 backend_exec,
			 wal_segment_size_mb * (1024 * 1024),
			 data_checksums ? "-k" : "",
			 boot_options,
			 debug ? "-d 5" : "");


	PG_CMD_OPEN;

	for (line = bki_lines; *line != NULL; line++)
	{
		PG_CMD_PUTS(*line);
		free(*line);
	}

	PG_CMD_CLOSE;

	free(bki_lines);

	check_ok();
}

/*
 * set up the shadow password table
 */
static void
setup_auth(FILE *cmdfd)
{
	const char *const *line;
	static const char *const pg_authid_setup[] = {
		/*
		 * The authid table shouldn't be readable except through views, to
		 * ensure passwords are not publicly visible.
		 */
		"REVOKE ALL on pg_authid FROM public;\n\n",
		NULL
	};

	for (line = pg_authid_setup; *line != NULL; line++)
		PG_CMD_PUTS(*line);

	if (superuser_password)
		PG_CMD_PRINTF2("ALTER USER \"%s\" WITH PASSWORD E'%s';\n\n",
					   username, escape_quotes(superuser_password));
}

/*
 * get the superuser password if required
 */
static void
get_su_pwd(void)
{
	char		pwd1[100];
	char		pwd2[100];

	if (pwprompt)
	{
		/*
		 * Read password from terminal
		 */
		printf("\n");
		fflush(stdout);
		simple_prompt("Enter new superuser password: ", pwd1, sizeof(pwd1), false);
		simple_prompt("Enter it again: ", pwd2, sizeof(pwd2), false);
		if (strcmp(pwd1, pwd2) != 0)
		{
			fprintf(stderr, _("Passwords didn't match.\n"));
			exit(1);
		}
	}
	else
	{
		/*
		 * Read password from file
		 *
		 * Ideally this should insist that the file not be world-readable.
		 * However, this option is mainly intended for use on Windows where
		 * file permissions may not exist at all, so we'll skip the paranoia
		 * for now.
		 */
		FILE	   *pwf = fopen(pwfilename, "r");
		int			i;

		if (!pwf)
		{
			pg_log_error("could not open file \"%s\" for reading: %m",
						 pwfilename);
			exit(1);
		}
		if (!fgets(pwd1, sizeof(pwd1), pwf))
		{
			if (ferror(pwf))
				pg_log_error("could not read password from file \"%s\": %m",
							 pwfilename);
			else
				pg_log_error("password file \"%s\" is empty",
							 pwfilename);
			exit(1);
		}
		fclose(pwf);

		i = strlen(pwd1);
		while (i > 0 && (pwd1[i - 1] == '\r' || pwd1[i - 1] == '\n'))
			pwd1[--i] = '\0';
	}

	superuser_password = pg_strdup(pwd1);
}

/*
 * set up pg_depend
 */
static void
setup_depend(FILE *cmdfd)
{
	const char *const *line;
	static const char *const pg_depend_setup[] = {
		/*
		 * Make PIN entries in pg_depend for all objects made so far in the
		 * tables that the dependency code handles.  This is overkill (the
		 * system doesn't really depend on having every last weird datatype,
		 * for instance) but generating only the minimum required set of
		 * dependencies seems hard.
		 *
		 * Catalogs that are intentionally not scanned here are:
		 *
		 * pg_database: it's a feature, not a bug, that template1 is not
		 * pinned.
		 *
		 * pg_extension: a pinned extension isn't really an extension, hmm?
		 *
		 * pg_tablespace: tablespaces don't participate in the dependency
		 * code, and DropTableSpace() explicitly protects the built-in
		 * tablespaces.
		 *
		 * First delete any already-made entries; PINs override all else, and
		 * must be the only entries for their objects.
		 */
		"DELETE FROM pg_depend;\n\n",
		"VACUUM pg_depend;\n\n",
		"DELETE FROM pg_shdepend;\n\n",
		"VACUUM pg_shdepend;\n\n",

		"INSERT INTO pg_depend SELECT 0,0,0, tableoid,oid,0, 'p' "
		" FROM pg_class;\n\n",
		"INSERT INTO pg_depend SELECT 0,0,0, tableoid,oid,0, 'p' "
		" FROM pg_proc;\n\n",
		"INSERT INTO pg_depend SELECT 0,0,0, tableoid,oid,0, 'p' "
		" FROM pg_type;\n\n",
		"INSERT INTO pg_depend SELECT 0,0,0, tableoid,oid,0, 'p' "
		" FROM pg_cast;\n\n",
		"INSERT INTO pg_depend SELECT 0,0,0, tableoid,oid,0, 'p' "
		" FROM pg_constraint;\n\n",
		"INSERT INTO pg_depend SELECT 0,0,0, tableoid,oid,0, 'p' "
		" FROM pg_conversion;\n\n",
		"INSERT INTO pg_depend SELECT 0,0,0, tableoid,oid,0, 'p' "
		" FROM pg_attrdef;\n\n",
		"INSERT INTO pg_depend SELECT 0,0,0, tableoid,oid,0, 'p' "
		" FROM pg_language;\n\n",
		"INSERT INTO pg_depend SELECT 0,0,0, tableoid,oid,0, 'p' "
		" FROM pg_operator;\n\n",
		"INSERT INTO pg_depend SELECT 0,0,0, tableoid,oid,0, 'p' "
		" FROM pg_opclass;\n\n",
		"INSERT INTO pg_depend SELECT 0,0,0, tableoid,oid,0, 'p' "
		" FROM pg_opfamily;\n\n",
		"INSERT INTO pg_depend SELECT 0,0,0, tableoid,oid,0, 'p' "
		" FROM pg_am;\n\n",
		"INSERT INTO pg_depend SELECT 0,0,0, tableoid,oid,0, 'p' "
		" FROM pg_amop;\n\n",
		"INSERT INTO pg_depend SELECT 0,0,0, tableoid,oid,0, 'p' "
		" FROM pg_amproc;\n\n",
		"INSERT INTO pg_depend SELECT 0,0,0, tableoid,oid,0, 'p' "
		" FROM pg_rewrite;\n\n",
		"INSERT INTO pg_depend SELECT 0,0,0, tableoid,oid,0, 'p' "
		" FROM pg_trigger;\n\n",

		/*
		 * restriction here to avoid pinning the public namespace
		 */
		"INSERT INTO pg_depend SELECT 0,0,0, tableoid,oid,0, 'p' "
		" FROM pg_namespace "
		"    WHERE nspname ~ '^(pg_|gp_)';\n\n",

		"INSERT INTO pg_depend SELECT 0,0,0, tableoid,oid,0, 'p' "
		" FROM pg_ts_parser;\n\n",
		"INSERT INTO pg_depend SELECT 0,0,0, tableoid,oid,0, 'p' "
		" FROM pg_ts_dict;\n\n",
		"INSERT INTO pg_depend SELECT 0,0,0, tableoid,oid,0, 'p' "
		" FROM pg_ts_template;\n\n",
		"INSERT INTO pg_depend SELECT 0,0,0, tableoid,oid,0, 'p' "
		" FROM pg_ts_config;\n\n",
		"INSERT INTO pg_depend SELECT 0,0,0, tableoid,oid,0, 'p' "
		" FROM pg_collation;\n\n",
		"INSERT INTO pg_shdepend SELECT 0,0,0,0, tableoid,oid, 'p' "
		" FROM pg_authid;\n\n",

		/* GPDB additions */
		"INSERT INTO pg_depend SELECT 0,0,0, tableoid,oid,0, 'p' "
		" FROM pg_foreign_data_wrapper;\n\n",
		"INSERT INTO pg_depend SELECT 0,0,0, tableoid,oid,0, 'p' "
		" FROM pg_foreign_server;\n\n",
		"INSERT INTO pg_shdepend SELECT 0,0,0,0, tableoid,oid, 'p' "
		" FROM pg_resgroup;\n\n",
		"INSERT INTO pg_shdepend SELECT 0,0,0,0, tableoid,oid, 'p' "
		" FROM pg_resourcetype;\n\n",
		"INSERT INTO pg_shdepend SELECT 0,0,0,0, tableoid,oid, 'p' "
		" FROM pg_resqueue;\n\n",

		NULL
	};

	for (line = pg_depend_setup; *line != NULL; line++)
		PG_CMD_PUTS(*line);
}

/*
 * set up system views
 */
static void
setup_sysviews(FILE *cmdfd)
{
	char	  **line;
	char	  **sysviews_setup;

	sysviews_setup = readfile(system_views_file);

	for (line = sysviews_setup; *line != NULL; line++)
	{
		PG_CMD_PUTS(*line);
		free(*line);
	}

	PG_CMD_PUTS("\n\n");

	free(sysviews_setup);
}

/*
 * load description data
 */
static void
setup_description(FILE *cmdfd)
{
	PG_CMD_PUTS("CREATE TEMP TABLE tmp_pg_description ( "
				"	objoid oid, "
				"	classname name, "
				"	objsubid int4, "
				"	description text);\n\n");

	PG_CMD_PRINTF1("COPY tmp_pg_description FROM E'%s';\n\n",
				   escape_quotes(desc_file));

	PG_CMD_PUTS("INSERT INTO pg_description "
				" SELECT t.objoid, c.oid, t.objsubid, t.description "
				"  FROM tmp_pg_description t, pg_class c "
				"    WHERE c.relname = t.classname;\n\n");

	PG_CMD_PUTS("CREATE TEMP TABLE tmp_pg_shdescription ( "
				" objoid oid, "
				" classname name, "
				" description text);\n\n");

	PG_CMD_PRINTF1("COPY tmp_pg_shdescription FROM E'%s';\n\n",
				   escape_quotes(shdesc_file));

	PG_CMD_PUTS("INSERT INTO pg_shdescription "
				" SELECT t.objoid, c.oid, t.description "
				"  FROM tmp_pg_shdescription t, pg_class c "
				"   WHERE c.relname = t.classname;\n\n");

	/* Create default descriptions for operator implementation functions */
	PG_CMD_PUTS("WITH funcdescs AS ( "
				"SELECT p.oid as p_oid, o.oid as o_oid, oprname "
				"FROM pg_proc p JOIN pg_operator o ON oprcode = p.oid ) "
				"INSERT INTO pg_description "
				"  SELECT p_oid, 'pg_proc'::regclass, 0, "
				"    'implementation of ' || oprname || ' operator' "
				"  FROM funcdescs "
				"  WHERE NOT EXISTS (SELECT 1 FROM pg_description "
				"   WHERE objoid = p_oid AND classoid = 'pg_proc'::regclass) "
				"  AND NOT EXISTS (SELECT 1 FROM pg_description "
				"   WHERE objoid = o_oid AND classoid = 'pg_operator'::regclass"
				"         AND description LIKE 'deprecated%');\n\n");

	/*
	 * Even though the tables are temp, drop them explicitly so they don't get
	 * copied into template0/postgres databases.
	 */
	PG_CMD_PUTS("DROP TABLE tmp_pg_description;\n\n");
	PG_CMD_PUTS("DROP TABLE tmp_pg_shdescription;\n\n");
}

#if 0
/*
 * populate pg_collation
 *
 * GPDB: Do not create collations at database initialization time. Instead,
 * the system administrator is expected to run pg_import_system_collations() on
 * every database that needs them. This ensures that collations are synchronized
 * on all segments.
 */
static void
setup_collation(FILE *cmdfd)
{
	/*
	 * Add an SQL-standard name.  We don't want to pin this, so it doesn't go
	 * in pg_collation.h.  But add it before reading system collations, so
	 * that it wins if libc defines a locale named ucs_basic.
	 */
	PG_CMD_PRINTF3("INSERT INTO pg_collation (oid, collname, collnamespace, collowner, collprovider, collisdeterministic, collencoding, collcollate, collctype)"
				   "VALUES (pg_nextoid('pg_catalog.pg_collation', 'oid', 'pg_catalog.pg_collation_oid_index'), 'ucs_basic', 'pg_catalog'::regnamespace, %u, '%c', true, %d, 'C', 'C');\n\n",
				   BOOTSTRAP_SUPERUSERID, COLLPROVIDER_LIBC, PG_UTF8);

	/* Now import all collations we can find in the operating system */
	PG_CMD_PUTS("SELECT pg_import_system_collations('pg_catalog');\n\n");
}
#endif

/*
 * load extra dictionaries (Snowball stemmers)
 */
static void
setup_dictionary(FILE *cmdfd)
{
	char	  **line;
	char	  **conv_lines;

	conv_lines = readfile(dictionary_file);
	for (line = conv_lines; *line != NULL; line++)
	{
		PG_CMD_PUTS(*line);
		free(*line);
	}

	PG_CMD_PUTS("\n\n");

	free(conv_lines);
}

/*
 * Set up privileges
 *
 * We mark most system catalogs as world-readable.  We don't currently have
 * to touch functions, languages, or databases, because their default
 * permissions are OK.
 *
 * Some objects may require different permissions by default, so we
 * make sure we don't overwrite privilege sets that have already been
 * set (NOT NULL).
 *
 * Also populate pg_init_privs to save what the privileges are at init
 * time.  This is used by pg_dump to allow users to change privileges
 * on catalog objects and to have those privilege changes preserved
 * across dump/reload and pg_upgrade.
 *
 * Note that pg_init_privs is only for per-database objects and therefore
 * we don't include databases or tablespaces.
 */
static void
setup_privileges(FILE *cmdfd)
{
	char	  **line;
	char	  **priv_lines;
	static char *privileges_setup[] = {
		"UPDATE pg_class "
		"  SET relacl = (SELECT array_agg(a.acl) FROM "
		" (SELECT E'=r/\"$POSTGRES_SUPERUSERNAME\"' as acl "
		"  UNION SELECT unnest(pg_catalog.acldefault("
		"    CASE WHEN relkind = " CppAsString2(RELKIND_SEQUENCE) " THEN 's' "
		"         ELSE 'r' END::\"char\"," CppAsString2(BOOTSTRAP_SUPERUSERID) "::oid))"
		" ) as a) "
		"  WHERE relkind IN (" CppAsString2(RELKIND_RELATION) ", "
		CppAsString2(RELKIND_VIEW) ", " CppAsString2(RELKIND_MATVIEW) ", "
		CppAsString2(RELKIND_SEQUENCE) ")"
		"  AND relacl IS NULL;\n\n",
		"GRANT USAGE ON SCHEMA pg_catalog TO PUBLIC;\n\n",
		"GRANT CREATE, USAGE ON SCHEMA public TO PUBLIC;\n\n",
		"REVOKE ALL ON pg_largeobject FROM PUBLIC;\n\n",
		"INSERT INTO pg_init_privs "
		"  (objoid, classoid, objsubid, initprivs, privtype)"
		"    SELECT"
		"        oid,"
		"        (SELECT oid FROM pg_class WHERE relname = 'pg_class'),"
		"        0,"
		"        relacl,"
		"        'i'"
		"    FROM"
		"        pg_class"
		"    WHERE"
		"        relacl IS NOT NULL"
		"        AND relkind IN (" CppAsString2(RELKIND_RELATION) ", "
		CppAsString2(RELKIND_VIEW) ", " CppAsString2(RELKIND_MATVIEW) ", "
		CppAsString2(RELKIND_SEQUENCE) ");\n\n",
		"INSERT INTO pg_init_privs "
		"  (objoid, classoid, objsubid, initprivs, privtype)"
		"    SELECT"
		"        pg_class.oid,"
		"        (SELECT oid FROM pg_class WHERE relname = 'pg_class'),"
		"        pg_attribute.attnum,"
		"        pg_attribute.attacl,"
		"        'i'"
		"    FROM"
		"        pg_class"
		"        JOIN pg_attribute ON (pg_class.oid = pg_attribute.attrelid)"
		"    WHERE"
		"        pg_attribute.attacl IS NOT NULL"
		"        AND pg_class.relkind IN (" CppAsString2(RELKIND_RELATION) ", "
		CppAsString2(RELKIND_VIEW) ", " CppAsString2(RELKIND_MATVIEW) ", "
		CppAsString2(RELKIND_SEQUENCE) ");\n\n",
		"INSERT INTO pg_init_privs "
		"  (objoid, classoid, objsubid, initprivs, privtype)"
		"    SELECT"
		"        oid,"
		"        (SELECT oid FROM pg_class WHERE relname = 'pg_proc'),"
		"        0,"
		"        proacl,"
		"        'i'"
		"    FROM"
		"        pg_proc"
		"    WHERE"
		"        proacl IS NOT NULL;\n\n",
		"INSERT INTO pg_init_privs "
		"  (objoid, classoid, objsubid, initprivs, privtype)"
		"    SELECT"
		"        oid,"
		"        (SELECT oid FROM pg_class WHERE relname = 'pg_type'),"
		"        0,"
		"        typacl,"
		"        'i'"
		"    FROM"
		"        pg_type"
		"    WHERE"
		"        typacl IS NOT NULL;\n\n",
		"INSERT INTO pg_init_privs "
		"  (objoid, classoid, objsubid, initprivs, privtype)"
		"    SELECT"
		"        oid,"
		"        (SELECT oid FROM pg_class WHERE relname = 'pg_language'),"
		"        0,"
		"        lanacl,"
		"        'i'"
		"    FROM"
		"        pg_language"
		"    WHERE"
		"        lanacl IS NOT NULL;\n\n",
		"INSERT INTO pg_init_privs "
		"  (objoid, classoid, objsubid, initprivs, privtype)"
		"    SELECT"
		"        oid,"
		"        (SELECT oid FROM pg_class WHERE "
		"		  relname = 'pg_largeobject_metadata'),"
		"        0,"
		"        lomacl,"
		"        'i'"
		"    FROM"
		"        pg_largeobject_metadata"
		"    WHERE"
		"        lomacl IS NOT NULL;\n\n",
		"INSERT INTO pg_init_privs "
		"  (objoid, classoid, objsubid, initprivs, privtype)"
		"    SELECT"
		"        oid,"
		"        (SELECT oid FROM pg_class WHERE relname = 'pg_namespace'),"
		"        0,"
		"        nspacl,"
		"        'i'"
		"    FROM"
		"        pg_namespace"
		"    WHERE"
		"        nspacl IS NOT NULL;\n\n",
		"INSERT INTO pg_init_privs "
		"  (objoid, classoid, objsubid, initprivs, privtype)"
		"    SELECT"
		"        oid,"
		"        (SELECT oid FROM pg_class WHERE "
		"		  relname = 'pg_foreign_data_wrapper'),"
		"        0,"
		"        fdwacl,"
		"        'i'"
		"    FROM"
		"        pg_foreign_data_wrapper"
		"    WHERE"
		"        fdwacl IS NOT NULL;\n\n",
		"INSERT INTO pg_init_privs "
		"  (objoid, classoid, objsubid, initprivs, privtype)"
		"    SELECT"
		"        oid,"
		"        (SELECT oid FROM pg_class "
		"		  WHERE relname = 'pg_foreign_server'),"
		"        0,"
		"        srvacl,"
		"        'i'"
		"    FROM"
		"        pg_foreign_server"
		"    WHERE"
		"        srvacl IS NOT NULL;\n\n",
		NULL
	};

	priv_lines = replace_token(privileges_setup, "$POSTGRES_SUPERUSERNAME",
							   escape_quotes(username));
	for (line = priv_lines; *line != NULL; line++)
		PG_CMD_PUTS(*line);
}

/*
 * extract the strange version of version required for information schema
 * (09.08.0007abc)
 */
static void
set_info_version(void)
{
	char	   *letterversion;
	long		major = 0,
				minor = 0,
				micro = 0;
	char	   *endptr;
	char	   *vstr = pg_strdup(PG_VERSION);
	char	   *ptr;

	ptr = vstr + (strlen(vstr) - 1);
	while (ptr != vstr && (*ptr < '0' || *ptr > '9'))
		ptr--;
	letterversion = ptr + 1;
	major = strtol(vstr, &endptr, 10);
	if (*endptr)
		minor = strtol(endptr + 1, &endptr, 10);
	if (*endptr)
		micro = strtol(endptr + 1, &endptr, 10);
	snprintf(infoversion, sizeof(infoversion), "%02ld.%02ld.%04ld%s",
			 major, minor, micro, letterversion);
}

/*
 * load info schema and populate from features file
 */
static void
setup_schema(FILE *cmdfd)
{
	char	  **line;
	char	  **lines;

	lines = readfile(info_schema_file);

	for (line = lines; *line != NULL; line++)
	{
		PG_CMD_PUTS(*line);
		free(*line);
	}

	PG_CMD_PUTS("\n\n");

	free(lines);

	PG_CMD_PRINTF1("UPDATE information_schema.sql_implementation_info "
				   "  SET character_value = '%s' "
				   "  WHERE implementation_info_name = 'DBMS VERSION';\n\n",
				   infoversion);

	PG_CMD_PRINTF1("COPY information_schema.sql_features "
				   "  (feature_id, feature_name, sub_feature_id, "
				   "  sub_feature_name, is_supported, comments) "
				   " FROM E'%s';\n\n",
				   escape_quotes(features_file));
}

static int
cmpstringp(const void *p1, const void *p2)
{
	return strcmp(* (char * const *) p1, * (char * const *) p2);
}

/*
 * Load GPDB additions to the schema.
 *
 * These are contained in directory "cdb_init.d". We load all .sql files
 * from that directory, in alphabetical order. This modular design allows
 * extensions to put their install scripts under cdb_init.d, and have them
 * automatically installed directly in the template databases of every new
 * cluster.
 */
static void
setup_cdb_schema(FILE *cmdfd)
{
	DIR		   *dir;
	struct dirent *file;
	int			nscripts;
	char	  **scriptnames = NULL;
	int			i;

	dir = opendir(cdb_init_d_dir);

	if (!dir)
	{
		pg_log_error("could not open cdb_init.d directory: %m");
		exit(1);
	}

	/* Collect all files with .sql suffix in array. */
	nscripts = 0;
	while ((file = readdir(dir)) != NULL)
	{
		int			namelen = strlen(file->d_name);

		if (namelen > 4 &&
			strcmp(".sql", file->d_name + namelen - 4) == 0)
		{
			scriptnames = pg_realloc(scriptnames,
									 sizeof(char *) * (nscripts + 1));
			scriptnames[nscripts++] = pg_strdup(file->d_name);
		}
	}

#ifdef WIN32
	/*
	 * This fix is in mingw cvs (runtime/mingwex/dirent.c rev 1.4), but not in
	 * released version
	 */
	if (GetLastError() == ERROR_NO_MORE_FILES)
		errno = 0;
#endif

	closedir(dir);

	if (errno != 0)
	{
		/* some kind of I/O error? */
		pg_log_error("error while reading cdb_init.d directory: %m");
		exit(1);
	}

	/*
	 * Sort the array. This allows simple dependencies between scripts, by
	 * naming them like "01_before.sql" and "02_after.sql"
	 */
	if (nscripts > 0)
	{
		qsort(scriptnames, nscripts, sizeof(char *), cmpstringp);
	}

	/*
	 * Now execute each script.
	 */
	for (i = 0; i < nscripts; i++)
	{
		char	  **line;
		char	  **lines;
		char	   *path;
		size_t	    len;

		len = strlen(share_path) + strlen("cdb_init.d") + strlen(scriptnames[i]) + 3;
		path = pg_malloc(len);
		snprintf(path, len, "%s/cdb_init.d/%s", share_path, scriptnames[i]);

		lines = readfile(path);

		/* Reset any GUCs that the previous script might have created. Notably, search_path */
		PG_CMD_PUTS("RESET ALL;\n");

		for (line = lines; *line != NULL; line++)
		{
			PG_CMD_PUTS(*line);
			free(*line);
		}

		free(lines);
		free(path);
	}
}

/*
 * load PL/pgSQL server-side language
 */
static void
load_plpgsql(FILE *cmdfd)
{
	PG_CMD_PUTS("CREATE EXTENSION plpgsql;\n\n");
}

/*
 * clean everything up in template1
 */
static void
vacuum_db(FILE *cmdfd)
{
	/* Run analyze before VACUUM so the statistics are frozen. */
	PG_CMD_PUTS("ANALYZE;\n\nVACUUM FREEZE;\n\n");
}

/*
 * copy template1 to template0
 */
static void
make_template0(FILE *cmdfd)
{
	const char *const *line;
	static const char *const template0_setup[] = {
		"CREATE DATABASE template0 IS_TEMPLATE = true ALLOW_CONNECTIONS = false;\n\n",

		/*
		 * We use the OID of template0 to determine lastsysoid
		 */
		"UPDATE pg_database SET datlastsysoid = "
		"    (SELECT oid FROM pg_database "
		"    WHERE datname = 'template0');\n\n",

		/*
		 * Explicitly revoke public create-schema and create-temp-table
		 * privileges in template1 and template0; else the latter would be on
		 * by default
		 */
		"REVOKE CREATE,TEMPORARY ON DATABASE template1 FROM public;\n\n",
		"REVOKE CREATE,TEMPORARY ON DATABASE template0 FROM public;\n\n",

		"COMMENT ON DATABASE template0 IS 'unmodifiable empty database';\n\n",

		/*
		 * Finally vacuum to clean up dead rows in pg_database
		 */
		"VACUUM pg_database;\n\n",
		NULL
	};

	for (line = template0_setup; *line; line++)
		PG_CMD_PUTS(*line);
}

/*
 * copy template1 to postgres
 */
static void
make_postgres(FILE *cmdfd)
{
	const char *const *line;
	static const char *const postgres_setup[] = {
		"CREATE DATABASE postgres;\n\n",
		"COMMENT ON DATABASE postgres IS 'default administrative connection database';\n\n",
		/*
		 * Make 'postgres' a template database
		 */
		"UPDATE pg_database SET "
		"	datistemplate = 't' "
		"    WHERE datname = 'postgres';\n\n",
		/*
		 * Clean out dead rows in pg_database
		 */
		"VACUUM FULL pg_database;\n\n",
		NULL
	};

	for (line = postgres_setup; *line; line++)
		PG_CMD_PUTS(*line);
}

/*
 * signal handler in case we are interrupted.
 *
 * The Windows runtime docs at
 * http://msdn.microsoft.com/library/en-us/vclib/html/_crt_signal.asp
 * specifically forbid a number of things being done from a signal handler,
 * including IO, memory allocation and system calls, and only allow jmpbuf
 * if you are handling SIGFPE.
 *
 * I avoided doing the forbidden things by setting a flag instead of calling
 * exit() directly.
 *
 * Also note the behaviour of Windows with SIGINT, which says this:
 *	 Note	SIGINT is not supported for any Win32 application, including
 *	 Windows 98/Me and Windows NT/2000/XP. When a CTRL+C interrupt occurs,
 *	 Win32 operating systems generate a new thread to specifically handle
 *	 that interrupt. This can cause a single-thread application such as UNIX,
 *	 to become multithreaded, resulting in unexpected behavior.
 *
 * I have no idea how to handle this. (Strange they call UNIX an application!)
 * So this will need some testing on Windows.
 */
static void
trapsig(int signum)
{
	/* handle systems that reset the handler, like Windows (grr) */
	pqsignal(signum, trapsig);
	caught_signal = true;
}

/*
 * call exit() if we got a signal, or else output "ok".
 */
static void
check_ok(void)
{
	if (caught_signal)
	{
		printf(_("caught signal\n"));
		fflush(stdout);
		exit(1);
	}
	else if (output_failed)
	{
		printf(_("could not write to child process: %s\n"),
			   strerror(output_errno));
		fflush(stdout);
		exit(1);
	}
	else
	{
		/* all seems well */
		printf(_("ok\n"));
		fflush(stdout);
	}
}

/* Hack to suppress a warning about %x from some versions of gcc */
static inline size_t
my_strftime(char *s, size_t max, const char *fmt, const struct tm *tm)
{
	return strftime(s, max, fmt, tm);
}

/*
 * Determine likely date order from locale
 */
static int
locale_date_order(const char *locale)
{
	struct tm	testtime;
	char		buf[128];
	char	   *posD;
	char	   *posM;
	char	   *posY;
	char	   *save;
	size_t		res;
	int			result;

	result = DATEORDER_MDY;		/* default */

	save = setlocale(LC_TIME, NULL);
	if (!save)
		return result;
	save = pg_strdup(save);

	setlocale(LC_TIME, locale);

	memset(&testtime, 0, sizeof(testtime));
	testtime.tm_mday = 22;
	testtime.tm_mon = 10;		/* November, should come out as "11" */
	testtime.tm_year = 133;		/* 2033 */

	res = my_strftime(buf, sizeof(buf), "%x", &testtime);

	setlocale(LC_TIME, save);
	free(save);

	if (res == 0)
		return result;

	posM = strstr(buf, "11");
	posD = strstr(buf, "22");
	posY = strstr(buf, "33");

	if (!posM || !posD || !posY)
		return result;

	if (posY < posM && posM < posD)
		result = DATEORDER_YMD;
	else if (posD < posM)
		result = DATEORDER_DMY;
	else
		result = DATEORDER_MDY;

	return result;
}

/*
 * Verify that locale name is valid for the locale category.
 *
 * If successful, and canonname isn't NULL, a malloc'd copy of the locale's
 * canonical name is stored there.  This is especially useful for figuring out
 * what locale name "" means (ie, the environment value).  (Actually,
 * it seems that on most implementations that's the only thing it's good for;
 * we could wish that setlocale gave back a canonically spelled version of
 * the locale name, but typically it doesn't.)
 *
 * this should match the backend's check_locale() function
 */
static void
check_locale_name(int category, const char *locale, char **canonname)
{
	char	   *save;
	char	   *res;

	if (canonname)
		*canonname = NULL;		/* in case of failure */

	save = setlocale(category, NULL);
	if (!save)
	{
		pg_log_error("setlocale() failed");
		exit(1);
	}

	/* save may be pointing at a modifiable scratch variable, so copy it. */
	save = pg_strdup(save);

	/* for setlocale() call */
	if (!locale)
		locale = "";

	/* set the locale with setlocale, to see if it accepts it. */
	res = setlocale(category, locale);

	/* save canonical name if requested. */
	if (res && canonname)
		*canonname = pg_strdup(res);

	/* restore old value. */
	if (!setlocale(category, save))
	{
		pg_log_error("failed to restore old locale \"%s\"", save);
		exit(1);
	}
	free(save);

	/* complain if locale wasn't valid */
	if (res == NULL)
	{
		if (*locale)
			pg_log_error("invalid locale name \"%s\"", locale);
		else
		{
			/*
			 * If no relevant switch was given on command line, locale is an
			 * empty string, which is not too helpful to report.  Presumably
			 * setlocale() found something it did not like in the environment.
			 * Ideally we'd report the bad environment variable, but since
			 * setlocale's behavior is implementation-specific, it's hard to
			 * be sure what it didn't like.  Print a safe generic message.
			 */
			pg_log_error("invalid locale settings; check LANG and LC_* environment variables");
		}
		exit(1);
	}
}

/*
 * check if the chosen encoding matches the encoding required by the locale
 *
 * this should match the similar check in the backend createdb() function
 */
static bool
check_locale_encoding(const char *locale, int user_enc)
{
	int			locale_enc;

	locale_enc = pg_get_encoding_from_locale(locale, true);

	/* See notes in createdb() to understand these tests */
	if (!(locale_enc == user_enc ||
		  locale_enc == PG_SQL_ASCII ||
		  locale_enc == -1 ||
#ifdef WIN32
		  user_enc == PG_UTF8 ||
#endif
		  user_enc == PG_SQL_ASCII))
	{
		pg_log_error("encoding mismatch");
		fprintf(stderr,
				_("The encoding you selected (%s) and the encoding that the\n"
				  "selected locale uses (%s) do not match.  This would lead to\n"
				  "misbehavior in various character string processing functions.\n"
				  "Rerun %s and either do not specify an encoding explicitly,\n"
				  "or choose a matching combination.\n"),
				pg_encoding_to_char(user_enc),
				pg_encoding_to_char(locale_enc),
				progname);
		return false;
	}
	return true;
}

/*
 * set up the locale variables
 *
 * assumes we have called setlocale(LC_ALL, "") -- see set_pglocale_pgservice
 */
static void
setlocales(void)
{
	char	   *canonname;

	/* set empty lc_* values to locale config if set */

	if (locale)
	{
		if (!lc_ctype)
			lc_ctype = locale;
		if (!lc_collate)
			lc_collate = locale;
		if (!lc_numeric)
			lc_numeric = locale;
		if (!lc_time)
			lc_time = locale;
		if (!lc_monetary)
			lc_monetary = locale;
		if (!lc_messages)
			lc_messages = locale;
	}

	/*
	 * canonicalize locale names, and obtain any missing values from our
	 * current environment
	 */

	check_locale_name(LC_CTYPE, lc_ctype, &canonname);
	lc_ctype = canonname;
	check_locale_name(LC_COLLATE, lc_collate, &canonname);
	lc_collate = canonname;
	check_locale_name(LC_NUMERIC, lc_numeric, &canonname);
	lc_numeric = canonname;
	check_locale_name(LC_TIME, lc_time, &canonname);
	lc_time = canonname;
	check_locale_name(LC_MONETARY, lc_monetary, &canonname);
	lc_monetary = canonname;
#if defined(LC_MESSAGES) && !defined(WIN32)
	check_locale_name(LC_MESSAGES, lc_messages, &canonname);
	lc_messages = canonname;
#else
	/* when LC_MESSAGES is not available, use the LC_CTYPE setting */
	check_locale_name(LC_CTYPE, lc_messages, &canonname);
	lc_messages = canonname;
#endif
}

/*
 * Try to parse value as an integer.  The accepted formats are the
 * usual decimal, octal, or hexadecimal formats.
 */
static long
parse_long(const char *value, bool blckszUnit, const char *optname)
{
    long    val;
    char   *endptr;
    double  m;

    errno = 0;
    val = strtol(value, &endptr, 0);

    if (errno ||
        endptr == value)
        goto err;

    if (blckszUnit && endptr[0])
    {
        switch (endptr[0])
        {
            case 'k':
            case 'K':
                m = 1024;
                break;

            case 'm':
            case 'M':
                m = 1024*1024;
                break;

            case 'g':
            case 'G':
                m = 1024*1024*1024;
                break;

            default:
                goto err;
        }

        if (endptr[1] != 'b' &&
            endptr[1] != 'B')
            goto err;

        endptr += 2;
        val = (long)(m * val / BLCKSZ);
	}

    /* error if extra trailing chars */
    if (endptr[0])
        goto err;

    return val;

err:
	if (blckszUnit)
		pg_log_error("%s: '%s=%s' invalid; requires an integer value, "
					 "optionally followed by kB/MB/GB suffix",
					 progname, optname, value);
	else
		pg_log_error("%s: '%s=%s' invalid; requires an integer value",
					 progname, optname, value);
	exit(1);
}                               /* parse_long */

/*
 * print help text
 */
static void
usage(const char *progname)
{
	printf(_("%s initializes a PostgreSQL database cluster.\n\n"), progname);
	printf(_("Usage:\n"));
	printf(_("  %s [OPTION]... [DATADIR]\n"), progname);
	printf(_("\nOptions:\n"));
	printf(_("  -A, --auth=METHOD         default authentication method for local connections\n"));
	printf(_("      --auth-host=METHOD    default authentication method for local TCP/IP connections\n"));
	printf(_("      --auth-local=METHOD   default authentication method for local-socket connections\n"));
	printf(_(" [-D, --pgdata=]DATADIR     location for this database cluster\n"));
	printf(_("  -E, --encoding=ENCODING   set default encoding for new databases\n"));
	printf(_("  -g, --allow-group-access  allow group read/execute on data directory\n"));
	printf(_("      --locale=LOCALE       set default locale for new databases\n"));
	printf(_("      --lc-collate=, --lc-ctype=, --lc-messages=LOCALE\n"
			 "      --lc-monetary=, --lc-numeric=, --lc-time=LOCALE\n"
			 "                            set default locale in the respective category for\n"
			 "                            new databases (default taken from environment)\n"));
	printf(_("      --no-locale           equivalent to --locale=C\n"));
	printf(_("      --pwfile=FILE         read password for the new superuser from file\n"));
	printf(_("  -T, --text-search-config=CFG\n"
			 "                            default text search configuration\n"));
	printf(_("  -U, --username=NAME       database superuser name\n"));
	printf(_("  -W, --pwprompt            prompt for a password for the new superuser\n"));
	printf(_("  -X, --waldir=WALDIR       location for the write-ahead log directory\n"));
	printf(_("      --wal-segsize=SIZE    size of WAL segments, in megabytes\n"));
	printf(_("\nShared memory allocation:\n"));
	printf(_("  --max_connections=MAX-CONNECT  maximum number of allowed connections\n"));
	printf(_("  --shared_buffers=NBUFFERS number of shared buffers; or, amount of memory for\n"
			 "                            shared buffers if kB/MB/GB suffix is appended\n"));
	printf(_("\nLess commonly used options:\n"));
	printf(_("  -d, --debug               generate lots of debugging output\n"));
	printf(_("  -k, --data-checksums      use data page checksums\n"));
	printf(_("  -L DIRECTORY              where to find the input files\n"));
	printf(_("  -n, --no-clean            do not clean up after errors\n"));
	printf(_("  -N, --no-sync             do not wait for changes to be written safely to disk\n"));
	printf(_("  -s, --show                show internal settings\n"));
	printf(_("  -S, --sync-only           only sync data directory\n"));
	printf(_("\nOther options:\n"));
	printf(_("  -V, --version             output version information, then exit\n"));
	printf(_("      --gp-version          output Greenplum version information, then exit\n"));
	printf(_("  -?, --help                show this help, then exit\n"));
	printf(_("\nIf the data directory is not specified, the environment variable PGDATA\n"
			 "is used.\n"));
	printf(_("\nReport bugs to <bugs@greenplum.org>.\n"));
}

static void
check_authmethod_unspecified(const char **authmethod)
{
	if (*authmethod == NULL)
	{
		authwarning = true;
		*authmethod = "trust";
	}
}

static void
check_authmethod_valid(const char *authmethod, const char *const *valid_methods, const char *conntype)
{
	const char *const *p;

	for (p = valid_methods; *p; p++)
	{
		if (strcmp(authmethod, *p) == 0)
			return;
		/* with space = param */
		if (strchr(authmethod, ' '))
			if (strncmp(authmethod, *p, (authmethod - strchr(authmethod, ' '))) == 0)
				return;
	}

	pg_log_error("invalid authentication method \"%s\" for \"%s\" connections",
				 authmethod, conntype);
	exit(1);
}

static void
check_need_password(const char *authmethodlocal, const char *authmethodhost)
{
	if ((strcmp(authmethodlocal, "md5") == 0 ||
		 strcmp(authmethodlocal, "password") == 0 ||
		 strcmp(authmethodlocal, "scram-sha-256") == 0) &&
		(strcmp(authmethodhost, "md5") == 0 ||
		 strcmp(authmethodhost, "password") == 0 ||
		 strcmp(authmethodhost, "scram-sha-256") == 0) &&
		!(pwprompt || pwfilename))
	{
		pg_log_error("must specify a password for the superuser to enable %s authentication",
					 (strcmp(authmethodlocal, "md5") == 0 ||
					  strcmp(authmethodlocal, "password") == 0 ||
					  strcmp(authmethodlocal, "scram-sha-256") == 0)
					 ? authmethodlocal
					 : authmethodhost);
		exit(1);
	}
}


void
setup_pgdata(void)
{
	char	   *pgdata_get_env,
			   *pgdata_set_env;

	if (!pg_data)
	{
		pgdata_get_env = getenv("PGDATA");
		if (pgdata_get_env && strlen(pgdata_get_env))
		{
			/* PGDATA found */
			pg_data = pg_strdup(pgdata_get_env);
		}
		else
		{
			pg_log_error("no data directory specified");
			fprintf(stderr,
					_("You must identify the directory where the data for this database system\n"
					  "will reside.  Do this with either the invocation option -D or the\n"
					  "environment variable PGDATA.\n"));
			exit(1);
		}
	}

	pgdata_native = pg_strdup(pg_data);
	canonicalize_path(pg_data);

	/*
	 * we have to set PGDATA for postgres rather than pass it on the command
	 * line to avoid dumb quoting problems on Windows, and we would especially
	 * need quotes otherwise on Windows because paths there are most likely to
	 * have embedded spaces.
	 */
	pgdata_set_env = psprintf("PGDATA=%s", pg_data);
	putenv(pgdata_set_env);
}


void
setup_bin_paths(const char *argv0)
{
	int			ret;

	if ((ret = find_other_exec(argv0, "postgres", PG_BACKEND_VERSIONSTR,
							   backend_exec)) < 0)
	{
		char		full_path[MAXPGPATH];

		if (find_my_exec(argv0, full_path) < 0)
			strlcpy(full_path, progname, sizeof(full_path));

		if (ret == -1)
			pg_log_error("The program \"postgres\" is needed by %s but was not found in the\n"
						 "same directory as \"%s\".\n"
						 "Check your installation.",
						 progname, full_path);
		else
			pg_log_error("The program \"postgres\" was found by \"%s\"\n"
						 "but was not the same version as %s.\n"
						 "Check your installation.",
						 full_path, progname);
		exit(1);
	}

	/* store binary directory */
	strcpy(bin_path, backend_exec);
	*last_dir_separator(bin_path) = '\0';
	canonicalize_path(bin_path);

	if (!share_path)
	{
		share_path = pg_malloc(MAXPGPATH);
		get_share_path(backend_exec, share_path);
	}
	else if (!is_absolute_path(share_path))
	{
		pg_log_error("input file location must be an absolute path");
		exit(1);
	}

	canonicalize_path(share_path);
}

void
setup_locale_encoding(void)
{
	setlocales();

	if (strcmp(lc_ctype, lc_collate) == 0 &&
		strcmp(lc_ctype, lc_time) == 0 &&
		strcmp(lc_ctype, lc_numeric) == 0 &&
		strcmp(lc_ctype, lc_monetary) == 0 &&
		strcmp(lc_ctype, lc_messages) == 0)
		printf(_("The database cluster will be initialized with locale \"%s\".\n"), lc_ctype);
	else
	{
		printf(_("The database cluster will be initialized with locales\n"
				 "  COLLATE:  %s\n"
				 "  CTYPE:    %s\n"
				 "  MESSAGES: %s\n"
				 "  MONETARY: %s\n"
				 "  NUMERIC:  %s\n"
				 "  TIME:     %s\n"),
			   lc_collate,
			   lc_ctype,
			   lc_messages,
			   lc_monetary,
			   lc_numeric,
			   lc_time);
	}

	if (!encoding)
	{
		int			ctype_enc;

		ctype_enc = pg_get_encoding_from_locale(lc_ctype, true);

		if (ctype_enc == -1)
		{
			/* Couldn't recognize the locale's codeset */
			pg_log_error("could not find suitable encoding for locale \"%s\"",
						 lc_ctype);
			fprintf(stderr, _("Rerun %s with the -E option.\n"), progname);
			fprintf(stderr, _("Try \"%s --help\" for more information.\n"),
					progname);
			exit(1);
		}
		else if (!pg_valid_server_encoding_id(ctype_enc))
		{
			/*
			 * We recognized it, but it's not a legal server encoding. On
			 * Windows, UTF-8 works with any locale, so we can fall back to
			 * UTF-8.
			 */
#ifdef WIN32
			encodingid = PG_UTF8;
			printf(_("Encoding \"%s\" implied by locale is not allowed as a server-side encoding.\n"
					 "The default database encoding will be set to \"%s\" instead.\n"),
				   pg_encoding_to_char(ctype_enc),
				   pg_encoding_to_char(encodingid));
#else
			pg_log_error("locale \"%s\" requires unsupported encoding \"%s\"",
						 lc_ctype, pg_encoding_to_char(ctype_enc));
			fprintf(stderr,
					_("Encoding \"%s\" is not allowed as a server-side encoding.\n"
					  "Rerun %s with a different locale selection.\n"),
					pg_encoding_to_char(ctype_enc), progname);
			exit(1);
#endif
		}
		else
		{
			encodingid = ctype_enc;
			printf(_("The default database encoding has accordingly been set to \"%s\".\n"),
				   pg_encoding_to_char(encodingid));
		}
	}
	else
		encodingid = get_encoding_id(encoding);

	if (!check_locale_encoding(lc_ctype, encodingid) ||
		!check_locale_encoding(lc_collate, encodingid))
		exit(1);				/* check_locale_encoding printed the error */

}


void
setup_data_file_paths(void)
{
	set_input(&bki_file, "postgres.bki");
	set_input(&desc_file, "postgres.description");
	set_input(&shdesc_file, "postgres.shdescription");
	set_input(&hba_file, "pg_hba.conf.sample");
	set_input(&ident_file, "pg_ident.conf.sample");
	set_input(&conf_file, "postgresql.conf.sample");
	set_input(&dictionary_file, "snowball_create.sql");
	set_input(&info_schema_file, "information_schema.sql");
	set_input(&features_file, "sql_features.txt");
	set_input(&system_views_file, "system_views.sql");

	set_input(&cdb_init_d_dir, "cdb_init.d");

	if (show_setting || debug)
	{
		fprintf(stderr,
				"VERSION=%s\n"
				"PGDATA=%s\nshare_path=%s\nPGPATH=%s\n"
				"POSTGRES_SUPERUSERNAME=%s\nPOSTGRES_BKI=%s\n"
				"POSTGRES_DESCR=%s\nPOSTGRES_SHDESCR=%s\n"
				"POSTGRESQL_CONF_SAMPLE=%s\n"
				"PG_HBA_SAMPLE=%s\nPG_IDENT_SAMPLE=%s\n",
				PG_VERSION,
				pg_data, share_path, bin_path,
				username, bki_file,
				desc_file, shdesc_file,
				conf_file,
				hba_file, ident_file);
		if (show_setting)
			exit(0);
	}

	check_input(bki_file);
	check_input(desc_file);
	check_input(shdesc_file);
	check_input(hba_file);
	check_input(ident_file);
	check_input(conf_file);
	check_input(dictionary_file);
	check_input(info_schema_file);
	check_input(features_file);
	check_input(system_views_file);
}


void
setup_text_search(void)
{
	if (!default_text_search_config)
	{
		default_text_search_config = find_matching_ts_config(lc_ctype);
		if (!default_text_search_config)
		{
			pg_log_info("could not find suitable text search configuration for locale \"%s\"",
						lc_ctype);
			default_text_search_config = "simple";
		}
	}
	else
	{
		const char *checkmatch = find_matching_ts_config(lc_ctype);

		if (checkmatch == NULL)
		{
			pg_log_warning("suitable text search configuration for locale \"%s\" is unknown",
						   lc_ctype);
		}
		else if (strcmp(checkmatch, default_text_search_config) != 0)
		{
			pg_log_warning("specified text search configuration \"%s\" might not match locale \"%s\"",
						   default_text_search_config, lc_ctype);
		}
	}

	printf(_("The default text search configuration will be set to \"%s\".\n"),
		   default_text_search_config);

}


void
setup_signals(void)
{
	/* some of these are not valid on Windows */
#ifdef SIGHUP
	pqsignal(SIGHUP, trapsig);
#endif
#ifdef SIGINT
	pqsignal(SIGINT, trapsig);
#endif
#ifdef SIGQUIT
	pqsignal(SIGQUIT, trapsig);
#endif
#ifdef SIGTERM
	pqsignal(SIGTERM, trapsig);
#endif

	/* Ignore SIGPIPE when writing to backend, so we can clean up */
#ifdef SIGPIPE
	pqsignal(SIGPIPE, SIG_IGN);
#endif

	/* Prevent SIGSYS so we can probe for kernel calls that might not work */
#ifdef SIGSYS
	pqsignal(SIGSYS, SIG_IGN);
#endif
}


void
create_data_directory(void)
{
	int			ret;

	switch ((ret = pg_check_dir(pg_data)))
	{
		case 0:
			/* PGDATA not there, must create it */
			printf(_("creating directory %s ... "),
				   pg_data);
			fflush(stdout);

			if (pg_mkdir_p(pg_data, pg_dir_create_mode) != 0)
			{
				pg_log_error("could not create directory \"%s\": %m", pg_data);
				exit(1);
			}
			else
				check_ok();

			made_new_pgdata = true;
			break;

		case 1:
			/* Present but empty, fix permissions and use it */
			printf(_("fixing permissions on existing directory %s ... "),
				   pg_data);
			fflush(stdout);

			if (chmod(pg_data, pg_dir_create_mode) != 0)
			{
				pg_log_error("could not change permissions of directory \"%s\": %m",
							 pg_data);
				exit(1);
			}
			else
				check_ok();

			found_existing_pgdata = true;
			break;

		case 2:
		case 3:
		case 4:
			/* Present and not empty */
			pg_log_error("directory \"%s\" exists but is not empty", pg_data);
			if (ret != 4)
				warn_on_mount_point(ret);
			else
				fprintf(stderr,
						_("If you want to create a new database system, either remove or empty\n"
						  "the directory \"%s\" or run %s\n"
						  "with an argument other than \"%s\".\n"),
						pg_data, progname, pg_data);
			exit(1);			/* no further message needed */

		default:
			/* Trouble accessing directory */
			pg_log_error("could not access directory \"%s\": %m", pg_data);
			exit(1);
	}
}


/* Create WAL directory, and symlink if required */
void
create_xlog_or_symlink(void)
{
	char	   *subdirloc;

	/* form name of the place for the subdirectory or symlink */
	subdirloc = psprintf("%s/pg_wal", pg_data);

	if (xlog_dir)
	{
		int			ret;

		/* clean up xlog directory name, check it's absolute */
		canonicalize_path(xlog_dir);
		if (!is_absolute_path(xlog_dir))
		{
			pg_log_error("WAL directory location must be an absolute path");
			exit(1);
		}

		/* check if the specified xlog directory exists/is empty */
		switch ((ret = pg_check_dir(xlog_dir)))
		{
			case 0:
				/* xlog directory not there, must create it */
				printf(_("creating directory %s ... "),
					   xlog_dir);
				fflush(stdout);

				if (pg_mkdir_p(xlog_dir, pg_dir_create_mode) != 0)
				{
					pg_log_error("could not create directory \"%s\": %m",
								 xlog_dir);
					exit(1);
				}
				else
					check_ok();

				made_new_xlogdir = true;
				break;

			case 1:
				/* Present but empty, fix permissions and use it */
				printf(_("fixing permissions on existing directory %s ... "),
					   xlog_dir);
				fflush(stdout);

				if (chmod(xlog_dir, pg_dir_create_mode) != 0)
				{
					pg_log_error("could not change permissions of directory \"%s\": %m",
								 xlog_dir);
					exit(1);
				}
				else
					check_ok();

				found_existing_xlogdir = true;
				break;

			case 2:
			case 3:
			case 4:
				/* Present and not empty */
				pg_log_error("directory \"%s\" exists but is not empty", xlog_dir);
				if (ret != 4)
					warn_on_mount_point(ret);
				else
					fprintf(stderr,
							_("If you want to store the WAL there, either remove or empty the directory\n"
							  "\"%s\".\n"),
							xlog_dir);
				exit(1);

			default:
				/* Trouble accessing directory */
				pg_log_error("could not access directory \"%s\": %m", xlog_dir);
				exit(1);
		}

#ifdef HAVE_SYMLINK
		if (symlink(xlog_dir, subdirloc) != 0)
		{
			pg_log_error("could not create symbolic link \"%s\": %m",
						 subdirloc);
			exit(1);
		}
#else
		pg_log_error("symlinks are not supported on this platform");
		exit(1);
#endif
	}
	else
	{
		/* Without -X option, just make the subdirectory normally */
		if (mkdir(subdirloc, pg_dir_create_mode) < 0)
		{
			pg_log_error("could not create directory \"%s\": %m",
						 subdirloc);
			exit(1);
		}
	}

	free(subdirloc);
}


void
warn_on_mount_point(int error)
{
	if (error == 2)
		fprintf(stderr,
				_("It contains a dot-prefixed/invisible file, perhaps due to it being a mount point.\n"));
	else if (error == 3)
		fprintf(stderr,
				_("It contains a lost+found directory, perhaps due to it being a mount point.\n"));

	fprintf(stderr,
			_("Using a mount point directly as the data directory is not recommended.\n"
			  "Create a subdirectory under the mount point.\n"));
}


void
initialize_data_directory(void)
{
	PG_CMD_DECL;
	int			i;

	setup_signals();

	/*
	 * Set mask based on requested PGDATA permissions.  pg_mode_mask, and
	 * friends like pg_dir_create_mode, are set to owner-only by default and
	 * then updated if -g is passed in by calling SetDataDirectoryCreatePerm()
	 * when parsing our options (see above).
	 */
	umask(pg_mode_mask);

	create_data_directory();

	create_xlog_or_symlink();

	/* Create required subdirectories (other than pg_wal) */
	printf(_("creating subdirectories ... "));
	fflush(stdout);

	for (i = 0; i < lengthof(subdirs); i++)
	{
		char	   *path;

		path = psprintf("%s/%s", pg_data, subdirs[i]);

		/*
		 * The parent directory already exists, so we only need mkdir() not
		 * pg_mkdir_p() here, which avoids some failure modes; cf bug #13853.
		 */
		if (mkdir(path, pg_dir_create_mode) < 0)
		{
			pg_log_error("could not create directory \"%s\": %m", path);
			exit(1);
		}

		free(path);
	}

	check_ok();

	/* Top level PG_VERSION is checked by bootstrapper, so make it first */
	write_version_file(NULL);

	/* Select suitable configuration settings */
	set_null_conf("postgresql.conf");
	set_null_conf(GP_INTERNAL_AUTO_CONF_FILE_NAME);
	test_config_settings();

	/* Now create all the text config files */
	setup_config();

	/* Bootstrap template1 */
	bootstrap_template1();

	/*
	 * Make the per-database PG_VERSION for template1 only after init'ing it
	 */
	write_version_file("base/1");

	/*
	 * Create the stuff we don't need to use bootstrap mode for, using a
	 * backend running in simple standalone mode.
	 */
	fputs(_("performing post-bootstrap initialization ... "), stdout);
	fflush(stdout);

	snprintf(cmd, sizeof(cmd),
			 "\"%s\" %s template1 >%s",
			 backend_exec, backend_options,
			 DEVNULL);

	PG_CMD_OPEN;

	setup_auth(cmdfd);

	setup_depend(cmdfd);

	/*
	 * Note that no objects created after setup_depend() will be "pinned".
	 * They are all droppable at the whim of the DBA.
	 */

	setup_sysviews(cmdfd);

	setup_description(cmdfd);

#if 0
	setup_collation(cmdfd);
#endif

	setup_dictionary(cmdfd);

	setup_privileges(cmdfd);

	setup_schema(cmdfd);

	load_plpgsql(cmdfd);

	/* sets up the Greenplum Database admin schema */
	setup_cdb_schema(cmdfd);

	vacuum_db(cmdfd);

	make_template0(cmdfd);

	make_postgres(cmdfd);

	PG_CMD_CLOSE;

	check_ok();
}


int
main(int argc, char *argv[])
{
	static struct option long_options[] = {
		{"pgdata", required_argument, NULL, 'D'},
		{"encoding", required_argument, NULL, 'E'},
		{"locale", required_argument, NULL, 1},
		{"lc-collate", required_argument, NULL, 2},
		{"lc-ctype", required_argument, NULL, 3},
		{"lc-monetary", required_argument, NULL, 4},
		{"lc-numeric", required_argument, NULL, 5},
		{"lc-time", required_argument, NULL, 6},
		{"lc-messages", required_argument, NULL, 7},
		{"no-locale", no_argument, NULL, 8},
		{"text-search-config", required_argument, NULL, 'T'},
		{"auth", required_argument, NULL, 'A'},
		{"auth-local", required_argument, NULL, 10},
		{"auth-host", required_argument, NULL, 11},
		{"pwprompt", no_argument, NULL, 'W'},
		{"pwfile", required_argument, NULL, 9},
		{"username", required_argument, NULL, 'U'},
		{"help", no_argument, NULL, '?'},
		{"version", no_argument, NULL, 'V'},
		{"debug", no_argument, NULL, 'd'},
		{"show", no_argument, NULL, 's'},
		{"noclean", no_argument, NULL, 'n'},	/* for backwards compatibility */
		{"no-clean", no_argument, NULL, 'n'},
		{"nosync", no_argument, NULL, 'N'}, /* for backwards compatibility */
		{"no-sync", no_argument, NULL, 'N'},
		{"sync-only", no_argument, NULL, 'S'},
		{"waldir", required_argument, NULL, 'X'},
		{"wal-segsize", required_argument, NULL, 12},
		{"data-checksums", no_argument, NULL, 'k'},
        {"max_connections", required_argument, NULL, 1001},     /*CDB*/
        {"shared_buffers", required_argument, NULL, 1003},      /*CDB*/
		{"allow-group-access", no_argument, NULL, 'g'},
		{NULL, 0, NULL, 0}
	};

	/*
	 * options with no short version return a low integer, the rest return
	 * their short version value
	 */
	int			c;
	char	   *effective_user;
	PQExpBuffer start_db_cmd;
	char		pg_ctl_path[MAXPGPATH];

	/*
	 * Ensure that buffering behavior of stdout matches what it is in
	 * interactive usage (at least on most platforms).  This prevents
	 * unexpected output ordering when, eg, output is redirected to a file.
	 * POSIX says we must do this before any other usage of these files.
	 */
	setvbuf(stdout, NULL, PG_IOLBF, 0);

	pg_logging_init(argv[0]);
	progname = get_progname(argv[0]);
	set_pglocale_pgservice(argv[0], PG_TEXTDOMAIN("initdb"));

	if (argc > 1)
	{
		if (strcmp(argv[1], "--help") == 0 || strcmp(argv[1], "-?") == 0)
		{
			usage(progname);
			exit(0);
		}
		if (strcmp(argv[1], "--version") == 0 || strcmp(argv[1], "-V") == 0)
		{
			puts("initdb (Greenplum Database) " PG_VERSION);
			exit(0);
		}
		if (strcmp(argv[1], "--gp-version") == 0)
		{
			puts("initdb (Greenplum Database) " GP_VERSION);
			exit(0);
		}
	}

	/* process command-line options */

<<<<<<< HEAD
	while ((c = getopt_long(argc, argv, "dD:E:kL:nNU:WA:sST:X:g", long_options, NULL)) != -1)
=======
	while ((c = getopt_long(argc, argv, "A:dD:E:gkL:nNsST:U:WX:", long_options, &option_index)) != -1)
>>>>>>> 7cd0d523
	{
		switch (c)
		{
			case 'A':
				authmethodlocal = authmethodhost = pg_strdup(optarg);

				/*
				 * When ident is specified, use peer for local connections.
				 * Mirrored, when peer is specified, use ident for TCP/IP
				 * connections.
				 */
				if (strcmp(authmethodhost, "ident") == 0)
					authmethodlocal = "peer";
				else if (strcmp(authmethodlocal, "peer") == 0)
					authmethodhost = "ident";
				break;
			case 10:
				authmethodlocal = pg_strdup(optarg);
				break;
			case 11:
				authmethodhost = pg_strdup(optarg);
				break;
			case 'D':
				pg_data = pg_strdup(optarg);
				break;
			case 'E':
				encoding = pg_strdup(optarg);
				break;
			case 'W':
				pwprompt = true;
				break;
			case 'U':
				username = pg_strdup(optarg);
				break;
			case 'd':
				debug = true;
				printf(_("Running in debug mode.\n"));
				break;
			case 'n':
				noclean = true;
				printf(_("Running in no-clean mode.  Mistakes will not be cleaned up.\n"));
				break;
			case 'N':
				do_sync = false;
				break;
			case 'S':
				sync_only = true;
				break;
			case 'k':
				data_checksums = true;
				break;
			case 'L':
				share_path = pg_strdup(optarg);
				break;
			case 1:
				locale = pg_strdup(optarg);
				break;
			case 2:
				lc_collate = pg_strdup(optarg);
				break;
			case 3:
				lc_ctype = pg_strdup(optarg);
				break;
			case 4:
				lc_monetary = pg_strdup(optarg);
				break;
			case 5:
				lc_numeric = pg_strdup(optarg);
				break;
			case 6:
				lc_time = pg_strdup(optarg);
				break;
			case 7:
				lc_messages = pg_strdup(optarg);
				break;
			case 8:
				locale = "C";
				break;
			case 9:
				pwfilename = pg_strdup(optarg);
				break;
			case 's':
				show_setting = true;
				break;
			case 'T':
				default_text_search_config = pg_strdup(optarg);
				break;
			case 'X':
				xlog_dir = pg_strdup(optarg);
				break;
			case 1001:
				n_connections = parse_long(optarg, false, "max_connection");
				break;
			case 1003:
				n_buffers = parse_long(optarg, true, "shared_buffers");
				break;
			case 12:
				str_wal_segment_size_mb = pg_strdup(optarg);
				break;
			case 'g':
				SetDataDirectoryCreatePerm(PG_DIR_MODE_GROUP);
				break;
			default:
				/* getopt_long already emitted a complaint */
				fprintf(stderr, _("Try \"%s --help\" for more information.\n"),
						progname);
				exit(1);
		}
	}


	/*
	 * Non-option argument specifies data directory as long as it wasn't
	 * already specified with -D / --pgdata
	 */
	if (optind < argc && !pg_data)
	{
		pg_data = pg_strdup(argv[optind]);
		optind++;
	}

	if (optind < argc)
	{
		pg_log_error("too many command-line arguments (first is \"%s\")",
					 argv[optind]);
		fprintf(stderr, _("Try \"%s --help\" for more information.\n"),
				progname);
		exit(1);
	}

	atexit(cleanup_directories_atexit);

	/* If we only need to fsync, just do it and exit */
	if (sync_only)
	{
		setup_pgdata();

		/* must check that directory is readable */
		if (pg_check_dir(pg_data) <= 0)
		{
			pg_log_error("could not access directory \"%s\": %m", pg_data);
			exit(1);
		}

		fputs(_("syncing data to disk ... "), stdout);
		fflush(stdout);
		fsync_pgdata(pg_data, PG_VERSION_NUM);
		check_ok();
		return 0;
	}

	if (pwprompt && pwfilename)
	{
		pg_log_error("password prompt and password file cannot be specified together");
		exit(1);
	}

	check_authmethod_unspecified(&authmethodlocal);
	check_authmethod_unspecified(&authmethodhost);

	check_authmethod_valid(authmethodlocal, auth_methods_local, "local");
	check_authmethod_valid(authmethodhost, auth_methods_host, "host");

	check_need_password(authmethodlocal, authmethodhost);

	/* set wal segment size */
	if (str_wal_segment_size_mb == NULL)
		wal_segment_size_mb = (DEFAULT_XLOG_SEG_SIZE) / (1024 * 1024);
	else
	{
		char	   *endptr;

		/* check that the argument is a number */
		wal_segment_size_mb = strtol(str_wal_segment_size_mb, &endptr, 10);

		/* verify that wal segment size is valid */
		if (endptr == str_wal_segment_size_mb || *endptr != '\0')
		{
			pg_log_error("argument of --wal-segsize must be a number");
			exit(1);
		}
		if (!IsValidWalSegSize(wal_segment_size_mb * 1024 * 1024))
		{
			pg_log_error("argument of --wal-segsize must be a power of 2 between 1 and 1024");
			exit(1);
		}
	}

	get_restricted_token();

	setup_pgdata();

	setup_bin_paths(argv[0]);

	effective_user = get_id();
	if (!username)
		username = effective_user;

	if (strncmp(username, "pg_", 3) == 0)
	{
		pg_log_error("superuser name \"%s\" is disallowed; role names cannot begin with \"pg_\"", username);
		exit(1);
	}

	printf(_("The files belonging to this database system will be owned "
			 "by user \"%s\".\n"
			 "This user must also own the server process.\n\n"),
		   effective_user);

	set_info_version();

	setup_data_file_paths();

	setup_locale_encoding();

	setup_text_search();

	printf("\n");

	if (data_checksums)
		printf(_("Data page checksums are enabled.\n"));
	else
		printf(_("Data page checksums are disabled.\n"));

	if (pwprompt || pwfilename)
		get_su_pwd();

	printf("\n");

	initialize_data_directory();

	if (do_sync)
	{
		fputs(_("syncing data to disk ... "), stdout);
		fflush(stdout);
		fsync_pgdata(pg_data, PG_VERSION_NUM);
		check_ok();
	}
	else
		printf(_("\nSync to disk skipped.\nThe data directory might become corrupt if the operating system crashes.\n"));

	if (authwarning)
	{
		printf("\n");
		pg_log_warning("enabling \"trust\" authentication for local connections");
		fprintf(stderr, _("You can change this by editing pg_hba.conf or using the option -A, or\n"
						  "--auth-local and --auth-host, the next time you run initdb.\n"));
	}

	/*
	 * Build up a shell command to tell the user how to start the server
	 */
	start_db_cmd = createPQExpBuffer();

	/* Get directory specification used to start initdb ... */
	strlcpy(pg_ctl_path, argv[0], sizeof(pg_ctl_path));
	canonicalize_path(pg_ctl_path);
	get_parent_directory(pg_ctl_path);
	/* ... and tag on pg_ctl instead */
	join_path_components(pg_ctl_path, pg_ctl_path, "pg_ctl");

	/* Convert the path to use native separators */
	make_native_path(pg_ctl_path);

	/* path to pg_ctl, properly quoted */
	appendShellString(start_db_cmd, pg_ctl_path);

	/* add -D switch, with properly quoted data directory */
	appendPQExpBufferStr(start_db_cmd, " -D ");
	appendShellString(start_db_cmd, pgdata_native);

	/* add suggested -l switch and "start" command */
	/* translator: This is a placeholder in a shell command. */
	appendPQExpBuffer(start_db_cmd, " -l %s start", _("logfile"));

	printf(_("\nSuccess. You can now start the database server using:\n\n"
			 "    %s\n\n"),
		   start_db_cmd->data);

	destroyPQExpBuffer(start_db_cmd);

	success = true;
	return 0;
}<|MERGE_RESOLUTION|>--- conflicted
+++ resolved
@@ -3299,8 +3299,8 @@
 		{"waldir", required_argument, NULL, 'X'},
 		{"wal-segsize", required_argument, NULL, 12},
 		{"data-checksums", no_argument, NULL, 'k'},
-        {"max_connections", required_argument, NULL, 1001},     /*CDB*/
-        {"shared_buffers", required_argument, NULL, 1003},      /*CDB*/
+		{"max_connections", required_argument, NULL, 1001},     /*CDB*/
+		{"shared_buffers", required_argument, NULL, 1003},      /*CDB*/
 		{"allow-group-access", no_argument, NULL, 'g'},
 		{NULL, 0, NULL, 0}
 	};
@@ -3310,6 +3310,7 @@
 	 * their short version value
 	 */
 	int			c;
+	int			option_index;
 	char	   *effective_user;
 	PQExpBuffer start_db_cmd;
 	char		pg_ctl_path[MAXPGPATH];
@@ -3347,11 +3348,7 @@
 
 	/* process command-line options */
 
-<<<<<<< HEAD
-	while ((c = getopt_long(argc, argv, "dD:E:kL:nNU:WA:sST:X:g", long_options, NULL)) != -1)
-=======
 	while ((c = getopt_long(argc, argv, "A:dD:E:gkL:nNsST:U:WX:", long_options, &option_index)) != -1)
->>>>>>> 7cd0d523
 	{
 		switch (c)
 		{
