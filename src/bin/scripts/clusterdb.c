/*-------------------------------------------------------------------------
 *
 * clusterdb
 *
 * Portions Copyright (c) 2002-2009, PostgreSQL Global Development Group
 *
<<<<<<< HEAD
 * $PostgreSQL: pgsql/src/bin/scripts/clusterdb.c,v 1.25 2009/02/26 16:02:38 petere Exp $
=======
 * $PostgreSQL: pgsql/src/bin/scripts/clusterdb.c,v 1.22 2008/12/11 07:34:08 petere Exp $
>>>>>>> 38e93482
 *
 *-------------------------------------------------------------------------
 */

#include "postgres_fe.h"
#include "common.h"
#include "dumputils.h"


static void cluster_one_database(const char *dbname, bool verbose, const char *table,
					 const char *host, const char *port,
					 const char *username, enum trivalue prompt_password,
					 const char *progname, bool echo);
static void cluster_all_databases(bool verbose, const char *host, const char *port,
<<<<<<< HEAD
					  const char *username, enum trivalue prompt_password,
=======
					  const char *username, bool password,
>>>>>>> 38e93482
					  const char *progname, bool echo, bool quiet);

static void help(const char *progname);


int
main(int argc, char *argv[])
{
	static struct option long_options[] = {
		{"host", required_argument, NULL, 'h'},
		{"port", required_argument, NULL, 'p'},
		{"username", required_argument, NULL, 'U'},
		{"no-password", no_argument, NULL, 'w'},
		{"password", no_argument, NULL, 'W'},
		{"echo", no_argument, NULL, 'e'},
		{"quiet", no_argument, NULL, 'q'},
		{"dbname", required_argument, NULL, 'd'},
		{"all", no_argument, NULL, 'a'},
		{"table", required_argument, NULL, 't'},
		{"verbose", no_argument, NULL, 'v'},
		{NULL, 0, NULL, 0}
	};

	const char *progname;
	int			optindex;
	int			c;

	const char *dbname = NULL;
	char	   *host = NULL;
	char	   *port = NULL;
	char	   *username = NULL;
	enum trivalue prompt_password = TRI_DEFAULT;
	bool		echo = false;
	bool		quiet = false;
	bool		alldb = false;
	char	   *table = NULL;
	bool		verbose = false;

	progname = get_progname(argv[0]);
	set_pglocale_pgservice(argv[0], PG_TEXTDOMAIN("pgscripts"));

	handle_help_version_opts(argc, argv, "clusterdb", help);

<<<<<<< HEAD
	while ((c = getopt_long(argc, argv, "h:p:U:wWeqd:at:v", long_options, &optindex)) != -1)
=======
	while ((c = getopt_long(argc, argv, "h:p:U:Weqd:at:v", long_options, &optindex)) != -1)
>>>>>>> 38e93482
	{
		switch (c)
		{
			case 'h':
				host = optarg;
				break;
			case 'p':
				port = optarg;
				break;
			case 'U':
				username = optarg;
				break;
			case 'w':
				prompt_password = TRI_NO;
				break;
			case 'W':
				prompt_password = TRI_YES;
				break;
			case 'e':
				echo = true;
				break;
			case 'q':
				quiet = true;
				break;
			case 'd':
				dbname = optarg;
				break;
			case 'a':
				alldb = true;
				break;
			case 't':
				table = optarg;
				break;
<<<<<<< HEAD
			/*
			 * -v accepted for PostgreSQL compatability, although GPDB
			 * doesn't actually handle CLUSTER VERBOSE.
			 */
=======
>>>>>>> 38e93482
			case 'v':
				verbose = true;
				break;
			default:
				fprintf(stderr, _("Try \"%s --help\" for more information.\n"), progname);
				exit(1);
		}
	}

	switch (argc - optind)
	{
		case 0:
			break;
		case 1:
			dbname = argv[optind];
			break;
		default:
			fprintf(stderr, _("%s: too many command-line arguments (first is \"%s\")\n"),
					progname, argv[optind + 1]);
			fprintf(stderr, _("Try \"%s --help\" for more information.\n"), progname);
			exit(1);
	}

	setup_cancel_handler();

	if (alldb)
	{
		if (dbname)
		{
			fprintf(stderr, _("%s: cannot cluster all databases and a specific one at the same time\n"),
					progname);
			exit(1);
		}
		if (table)
		{
			fprintf(stderr, _("%s: cannot cluster a specific table in all databases\n"),
					progname);
			exit(1);
		}

<<<<<<< HEAD
		cluster_all_databases(verbose, host, port, username, prompt_password,
=======
		cluster_all_databases(verbose, host, port, username, password,
>>>>>>> 38e93482
							  progname, echo, quiet);
	}
	else
	{
		if (dbname == NULL)
		{
			if (getenv("PGDATABASE"))
				dbname = getenv("PGDATABASE");
			else if (getenv("PGUSER"))
				dbname = getenv("PGUSER");
			else
				dbname = get_user_name(progname);
		}

		cluster_one_database(dbname, verbose, table,
<<<<<<< HEAD
							 host, port, username, prompt_password,
=======
							 host, port, username, password,
>>>>>>> 38e93482
							 progname, echo);
	}

	exit(0);
}


static void
cluster_one_database(const char *dbname, bool verbose, const char *table,
					 const char *host, const char *port,
					 const char *username, enum trivalue prompt_password,
					 const char *progname, bool echo)
{
	PQExpBufferData sql;

	PGconn	   *conn;

	initPQExpBuffer(&sql);

	appendPQExpBuffer(&sql, "CLUSTER");
	if (verbose)
		appendPQExpBuffer(&sql, " VERBOSE");
	if (table)
		appendPQExpBuffer(&sql, " %s", fmtId(table));
	appendPQExpBuffer(&sql, ";\n");

	conn = connectDatabase(dbname, host, port, username, prompt_password, progname);
	if (!executeMaintenanceCommand(conn, sql.data, echo))
	{
		if (table)
			fprintf(stderr, _("%s: clustering of table \"%s\" in database \"%s\" failed: %s"),
					progname, table, dbname, PQerrorMessage(conn));
		else
			fprintf(stderr, _("%s: clustering of database \"%s\" failed: %s"),
					progname, dbname, PQerrorMessage(conn));
		PQfinish(conn);
		exit(1);
	}
	PQfinish(conn);
	termPQExpBuffer(&sql);
}


static void
cluster_all_databases(bool verbose, const char *host, const char *port,
<<<<<<< HEAD
					  const char *username, enum trivalue prompt_password,
=======
					  const char *username, bool password,
>>>>>>> 38e93482
					  const char *progname, bool echo, bool quiet)
{
	PGconn	   *conn;
	PGresult   *result;
	int			i;

	conn = connectDatabase("postgres", host, port, username, prompt_password, progname);
	result = executeQuery(conn, "SELECT datname FROM pg_database WHERE datallowconn ORDER BY 1;", progname, echo);
	PQfinish(conn);

	for (i = 0; i < PQntuples(result); i++)
	{
		char	   *dbname = PQgetvalue(result, i, 0);

		if (!quiet)
		{
			printf(_("%s: clustering database \"%s\"\n"), progname, dbname);
			fflush(stdout);
		}

		cluster_one_database(dbname, verbose, NULL,
<<<<<<< HEAD
							 host, port, username, prompt_password,
=======
							 host, port, username, password,
>>>>>>> 38e93482
							 progname, echo);
	}

	PQclear(result);
}


static void
help(const char *progname)
{
	printf(_("%s clusters all previously clustered tables in a database.\n\n"), progname);
	printf(_("Usage:\n"));
	printf(_("  %s [OPTION]... [DBNAME]\n"), progname);
	printf(_("\nOptions:\n"));
	printf(_("  -a, --all                 cluster all databases\n"));
	printf(_("  -d, --dbname=DBNAME       database to cluster\n"));
	printf(_("  -e, --echo                show the commands being sent to the server\n"));
	printf(_("  -q, --quiet               don't write any messages\n"));
<<<<<<< HEAD
	printf(_("  -t, --table=TABLE         cluster specific table only\n"));
	//printf(_("  -v, --verbose             write a lot of output\n"));
=======
	printf(_("  -v, --verbose             write a lot of output\n"));
>>>>>>> 38e93482
	printf(_("  --help                    show this help, then exit\n"));
	printf(_("  --version                 output version information, then exit\n"));
	printf(_("\nConnection options:\n"));
	printf(_("  -h, --host=HOSTNAME       database server host or socket directory\n"));
	printf(_("  -p, --port=PORT           database server port\n"));
	printf(_("  -U, --username=USERNAME   user name to connect as\n"));
	printf(_("  -w, --no-password         never prompt for password\n"));
	printf(_("  -W, --password            force password prompt\n"));
	printf(_("\nRead the description of the SQL command CLUSTER for details.\n"));
	printf(_("\nReport bugs to <bugs@greenplum.org>.\n"));
}<|MERGE_RESOLUTION|>--- conflicted
+++ resolved
@@ -4,11 +4,7 @@
  *
  * Portions Copyright (c) 2002-2009, PostgreSQL Global Development Group
  *
-<<<<<<< HEAD
- * $PostgreSQL: pgsql/src/bin/scripts/clusterdb.c,v 1.25 2009/02/26 16:02:38 petere Exp $
-=======
  * $PostgreSQL: pgsql/src/bin/scripts/clusterdb.c,v 1.22 2008/12/11 07:34:08 petere Exp $
->>>>>>> 38e93482
  *
  *-------------------------------------------------------------------------
  */
@@ -23,11 +19,7 @@
 					 const char *username, enum trivalue prompt_password,
 					 const char *progname, bool echo);
 static void cluster_all_databases(bool verbose, const char *host, const char *port,
-<<<<<<< HEAD
 					  const char *username, enum trivalue prompt_password,
-=======
-					  const char *username, bool password,
->>>>>>> 38e93482
 					  const char *progname, bool echo, bool quiet);
 
 static void help(const char *progname);
@@ -71,11 +63,7 @@
 
 	handle_help_version_opts(argc, argv, "clusterdb", help);
 
-<<<<<<< HEAD
 	while ((c = getopt_long(argc, argv, "h:p:U:wWeqd:at:v", long_options, &optindex)) != -1)
-=======
-	while ((c = getopt_long(argc, argv, "h:p:U:Weqd:at:v", long_options, &optindex)) != -1)
->>>>>>> 38e93482
 	{
 		switch (c)
 		{
@@ -109,13 +97,10 @@
 			case 't':
 				table = optarg;
 				break;
-<<<<<<< HEAD
 			/*
 			 * -v accepted for PostgreSQL compatability, although GPDB
 			 * doesn't actually handle CLUSTER VERBOSE.
 			 */
-=======
->>>>>>> 38e93482
 			case 'v':
 				verbose = true;
 				break;
@@ -156,11 +141,7 @@
 			exit(1);
 		}
 
-<<<<<<< HEAD
 		cluster_all_databases(verbose, host, port, username, prompt_password,
-=======
-		cluster_all_databases(verbose, host, port, username, password,
->>>>>>> 38e93482
 							  progname, echo, quiet);
 	}
 	else
@@ -176,11 +157,7 @@
 		}
 
 		cluster_one_database(dbname, verbose, table,
-<<<<<<< HEAD
 							 host, port, username, prompt_password,
-=======
-							 host, port, username, password,
->>>>>>> 38e93482
 							 progname, echo);
 	}
 
@@ -226,11 +203,7 @@
 
 static void
 cluster_all_databases(bool verbose, const char *host, const char *port,
-<<<<<<< HEAD
 					  const char *username, enum trivalue prompt_password,
-=======
-					  const char *username, bool password,
->>>>>>> 38e93482
 					  const char *progname, bool echo, bool quiet)
 {
 	PGconn	   *conn;
@@ -252,11 +225,7 @@
 		}
 
 		cluster_one_database(dbname, verbose, NULL,
-<<<<<<< HEAD
 							 host, port, username, prompt_password,
-=======
-							 host, port, username, password,
->>>>>>> 38e93482
 							 progname, echo);
 	}
 
@@ -275,12 +244,8 @@
 	printf(_("  -d, --dbname=DBNAME       database to cluster\n"));
 	printf(_("  -e, --echo                show the commands being sent to the server\n"));
 	printf(_("  -q, --quiet               don't write any messages\n"));
-<<<<<<< HEAD
 	printf(_("  -t, --table=TABLE         cluster specific table only\n"));
 	//printf(_("  -v, --verbose             write a lot of output\n"));
-=======
-	printf(_("  -v, --verbose             write a lot of output\n"));
->>>>>>> 38e93482
 	printf(_("  --help                    show this help, then exit\n"));
 	printf(_("  --version                 output version information, then exit\n"));
 	printf(_("\nConnection options:\n"));
