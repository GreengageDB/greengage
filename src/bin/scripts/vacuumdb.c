--- conflicted
+++ resolved
@@ -268,11 +268,7 @@
 	printf(_("  -f, --full                      do full vacuuming\n"));
 	printf(_("  -F, --freeze                    freeze row transaction information\n"));
 	printf(_("  -q, --quiet                     don't write any messages\n"));
-<<<<<<< HEAD
-	printf(_("  -t, --table='TABLE'             vacuum specific table only\n"));
-=======
 	printf(_("  -t, --table='TABLE[(COLUMNS)]'  vacuum specific table only\n"));
->>>>>>> 4d53a2f9
 	printf(_("  -v, --verbose                   write a lot of output\n"));
 	printf(_("  -z, --analyze                   update optimizer hints\n"));
 	printf(_("  --help                          show this help, then exit\n"));
