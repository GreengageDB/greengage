--- conflicted
+++ resolved
@@ -140,11 +140,7 @@
 		static const bool translate_columns[] = {false, true};
 
 		conn = connectDatabase(dbname, host, port, username, prompt_password,
-<<<<<<< HEAD
-							   progname, echo, false);
-=======
-							   progname, false, false);
->>>>>>> b5bce6c1
+							   progname, echo, false, false);
 
 		printfPQExpBuffer(&sql, "SELECT lanname as \"%s\", "
 				"(CASE WHEN lanpltrusted THEN '%s' ELSE '%s' END) as \"%s\" "
@@ -186,17 +182,7 @@
 			*p += ('a' - 'A');
 
 	conn = connectDatabase(dbname, host, port, username, prompt_password,
-<<<<<<< HEAD
-						   progname, echo, false);
-=======
-						   progname, false, false);
-
-	/*
-	 * Force schema search path to be just pg_catalog, so that we don't have
-	 * to be paranoid about search paths below.
-	 */
-	executeCommand(conn, "SET search_path = pg_catalog;", progname, echo);
->>>>>>> b5bce6c1
+						   progname, echo, false, false);
 
 	/*
 	 * Make sure the language is installed
