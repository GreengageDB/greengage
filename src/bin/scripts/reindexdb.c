/*-------------------------------------------------------------------------
 *
 * reindexdb
 *
 * Portions Copyright (c) 1996-2009, PostgreSQL Global Development Group
 *
<<<<<<< HEAD
 * $PostgreSQL: pgsql/src/bin/scripts/reindexdb.c,v 1.18 2009/06/11 14:49:08 momjian Exp $
=======
 * $PostgreSQL: pgsql/src/bin/scripts/reindexdb.c,v 1.14 2008/12/11 07:34:08 petere Exp $
>>>>>>> 38e93482
 *
 *-------------------------------------------------------------------------
 */

#include "postgres_fe.h"
#include "common.h"
#include "dumputils.h"


static void reindex_one_database(const char *name, const char *dbname,
					 const char *type, const char *host,
					 const char *port, const char *username,
					 enum trivalue prompt_password, const char *progname,
					 bool echo);
static void reindex_all_databases(const char *host, const char *port,
					  const char *username, enum trivalue prompt_password,
					  const char *progname, bool echo,
					  bool quiet);
static void reindex_system_catalogs(const char *dbname,
						const char *host, const char *port,
						const char *username, enum trivalue prompt_password,
						const char *progname, bool echo);
static void help(const char *progname);

int
main(int argc, char *argv[])
{
	static struct option long_options[] = {
		{"host", required_argument, NULL, 'h'},
		{"port", required_argument, NULL, 'p'},
		{"username", required_argument, NULL, 'U'},
		{"no-password", no_argument, NULL, 'w'},
		{"password", no_argument, NULL, 'W'},
		{"echo", no_argument, NULL, 'e'},
		{"quiet", no_argument, NULL, 'q'},
		{"dbname", required_argument, NULL, 'd'},
		{"all", no_argument, NULL, 'a'},
		{"system", no_argument, NULL, 's'},
		{"table", required_argument, NULL, 't'},
		{"index", required_argument, NULL, 'i'},
		{NULL, 0, NULL, 0}
	};

	const char *progname;
	int			optindex;
	int			c;

	const char *dbname = NULL;
	const char *host = NULL;
	const char *port = NULL;
	const char *username = NULL;
	enum trivalue prompt_password = TRI_DEFAULT;
	bool		syscatalog = false;
	bool		alldb = false;
	bool		echo = false;
	bool		quiet = false;
	const char *table = NULL;
	const char *index = NULL;

	progname = get_progname(argv[0]);
	set_pglocale_pgservice(argv[0], PG_TEXTDOMAIN("pgscripts"));

	handle_help_version_opts(argc, argv, "reindexdb", help);

	/* process command-line options */
	while ((c = getopt_long(argc, argv, "h:p:U:wWeqd:ast:i:", long_options, &optindex)) != -1)
	{
		switch (c)
		{
			case 'h':
				host = optarg;
				break;
			case 'p':
				port = optarg;
				break;
			case 'U':
				username = optarg;
				break;
			case 'w':
				prompt_password = TRI_NO;
				break;
			case 'W':
				prompt_password = TRI_YES;
				break;
			case 'e':
				echo = true;
				break;
			case 'q':
				quiet = true;
				break;
			case 'd':
				dbname = optarg;
				break;
			case 'a':
				alldb = true;
				break;
			case 's':
				syscatalog = true;
				break;
			case 't':
				table = optarg;
				break;
			case 'i':
				index = optarg;
				break;
			default:
				fprintf(stderr, _("Try \"%s --help\" for more information.\n"), progname);
				exit(1);
		}
	}

	switch (argc - optind)
	{
		case 0:
			break;
		case 1:
			dbname = argv[optind];
			break;
		default:
			fprintf(stderr, _("%s: too many command-line arguments (first is \"%s\")\n"), progname, argv[optind + 1]);
			fprintf(stderr, _("Try \"%s --help\" for more information.\n"), progname);
			exit(1);
	}

	setup_cancel_handler();

	if (alldb)
	{
		if (dbname)
		{
			fprintf(stderr, _("%s: cannot reindex all databases and a specific one at the same time\n"), progname);
			exit(1);
		}
		if (syscatalog)
		{
			fprintf(stderr, _("%s: cannot reindex all databases and system catalogs at the same time\n"), progname);
			exit(1);
		}
		if (table)
		{
			fprintf(stderr, _("%s: cannot reindex a specific table in all databases\n"), progname);
			exit(1);
		}
		if (index)
		{
			fprintf(stderr, _("%s: cannot reindex a specific index in all databases\n"), progname);
			exit(1);
		}

		reindex_all_databases(host, port, username, prompt_password,
							  progname, echo, quiet);
	}
	else if (syscatalog)
	{
		if (table)
		{
			fprintf(stderr, _("%s: cannot reindex a specific table and system catalogs at the same time\n"), progname);
			exit(1);
		}
		if (index)
		{
			fprintf(stderr, _("%s: cannot reindex a specific index and system catalogs at the same time\n"), progname);
			exit(1);
		}

		if (dbname == NULL)
		{
			if (getenv("PGDATABASE"))
				dbname = getenv("PGDATABASE");
			else if (getenv("PGUSER"))
				dbname = getenv("PGUSER");
			else
				dbname = get_user_name(progname);
		}

		reindex_system_catalogs(dbname, host, port, username, prompt_password,
								progname, echo);
	}
	else
	{
		if (dbname == NULL)
		{
			if (getenv("PGDATABASE"))
				dbname = getenv("PGDATABASE");
			else if (getenv("PGUSER"))
				dbname = getenv("PGUSER");
			else
				dbname = get_user_name(progname);
		}

		if (index)
			reindex_one_database(index, dbname, "INDEX", host, port,
								 username, prompt_password, progname, echo);
		if (table)
			reindex_one_database(table, dbname, "TABLE", host, port,
								 username, prompt_password, progname, echo);
		/* reindex database only if index or table is not specified */
		if (index == NULL && table == NULL)
			reindex_one_database(dbname, dbname, "DATABASE", host, port,
								 username, prompt_password, progname, echo);
	}

	exit(0);
}

static void
reindex_one_database(const char *name, const char *dbname, const char *type,
					 const char *host, const char *port, const char *username,
			  enum trivalue prompt_password, const char *progname, bool echo)
{
	PQExpBufferData sql;

	PGconn	   *conn;

	initPQExpBuffer(&sql);

	appendPQExpBuffer(&sql, "REINDEX");
	if (strcmp(type, "TABLE") == 0)
		appendPQExpBuffer(&sql, " TABLE %s", fmtId(name));
	else if (strcmp(type, "INDEX") == 0)
		appendPQExpBuffer(&sql, " INDEX %s", fmtId(name));
	else if (strcmp(type, "DATABASE") == 0)
		appendPQExpBuffer(&sql, " DATABASE %s", fmtId(name));
	appendPQExpBuffer(&sql, ";\n");

	conn = connectDatabase(dbname, host, port, username, prompt_password, progname);

	if (!executeMaintenanceCommand(conn, sql.data, echo))
	{
		if (strcmp(type, "TABLE") == 0)
			fprintf(stderr, _("%s: reindexing of table \"%s\" in database \"%s\" failed: %s"),
					progname, name, dbname, PQerrorMessage(conn));
		if (strcmp(type, "INDEX") == 0)
			fprintf(stderr, _("%s: reindexing of index \"%s\" in database \"%s\" failed: %s"),
					progname, name, dbname, PQerrorMessage(conn));
		else
			fprintf(stderr, _("%s: reindexing of database \"%s\" failed: %s"),
					progname, dbname, PQerrorMessage(conn));
		PQfinish(conn);
		exit(1);
	}

	PQfinish(conn);
	termPQExpBuffer(&sql);
}

static void
reindex_all_databases(const char *host, const char *port,
					  const char *username, enum trivalue prompt_password,
					  const char *progname, bool echo, bool quiet)
{
	PGconn	   *conn;
	PGresult   *result;
	int			i;

	conn = connectDatabase("postgres", host, port, username, prompt_password, progname);
	result = executeQuery(conn, "SELECT datname FROM pg_database WHERE datallowconn ORDER BY 1;", progname, echo);
	PQfinish(conn);

	for (i = 0; i < PQntuples(result); i++)
	{
		char	   *dbname = PQgetvalue(result, i, 0);

		if (!quiet)
		{
			printf(_("%s: reindexing database \"%s\"\n"), progname, dbname);
			fflush(stdout);
		}

		reindex_one_database(dbname, dbname, "DATABASE", host, port, username,
							 prompt_password, progname, echo);
	}

	PQclear(result);
}

static void
reindex_system_catalogs(const char *dbname, const char *host, const char *port,
						const char *username, enum trivalue prompt_password,
						const char *progname, bool echo)
{
	PQExpBufferData sql;

	PGconn	   *conn;

	initPQExpBuffer(&sql);

	appendPQExpBuffer(&sql, "REINDEX SYSTEM %s;\n", dbname);

	conn = connectDatabase(dbname, host, port, username, prompt_password, progname);
	if (!executeMaintenanceCommand(conn, sql.data, echo))
	{
		fprintf(stderr, _("%s: reindexing of system catalogs failed: %s"),
				progname, PQerrorMessage(conn));
		PQfinish(conn);
		exit(1);
	}
	PQfinish(conn);
	termPQExpBuffer(&sql);
}

static void
help(const char *progname)
{
	printf(_("%s reindexes a PostgreSQL database.\n\n"), progname);
	printf(_("Usage:\n"));
	printf(_("  %s [OPTION]... [DBNAME]\n"), progname);
	printf(_("\nOptions:\n"));
	printf(_("  -a, --all                 reindex all databases\n"));
	printf(_("  -d, --dbname=DBNAME       database to reindex\n"));
	printf(_("  -e, --echo                show the commands being sent to the server\n"));
	printf(_("  -i, --index=INDEX         recreate specific index only\n"));
	printf(_("  -q, --quiet               don't write any messages\n"));
	printf(_("  -s, --system              reindex system catalogs\n"));
	printf(_("  -t, --table=TABLE         reindex specific table only\n"));
	printf(_("  --help                    show this help, then exit\n"));
	printf(_("  --version                 output version information, then exit\n"));
	printf(_("\nConnection options:\n"));
	printf(_("  -h, --host=HOSTNAME       database server host or socket directory\n"));
	printf(_("  -p, --port=PORT           database server port\n"));
	printf(_("  -U, --username=USERNAME   user name to connect as\n"));
	printf(_("  -w, --no-password         never prompt for password\n"));
	printf(_("  -W, --password            force password prompt\n"));
	printf(_("\nRead the description of the SQL command REINDEX for details.\n"));
	printf(_("\nReport bugs to <bugs@greenplum.org>.\n"));
}<|MERGE_RESOLUTION|>--- conflicted
+++ resolved
@@ -4,11 +4,7 @@
  *
  * Portions Copyright (c) 1996-2009, PostgreSQL Global Development Group
  *
-<<<<<<< HEAD
- * $PostgreSQL: pgsql/src/bin/scripts/reindexdb.c,v 1.18 2009/06/11 14:49:08 momjian Exp $
-=======
  * $PostgreSQL: pgsql/src/bin/scripts/reindexdb.c,v 1.14 2008/12/11 07:34:08 petere Exp $
->>>>>>> 38e93482
  *
  *-------------------------------------------------------------------------
  */
