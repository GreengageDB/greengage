--- conflicted
+++ resolved
@@ -3,11 +3,7 @@
 
 use PostgresNode;
 use TestLib;
-<<<<<<< HEAD
-use Test::More tests => 23;
-=======
 use Test::More tests => 44;
->>>>>>> 9e1c9f95
 
 program_help_ok('vacuumdb');
 program_version_ok('vacuumdb');
@@ -35,21 +31,6 @@
 	'vacuumdb -zj2');
 $node->issues_sql_like(
 	[ 'vacuumdb', '-Z', 'postgres' ],
-<<<<<<< HEAD
-	qr/statement: ANALYZE;/,
-	'vacuumdb -Z');
-$node->command_ok([qw(vacuumdb -Z --table=pg_am dbname=template1)],
-	'vacuumdb with connection string');
-
-$node->command_fails([qw(vacuumdb -Zt pg_am;ABORT postgres)],
-	'trailing command in "-t", without COLUMNS');
-# Unwanted; better if it failed.
-$node->command_ok([qw(vacuumdb -Zt pg_am(amname);ABORT postgres)],
-	'trailing command in "-t", with COLUMNS');
-
-$node->safe_psql('postgres', q|
-  CREATE TABLE "need""q(uot" (")x" text);
-=======
 	qr/statement: ANALYZE.*;/,
 	'vacuumdb -Z');
 $node->issues_sql_like(
@@ -84,7 +65,6 @@
   CREATE TABLE "need""q(uot" (")x" text);
   CREATE TABLE vactable (a int, b int);
   CREATE VIEW vacview AS SELECT 1 as a;
->>>>>>> 9e1c9f95
 
   CREATE FUNCTION f0(int) RETURNS int LANGUAGE SQL AS 'SELECT $1 * $1';
   CREATE FUNCTION f1(int) RETURNS int LANGUAGE SQL AS 'SELECT f0($1)';
@@ -94,10 +74,6 @@
 |);
 $node->command_ok([qw|vacuumdb -Z --table="need""q(uot"(")x") postgres|],
 	'column list');
-<<<<<<< HEAD
-$node->command_fails([qw|vacuumdb -Zt funcidx postgres|],
-	'unqualifed name via functional index');
-=======
 $node->command_fails(
 	[qw|vacuumdb -Zt funcidx postgres|],
 	'unqualifed name via functional index');
@@ -135,5 +111,4 @@
 $node->issues_sql_like(
 	[ 'vacuumdb', '--min-xid-age', '2147483001', 'postgres' ],
 	qr/GREATEST.*relfrozenxid.*2147483001/,
-	'vacuumdb --table --min-xid-age');
->>>>>>> 9e1c9f95
+	'vacuumdb --table --min-xid-age');