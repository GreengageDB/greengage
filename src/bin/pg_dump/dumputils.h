--- conflicted
+++ resolved
@@ -5,11 +5,7 @@
  *	Lately it's also being used by psql and bin/scripts/ ...
  *
  *
-<<<<<<< HEAD
  * Portions Copyright (c) 1996-2009, PostgreSQL Global Development Group
-=======
- * Portions Copyright (c) 1996-2007, PostgreSQL Global Development Group
->>>>>>> 29dccf5f
  * Portions Copyright (c) 1994, Regents of the University of California
  *
  * $PostgreSQL: pgsql/src/bin/pg_dump/dumputils.h,v 1.20 2007/01/05 22:19:48 momjian Exp $
