--- conflicted
+++ resolved
@@ -416,14 +416,7 @@
 		AHX->minRemoteVersion = 0;
 		AHX->maxRemoteVersion = 9999999;
 
-<<<<<<< HEAD
-		ConnectDatabase(AHX, ropt->dbname,
-						ropt->pghost, ropt->pgport, ropt->username,
-						ropt->promptPassword,
-						false);
-=======
-		ConnectDatabase(AHX, &ropt->cparams, false);
->>>>>>> 7cd0d523
+		ConnectDatabase(AHX, &ropt->cparams, false, false);
 
 		/*
 		 * If we're talking to the DB directly, don't send comments since they
@@ -4227,14 +4220,7 @@
 	/*
 	 * Now reconnect the single parent connection.
 	 */
-<<<<<<< HEAD
-	ConnectDatabase((Archive *) AH, ropt->dbname,
-					ropt->pghost, ropt->pgport, ropt->username,
-					ropt->promptPassword,
-					false);
-=======
-	ConnectDatabase((Archive *) AH, &ropt->cparams, true);
->>>>>>> 7cd0d523
+	ConnectDatabase((Archive *) AH, &ropt->cparams, true, false);
 
 	/* re-establish fixed state */
 	_doSetFixedOutputState(AH);
@@ -4899,52 +4885,12 @@
 	 * Connect our new clone object to the database, using the same connection
 	 * parameters used for the original connection.
 	 */
-	ConnectDatabase((Archive *) clone, &clone->public.ropt->cparams, true);
-
-<<<<<<< HEAD
-		/* this also sets clone->connection */
-		ConnectDatabase((Archive *) clone, ropt->dbname,
-						ropt->pghost, ropt->pgport, ropt->username,
-						ropt->promptPassword, false);
-
-		/* re-establish fixed state */
-		_doSetFixedOutputState(clone);
-	}
-	else
-	{
-		PQExpBufferData connstr;
-		char	   *pghost;
-		char	   *pgport;
-		char	   *username;
-
-		Assert(AH->connection != NULL);
-
-		/*
-		 * Even though we are technically accessing the parent's database
-		 * object here, these functions are fine to be called like that
-		 * because all just return a pointer and do not actually send/receive
-		 * any data to/from the database.
-		 */
-		initPQExpBuffer(&connstr);
-		appendPQExpBuffer(&connstr, "dbname=");
-		appendConnStrVal(&connstr, PQdb(AH->connection));
-		pghost = PQhost(AH->connection);
-		pgport = PQport(AH->connection);
-		username = PQuser(AH->connection);
-
-		/* this also sets clone->connection */
-		ConnectDatabase((Archive *) clone, connstr.data,
-						pghost, pgport, username, TRI_NO, false);
-
-		termPQExpBuffer(&connstr);
-		/* setupDumpWorker will fix up connection state */
-	}
-=======
+	ConnectDatabase((Archive *) clone, &clone->public.ropt->cparams, true, false);
+
 	/* re-establish fixed state */
 	if (AH->mode == archModeRead)
 		_doSetFixedOutputState(clone);
 	/* in write case, setupDumpWorker will fix up connection state */
->>>>>>> 7cd0d523
 
 	/* Let the format-specific code have a chance too */
 	clone->ClonePtr(clone);
