/*-------------------------------------------------------------------------
 *
 * pg_dumpall.c
 *
 * Portions Copyright (c) 2006-2010, Greenplum inc.
 * Portions Copyright (c) 2012-Present Pivotal Software, Inc.
 * Portions Copyright (c) 1996-2010, PostgreSQL Global Development Group
 * Portions Copyright (c) 1994, Regents of the University of California
 *
 *
 * $PostgreSQL: pgsql/src/bin/pg_dump/pg_dumpall.c,v 1.128 2009/10/07 22:14:24 alvherre Exp $
 *
 *-------------------------------------------------------------------------
 */

#include "postgres_fe.h"

#include <time.h>
#include <unistd.h>

#ifdef ENABLE_NLS
#include <locale.h>
#endif

#include "getopt_long.h"

#include "dumputils.h"
#include "pg_backup.h"

/* version string we expect back from pg_dump */
#define PGDUMP_VERSIONSTR "pg_dump (PostgreSQL) " PG_VERSION "\n"


static const char *progname;

static void help(void);

static void dumpResQueues(PGconn *conn);
static void dumpResGroups(PGconn *conn);
static void dumpRoleConstraints(PGconn *conn);

static void dropRoles(PGconn *conn);
static void dumpRoles(PGconn *conn);
static void dumpRoleMembership(PGconn *conn);
static void dropTablespaces(PGconn *conn);
static void dumpTablespaces(PGconn *conn);
static void dropDBs(PGconn *conn);
static void dumpCreateDB(PGconn *conn);
static void dumpDatabaseConfig(PGconn *conn, const char *dbname);
static void dumpUserConfig(PGconn *conn, const char *username);
static void dumpDbRoleConfig(PGconn *conn);
static void makeAlterConfigCommand(PGconn *conn, const char *arrayitem,
					   const char *type, const char *name, const char *type2,
					   const char *name2);
static void dumpDatabases(PGconn *conn);
static void dumpTimestamp(char *msg);
static void doShellQuoting(PQExpBuffer buf, const char *str);

static int	runPgDump(const char *dbname);
static PGconn *connectDatabase(const char *dbname, const char *pghost, const char *pgport,
	  const char *pguser, enum trivalue prompt_password, bool fail_on_error);
static PGresult *executeQuery(PGconn *conn, const char *query);
static void executeCommand(PGconn *conn, const char *query);

static void error_unsupported_server_version(PGconn *conn) pg_attribute_noreturn();

static char pg_dump_bin[MAXPGPATH];
static PQExpBuffer pgdumpopts;
static bool skip_acls = false;
static bool verbose = false;

static int	resource_queues = 0;
static int	resource_groups = 0;

static int	binary_upgrade = 0;
static int	column_inserts = 0;
static int	disable_dollar_quoting = 0;
static int	disable_triggers = 0;
static int	inserts = 0;
static int	no_tablespaces = 0;
static int	use_setsessauth = 0;
static int	server_version;


static FILE *OPF;
static char *filename = NULL;

int
main(int argc, char *argv[])
{
	char	   *pghost = NULL;
	char	   *pgport = NULL;
	char	   *pguser = NULL;
	char	   *pgdb = NULL;
	char	   *use_role = NULL;
	enum trivalue prompt_password = TRI_DEFAULT;
	bool		data_only = false;
	bool		globals_only = false;
	bool		output_clean = false;
	int			roles_only = 0;
	bool		tablespaces_only = false;
	bool		schema_only = false;
	bool		gp_syntax = false;
	bool		no_gp_syntax = false;
	PGconn	   *conn;
	int			encoding;
	const char *std_strings;
	int			c,
				ret;
	int			optindex;

	struct option long_options[] = {
		{"binary-upgrade", no_argument, &binary_upgrade, 1},	/* not documented */
		{"data-only", no_argument, NULL, 'a'},
		{"clean", no_argument, NULL, 'c'},
		{"file", required_argument, NULL, 'f'},
		{"globals-only", no_argument, NULL, 'g'},
		{"host", required_argument, NULL, 'h'},
		{"ignore-version", no_argument, NULL, 'i'},
		{"database", required_argument, NULL, 'l'},
		{"oids", no_argument, NULL, 'o'},
		{"no-owner", no_argument, NULL, 'O'},
		{"port", required_argument, NULL, 'p'},
		{"schema-only", no_argument, NULL, 's'},
		{"superuser", required_argument, NULL, 'S'},
		{"tablespaces-only", no_argument, NULL, 't'},
		{"username", required_argument, NULL, 'U'},
		{"verbose", no_argument, NULL, 'v'},
		{"no-password", no_argument, NULL, 'w'},
		{"password", no_argument, NULL, 'W'},
		{"no-privileges", no_argument, NULL, 'x'},
		{"no-acl", no_argument, NULL, 'x'},

		/*
		 * the following options don't have an equivalent short option letter
		 */
		{"attribute-inserts", no_argument, &column_inserts, 1},
		{"binary-upgrade", no_argument, &binary_upgrade, 1},
		{"column-inserts", no_argument, &column_inserts, 1},
		{"disable-dollar-quoting", no_argument, &disable_dollar_quoting, 1},
		{"disable-triggers", no_argument, &disable_triggers, 1},
		{"inserts", no_argument, &inserts, 1},
		{"resource-queues", no_argument, &resource_queues, 1},
		{"resource-groups", no_argument, &resource_groups, 1},
		{"roles-only", no_argument, &roles_only, 1},
		{"lock-wait-timeout", required_argument, NULL, 2},
		{"no-tablespaces", no_argument, &no_tablespaces, 1},
		{"role", required_argument, NULL, 3},
		{"use-set-session-authorization", no_argument, &use_setsessauth, 1},

		/* START MPP ADDITION */
		{"gp-syntax", no_argument, NULL, 1000},
		{"no-gp-syntax", no_argument, NULL, 1001},
		/* END MPP ADDITION */

		{NULL, 0, NULL, 0}
	};

	set_pglocale_pgservice(argv[0], PG_TEXTDOMAIN("pg_dump"));

	progname = get_progname(argv[0]);

	if (argc > 1)
	{
		if (strcmp(argv[1], "--help") == 0 || strcmp(argv[1], "-?") == 0)
		{
			help();
			exit(0);
		}
		if (strcmp(argv[1], "--version") == 0 || strcmp(argv[1], "-V") == 0)
		{
			puts("pg_dumpall (PostgreSQL) " PG_VERSION);
			exit(0);
		}
	}

	if ((ret = find_other_exec(argv[0], "pg_dump", PGDUMP_VERSIONSTR,
							   pg_dump_bin)) < 0)
	{
		char		full_path[MAXPGPATH];

		if (find_my_exec(argv[0], full_path) < 0)
			strlcpy(full_path, progname, sizeof(full_path));

		if (ret == -1)
			fprintf(stderr,
					_("The program \"pg_dump\" is needed by %s "
					  "but was not found in the\n"
					  "same directory as \"%s\".\n"
					  "Check your installation.\n"),
					progname, full_path);
		else
			fprintf(stderr,
					_("The program \"pg_dump\" was found by \"%s\"\n"
					  "but was not the same version as %s.\n"
					  "Check your installation.\n"),
					full_path, progname);
		exit(1);
	}

	pgdumpopts = createPQExpBuffer();

	while ((c = getopt_long(argc, argv, "acf:Fgh:il:oOp:rsS:tU:vwWxX:", long_options, &optindex)) != -1)
	{
		switch (c)
		{
			case 'a':
				data_only = true;
				appendPQExpBuffer(pgdumpopts, " -a");
				break;

			case 'c':
				output_clean = true;
				break;

			case 'f':
				filename = optarg;
				appendPQExpBuffer(pgdumpopts, " -f ");
				doShellQuoting(pgdumpopts, filename);
				break;

			case 'g':
				globals_only = true;
				break;

			case 'h':
				pghost = optarg;
				appendPQExpBuffer(pgdumpopts, " -h ");
				doShellQuoting(pgdumpopts, pghost);
				break;

			case 'i':
				/* ignored, deprecated option */
				break;

			case 'l':
				pgdb = optarg;
				break;

			case 'o':
				appendPQExpBuffer(pgdumpopts, " -o");
				break;

			case 'O':
				appendPQExpBuffer(pgdumpopts, " -O");
				break;

			case 'p':
				pgport = optarg;
				appendPQExpBuffer(pgdumpopts, " -p ");
				doShellQuoting(pgdumpopts, pgport);
				break;

			/*
			 * Both Greenplum and PostgreSQL have used -r but for different
			 * options, disallow the short option entirely to avoid confusion
			 * and require the use of long options for the conflicting pair.
			 */
			case 'r':
				fprintf(stderr, _("-r option is not supported. Did you mean --roles-only or --resource-queues?\n"));
				exit(1);
				break;

			case 's':
				schema_only = true;
				appendPQExpBuffer(pgdumpopts, " -s");
				break;

			case 'S':
				appendPQExpBuffer(pgdumpopts, " -S ");
				doShellQuoting(pgdumpopts, optarg);
				break;

			case 't':
				tablespaces_only = true;
				break;

			case 'U':
				pguser = optarg;
				appendPQExpBuffer(pgdumpopts, " -U ");
				doShellQuoting(pgdumpopts, pguser);
				break;

			case 'v':
				verbose = true;
				appendPQExpBuffer(pgdumpopts, " -v");
				break;

			case 'w':
				prompt_password = TRI_NO;
				appendPQExpBuffer(pgdumpopts, " -w");
				break;

			case 'W':
				prompt_password = TRI_YES;
				appendPQExpBuffer(pgdumpopts, " -W");
				break;

			case 'x':
				skip_acls = true;
				appendPQExpBuffer(pgdumpopts, " -x");
				break;

			case 'X':
				/* -X is a deprecated alternative to long options */
				if (strcmp(optarg, "disable-dollar-quoting") == 0)
					disable_dollar_quoting = 1;
				else if (strcmp(optarg, "disable-triggers") == 0)
					disable_triggers = 1;
				else if (strcmp(optarg, "no-tablespaces") == 0)
					no_tablespaces = 1;
				else if (strcmp(optarg, "use-set-session-authorization") == 0)
					use_setsessauth = 1;
				else
				{
					fprintf(stderr,
							_("%s: invalid -X option -- %s\n"),
							progname, optarg);
					fprintf(stderr, _("Try \"%s --help\" for more information.\n"), progname);
					exit(1);
				}
				break;

			case 0:
				break;

			case 2:
				appendPQExpBuffer(pgdumpopts, " --lock-wait-timeout ");
				doShellQuoting(pgdumpopts, optarg);
				break;

			case 3:
				use_role = optarg;
				appendPQExpBuffer(pgdumpopts, " --role ");
				doShellQuoting(pgdumpopts, use_role);
				break;

				/* START MPP ADDITION */
			case 1000:
				/* gp-format */
				appendPQExpBuffer(pgdumpopts, " --gp-syntax");
				gp_syntax = true;
				resource_queues = 1; /* --resource-queues is implied by --gp-syntax */
				resource_groups = 1; /* --resource-groups is implied by --gp-syntax */
				break;
			case 1001:
				/* no-gp-format */
				appendPQExpBuffer(pgdumpopts, " --no-gp-syntax");
				no_gp_syntax = true;
				break;

				/* END MPP ADDITION */

			default:
				fprintf(stderr, _("Try \"%s --help\" for more information.\n"), progname);
				exit(1);
		}
	}

	/* Add long options to the pg_dump argument list */
	if (binary_upgrade)
		appendPQExpBuffer(pgdumpopts, " --binary-upgrade");
	if (column_inserts)
		appendPQExpBuffer(pgdumpopts, " --column-inserts");
	if (disable_dollar_quoting)
		appendPQExpBuffer(pgdumpopts, " --disable-dollar-quoting");
	if (disable_triggers)
		appendPQExpBuffer(pgdumpopts, " --disable-triggers");
	if (inserts)
		appendPQExpBuffer(pgdumpopts, " --inserts");
	if (no_tablespaces)
		appendPQExpBuffer(pgdumpopts, " --no-tablespaces");
	if (use_setsessauth)
		appendPQExpBuffer(pgdumpopts, " --use-set-session-authorization");
	if (roles_only)
		appendPQExpBuffer(pgdumpopts, " --roles-only");

	/* Complain if any arguments remain */
	if (optind < argc)
	{
		fprintf(stderr, _("%s: too many command-line arguments (first is \"%s\")\n"),
				progname, argv[optind]);
		fprintf(stderr, _("Try \"%s --help\" for more information.\n"),
				progname);
		exit(1);
	}

	/* Make sure the user hasn't specified a mix of globals-only options */
	if (globals_only && roles_only)
	{
		fprintf(stderr, _("%s: options -g/--globals-only and -r/--roles-only cannot be used together\n"),
				progname);
		fprintf(stderr, _("Try \"%s --help\" for more information.\n"),
				progname);
		exit(1);
	}

	if (globals_only && tablespaces_only)
	{
		fprintf(stderr, _("%s: options -g/--globals-only and -t/--tablespaces-only cannot be used together\n"),
				progname);
		fprintf(stderr, _("Try \"%s --help\" for more information.\n"),
				progname);
		exit(1);
	}

	if (roles_only && tablespaces_only)
	{
		fprintf(stderr, _("%s: options -r/--roles-only and -t/--tablespaces-only cannot be used together\n"),
				progname);
		fprintf(stderr, _("Try \"%s --help\" for more information.\n"),
				progname);
		exit(1);
	}

	if (gp_syntax && no_gp_syntax)
	{
		fprintf(stderr, _("%s: options \"--gp-syntax\" and \"--no-gp-syntax\" cannot be used together\n"),
				progname);
		exit(1);
	}

	/*
	 * If there was a database specified on the command line, use that,
	 * otherwise try to connect to database "postgres", and failing that
	 * "template1".  "postgres" is the preferred choice for 8.1 and later
	 * servers, but it usually will not exist on older ones.
	 */
	if (pgdb)
	{
		conn = connectDatabase(pgdb, pghost, pgport, pguser,
							   prompt_password, false);

		if (!conn)
		{
			fprintf(stderr, _("%s: could not connect to database \"%s\"\n"),
					progname, pgdb);
			exit(1);
		}
	}
	else
	{
		conn = connectDatabase("postgres", pghost, pgport, pguser,
							   prompt_password, false);
		if (!conn)
			conn = connectDatabase("template1", pghost, pgport, pguser,
								   prompt_password, true);

		if (!conn)
		{
			fprintf(stderr, _("%s: could not connect to databases \"postgres\" or \"template1\"\n"
							  "Please specify an alternative database.\n"),
					progname);
			fprintf(stderr, _("Try \"%s --help\" for more information.\n"),
					progname);
			exit(1);
		}
	}

	/*
	 * Open the output file if required, otherwise use stdout
	 */
	if (filename)
	{
		OPF = fopen(filename, PG_BINARY_W);
		if (!OPF)
		{
			fprintf(stderr, _("%s: could not open the output file \"%s\": %s\n"),
					progname, filename, strerror(errno));
			exit(1);
		}
	}
	else
		OPF = stdout;

	/*
	 * Get the active encoding and the standard_conforming_strings setting, so
	 * we know how to escape strings.
	 */
	encoding = PQclientEncoding(conn);
	std_strings = PQparameterStatus(conn, "standard_conforming_strings");
	if (!std_strings)
		std_strings = "off";

	fprintf(OPF,"--\n-- Greenplum Database cluster dump\n--\n\n");
	/* Set the role if requested */
	if (use_role && server_version >= 80100)
	{
		PQExpBuffer query = createPQExpBuffer();

		appendPQExpBuffer(query, "SET ROLE %s", fmtId(use_role));
		executeCommand(conn, query->data);
		destroyPQExpBuffer(query);
	}

	if (verbose)
		dumpTimestamp("Started on");

	fprintf(OPF, "\\connect postgres\n\n");

	/* Replicate encoding and std_strings in output */
	fprintf(OPF, "SET client_encoding = '%s';\n",
			pg_encoding_to_char(encoding));
	fprintf(OPF, "SET standard_conforming_strings = %s;\n", std_strings);
	if (strcmp(std_strings, "off") == 0)
		fprintf(OPF, "SET escape_string_warning = off;\n");
	fprintf(OPF, "\n");

	if (binary_upgrade)
	{
		/*
		 * Greenplum doesn't allow altering system catalogs without
		 * setting the allow_system_table_mods GUC first.
		 */
		fprintf(OPF, "SET allow_system_table_mods = 'dml';\n");
		fprintf(OPF, "\n");
	}

	if (!data_only)
	{
		/*
		 * If asked to --clean, do that first.	We can avoid detailed
		 * dependency analysis because databases never depend on each other,
		 * and tablespaces never depend on each other.	Roles could have
		 * grants to each other, but DROP ROLE will clean those up silently.
		 */
		if (output_clean)
		{
			if (!globals_only && !roles_only && !tablespaces_only)
				dropDBs(conn);

			if (!roles_only && !no_tablespaces)
			{
				if (server_version >= 80000)
					dropTablespaces(conn);
			}

			if (!tablespaces_only)
				dropRoles(conn);
		}

		/*
		 * Now create objects as requested.  Be careful that option logic here
		 * is the same as for drops above.
		 */
		if (!tablespaces_only)
		{
			/* Dump Resource Queues */
			if (resource_queues)
				dumpResQueues(conn);

			/* Dump Resource Groups */
			if (resource_groups)
				dumpResGroups(conn);

			/* Dump roles (users) */
			dumpRoles(conn);

			/* Dump role memberships */
			dumpRoleMembership(conn);

			/* Dump role constraints */
			dumpRoleConstraints(conn);
		}

		if (!roles_only && !no_tablespaces)
		{
			/* Dump tablespaces */
			dumpTablespaces(conn);
		}

		/* Dump CREATE DATABASE commands */
		if (!globals_only && !roles_only && !tablespaces_only)
			dumpCreateDB(conn);

		/* Dump role/database settings */
		if (!tablespaces_only && !roles_only)
		{
			if (server_version >= 80500)
				dumpDbRoleConfig(conn);
		}
	}

	if (!globals_only && !roles_only && !tablespaces_only)
		dumpDatabases(conn);

	PQfinish(conn);

	if (verbose)
		dumpTimestamp("Completed on");
	fprintf(OPF, "--\n-- PostgreSQL database cluster dump complete\n--\n\n");

	if (filename)
		fclose(OPF);

	exit(0);
}


static void
help(void)
{
	printf(_("%s extracts a PostgreSQL database cluster into an SQL script file.\n\n"), progname);
	printf(_("Usage:\n"));
	printf(_("  %s [OPTION]...\n"), progname);

	printf(_("\nGeneral options:\n"));
	printf(_("  -f, --file=FILENAME         output file name\n"));
	printf(_("  --lock-wait-timeout=TIMEOUT fail after waiting TIMEOUT for a table lock\n"));
	printf(_("  --help                      show this help, then exit\n"));
	printf(_("  --version                   output version information, then exit\n"));
	printf(_("\nOptions controlling the output content:\n"));
	printf(_("  -a, --data-only             dump only the data, not the schema\n"));
	printf(_("  -c, --clean                 clean (drop) databases before recreating\n"));
	printf(_("  -a, --data-only             dump only the data, not the schema\n"));
	printf(_("  -c, --clean                 clean (drop) databases before recreating\n"));
	printf(_("  -g, --globals-only          dump only global objects, no databases\n"));
	printf(_("  -o, --oids                  include OIDs in dump\n"));
	printf(_("  -O, --no-owner              skip restoration of object ownership\n"));
	printf(_("      --roles-only            dump only roles, no databases or tablespaces\n"));
	printf(_("  -s, --schema-only           dump only the schema, no data\n"));
	printf(_("  -S, --superuser=NAME        superuser user name to use in the dump\n"));
	printf(_("  -t, --tablespaces-only      dump only tablespaces, no databases or roles\n"));
	printf(_("  -x, --no-privileges         do not dump privileges (grant/revoke)\n"));
	printf(_("  --resource-queues           dump resource queue data\n"));
	printf(_("  --resource-groups           dump resource group data\n"));
	printf(_("  --binary-upgrade            for use by upgrade utilities only\n"));
	printf(_("  --inserts                   dump data as INSERT commands, rather than COPY\n"));
	printf(_("  --column-inserts            dump data as INSERT commands with column names\n"));
	printf(_("  --disable-dollar-quoting    disable dollar quoting, use SQL standard quoting\n"));
	printf(_("  --disable-triggers          disable triggers during data-only restore\n"));
	printf(_("  --no-tablespaces            do not dump tablespace assignments\n"));
	printf(_("  --role=ROLENAME             do SET ROLE before dump\n"));
	printf(_("  --use-set-session-authorization\n"
			 "                              use SET SESSION AUTHORIZATION commands instead of\n"
	"                              ALTER OWNER commands to set ownership\n"));
	printf(_("  --gp-syntax                 dump with Greenplum Database syntax (default if gpdb)\n"));
	printf(_("  --no-gp-syntax              dump without Greenplum Database syntax (default if postgresql)\n"));

	printf(_("\nConnection options:\n"));
	printf(_("  -h, --host=HOSTNAME      database server host or socket directory\n"));
	printf(_("  -l, --database=DBNAME    alternative default database\n"));
	printf(_("  -p, --port=PORT          database server port number\n"));
	printf(_("  -U, --username=NAME      connect as specified database user\n"));
	printf(_("  -w, --no-password        never prompt for password\n"));
	printf(_("  -W, --password           force password prompt (should happen automatically)\n"));

	printf(_("\nIf -f/--file is not used, then the SQL script will be written to the standard\n"
			 "output.\n\n"));
	printf(_("Report bugs to <bugs@greenplum.org>.\n"));
}


/*
 * Build the WITH clause for resource queue dump
 */
static void 
buildWithClause(const char *resname, const char *ressetting, PQExpBuffer buf)
{
	if (0 == strncmp("memory_limit", resname, 12) && (strncmp(ressetting, "-1", 2) != 0))
        	appendPQExpBuffer(buf, " %s='%s'", resname, ressetting);
	else
		appendPQExpBuffer(buf, " %s=%s", resname, ressetting);
}

/*
 * Dump resource group
 */
static void
dumpResGroups(PGconn *conn)
{
	PQExpBuffer buf = createPQExpBuffer();
	PGresult   *res;
	int		i;
	int		i_groupname,
			i_cpu_rate_limit,
			i_concurrency,
			i_memory_limit,
			i_memory_shared_quota,
			i_memory_spill_ratio;

	printfPQExpBuffer(buf, "SELECT g.rsgname AS groupname, "
					  "t1.value AS concurrency, "
					  "t2.value AS cpu_rate_limit, "
					  "t3.value AS memory_limit, "
					  "t4.value AS memory_shared_quota, "
					  "t5.value AS memory_spill_ratio "
					  "FROM pg_resgroup g, "
					  "pg_resgroupcapability t1, "
					  "pg_resgroupcapability t2, "
					  "pg_resgroupcapability t3, "
					  "pg_resgroupcapability t4, "
					  "pg_resgroupcapability t5 "
					  "WHERE g.oid = t1.resgroupid AND "
					  "g.oid = t2.resgroupid AND "
					  "g.oid = t3.resgroupid AND "
					  "g.oid = t4.resgroupid AND "
					  "g.oid = t5.resgroupid AND "
					  "t1.reslimittype = 1 AND "
					  "t2.reslimittype = 2 AND "
					  "t3.reslimittype = 3 AND "
					  "t4.reslimittype = 4 AND "
					  "t5.reslimittype = 5;");

	res = executeQuery(conn, buf->data);

	i_groupname = PQfnumber(res, "groupname");
	i_cpu_rate_limit = PQfnumber(res, "cpu_rate_limit");
	i_concurrency = PQfnumber(res, "concurrency");
	i_memory_limit = PQfnumber(res, "memory_limit");
	i_memory_shared_quota = PQfnumber(res, "memory_shared_quota");
	i_memory_spill_ratio = PQfnumber(res, "memory_spill_ratio");

	if (PQntuples(res) > 0)
		fprintf(OPF, "--\n-- Resource Group\n--\n\n");

	/*
	 * total cpu_rate_limit and memory_limit should less than 100, so clean
	 * them before we seting new memory_limit and cpu_rate_limit.
	 */
	fprintf(OPF, "ALTER RESOURCE GROUP admin_group SET cpu_rate_limit 1;\n");
	fprintf(OPF, "ALTER RESOURCE GROUP default_group SET cpu_rate_limit 1;\n");
	fprintf(OPF, "ALTER RESOURCE GROUP admin_group SET memory_limit 1;\n");
	fprintf(OPF, "ALTER RESOURCE GROUP default_group SET memory_limit 1;\n");

	for (i = 0; i < PQntuples(res); i++)
	{
		const char *groupname;
		const char *cpu_rate_limit;
		const char *concurrency;
		const char *memory_limit;
		const char *memory_shared_quota;
		const char *memory_spill_ratio;

		groupname = fmtId(PQgetvalue(res, i, i_groupname));
		cpu_rate_limit = PQgetvalue(res, i, i_cpu_rate_limit);
		concurrency = PQgetvalue(res, i, i_concurrency);
		memory_limit = PQgetvalue(res, i, i_memory_limit);
		memory_shared_quota = PQgetvalue(res, i, i_memory_shared_quota);
		memory_spill_ratio = PQgetvalue(res, i, i_memory_spill_ratio);

		resetPQExpBuffer(buf);

		/* DROP or CREATE default group, so ALTER it  */
		if (0 == strcmp(groupname, "default_group") || 0 == strcmp(groupname, "admin_group"))
		{
			appendPQExpBuffer(buf, "ALTER RESOURCE GROUP %s SET concurrency %s;\n",
							  groupname, concurrency);
			appendPQExpBuffer(buf, "ALTER RESOURCE GROUP %s SET cpu_rate_limit %s;\n",
							  groupname, cpu_rate_limit);
			appendPQExpBuffer(buf, "ALTER RESOURCE GROUP %s SET memory_limit %s;\n",
							  groupname, memory_limit);
			appendPQExpBuffer(buf, "ALTER RESOURCE GROUP %s SET memory_shared_quota %s;\n",
							  groupname, memory_shared_quota);
			appendPQExpBuffer(buf, "ALTER RESOURCE GROUP %s SET memory_spill_ratio %s;\n",
							  groupname, memory_spill_ratio);
		}
		else
		{
			printfPQExpBuffer(buf, "CREATE RESOURCE GROUP %s WITH ("
							  "concurrency=%s, cpu_rate_limit=%s, "
							  "memory_limit=%s, memory_shared_quota=%s, "
							  "memory_spill_ratio=%s);\n",
							  groupname, concurrency, cpu_rate_limit,
							  memory_limit, memory_shared_quota,
							  memory_spill_ratio);
		}

		fprintf(OPF, "%s", buf->data);
	}

	PQclear(res);

	destroyPQExpBuffer(buf);

	fprintf(OPF, "\n\n");
}

/*
 * Dump resource queues
 */
static void
dumpResQueues(PGconn *conn)
{
	PQExpBuffer buf = createPQExpBuffer();
	PGresult   *res;
	int			i_rsqname,
				i_resname,
				i_ressetting,
				i_rqoid;
	int			i;
	char	   *prev_rsqname = NULL;
	bool		bWith = false;

	printfPQExpBuffer(buf,
					  "SELECT oid, rsqname, 'activelimit' as resname, "
					  "rsqcountlimit::text as ressetting, "
					  "1 as ord FROM pg_resqueue "
					  "UNION "
					  "SELECT oid, rsqname, 'costlimit' as resname, "
					  "rsqcostlimit::text as ressetting, "
					  "2 as ord FROM pg_resqueue "
					  "UNION "
					  "SELECT oid, rsqname, 'overcommit' as resname, "
					  "case when rsqovercommit then '1' "
					  "else '0' end as ressetting, "
					  "3 as ord FROM pg_resqueue "
					  "UNION "
					  "SELECT oid, rsqname, 'ignorecostlimit' as resname, "
					  "%s as ressetting, "
					  "4 as ord FROM pg_resqueue "
					  "%s"
					  "order by rsqname,  ord",
					  (server_version >= 80205 ?
					   "rsqignorecostlimit::text"
					   : "0 AS"),
					  (server_version >= 80214 ?
					   "UNION "
					   "SELECT rq.oid, rq.rsqname, rt.resname, rc.ressetting, "
					   "rt.restypid as ord FROM "
					   "pg_resqueue rq,  pg_resourcetype rt, "
					   "pg_resqueuecapability rc WHERE "
					   "rq.oid=rc.resqueueid and rc.restypid = rt.restypid "
					   : "")
		);

	res = executeQuery(conn, buf->data);

	i_rqoid = PQfnumber(res, "oid");
	i_rsqname = PQfnumber(res, "rsqname");
	i_resname = PQfnumber(res, "resname");
	i_ressetting = PQfnumber(res, "ressetting");

	if (PQntuples(res) > 0)
	    fprintf(OPF, "--\n-- Resource Queues\n--\n\n");


	/*
	 * settings for resource queue are spread over multiple rows, but sorted
	 * by queue name (and ranked in order of resname ) eg:
	 *
	 * rsqname	  |		resname		| ressetting | ord
	 * -----------+-----------------+------------+----- pg_default |
	 * activelimit	   | 20			|	1 pg_default | costlimit	   | -1 |
	 * 2 pg_default | overcommit	  | 0		   |   3 pg_default |
	 * ignorecostlimit | 0			|	4
	 *
	 * This format lets us support an arbitrary number of resqueuecapability
	 * entries.  So watch for change of rsqname to switch to next CREATE
	 * statement.
	 *
	 */

	for (i = 0; i < PQntuples(res); i++)
	{
		const char *rsqname;
		const char *resname;
		const char *ressetting;

		rsqname = PQgetvalue(res, i, i_rsqname);
		resname = PQgetvalue(res, i, i_resname);
		ressetting = PQgetvalue(res, i, i_ressetting);

		/* if first CREATE statement, or name changed... */
		if (!prev_rsqname || (0 != strcmp(rsqname, prev_rsqname)))
		{
			if (prev_rsqname)
			{
				/* terminate the WITH if necessary */
				if (bWith)
					appendPQExpBuffer(buf, ") ");

				appendPQExpBuffer(buf, ";\n");

				fprintf(OPF, "%s", buf->data);

				free(prev_rsqname);
			}

			bWith = false;

			/* save the name */
			prev_rsqname = strdup(rsqname);

			resetPQExpBuffer(buf);

			/* MPP-6926: cannot DROP or CREATE default queue, so ALTER it  */
			if (0 == strcmp(rsqname, "pg_default"))
				appendPQExpBuffer(buf, "ALTER RESOURCE QUEUE %s", fmtId(rsqname));
			else
				appendPQExpBuffer(buf, "CREATE RESOURCE QUEUE %s", fmtId(rsqname));
		}

		/* NOTE: currently 3.3-style, but will switch to one WITH clause... */

		if (0 == strcmp("activelimit", resname))
		{
			if (strcmp(ressetting, "-1") != 0)
				appendPQExpBuffer(buf, " ACTIVE THRESHOLD %s",
								  ressetting);
		}
		else if (0 == strcmp("costlimit", resname))
		{
			if (strcmp(ressetting, "-1") != 0)
				appendPQExpBuffer(buf, " COST THRESHOLD %.2f",
								  atof(ressetting));
		}
		else if (0 == strcmp("ignorecostlimit", resname))
		{
			if (!((strcmp(ressetting, "-1") == 0)
				  || (strcmp(ressetting, "0") == 0)))
				appendPQExpBuffer(buf, " IGNORE THRESHOLD %.2f",
								  atof(ressetting));
		}
		else if (0 == strcmp("overcommit", resname))
		{
			if (strcmp(ressetting, "1") == 0)
				appendPQExpBuffer(buf, " OVERCOMMIT");
			else
				appendPQExpBuffer(buf, " NOOVERCOMMIT");
		}
		else
		{
			/* build the WITH clause */
			if (bWith)
				appendPQExpBuffer(buf, ",\n");
			else
			{
				bWith = true;
				appendPQExpBuffer(buf, "\n WITH (");
			}

			buildWithClause(resname, ressetting, buf);

		}

	}							/* end for */

	/* need to write out last statement */
	if (prev_rsqname)
	{
		/* terminate the WITH if necessary */
		if (bWith)
			appendPQExpBuffer(buf, ") ");

		appendPQExpBuffer(buf, ";\n");

		fprintf(OPF, "%s", buf->data);

		free(prev_rsqname);
	}

	PQclear(res);

	destroyPQExpBuffer(buf);

	fprintf(OPF, "\n\n");
}

/*
 * Drop roles
 */
static void
dropRoles(PGconn *conn)
{
	PGresult   *res;
	int			i_rolname;
	int			i;

	if (server_version >= 80100)
		res = executeQuery(conn,
						   "SELECT rolname "
						   "FROM pg_authid "
						   "ORDER BY 1");
	else
		res = executeQuery(conn,
						   "SELECT usename as rolname "
						   "FROM pg_shadow "
						   "UNION "
						   "SELECT groname as rolname "
						   "FROM pg_group "
						   "ORDER BY 1");

	i_rolname = PQfnumber(res, "rolname");

	if (PQntuples(res) > 0)
		fprintf(OPF, "--\n-- Drop roles\n--\n\n");

	for (i = 0; i < PQntuples(res); i++)
	{
		const char *rolename;

		rolename = PQgetvalue(res, i, i_rolname);

		fprintf(OPF, "DROP ROLE %s;\n", fmtId(rolename));
	}

	PQclear(res);

	fprintf(OPF, "\n\n");
}

/*
 * Dump roles
 */
static void
dumpRoles(PGconn *conn)
{
	PQExpBuffer buf = createPQExpBuffer();
	PGresult   *res;
	int			i_rolname,
				i_rolsuper,
				i_rolinherit,
				i_rolcreaterole,
				i_rolcreatedb,
				i_rolcatupdate,
				i_rolcanlogin,
				i_rolconnlimit,
				i_rolpassword,
				i_rolvaliduntil,
				i_rolcomment,
				i_oid,
				i_rolqueuename = -1,	/* keep compiler quiet */
				i_rolgroupname = -1,	/* keep compiler quiet */
				i_rolcreaterextgpfd = -1,
				i_rolcreaterexthttp = -1,
				i_rolcreatewextgpfd = -1,
				i_rolcreaterexthdfs = -1,
				i_rolcreatewexthdfs = -1;
	int			i;
	bool		exttab_auth = (server_version >= 80214);
	bool		hdfs_auth = (server_version >= 80215);
	char	   *resq_col = resource_queues ? ", (SELECT rsqname FROM pg_resqueue WHERE "
	"  pg_resqueue.oid = rolresqueue) AS rolqueuename " : "";
	char	   *resgroup_col = resource_groups ? ", (SELECT rsgname FROM pg_resgroup WHERE "
	"  pg_resgroup.oid = rolresgroup) AS rolgroupname " : "";
	char	   *extauth_col = exttab_auth ? ", rolcreaterextgpfd, rolcreaterexthttp, rolcreatewextgpfd" : "";
	char	   *hdfs_col = hdfs_auth ? ", rolcreaterexthdfs, rolcreatewexthdfs " : "";

	/*
	 * Query to select role info get resqueue if version support it get
	 * external table auth on gpfdist, gpfdists and http if version support it get
	 * external table auth on gphdfs if version support it note: rolconfig is
	 * dumped later
	 */
	printfPQExpBuffer(buf,
					  "SELECT rolname, oid, rolsuper, rolinherit, "
					  "rolcreaterole, rolcreatedb, rolcatupdate, "
					  "rolcanlogin, rolconnlimit, rolpassword, "
					  "rolvaliduntil, "
					  "pg_catalog.shobj_description(oid, 'pg_authid') as rolcomment "
					  " %s %s %s %s"
					  "FROM pg_authid "
					  "ORDER BY 1",
					  resq_col, resgroup_col, extauth_col, hdfs_col);

	res = executeQuery(conn, buf->data);

	i_rolname = PQfnumber(res, "rolname");
	i_rolsuper = PQfnumber(res, "rolsuper");
	i_rolinherit = PQfnumber(res, "rolinherit");
	i_rolcreaterole = PQfnumber(res, "rolcreaterole");
	i_rolcreatedb = PQfnumber(res, "rolcreatedb");
	i_rolcatupdate = PQfnumber(res, "rolcatupdate");
	i_rolcanlogin = PQfnumber(res, "rolcanlogin");
	i_rolconnlimit = PQfnumber(res, "rolconnlimit");
	i_rolpassword = PQfnumber(res, "rolpassword");
	i_rolvaliduntil = PQfnumber(res, "rolvaliduntil");
	i_rolcomment = PQfnumber(res, "rolcomment");
	i_oid = PQfnumber(res, "oid");

	if (resource_queues)
		i_rolqueuename = PQfnumber(res, "rolqueuename");

	if (resource_groups)
		i_rolgroupname = PQfnumber(res, "rolgroupname");

	if (exttab_auth)
	{
		i_rolcreaterextgpfd = PQfnumber(res, "rolcreaterextgpfd");
		i_rolcreaterexthttp = PQfnumber(res, "rolcreaterexthttp");
		i_rolcreatewextgpfd = PQfnumber(res, "rolcreatewextgpfd");
		if (hdfs_auth)
		{
			i_rolcreaterexthdfs = PQfnumber(res, "rolcreaterexthdfs");
			i_rolcreatewexthdfs = PQfnumber(res, "rolcreatewexthdfs");
		}
	}

	if (PQntuples(res) > 0)
		fprintf(OPF, "--\n-- Roles\n--\n\n");

	for (i = 0; i < PQntuples(res); i++)
	{
		const char *rolename;
		Oid			roleoid;

		rolename = PQgetvalue(res, i, i_rolname);
		roleoid = atooid(PQgetvalue(res, i, i_oid));

		resetPQExpBuffer(buf);

		/*
		 * We dump CREATE ROLE followed by ALTER ROLE to ensure that the role
		 * will acquire the right properties even if it already exists (ie, it
		 * won't hurt for the CREATE to fail).  This is particularly important
		 * for the role we are connected as, since even with --clean we will
		 * have failed to drop it.
		 */
		appendPQExpBuffer(buf, "CREATE ROLE %s;\n", fmtId(rolename));
		appendPQExpBuffer(buf, "ALTER ROLE %s WITH", fmtId(rolename));

		if (strcmp(PQgetvalue(res, i, i_rolsuper), "t") == 0)
			appendPQExpBuffer(buf, " SUPERUSER");
		else
			appendPQExpBuffer(buf, " NOSUPERUSER");

		if (strcmp(PQgetvalue(res, i, i_rolinherit), "t") == 0)
			appendPQExpBuffer(buf, " INHERIT");
		else
			appendPQExpBuffer(buf, " NOINHERIT");

		if (strcmp(PQgetvalue(res, i, i_rolcreaterole), "t") == 0)
			appendPQExpBuffer(buf, " CREATEROLE");
		else
			appendPQExpBuffer(buf, " NOCREATEROLE");

		if (strcmp(PQgetvalue(res, i, i_rolcreatedb), "t") == 0)
			appendPQExpBuffer(buf, " CREATEDB");
		else
			appendPQExpBuffer(buf, " NOCREATEDB");

		if (strcmp(PQgetvalue(res, i, i_rolcanlogin), "t") == 0)
			appendPQExpBuffer(buf, " LOGIN");
		else
			appendPQExpBuffer(buf, " NOLOGIN");

		if (strcmp(PQgetvalue(res, i, i_rolconnlimit), "-1") != 0)
			appendPQExpBuffer(buf, " CONNECTION LIMIT %s",
							  PQgetvalue(res, i, i_rolconnlimit));

		if (!PQgetisnull(res, i, i_rolpassword))
		{
			appendPQExpBuffer(buf, " PASSWORD ");
			appendStringLiteralConn(buf, PQgetvalue(res, i, i_rolpassword), conn);
		}

		if (!PQgetisnull(res, i, i_rolvaliduntil))
			appendPQExpBuffer(buf, " VALID UNTIL '%s'",
							  PQgetvalue(res, i, i_rolvaliduntil));

		if (resource_queues)
		{
			if (!PQgetisnull(res, i, i_rolqueuename))
				appendPQExpBuffer(buf, " RESOURCE QUEUE %s",
								  PQgetvalue(res, i, i_rolqueuename));
		}

		if (resource_groups)
		{
			if (!PQgetisnull(res, i, i_rolgroupname))
				appendPQExpBuffer(buf, " RESOURCE GROUP %s",
								  PQgetvalue(res, i, i_rolgroupname));
		}

		if (exttab_auth)
		{
			/* we use the same privilege for gpfdist and gpfdists */
			if (!PQgetisnull(res, i, i_rolcreaterextgpfd) &&
				strcmp(PQgetvalue(res, i, i_rolcreaterextgpfd), "t") == 0)
				appendPQExpBuffer(buf, " CREATEEXTTABLE (protocol='gpfdist', type='readable')");

			if (!PQgetisnull(res, i, i_rolcreatewextgpfd) &&
				strcmp(PQgetvalue(res, i, i_rolcreatewextgpfd), "t") == 0)
				appendPQExpBuffer(buf, " CREATEEXTTABLE (protocol='gpfdist', type='writable')");

			if (!PQgetisnull(res, i, i_rolcreaterexthttp) &&
				strcmp(PQgetvalue(res, i, i_rolcreaterexthttp), "t") == 0)
				appendPQExpBuffer(buf, " CREATEEXTTABLE (protocol='http')");

			if (hdfs_auth)
			{
				if (!PQgetisnull(res, i, i_rolcreaterexthdfs) &&
					strcmp(PQgetvalue(res, i, i_rolcreaterexthdfs), "t") == 0)
					appendPQExpBuffer(buf, " CREATEEXTTABLE (protocol='gphdfs', type='readable')");

				if (!PQgetisnull(res, i, i_rolcreatewexthdfs) &&
					strcmp(PQgetvalue(res, i, i_rolcreatewexthdfs), "t") == 0)
					appendPQExpBuffer(buf, " CREATEEXTTABLE (protocol='gphdfs', type='writable')");
			}
		}

		appendPQExpBuffer(buf, ";\n");

		if (!PQgetisnull(res, i, i_rolcomment))
		{
			appendPQExpBuffer(buf, "COMMENT ON ROLE %s IS ", fmtId(rolename));
			appendStringLiteralConn(buf, PQgetvalue(res, i, i_rolcomment), conn);
			appendPQExpBuffer(buf, ";\n");
		}

		fprintf(OPF, "%s", buf->data);

		dumpUserConfig(conn, rolename);
	}

	PQclear(res);

	fprintf(OPF, "\n\n");

	destroyPQExpBuffer(buf);
}


/*
 * Dump role memberships.  This code is used for 8.1 and later servers.
 *
 * Note: we expect dumpRoles already created all the roles, but there is
 * no membership yet.
 */
static void
dumpRoleMembership(PGconn *conn)
{
	PGresult   *res;
	int			i;

	res = executeQuery(conn, "SELECT ur.rolname AS roleid, "
					   "um.rolname AS member, "
					   "a.admin_option, "
					   "ug.rolname AS grantor "
					   "FROM pg_auth_members a "
					   "LEFT JOIN pg_authid ur on ur.oid = a.roleid "
					   "LEFT JOIN pg_authid um on um.oid = a.member "
					   "LEFT JOIN pg_authid ug on ug.oid = a.grantor "
					   "ORDER BY 1,2,3");

	if (PQntuples(res) > 0)
		fprintf(OPF, "--\n-- Role memberships\n--\n\n");

	for (i = 0; i < PQntuples(res); i++)
	{
		char	   *roleid = PQgetvalue(res, i, 0);
		char	   *member = PQgetvalue(res, i, 1);
		char	   *option = PQgetvalue(res, i, 2);

		fprintf(OPF, "GRANT %s", fmtId(roleid));
		fprintf(OPF, " TO %s", fmtId(member));
		if (*option == 't')
			fprintf(OPF, " WITH ADMIN OPTION");

		/*
		 * We don't track the grantor very carefully in the backend, so cope
		 * with the possibility that it has been dropped.
		 */
		if (!PQgetisnull(res, i, 3))
		{
			char	   *grantor = PQgetvalue(res, i, 3);

			fprintf(OPF, " GRANTED BY %s", fmtId(grantor));
		}
		fprintf(OPF, ";\n");
	}

	PQclear(res);

	fprintf(OPF, "\n\n");
}

/*
 * Dump role time constraints. 
 *
 * Note: we expect dumpRoles already created all the roles, but there are
 * no time constraints yet.
 */
static void
dumpRoleConstraints(PGconn *conn)
{
	PGresult   *res;
	int 		i;

	res = executeQuery(conn, "SELECT a.rolname, c.start_day, c.start_time, c.end_day, c.end_time "
							 "FROM pg_authid a, pg_auth_time_constraint c "
							 "WHERE a.oid = c.authid "
							 "ORDER BY 1");

	if (PQntuples(res) > 0)
		fprintf(OPF, "--\n-- Role time constraints\n--\n\n");

	for (i = 0; i < PQntuples(res); i++)
	{
		char		*rolname 	= PQgetvalue(res, i, 0);
		char		*start_day 	= PQgetvalue(res, i, 1);
		char 		*start_time = PQgetvalue(res, i, 2);
		char		*end_day 	= PQgetvalue(res, i, 3);
		char 		*end_time 	= PQgetvalue(res, i, 4);

		fprintf(OPF, "ALTER ROLE %s DENY BETWEEN DAY %s TIME '%s' AND DAY %s TIME '%s';\n", 
				fmtId(rolname), start_day, start_time, end_day, end_time);
	}

	PQclear(res);

	fprintf(OPF, "\n\n");
}


/*
 * Drop tablespaces.
 */
static void
dropTablespaces(PGconn *conn)
{
	PGresult   *res;
	int			i;

	/*
	 * Get all tablespaces except built-in ones (which we assume are named
	 * pg_xxx)
	 */
	res = executeQuery(conn, "SELECT spcname "
					   "FROM pg_catalog.pg_tablespace "
					   "WHERE spcname !~ '^pg_' "
					   "ORDER BY 1");

	if (PQntuples(res) > 0)
		fprintf(OPF, "--\n-- Drop tablespaces\n--\n\n");

	for (i = 0; i < PQntuples(res); i++)
	{
		char	   *spcname = PQgetvalue(res, i, 0);

		fprintf(OPF, "DROP TABLESPACE %s;\n", fmtId(spcname));
	}

	PQclear(res);

	fprintf(OPF, "\n\n");
}

/*
 * Dump tablespaces.
 */
static void
dumpTablespaces(PGconn *conn)
{
	PGresult   *res;
	int			i;

	// WALREP_FIXME: filespaces are gone. How do we deal with that here?
	
	/*
	 * Get all tablespaces execpt built-in ones (named pg_xxx)
	 *
	 * [FIXME] the queries need to be slightly different if the backend isn't
	 * Greenplum, and the dump format should vary depending on if the dump is
	 * --gp-syntax or --no-gp-syntax.
	 */
	if (server_version < 80214)
	{							
		/* Filespaces were introduced in GP 4.0 (server_version 8.2.14) */
		return;
	}
	else
	{
		res = executeQuery(conn, "SELECT spcname, "
						"pg_catalog.pg_get_userbyid(spcowner) AS spcowner, "
						"spclocation, spcacl, "
						"pg_catalog.shobj_description(t.oid, 'pg_tablespace') "
						"FROM pg_catalog.pg_tablespace t "
						"WHERE spcname !~ '^pg_' "
						"ORDER BY 1");
	}

	if (PQntuples(res) > 0)
		fprintf(OPF, "--\n-- Tablespaces\n--\n\n");

	for (i = 0; i < PQntuples(res); i++)
	{
		PQExpBuffer buf = createPQExpBuffer();
		char	   *spcname = PQgetvalue(res, i, 0);
		char	   *spcowner = PQgetvalue(res, i, 1);
		char	   *spclocation = PQgetvalue(res, i, 2);
		char	   *spcacl = PQgetvalue(res, i, 3);
		char	   *spccomment = PQgetvalue(res, i, 4);
		char	   *fspcname;

		/* needed for buildACLCommands() */
		fspcname = strdup(fmtId(spcname));

		appendPQExpBuffer(buf, "CREATE TABLESPACE %s", spcname);
		appendPQExpBuffer(buf, " OWNER %s", fmtId(spcowner));

		appendPQExpBuffer(buf, " LOCATION ");
		appendStringLiteralConn(buf, spclocation, conn);
		appendPQExpBuffer(buf, ";\n");

		/* Build Acls */
		if (!skip_acls &&
			!buildACLCommands(fspcname, NULL, "TABLESPACE", spcacl, spcowner,
							  "", server_version, buf))
		{
			fprintf(stderr, _("%s: could not parse ACL list (%s) for tablespace \"%s\"\n"),
					progname, spcacl, fspcname);
			PQfinish(conn);
			exit(1);
		}

		/* Set comments */
		if (spccomment && strlen(spccomment))
		{
			appendPQExpBuffer(buf, "COMMENT ON TABLESPACE %s IS ", fspcname);
			appendStringLiteralConn(buf, spccomment, conn);
			appendPQExpBuffer(buf, ";\n");
		}

		fprintf(OPF, "%s", buf->data);

		free(fspcname);
		destroyPQExpBuffer(buf);
	}

	PQclear(res);
	fprintf(OPF, "\n\n");
}


/*
 * Dump commands to drop each database.
 *
 * This should match the set of databases targeted by dumpCreateDB().
 */
static void
dropDBs(PGconn *conn)
{
	PGresult   *res;
	int			i;

	if (server_version >= 70100)
		res = executeQuery(conn,
						   "SELECT datname "
						   "FROM pg_database d "
						   "WHERE datallowconn ORDER BY 1");
	else
		res = executeQuery(conn,
						   "SELECT datname "
						   "FROM pg_database d "
						   "ORDER BY 1");

	if (PQntuples(res) > 0)
		fprintf(OPF, "--\n-- Drop databases\n--\n\n");

	for (i = 0; i < PQntuples(res); i++)
	{
		char	   *dbname = PQgetvalue(res, i, 0);

		/*
		 * Skip "template1" and "postgres"; the restore script is almost
		 * certainly going to be run in one or the other, and we don't know
		 * which.  This must agree with dumpCreateDB's choices!
		 */
		if (strcmp(dbname, "template1") != 0 &&
			strcmp(dbname, "postgres") != 0)
		{
			fprintf(OPF, "DROP DATABASE %s;\n", fmtId(dbname));
		}
	}

	PQclear(res);

	fprintf(OPF, "\n\n");
}

/*
 * Dump commands to create each database.
 *
 * To minimize the number of reconnections (and possibly ensuing
 * password prompts) required by the output script, we emit all CREATE
 * DATABASE commands during the initial phase of the script, and then
 * run pg_dump for each database to dump the contents of that
 * database.  We skip databases marked not datallowconn, since we'd be
 * unable to connect to them anyway (and besides, we don't want to
 * dump template0).
 */
static void
dumpCreateDB(PGconn *conn)
{
	PQExpBuffer buf = createPQExpBuffer();
	char	   *default_encoding = NULL;
	char	   *default_collate = NULL;
	char	   *default_ctype = NULL;
	PGresult   *res;
	int			i;

	fprintf(OPF, "--\n-- Database creation\n--\n\n");

	/*
	 * First, get the installation's default encoding and locale information.
	 * We will dump encoding and locale specifications in the CREATE DATABASE
	 * commands for just those databases with values different from defaults.
	 *
	 * We consider template0's encoding and locale (or, pre-7.1, template1's)
	 * to define the installation default.	Pre-8.4 installations do not have
	 * per-database locale settings; for them, every database must necessarily
	 * be using the installation default, so there's no need to do anything
	 * (which is good, since in very old versions there is no good way to find
	 * out what the installation locale is anyway...)
	 */
	if (server_version >= 80400)
		res = executeQuery(conn,
						   "SELECT pg_encoding_to_char(encoding), "
						   "datcollate, datctype "
						   "FROM pg_database "
						   "WHERE datname = 'template0'");
	else if (server_version >= 70100)
		res = executeQuery(conn,
						   "SELECT pg_encoding_to_char(encoding), "
						   "null::text AS datcollate, null::text AS datctype "
						   "FROM pg_database "
						   "WHERE datname = 'template0'");
	else
		res = executeQuery(conn,
						   "SELECT pg_encoding_to_char(encoding), "
						   "null::text AS datcollate, null::text AS datctype "
						   "FROM pg_database "
						   "WHERE datname = 'template1'");

	/* If for some reason the template DB isn't there, treat as unknown */
	if (PQntuples(res) > 0)
	{
		if (!PQgetisnull(res, 0, 0))
			default_encoding = strdup(PQgetvalue(res, 0, 0));
		if (!PQgetisnull(res, 0, 1))
			default_collate = strdup(PQgetvalue(res, 0, 1));
		if (!PQgetisnull(res, 0, 2))
			default_ctype = strdup(PQgetvalue(res, 0, 2));
	}

	PQclear(res);

	/* Now collect all the information about databases to dump */
	if (server_version >= 80400)
		res = executeQuery(conn,
						   "SELECT datname, "
						   "coalesce(rolname, (select rolname from pg_authid where oid=(select datdba from pg_database where datname='template0'))), "
						   "pg_encoding_to_char(d.encoding), "
						   "datcollate, datctype, datfrozenxid, "
						   "datistemplate, datacl, datconnlimit, "
						   "(SELECT spcname FROM pg_tablespace t WHERE t.oid = d.dattablespace) AS dattablespace "
			  "FROM pg_database d LEFT JOIN pg_authid u ON (datdba = u.oid) "
						   "WHERE datallowconn ORDER BY 1");
	else if (server_version >= 80100)
		res = executeQuery(conn,
						   "SELECT datname, "
						   "coalesce(rolname, (select rolname from pg_authid where oid=(select datdba from pg_database where datname='template0'))), "
						   "pg_encoding_to_char(d.encoding), "
		   "null::text AS datcollate, null::text AS datctype, datfrozenxid, "
						   "datistemplate, datacl, datconnlimit, "
						   "(SELECT spcname FROM pg_tablespace t WHERE t.oid = d.dattablespace) AS dattablespace "
			  "FROM pg_database d LEFT JOIN pg_authid u ON (datdba = u.oid) "
						   "WHERE datallowconn ORDER BY 1");
	else
		error_unsupported_server_version(conn);

	for (i = 0; i < PQntuples(res); i++)
	{
		char	   *dbname = PQgetvalue(res, i, 0);
		char	   *dbowner = PQgetvalue(res, i, 1);
		char	   *dbencoding = PQgetvalue(res, i, 2);
		char	   *dbcollate = PQgetvalue(res, i, 3);
		char	   *dbctype = PQgetvalue(res, i, 4);
		uint32		dbfrozenxid = atooid(PQgetvalue(res, i, 5));
		char	   *dbistemplate = PQgetvalue(res, i, 6);
		char	   *dbacl = PQgetvalue(res, i, 7);
		char	   *dbconnlimit = PQgetvalue(res, i, 8);
		char	   *dbtablespace = PQgetvalue(res, i, 9);
		char	   *fdbname;

		fdbname = strdup(fmtId(dbname));

		resetPQExpBuffer(buf);

		/*
		 * Skip the CREATE DATABASE commands for "template1" and "postgres",
		 * since they are presumably already there in the destination cluster.
		 * We do want to emit their ACLs and config options if any, however.
		 */
		if (strcmp(dbname, "template1") != 0 &&
			strcmp(dbname, "postgres") != 0)
		{
			appendPQExpBuffer(buf, "CREATE DATABASE %s", fdbname);

			appendPQExpBuffer(buf, " WITH TEMPLATE = template0");

			if (strlen(dbowner) != 0)
				appendPQExpBuffer(buf, " OWNER = %s", fmtId(dbowner));

			if (default_encoding && strcmp(dbencoding, default_encoding) != 0)
			{
				appendPQExpBuffer(buf, " ENCODING = ");
				appendStringLiteralConn(buf, dbencoding, conn);
			}

			if (default_collate && strcmp(dbcollate, default_collate) != 0)
			{
				appendPQExpBuffer(buf, " LC_COLLATE = ");
				appendStringLiteralConn(buf, dbcollate, conn);
			}

			if (default_ctype && strcmp(dbctype, default_ctype) != 0)
			{
				appendPQExpBuffer(buf, " LC_CTYPE = ");
				appendStringLiteralConn(buf, dbctype, conn);
			}

			/*
			 * Output tablespace if it isn't the default.  For default, it
			 * uses the default from the template database.  If tablespace is
			 * specified and tablespace creation failed earlier, (e.g. no such
			 * directory), the database creation will fail too.  One solution
			 * would be to use 'SET default_tablespace' like we do in pg_dump
			 * for setting non-default database locations.
			 */
			if (strcmp(dbtablespace, "pg_default") != 0 && !no_tablespaces)
				appendPQExpBuffer(buf, " TABLESPACE = %s",
								  fmtId(dbtablespace));

			if (strcmp(dbconnlimit, "-1") != 0)
				appendPQExpBuffer(buf, " CONNECTION LIMIT = %s",
								  dbconnlimit);

			appendPQExpBuffer(buf, ";\n");

			if (strcmp(dbistemplate, "t") == 0)
			{
				appendPQExpBuffer(buf, "UPDATE pg_catalog.pg_database SET datistemplate = 't' WHERE datname = ");
				appendStringLiteralConn(buf, dbname, conn);
				appendPQExpBuffer(buf, ";\n");
			}

			if (binary_upgrade)
			{
				appendPQExpBuffer(buf, "-- For binary upgrade, set datfrozenxid.\n");
				appendPQExpBuffer(buf, "UPDATE pg_catalog.pg_database "
								  "SET datfrozenxid = '%u' "
								  "WHERE datname = ",
								  dbfrozenxid);
				appendStringLiteralConn(buf, dbname, conn);
				appendPQExpBuffer(buf, ";\n");
			}
		}

		if (!skip_acls &&
			!buildACLCommands(fdbname, NULL, "DATABASE", dbacl, dbowner,
							  "", server_version, buf))
		{
			fprintf(stderr, _("%s: could not parse ACL list (%s) for database \"%s\"\n"),
					progname, dbacl, fdbname);
			PQfinish(conn);
			exit(1);
		}

		fprintf(OPF, "%s", buf->data);

		dumpDatabaseConfig(conn, dbname);

		free(fdbname);
	}

	PQclear(res);
	destroyPQExpBuffer(buf);

	fprintf(OPF, "\n\n");
}


/*
 * Dump database-specific configuration
 */
static void
dumpDatabaseConfig(PGconn *conn, const char *dbname)
{
	PQExpBuffer buf = createPQExpBuffer();
	int			count = 1;

	for (;;)
	{
		PGresult   *res;

		if (server_version >= 80500)
			printfPQExpBuffer(buf, "SELECT setconfig[%d] FROM pg_db_role_setting WHERE "
							  "setrole = 0 AND setdatabase = (SELECT oid FROM pg_database WHERE datname = ", count);
		else
			printfPQExpBuffer(buf, "SELECT datconfig[%d] FROM pg_database WHERE datname = ", count);
		appendStringLiteralConn(buf, dbname, conn);

		if (server_version >= 80500)
			appendPQExpBuffer(buf, ")");

		appendPQExpBuffer(buf, ";");

		res = executeQuery(conn, buf->data);
		if (PQntuples(res) == 1 &&
			!PQgetisnull(res, 0, 0))
		{
			makeAlterConfigCommand(conn, PQgetvalue(res, 0, 0),
								   "DATABASE", dbname, NULL, NULL);
			PQclear(res);
			count++;
		}
		else
		{
			PQclear(res);
			break;
		}
	}

	destroyPQExpBuffer(buf);
}



/*
 * Dump user-specific configuration
 */
static void
dumpUserConfig(PGconn *conn, const char *username)
{
	PQExpBuffer buf = createPQExpBuffer();
	int			count = 1;

	for (;;)
	{
		PGresult   *res;

<<<<<<< HEAD
		printfPQExpBuffer(buf, "SELECT rolconfig[%d] FROM pg_authid WHERE rolname = ", count);

=======
		if (server_version >= 80500)
			printfPQExpBuffer(buf, "SELECT setconfig[%d] FROM pg_db_role_setting WHERE "
							  "setdatabase = 0 AND setrole = "
							  "(SELECT oid FROM pg_authid WHERE rolname = ", count);
		else if (server_version >= 80100)
			printfPQExpBuffer(buf, "SELECT rolconfig[%d] FROM pg_authid WHERE rolname = ", count);
		else
			printfPQExpBuffer(buf, "SELECT useconfig[%d] FROM pg_shadow WHERE usename = ", count);
>>>>>>> 78a09145
		appendStringLiteralConn(buf, username, conn);
		if (server_version >= 80500)
			appendPQExpBuffer(buf, ")");

		res = executeQuery(conn, buf->data);
		if (PQntuples(res) == 1 &&
			!PQgetisnull(res, 0, 0))
		{
			makeAlterConfigCommand(conn, PQgetvalue(res, 0, 0),
								   "ROLE", username, NULL, NULL);
			PQclear(res);
			count++;
		}
		else
		{
			PQclear(res);
			break;
		}
	}

	destroyPQExpBuffer(buf);
}


/*
 * Dump user-and-database-specific configuration
 */
static void
dumpDbRoleConfig(PGconn *conn)
{
	PQExpBuffer	buf = createPQExpBuffer();
	PGresult   *res;
	int			i;

	printfPQExpBuffer(buf, "SELECT rolname, datname, unnest(setconfig) "
					  "FROM pg_db_role_setting, pg_authid, pg_database "
					  "WHERE setrole = pg_authid.oid AND setdatabase = pg_database.oid");
	res = executeQuery(conn, buf->data);

	if (PQntuples(res) > 0)
	{
		fprintf(OPF, "--\n-- Per-Database Role Settings \n--\n\n");

		for (i = 0; i < PQntuples(res); i++)
		{
			makeAlterConfigCommand(conn, PQgetvalue(res, i, 2),
								   "ROLE", PQgetvalue(res, i, 0),
								   "DATABASE", PQgetvalue(res, i, 1));
		}

		fprintf(OPF, "\n\n");
	}

	PQclear(res);
	destroyPQExpBuffer(buf);
}


/*
 * Helper function for dumpXXXConfig().
 */
static void
makeAlterConfigCommand(PGconn *conn, const char *arrayitem,
					   const char *type, const char *name,
					   const char *type2, const char *name2)
{
	char	   *pos;
	char	   *mine;
	PQExpBuffer buf = createPQExpBuffer();

	mine = strdup(arrayitem);
	pos = strchr(mine, '=');
	if (pos == NULL)
		return;

	*pos = 0;
	appendPQExpBuffer(buf, "ALTER %s %s ", type, fmtId(name));
	if (type2 != NULL && name2 != NULL)
		appendPQExpBuffer(buf, "IN %s %s ", type2, fmtId(name2));
	appendPQExpBuffer(buf, "SET %s TO ", fmtId(mine));

	/*
	 * Some GUC variable names are 'LIST' type and hence must not be quoted.
	 */
	if (pg_strcasecmp(mine, "DateStyle") == 0
		|| pg_strcasecmp(mine, "search_path") == 0)
		appendPQExpBuffer(buf, "%s", pos + 1);
	else
		appendStringLiteralConn(buf, pos + 1, conn);
	appendPQExpBuffer(buf, ";\n");

	fprintf(OPF, "%s", buf->data);
	destroyPQExpBuffer(buf);
	free(mine);
}



/*
 * Dump contents of databases.
 */
static void
dumpDatabases(PGconn *conn)
{
	PGresult   *res;
	int			i;

	res = executeQuery(conn, "SELECT datname FROM pg_database WHERE datallowconn ORDER BY 1");

	for (i = 0; i < PQntuples(res); i++)
	{
		int			ret;

		char	   *dbname = PQgetvalue(res, i, 0);

		if (verbose)
			fprintf(stderr, _("%s: dumping database \"%s\"...\n"), progname, dbname);

		fprintf(OPF, "\\connect %s\n\n", fmtId(dbname));

		if (filename)
			fclose(OPF);

		ret = runPgDump(dbname);
		if (ret != 0)
		{
			fprintf(stderr, _("%s: pg_dump failed on database \"%s\", exiting\n"), progname, dbname);
			exit(1);
		}

		if (filename)
		{
			OPF = fopen(filename, PG_BINARY_A);
			if (!OPF)
			{
				fprintf(stderr, _("%s: could not re-open the output file \"%s\": %s\n"),
						progname, filename, strerror(errno));
				exit(1);
			}
		}

	}

	PQclear(res);
}



/*
 * Run pg_dump on dbname.
 */
static int
runPgDump(const char *dbname)
{
	PQExpBuffer cmd = createPQExpBuffer();
	int			ret;

	appendPQExpBuffer(cmd, SYSTEMQUOTE "\"%s\" %s", pg_dump_bin,
					  pgdumpopts->data);

	/*
	 * If we have a filename, use the undocumented plain-append pg_dump
	 * format.
	 */
	if (filename)
		appendPQExpBuffer(cmd, " -Fa ");
	else
		appendPQExpBuffer(cmd, " -Fp ");

	doShellQuoting(cmd, dbname);

	appendPQExpBuffer(cmd, "%s", SYSTEMQUOTE);

	if (verbose)
		fprintf(stderr, _("%s: running \"%s\"\n"), progname, cmd->data);

	fflush(stdout);
	fflush(stderr);

	ret = system(cmd->data);

	destroyPQExpBuffer(cmd);

	return ret;
}


/*
 * Make a database connection with the given parameters.  An
 * interactive password prompt is automatically issued if required.
 *
 * If fail_on_error is false, we return NULL without printing any message
 * on failure, but preserve any prompted password for the next try.
 */
static PGconn *
connectDatabase(const char *dbname, const char *pghost, const char *pgport,
	   const char *pguser, enum trivalue prompt_password, bool fail_on_error)
{
	PGconn	   *conn;
	bool		new_pass;
	const char *remoteversion_str;
	int			my_version;
	static char *password = NULL;

	if (prompt_password == TRI_YES && !password)
		password = simple_prompt("Password: ", 100, false);

	/*
	 * Start the connection.  Loop until we have a password if requested by
	 * backend.
	 */
	do
	{
#define PARAMS_ARRAY_SIZE	8
		const char **keywords = malloc(PARAMS_ARRAY_SIZE * sizeof(*keywords));
		const char **values = malloc(PARAMS_ARRAY_SIZE * sizeof(*values));

		if (!keywords || !values)
		{
			fprintf(stderr, _("%s: out of memory\n"), progname);
			exit(1);
		}

		keywords[0] = "host";
		values[0] = pghost;
		keywords[1] = "port";
		values[1] = pgport;
		keywords[2] = "user";
		values[2] = pguser;
		keywords[3] = "password";
		values[3] = password;
		keywords[4] = "dbname";
		values[4] = dbname;
		keywords[5] = "fallback_application_name";
		values[5] = progname;
		keywords[6] = "options";
		values[6] = "-c gp_session_role=utility";
		keywords[7] = NULL;
		values[7] = NULL;

		new_pass = false;
		conn = PQconnectdbParams(keywords, values, true);

		free(keywords);
		free(values);

		if (!conn)
		{
			fprintf(stderr, _("%s: could not connect to database \"%s\"\n"),
					progname, dbname);
			exit(1);
		}

		if (PQstatus(conn) == CONNECTION_BAD &&
			PQconnectionNeedsPassword(conn) &&
			password == NULL &&
			prompt_password != TRI_NO)
		{
			PQfinish(conn);
			password = simple_prompt("Password: ", 100, false);
			new_pass = true;
		}
	} while (new_pass);

	/* check to see that the backend connection was successfully made */
	if (PQstatus(conn) == CONNECTION_BAD)
	{
		if (fail_on_error)
		{
			fprintf(stderr,
					_("%s: could not connect to database \"%s\": %s\n"),
					progname, dbname, PQerrorMessage(conn));
			exit(1);
		}
		else
		{
			PQfinish(conn);
			return NULL;
		}
	}

	remoteversion_str = PQparameterStatus(conn, "server_version");
	if (!remoteversion_str)
	{
		fprintf(stderr, _("%s: could not get server version\n"), progname);
		exit(1);
	}
	server_version = parse_version(remoteversion_str);
	if (server_version < 0)
	{
		fprintf(stderr, _("%s: could not parse server version \"%s\"\n"),
				progname, remoteversion_str);
		exit(1);
	}

	my_version = parse_version(PG_VERSION);
	if (my_version < 0)
	{
		fprintf(stderr, _("%s: could not parse version \"%s\"\n"),
				progname, PG_VERSION);
		exit(1);
	}

	/*
	 * We allow the server to be back to 7.0, and up to any minor release of
	 * our own major version.  (See also version check in pg_dump.c.)
	 */
	if (my_version != server_version
		&& (server_version < 80200 ||		/* we can handle back to 8.2 */
			(server_version / 100) > (my_version / 100)))
	{
		fprintf(stderr, _("server version: %s; %s version: %s\n"),
				remoteversion_str, progname, PG_VERSION);
		fprintf(stderr, _("aborting because of server version mismatch\n"));
		exit(1);
	}

	/*
	 * On 7.3 and later, make sure we are not fooled by non-system schemas in
	 * the search path.
	 */
	executeCommand(conn, "SET search_path = pg_catalog");

	return conn;
}


/*
 * Run a query, return the results, exit program on failure.
 */
static PGresult *
executeQuery(PGconn *conn, const char *query)
{
	PGresult   *res;

	if (verbose)
		fprintf(stderr, _("%s: executing %s\n"), progname, query);

	res = PQexec(conn, query);
	if (!res ||
		PQresultStatus(res) != PGRES_TUPLES_OK)
	{
		fprintf(stderr, _("%s: query failed: %s"),
				progname, PQerrorMessage(conn));
		fprintf(stderr, _("%s: query was: %s\n"),
				progname, query);
		PQfinish(conn);
		exit(1);
	}

	return res;
}

/*
 * As above for a SQL command (which returns nothing).
 */
static void
executeCommand(PGconn *conn, const char *query)
{
	PGresult   *res;

	if (verbose)
		fprintf(stderr, _("%s: executing %s\n"), progname, query);

	res = PQexec(conn, query);
	if (!res ||
		PQresultStatus(res) != PGRES_COMMAND_OK)
	{
		fprintf(stderr, _("%s: query failed: %s"),
				progname, PQerrorMessage(conn));
		fprintf(stderr, _("%s: query was: %s\n"),
				progname, query);
		PQfinish(conn);
		exit(1);
	}

	PQclear(res);
}


/*
 * dumpTimestamp
 */
static void
dumpTimestamp(char *msg)
{
	char		buf[256];
	time_t		now = time(NULL);

	/*
	 * We don't print the timezone on Win32, because the names are long and
	 * localized, which means they may contain characters in various random
	 * encodings; this has been seen to cause encoding errors when reading the
	 * dump script.
	 */
	if (strftime(buf, sizeof(buf),
#ifndef WIN32
				 "%Y-%m-%d %H:%M:%S %Z",
#else
				 "%Y-%m-%d %H:%M:%S",
#endif
				 localtime(&now)) != 0)
		fprintf(OPF, "-- %s %s\n\n", msg, buf);
}


/*
 * Append the given string to the shell command being built in the buffer,
 * with suitable shell-style quoting.
 */
static void
doShellQuoting(PQExpBuffer buf, const char *str)
{
	const char *p;

#ifndef WIN32
	appendPQExpBufferChar(buf, '\'');
	for (p = str; *p; p++)
	{
		if (*p == '\'')
			appendPQExpBuffer(buf, "'\"'\"'");
		else
			appendPQExpBufferChar(buf, *p);
	}
	appendPQExpBufferChar(buf, '\'');
#else							/* WIN32 */

	appendPQExpBufferChar(buf, '"');
	for (p = str; *p; p++)
	{
		if (*p == '"')
			appendPQExpBuffer(buf, "\\\"");
		else
			appendPQExpBufferChar(buf, *p);
	}
	appendPQExpBufferChar(buf, '"');
#endif   /* WIN32 */
}


/*
 * This GPDB-specific function is copied (in spirit) from pg_dump.c.
 *
 * PostgreSQL's pg_dumpall supports very old server versions, but in GPDB, we
 * only need to go back to 8.2-derived GPDB versions (4.something?). A lot of
 * that code to deal with old versions has been removed. But in order to not
 * change the formatting of the surrounding code, and to make it more clear
 * when reading a diff against the corresponding PostgreSQL version of
 * pg_dumpall, calls to this function has been left in place of the removed
 * code.
 *
 * This function should never actually be used, because check that the server
 * version is new enough at the beginning of pg_dumpall. This is just for
 * documentation purposes, to show were upstream code has been removed, and
 * to avoid those diffs or merge conflicts with upstream.
 */
static void
error_unsupported_server_version(PGconn *conn)
{
	fprintf(stderr, _("unexpected server version %d\n"), server_version);
	PQfinish(conn);
	exit(1);
}<|MERGE_RESOLUTION|>--- conflicted
+++ resolved
@@ -1732,10 +1732,6 @@
 	{
 		PGresult   *res;
 
-<<<<<<< HEAD
-		printfPQExpBuffer(buf, "SELECT rolconfig[%d] FROM pg_authid WHERE rolname = ", count);
-
-=======
 		if (server_version >= 80500)
 			printfPQExpBuffer(buf, "SELECT setconfig[%d] FROM pg_db_role_setting WHERE "
 							  "setdatabase = 0 AND setrole = "
@@ -1744,7 +1740,6 @@
 			printfPQExpBuffer(buf, "SELECT rolconfig[%d] FROM pg_authid WHERE rolname = ", count);
 		else
 			printfPQExpBuffer(buf, "SELECT useconfig[%d] FROM pg_shadow WHERE usename = ", count);
->>>>>>> 78a09145
 		appendStringLiteralConn(buf, username, conn);
 		if (server_version >= 80500)
 			appendPQExpBuffer(buf, ")");
