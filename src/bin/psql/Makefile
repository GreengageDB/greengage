#-------------------------------------------------------------------------
#
# Makefile for src/bin/psql
#
# Portions Copyright (c) 1996-2016, PostgreSQL Global Development Group
# Portions Copyright (c) 1994, Regents of the University of California
#
# src/bin/psql/Makefile
#
#-------------------------------------------------------------------------

PGFILEDESC = "psql - the PostgreSQL interactive terminal"
PGAPPICON=win32

subdir = src/bin/psql
top_builddir = ../../..
include $(top_builddir)/src/Makefile.global

REFDOCDIR= $(top_srcdir)/doc/src/sgml/ref

<<<<<<< HEAD
override CPPFLAGS := -DFRONTEND -I. -I$(srcdir) -I$(libpq_srcdir) -I$(top_srcdir)/src/bin/pg_dump $(CPPFLAGS)

# necessary to get flex to play nice with large files on 32bit solaris sparc
ifeq ($(PORTNAME), solaris)
#ifeq ($(host_cpu), sparc)
ifneq ($(enable_largefile), no)
override CFLAGS := -D_FILE_OFFSET_BITS=64 -D_LARGEFILE_SOURCE=1
endif
#endif
endif
=======
override CPPFLAGS := -I. -I$(srcdir) -I$(libpq_srcdir) $(CPPFLAGS)
LDFLAGS += -L$(top_builddir)/src/fe_utils -lpgfeutils -lpq
>>>>>>> b5bce6c1

OBJS=	command.o common.o help.o input.o stringutils.o mainloop.o copy.o \
	startup.o prompt.o variables.o large_obj.o describe.o \
	crosstabview.o tab-complete.o \
	sql_help.o psqlscanslash.o \
	$(WIN32RES)


all: psql

psql: $(OBJS) | submake-libpq submake-libpgport submake-libpgfeutils
	$(CC) $(CFLAGS) $(OBJS) $(libpq_pgport) $(LDFLAGS) $(LDFLAGS_EX) $(LIBS) -o $@$(X)

help.o: sql_help.h

<<<<<<< HEAD
dumputils.c keywords.c: % : $(top_srcdir)/src/bin/pg_dump/%
	rm -f $@ && $(LN_S) $< .

kwlookup.c: % : $(top_srcdir)/src/backend/parser/%
	rm -f $@ && $(LN_S) $< .

# See notes in src/backend/parser/Makefile about the following two rules
sql_help.c: sql_help.h
	touch $@

=======
sql_help.c: sql_help.h ;
>>>>>>> b5bce6c1
sql_help.h: create_help.pl $(wildcard $(REFDOCDIR)/*.sgml)
	$(PERL) $< $(REFDOCDIR) $*

psqlscanslash.c: FLEXFLAGS = -Cfe -p -p
psqlscanslash.c: FLEX_NO_BACKUP=yes

# Latest flex causes warnings in this file.
ifeq ($(GCC),yes)
psqlscanslash.o: CFLAGS += -Wno-error
endif

<<<<<<< HEAD
distprep: sql_help.h sql_help.c psqlscan.c
=======
distprep: sql_help.h psqlscanslash.c
>>>>>>> b5bce6c1

install: all installdirs
	$(INSTALL_PROGRAM) psql$(X) '$(DESTDIR)$(bindir)/psql$(X)'
	$(INSTALL_DATA) $(srcdir)/psqlrc.sample '$(DESTDIR)$(datadir)/psqlrc.sample'

installdirs:
	$(MKDIR_P) '$(DESTDIR)$(bindir)' '$(DESTDIR)$(datadir)'

uninstall:
	rm -f '$(DESTDIR)$(bindir)/psql$(X)' '$(DESTDIR)$(datadir)/psqlrc.sample'

clean distclean:
<<<<<<< HEAD
	rm -f psql$(X) $(OBJS) dumputils.c keywords.c kwlookup.c psqlscan.o
=======
	rm -f psql$(X) $(OBJS) lex.backup
>>>>>>> b5bce6c1

# files removed here are supposed to be in the distribution tarball,
# so do not clean them in the clean/distclean rules
maintainer-clean: distclean
	rm -f sql_help.h sql_help.c psqlscanslash.c<|MERGE_RESOLUTION|>--- conflicted
+++ resolved
@@ -18,8 +18,8 @@
 
 REFDOCDIR= $(top_srcdir)/doc/src/sgml/ref
 
-<<<<<<< HEAD
-override CPPFLAGS := -DFRONTEND -I. -I$(srcdir) -I$(libpq_srcdir) -I$(top_srcdir)/src/bin/pg_dump $(CPPFLAGS)
+override CPPFLAGS := -DFRONTEND -I. -I$(srcdir) -I$(libpq_srcdir) $(CPPFLAGS)
+LDFLAGS += -L$(top_builddir)/src/fe_utils -lpgfeutils -lpq
 
 # necessary to get flex to play nice with large files on 32bit solaris sparc
 ifeq ($(PORTNAME), solaris)
@@ -29,10 +29,6 @@
 endif
 #endif
 endif
-=======
-override CPPFLAGS := -I. -I$(srcdir) -I$(libpq_srcdir) $(CPPFLAGS)
-LDFLAGS += -L$(top_builddir)/src/fe_utils -lpgfeutils -lpq
->>>>>>> b5bce6c1
 
 OBJS=	command.o common.o help.o input.o stringutils.o mainloop.o copy.o \
 	startup.o prompt.o variables.o large_obj.o describe.o \
@@ -48,20 +44,10 @@
 
 help.o: sql_help.h
 
-<<<<<<< HEAD
-dumputils.c keywords.c: % : $(top_srcdir)/src/bin/pg_dump/%
-	rm -f $@ && $(LN_S) $< .
-
-kwlookup.c: % : $(top_srcdir)/src/backend/parser/%
-	rm -f $@ && $(LN_S) $< .
-
 # See notes in src/backend/parser/Makefile about the following two rules
 sql_help.c: sql_help.h
 	touch $@
 
-=======
-sql_help.c: sql_help.h ;
->>>>>>> b5bce6c1
 sql_help.h: create_help.pl $(wildcard $(REFDOCDIR)/*.sgml)
 	$(PERL) $< $(REFDOCDIR) $*
 
@@ -73,11 +59,7 @@
 psqlscanslash.o: CFLAGS += -Wno-error
 endif
 
-<<<<<<< HEAD
-distprep: sql_help.h sql_help.c psqlscan.c
-=======
-distprep: sql_help.h psqlscanslash.c
->>>>>>> b5bce6c1
+distprep: sql_help.h sql_help.c psqlscanslash.c
 
 install: all installdirs
 	$(INSTALL_PROGRAM) psql$(X) '$(DESTDIR)$(bindir)/psql$(X)'
@@ -90,11 +72,7 @@
 	rm -f '$(DESTDIR)$(bindir)/psql$(X)' '$(DESTDIR)$(datadir)/psqlrc.sample'
 
 clean distclean:
-<<<<<<< HEAD
-	rm -f psql$(X) $(OBJS) dumputils.c keywords.c kwlookup.c psqlscan.o
-=======
 	rm -f psql$(X) $(OBJS) lex.backup
->>>>>>> b5bce6c1
 
 # files removed here are supposed to be in the distribution tarball,
 # so do not clean them in the clean/distclean rules
