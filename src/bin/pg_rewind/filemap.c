--- conflicted
+++ resolved
@@ -126,10 +126,10 @@
 	{"postmaster.pid", false},
 	{"postmaster.opts", false},
 
-	GP_INTERNAL_AUTO_CONF_FILE_NAME,
+	{GP_INTERNAL_AUTO_CONF_FILE_NAME, false},
 
 	/* GPDB: Default gpbackup directory (top-level directory) */
-	"backups",
+	{"backups", false},
 
 	/* end of list */
 	{NULL, false}
@@ -263,12 +263,6 @@
 process_target_file(const char *path, file_type_t type, size_t size,
 					const char *link_target)
 {
-<<<<<<< HEAD
-=======
-	bool		exists;
-	file_entry_t key;
-	file_entry_t *key_ptr;
->>>>>>> 7cd0d523
 	filemap_t  *map = filemap;
 	file_entry_t *entry;
 
@@ -283,7 +277,6 @@
 	 * should not be copied but also should not be removed, then a separate
 	 * function for those would be better.
 	 */
-<<<<<<< HEAD
 	{
 		const char *filename = last_dir_separator(path);
 		if (filename == NULL)
@@ -298,8 +291,6 @@
 			strcmp(path, "backups") == 0)
 			return;
 	}
-=======
->>>>>>> 7cd0d523
 
 	if (map->array == NULL)
 	{
