package RewindTest;

# Test driver for pg_rewind. Each test consists of a cycle where a new cluster
# is first created with initdb, and a streaming replication standby is set up
# to follow the master. Then the master is shut down and the standby is
# promoted, and finally pg_rewind is used to rewind the old master, using the
# standby as the source.
#
# To run a test, the test script (in t/ subdirectory) calls the functions
# in this module. These functions should be called in this sequence:
#
# 1. setup_cluster - creates a PostgreSQL cluster that runs as the master
#
# 2. start_master - starts the master server
#
# 3. create_standby - runs pg_basebackup to initialize a standby server, and
#    sets it up to follow the master.
#
# 4. promote_standby - runs "pg_ctl promote" to promote the standby server.
# The old master keeps running.
#
# 5. run_pg_rewind - stops the old master (if it's still running) and runs
# pg_rewind to synchronize it with the now-promoted standby server.
#
# 6. clean_rewind_test - stops both servers used in the test, if they're
# still running.
#
# The test script can use the helper functions master_psql and standby_psql
# to run psql against the master and standby servers, respectively.

use strict;
use warnings;

use Carp;
use Config;
use Exporter 'import';
use File::Copy;
use File::Path qw(rmtree);
use IPC::Run qw(run);
use PostgresNode;
use TestLib;
use Test::More;

our @EXPORT = qw(
  $node_master
  $node_standby

  master_psql
  standby_psql
  check_query

  setup_cluster
  start_master
  create_standby
  promote_standby
  promote_master
  run_pg_rewind
  clean_rewind_test
);

# Our nodes.
our $node_master;
our $node_standby;

sub master_psql
{
	my $cmd = shift;
	my $dbname = shift || 'postgres';

	system_or_bail 'psql', '-q', '--no-psqlrc', '-d',
	  $node_master->connstr($dbname), '-c', "$cmd";
	return;
}

sub standby_psql
{
	my $cmd = shift;
	my $dbname = shift || 'postgres';

	system_or_bail 'psql', '-q', '--no-psqlrc', '-d',
	  $node_standby->connstr($dbname), '-c', "$cmd";
	return;
}

# Run a query against the master, and check that the output matches what's
# expected
sub check_query
{
	local $Test::Builder::Level = $Test::Builder::Level + 1;

	my ($query, $expected_stdout, $test_name) = @_;
	my ($stdout, $stderr);

	# we want just the output, no formatting
	my $result = run [
		'psql', '-q', '-A', '-t', '--no-psqlrc', '-d',
		$node_master->connstr('postgres'),
		'-c', $query
	  ],
	  '>', \$stdout, '2>', \$stderr;

	# We don't use ok() for the exit code and stderr, because we want this
	# check to be just a single test.
	if (!$result)
	{
		fail("$test_name: psql exit code");
	}
	elsif ($stderr ne '')
	{
		diag $stderr;
		fail("$test_name: psql no stderr");
	}
	else
	{
<<<<<<< HEAD
		$stdout =~ s/\r\n/\n/g if $Config{osname} eq 'msys';
=======
>>>>>>> 7cd0d523
		is($stdout, $expected_stdout, "$test_name: query result matches");
	}
	return;
}

sub setup_cluster
{
	my $extra_name = shift;    # Used to differentiate clusters
	my $extra      = shift;    # Extra params for initdb

	# Initialize master, data checksums are mandatory
	$node_master =
	  get_new_node('master' . ($extra_name ? "_${extra_name}" : ''));

	# Set up pg_hba.conf and pg_ident.conf for the role running
	# pg_rewind.  This role is used for all the tests, and has
	# minimal permissions enough to rewind from an online source.
	$node_master->init(
		allows_streaming => 1,
		extra            => $extra,
		auth_extra       => [ '--create-role', 'rewind_user' ]);

	# Set wal_keep_segments to prevent WAL segment recycling after enforced
	# checkpoints in the tests.
	$node_master->append_conf(
		'postgresql.conf', qq(
wal_keep_segments = 20
));
	return;
}

sub start_master
{
	$node_master->start;

	# Create custom role which is used to run pg_rewind, and adjust its
	# permissions to the minimum necessary.
	$node_master->psql(
		'postgres', "
		CREATE ROLE rewind_user LOGIN;
		GRANT EXECUTE ON function pg_catalog.pg_ls_dir(text, boolean, boolean)
		  TO rewind_user;
		GRANT EXECUTE ON function pg_catalog.pg_stat_file(text, boolean)
		  TO rewind_user;
		GRANT EXECUTE ON function pg_catalog.pg_read_binary_file(text)
		  TO rewind_user;
		GRANT EXECUTE ON function pg_catalog.pg_read_binary_file(text, bigint, bigint, boolean)
		  TO rewind_user;");

	#### Now run the test-specific parts to initialize the master before setting
	# up standby

	return;
}

sub create_standby
{
	my $extra_name = shift;

	$node_standby =
	  get_new_node('standby' . ($extra_name ? "_${extra_name}" : ''));
	$node_master->backup('my_backup');
	$node_standby->init_from_backup($node_master, 'my_backup');
	my $connstr_master = $node_master->connstr();

	$node_standby->append_conf(
		"postgresql.conf", qq(
primary_conninfo='$connstr_master'
));

	$node_standby->set_standby_mode();

	# Start standby
	$node_standby->start;

	# The standby may have WAL to apply before it matches the primary.  That
	# is fine, because no test examines the standby before promotion.

	return;
}

sub promote_standby
{
	my ($stop_master_before_promote) = @_;
	#### Now run the test-specific parts to run after standby has been started
	# up standby

	# Wait for the standby to receive and write all WAL.
	$node_master->wait_for_catchup($node_standby, 'write');

	if(defined($stop_master_before_promote) && $stop_master_before_promote)
	{
		$node_master->stop;
	}

	# Now promote standby and insert some new data on master, this will put
	# the master out-of-sync with the standby.
	$node_standby->promote;

	# Force a checkpoint after the promotion. pg_rewind looks at the control
	# file to determine what timeline the server is on, and that isn't updated
	# immediately at promotion, but only at the next checkpoint. When running
	# pg_rewind in remote mode, it's possible that we complete the test steps
	# after promotion so quickly that when pg_rewind runs, the standby has not
	# performed a checkpoint after promotion yet.
	standby_psql("checkpoint");

	return;
}

sub promote_master
{
	# Wait for the master to receive and write all WAL.
	#$node_standby->wait_for_catchup($node_master, 'write');

	# Now promote master and insert some new data on master, this will put
	# the standby out-of-sync with the master.
	$node_master->promote;

	# Force a checkpoint after the promotion. pg_rewind looks at the control
	# file to determine what timeline the server is on, and that isn't updated
	# immediately at promotion, but only at the next checkpoint. When running
	# pg_rewind in remote mode, it's possible that we complete the test steps
	# after promotion so quickly that when pg_rewind runs, the standby has not
	# performed a checkpoint after promotion yet.
	master_psql("checkpoint");

	return;
}

sub run_pg_rewind
{
	my $test_mode       = shift;
	my (%params)        = @_;
	my $master_pgdata   = $node_master->data_dir;
	my $standby_pgdata  = $node_standby->data_dir;
	my $standby_connstr = $node_standby->connstr('postgres');
	my $tmp_folder      = TestLib::tempdir;

	$params{stop_master_mode} = 0 unless defined $params{stop_master_mode};
	$params{do_not_start_master} = 0 unless defined $params{do_not_start_master};

	# Append the rewind-specific role to the connection string.
	$standby_connstr = "$standby_connstr user=rewind_user";

	# Stop the master and be ready to perform the rewind
	if ($params{stop_master_mode})
	{
		$node_master->stop($params{stop_master_mode});
	}
	else
	{
		$node_master->stop;
	}

	# At this point, the rewind processing is ready to run.
	# We now have a very simple scenario with a few diverged WAL record.
	# The real testing begins really now with a bifurcation of the possible
	# scenarios that pg_rewind supports.

	# Keep a temporary postgresql.conf for master node or it would be
	# overwritten during the rewind.
	copy(
		"$master_pgdata/postgresql.conf",
		"$tmp_folder/master-postgresql.conf.tmp");

	# Now run pg_rewind
	if ($test_mode eq "local")
	{

		# Do rewind using a local pgdata as source
		# Stop the master and be ready to perform the rewind
		$node_standby->stop;
		command_ok(
			[
				'pg_rewind',
				"--debug",
				"--source-pgdata=$standby_pgdata",
				"--target-pgdata=$master_pgdata",
				"--no-sync"
			],
			'pg_rewind local');

		# Best to leave the standby in running state. Some GPDB
		# specific test query against standby as well to perform
		# validation.
		$node_standby->start
	}
	elsif ($test_mode eq "remote")
	{

		# Do rewind using a remote connection as source
		command_ok(
			[
				'pg_rewind',                      "--debug",
				"--source-server",                $standby_connstr,
				"--target-pgdata=$master_pgdata", "-R",
				"--no-sync"
			],
			'pg_rewind remote');

		# Check that standby.signal has been created.
		ok(-e "$master_pgdata/standby.signal");

		# Now, when pg_rewind apparently succeeded with minimal permissions,
		# add REPLICATION privilege.  So we could test that new standby
		# is able to connect to the new master with generated config.
		$node_standby->safe_psql('postgres',
			"ALTER ROLE rewind_user WITH REPLICATION;");
	}
	else
	{

		# Cannot come here normally
		croak("Incorrect test mode specified");
	}

	# Now move back postgresql.conf with old settings
	move(
		"$tmp_folder/master-postgresql.conf.tmp",
		"$master_pgdata/postgresql.conf");

	chmod(
		$node_master->group_access() ? 0640 : 0600,
		"$master_pgdata/postgresql.conf")
	  or BAIL_OUT(
		"unable to set permissions for $master_pgdata/postgresql.conf");

	# Plug-in rewound node to the now-promoted standby node
	if ($test_mode ne "remote")
	{
		my $port_standby = $node_standby->port;
		$node_master->append_conf(
			'postgresql.conf', qq(
primary_conninfo='port=$port_standby'));

		$node_master->set_standby_mode();
	}

	unless ($params{do_not_start_master})
	{
		# Restart the master to check that rewind went correctly
		$node_master->start;

		# GPDB doesn't have hot standby enabled. Hence promote master to
		# perform below validations.
		RewindTest::promote_master();
	}

	#### Now run the test-specific parts to check the result

	return;
}

# Clean up after the test. Stop both servers, if they're still running.
sub clean_rewind_test
{
	$node_master->teardown_node  if defined $node_master;
	$node_standby->teardown_node if defined $node_standby;
	return;
}

1;<|MERGE_RESOLUTION|>--- conflicted
+++ resolved
@@ -112,10 +112,6 @@
 	}
 	else
 	{
-<<<<<<< HEAD
-		$stdout =~ s/\r\n/\n/g if $Config{osname} eq 'msys';
-=======
->>>>>>> 7cd0d523
 		is($stdout, $expected_stdout, "$test_name: query result matches");
 	}
 	return;
