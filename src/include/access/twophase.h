/*-------------------------------------------------------------------------
 *
 * twophase.h
 *	  Two-phase-commit related declarations.
 *
 *
 * Portions Copyright (c) 1996-2019, PostgreSQL Global Development Group
 * Portions Copyright (c) 1994, Regents of the University of California
 *
 * src/include/access/twophase.h
 *
 *-------------------------------------------------------------------------
 */
#ifndef TWOPHASE_H
#define TWOPHASE_H

#include "access/xlogdefs.h"
#include "access/xact.h"
#include "datatype/timestamp.h"
#include "storage/backendid.h"

#include "cdb/cdblocaldistribxact.h"

/*
 * GlobalTransactionData is defined in twophase.c; other places have no
 * business knowing the internal definition.
 */
typedef struct GlobalTransactionData *GlobalTransaction;

/* GPDB-specific: GIDSIZE is defined in twophase.c in Postgres */

#define GIDSIZE 200

/* GPDB-specific: TwoPhaseFileHeader is defined in twophase.c in Postgres */
/*
 * Header for a 2PC state file
 */
typedef struct TwoPhaseFileHeader
{
	uint32		magic;			/* format identifier */
	uint32		total_len;		/* actual file length */
	TransactionId xid;			/* original transaction XID */
	Oid			database;		/* OID of database it was in */
	TimestampTz prepared_at;	/* time of preparation */
	Oid			owner;			/* user running the transaction */
	int32		nsubxacts;		/* number of following subxact XIDs */
	int32		ncommitrels;	/* number of delete-on-commit rels */
	int32		nabortrels;		/* number of delete-on-abort rels */
	int32		ncommitdbs;		/* number of delete-on-commit dbs */
	int32		nabortdbs;		/* number of delete-on-abort dbs */
	int32		ninvalmsgs;		/* number of cache invalidation messages */
	bool		initfileinval;	/* does relcache init file need invalidation? */
	Oid			tablespace_oid_to_delete_on_abort;
	Oid			tablespace_oid_to_delete_on_commit;
	uint16		gidlen;			/* length of the GID - GID follows the header */
} TwoPhaseFileHeader;

/* GPDB-specific end */

/* GUC variable */
extern PGDLLIMPORT int max_prepared_xacts;

extern Size TwoPhaseShmemSize(void);
extern void TwoPhaseShmemInit(void);

extern void AtAbort_Twophase(void);
extern void PostPrepare_Twophase(void);

<<<<<<< HEAD
struct PGPROC;
extern struct PGPROC *TwoPhaseGetDummyProc(TransactionId xid);
extern BackendId TwoPhaseGetDummyBackendId(TransactionId xid);

extern GlobalTransaction MarkAsPreparing(TransactionId xid,
				LocalDistribXactData *localDistribXactRef,
				const char *gid,
				TimestampTz prepared_at,
				Oid owner, Oid databaseid);
=======
extern PGPROC *TwoPhaseGetDummyProc(TransactionId xid, bool lock_held);
extern BackendId TwoPhaseGetDummyBackendId(TransactionId xid, bool lock_held);

extern GlobalTransaction MarkAsPreparing(TransactionId xid, const char *gid,
										 TimestampTz prepared_at,
										 Oid owner, Oid databaseid);
>>>>>>> 9e1c9f95

extern void StartPrepare(GlobalTransaction gxact);
extern void EndPrepare(GlobalTransaction gxact);
extern bool StandbyTransactionIdIsPrepared(TransactionId xid);

extern TransactionId PrescanPreparedTransactions(TransactionId **xids_p,
												 int *nxids_p);
extern void ParsePrepareRecord(uint8 info, char *xlrec,
							   xl_xact_parsed_prepare *parsed);
extern void StandbyRecoverPreparedTransactions(void);
extern void RecoverPreparedTransactions(void);

extern void CheckPointTwoPhase(XLogRecPtr redo_horizon);

extern bool FinishPreparedTransaction(const char *gid, bool isCommit, bool raiseErrorIfNotFound);

extern void PrepareRedoAdd(char *buf, XLogRecPtr start_lsn,
						   XLogRecPtr end_lsn, RepOriginId origin_id);
extern void PrepareRedoRemove(TransactionId xid, bool giveWarning);
extern void restoreTwoPhaseData(void);
#endif							/* TWOPHASE_H */<|MERGE_RESOLUTION|>--- conflicted
+++ resolved
@@ -17,7 +17,7 @@
 #include "access/xlogdefs.h"
 #include "access/xact.h"
 #include "datatype/timestamp.h"
-#include "storage/backendid.h"
+#include "storage/lock.h"
 
 #include "cdb/cdblocaldistribxact.h"
 
@@ -26,36 +26,6 @@
  * business knowing the internal definition.
  */
 typedef struct GlobalTransactionData *GlobalTransaction;
-
-/* GPDB-specific: GIDSIZE is defined in twophase.c in Postgres */
-
-#define GIDSIZE 200
-
-/* GPDB-specific: TwoPhaseFileHeader is defined in twophase.c in Postgres */
-/*
- * Header for a 2PC state file
- */
-typedef struct TwoPhaseFileHeader
-{
-	uint32		magic;			/* format identifier */
-	uint32		total_len;		/* actual file length */
-	TransactionId xid;			/* original transaction XID */
-	Oid			database;		/* OID of database it was in */
-	TimestampTz prepared_at;	/* time of preparation */
-	Oid			owner;			/* user running the transaction */
-	int32		nsubxacts;		/* number of following subxact XIDs */
-	int32		ncommitrels;	/* number of delete-on-commit rels */
-	int32		nabortrels;		/* number of delete-on-abort rels */
-	int32		ncommitdbs;		/* number of delete-on-commit dbs */
-	int32		nabortdbs;		/* number of delete-on-abort dbs */
-	int32		ninvalmsgs;		/* number of cache invalidation messages */
-	bool		initfileinval;	/* does relcache init file need invalidation? */
-	Oid			tablespace_oid_to_delete_on_abort;
-	Oid			tablespace_oid_to_delete_on_commit;
-	uint16		gidlen;			/* length of the GID - GID follows the header */
-} TwoPhaseFileHeader;
-
-/* GPDB-specific end */
 
 /* GUC variable */
 extern PGDLLIMPORT int max_prepared_xacts;
@@ -66,24 +36,14 @@
 extern void AtAbort_Twophase(void);
 extern void PostPrepare_Twophase(void);
 
-<<<<<<< HEAD
-struct PGPROC;
-extern struct PGPROC *TwoPhaseGetDummyProc(TransactionId xid);
-extern BackendId TwoPhaseGetDummyBackendId(TransactionId xid);
-
-extern GlobalTransaction MarkAsPreparing(TransactionId xid,
-				LocalDistribXactData *localDistribXactRef,
-				const char *gid,
-				TimestampTz prepared_at,
-				Oid owner, Oid databaseid);
-=======
 extern PGPROC *TwoPhaseGetDummyProc(TransactionId xid, bool lock_held);
 extern BackendId TwoPhaseGetDummyBackendId(TransactionId xid, bool lock_held);
 
-extern GlobalTransaction MarkAsPreparing(TransactionId xid, const char *gid,
+extern GlobalTransaction MarkAsPreparing(TransactionId xid,
+										 LocalDistribXactData *localDistribXactRef,
+										 const char *gid,
 										 TimestampTz prepared_at,
 										 Oid owner, Oid databaseid);
->>>>>>> 9e1c9f95
 
 extern void StartPrepare(GlobalTransaction gxact);
 extern void EndPrepare(GlobalTransaction gxact);
