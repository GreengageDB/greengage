--- conflicted
+++ resolved
@@ -67,13 +67,6 @@
 extern size_t pg_strftime(char *s, size_t max, const char *format,
 			const struct pg_tm * tm);
 
-<<<<<<< HEAD
-extern void pg_timezone_initialize(void);
-extern pg_tz *pg_tzset(const char *tzname);
-extern pg_tz *pg_tzset_offset(long gmtoffset);
-extern bool pg_tz_acceptable(pg_tz *tz);
-=======
->>>>>>> 80edfd76
 extern bool pg_get_timezone_offset(const pg_tz *tz, long int *gmtoff);
 extern const char *pg_get_timezone_name(pg_tz *tz);
 extern bool pg_tz_acceptable(pg_tz *tz);
@@ -82,21 +75,13 @@
 
 extern pg_tz *session_timezone;
 extern pg_tz *log_timezone;
-<<<<<<< HEAD
-/*
- * GPDB_92_MERGE_FIXME: Remove when commit ca4af308c32 has been merged.
- * gmt_timezone has been made obsolete with log_timezone being set by
- * pg_timezone_initialize(), but in order to avoid merge conflicts in
- * the code the callers are still allowed to use gmt_timezone.
- */
-#define gmt_timezone log_timezone
 
-/*
- * GPDB_92_MERGE_FIXME: Remove when commit ca4af308c32 is merged. This
- * function was renamed but callers are left unchanged to avoid merge
- * conflicts.
- */
-#define tz_acceptable(X) pg_tz_acceptable(X)
+extern void pg_timezone_initialize(void);
+extern pg_tz *pg_tzset(const char *tzname);
+
+extern pg_tzenum *pg_tzenumerate_start(void);
+extern pg_tz *pg_tzenumerate_next(pg_tzenum *dir);
+extern void pg_tzenumerate_end(pg_tzenum *dir);
 
 /*
  * GpMonotonicTime: used to guarantee that the elapsed time is in
@@ -177,14 +162,5 @@
 {
     return gp_get_elapsed_us(time) / (USECS_PER_SECOND / MSECS_PER_SECOND);
 }
-=======
-
-extern void pg_timezone_initialize(void);
-extern pg_tz *pg_tzset(const char *tzname);
-
-extern pg_tzenum *pg_tzenumerate_start(void);
-extern pg_tz *pg_tzenumerate_next(pg_tzenum *dir);
-extern void pg_tzenumerate_end(pg_tzenum *dir);
->>>>>>> 80edfd76
 
 #endif   /* _PGTIME_H */