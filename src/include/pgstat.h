--- conflicted
+++ resolved
@@ -183,13 +183,8 @@
 
 typedef struct PgStat_MsgInquiry
 {
-<<<<<<< HEAD
-	PgStat_MsgHdr m_hdr;
-	TimestampTz inquiry_time;	/* minimum acceptable file timestamp */
-=======
 	PgStat_MsgHdr	m_hdr;
 	TimestampTz		inquiry_time;	/* minimum acceptable file timestamp */
->>>>>>> 38e93482
 } PgStat_MsgInquiry;
 
 
@@ -290,7 +285,6 @@
 	Oid			m_tableoid;
 	bool		m_analyze;
 	bool		m_autovacuum;
-	bool		m_scanned_all;
 	TimestampTz m_vacuumtime;
 	PgStat_Counter m_tuples;
 } PgStat_MsgVacuum;
@@ -575,11 +569,7 @@
  */
 typedef struct PgStat_GlobalStats
 {
-<<<<<<< HEAD
-	TimestampTz stats_timestamp;	/* time of stats file update */
-=======
 	TimestampTz stats_timestamp;		/* time of stats file update */
->>>>>>> 38e93482
 	PgStat_Counter timed_checkpoints;
 	PgStat_Counter requested_checkpoints;
 	PgStat_Counter buf_written_checkpoints;
@@ -723,7 +713,7 @@
 extern void pgstat_reset_counters(void);
 
 extern void pgstat_report_autovac(Oid dboid);
-extern void pgstat_report_vacuum(Oid tableoid, bool shared, bool scanned_all,
+extern void pgstat_report_vacuum(Oid tableoid, bool shared,
 					 bool analyze, PgStat_Counter tuples);
 extern void pgstat_report_analyze(Relation rel,
 					  PgStat_Counter livetuples,
