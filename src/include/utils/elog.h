/*-------------------------------------------------------------------------
 *
 * elog.h
 *	  POSTGRES error reporting/logging definitions.
 *
 *
<<<<<<< HEAD
 * Portions Copyright (c) 2006-2009, Greenplum inc
 * Portions Copyright (c) 1996-2009, PostgreSQL Global Development Group
=======
 * Portions Copyright (c) 1996-2008, PostgreSQL Global Development Group
>>>>>>> d13f41d2
 * Portions Copyright (c) 1994, Regents of the University of California
 *
 * $PostgreSQL: pgsql/src/include/utils/elog.h,v 1.90.2.2 2008/10/27 19:37:29 tgl Exp $
 *
 *-------------------------------------------------------------------------
 */
#ifndef ELOG_H
#define ELOG_H

#include "c.h"
#include <sys/time.h>
#include <setjmp.h>

/* Error level codes */
#define DEBUG5		10			/* Debugging messages, in categories of
								 * decreasing detail. */
#define DEBUG4		11
#define DEBUG3		12
#define DEBUG2		13
#define DEBUG1		14			/* used by GUC debug_* variables */
#define LOG			15			/* Server operational messages; sent only to
								 * server log by default. */
#define COMMERROR	16			/* Client communication problems; same as LOG
								 * for server reporting, but never sent to
								 * client. */
#define INFO		17			/* Messages specifically requested by user
								 * (eg VACUUM VERBOSE output); always sent to
								 * client regardless of client_min_messages,
								 * but by default not sent to server log. */
#define NOTICE		18			/* Helpful messages to users about query
								 * operation;  sent to client and server log
								 * by default. */
#define WARNING		19			/* Warnings.  NOTICE is for expected messages
								 * like implicit sequence creation by SERIAL.
								 * WARNING is for unexpected messages. */
#define ERROR		20			/* user error - abort transaction; return to
								 * known state */
/* Save ERROR value in PGERROR so it can be restored when Win32 includes
 * modify it.  We have to use a constant rather than ERROR because macros
 * are expanded only when referenced outside macros.
 */
#ifdef WIN32
#define PGERROR		20
#endif
#define FATAL		21			/* fatal error - abort process */
#define PANIC		22			/* take down the other backends with me */

 /* #define DEBUG DEBUG1 */	/* Backward compatibility with pre-7.3 */


/* macros for representing SQLSTATE strings compactly */
#define PGSIXBIT(ch)	(((ch) - '0') & 0x3F)
#define PGUNSIXBIT(val) (((val) & 0x3F) + '0')

#define MAKE_SQLSTATE(ch1,ch2,ch3,ch4,ch5)	\
	(PGSIXBIT(ch1) + (PGSIXBIT(ch2) << 6) + (PGSIXBIT(ch3) << 12) + \
	 (PGSIXBIT(ch4) << 18) + (PGSIXBIT(ch5) << 24))

/* These macros depend on the fact that '0' becomes a zero in SIXBIT */
#define ERRCODE_TO_CATEGORY(ec)  ((ec) & ((1 << 12) - 1))
#define ERRCODE_IS_CATEGORY(ec)  (((ec) & ~((1 << 12) - 1)) == 0)

/* SQLSTATE codes for errors are defined in a separate file */
#include "utils/errcodes.h"

/* Common error messages */
#define ERRMSG_GP_INSUFFICIENT_STATEMENT_MEMORY "insufficient memory reserved for statement"


/* Which __func__ symbol do we have, if any? */
#ifdef HAVE_FUNCNAME__FUNC
#define PG_FUNCNAME_MACRO	__func__
#else
#ifdef HAVE_FUNCNAME__FUNCTION
#define PG_FUNCNAME_MACRO	__FUNCTION__
#else
#define PG_FUNCNAME_MACRO	NULL
#endif
#endif

/* threaded thing. 
 * Caller beware: ereport and elog can only be called from main thread.
 */
#include <pthread.h>
extern pthread_t main_tid;
#ifndef _WIN32
#define mythread() ((unsigned long) pthread_self())
#define mainthread() ((unsigned long) main_tid)
#else
#define mythread() ((unsigned long) pthread_self().p)
#define mainthread() ((unsigned long) main_tid.p)
#endif 

/*
 * Insist(assertion)
 *
 * Returns true if assertion is true; else issues a generic internal
 * error message and exits to the closest enclosing PG_TRY block via
 * plain old ereport(ERROR, (errcode(ERRCODE_INTERNAL_ERROR), ...)).
 *
 ** Use instead of Assert() for internal errors that should always be checked
 *  even in release builds; and to suppress warnings (such as uninitialized
 *  variables) along paths that should never be executed (eg. switch defaults).
 ** Use instead of ExceptionalCondition() for internal errors that are not
 *  so severe as to necessitate aborting the process, where ordinary error
 *  handling should suffice.
 ** Use when elog()/ereport() is just not worth it because no user would
 *  ever see the nice customized message that you would otherwise code up
 *  for that weird case that should never happen.
 */
/*
 * TODO  Why aren't we passing the text of the assertion to elog_internalerror?
 * How is anybody supposed to know what was wrong?
 */
#define Insist(assertion) \
	do {				  \
		if (!(assertion))										   \
			elog_internalerror(__FILE__, __LINE__, PG_FUNCNAME_MACRO);	\
	} while(0)

/*
 * Insist(bool assertion, const char * fmt, ... )
 * Similar to Insist() except it outputs a custom message using elog(LOG, ...)
 * before exiting.
 */
#define insist_log(assertion, ... ) 	\
	do {								\
		if (!(assertion))				\
		{								\
			elog(LOG, __VA_ARGS__);		\
			elog_internalerror(__FILE__, __LINE__, PG_FUNCNAME_MACRO); \
		}								\
	} while(0)

#ifdef _MSC_VER
__declspec(noreturn)
#endif
void elog_internalerror(const char *filename, int lineno, const char *funcname)
                       __attribute__((__noreturn__));


/*----------
 * New-style error reporting API: to be used in this way:
 *		ereport(ERROR,
 *				(errcode(ERRCODE_UNDEFINED_CURSOR),
 *				 errmsg("portal \"%s\" not found", stmt->portalname),
 *				 ... other errxxx() fields as needed ...));
 *
 * The error level is required, and so is a primary error message (errmsg
 * or errmsg_internal).  All else is optional.	errcode() defaults to
 * ERRCODE_INTERNAL_ERROR if elevel is ERROR or more, ERRCODE_WARNING
 * if elevel is WARNING, or ERRCODE_SUCCESSFUL_COMPLETION if elevel is
 * NOTICE or below.
 *
 * ereport_domain() allows a message domain to be specified, for modules that
 * wish to use a different message catalog from the backend's.	To avoid having
 * one copy of the default text domain per .o file, we define it as NULL here
 * and have errstart insert the default text domain.  Modules can either use
 * ereport_domain() directly, or preferably they can override the TEXTDOMAIN
 * macro.
 *----------
 */
#define ereport_domain(elevel, domain, rest)	\
	(errstart(elevel, __FILE__, __LINE__, PG_FUNCNAME_MACRO, domain) ? \
	 (errfinish rest) : (void) 0)

#define ereport(elevel, rest)	\
	ereport_domain(elevel, TEXTDOMAIN, rest)

#define TEXTDOMAIN NULL

/*
 * the error or log report is only issued if the predicate is true.
 */
#define ereportif(p, elevel, ...) \
	do { \
		if(p) ereport_domain(elevel, TEXTDOMAIN, __VA_ARGS__); \
	} while (0)


extern bool errstart(int elevel, const char *filename, int lineno,
		 const char *funcname, const char *domain);
extern void errfinish(int dummy,...);

extern int	errcode(int sqlerrcode);

extern int	errcode_for_file_access(void);
extern int	errcode_for_socket_access(void);

extern int sqlstate_to_errcode(const char *sqlstate);
extern char *errcode_to_sqlstate(int errcode, char outbuf[6]);

extern int
errmsg(const char *fmt,...)
/* This extension allows gcc to check the format string for consistency with
   the supplied arguments. */
__attribute__((format(printf, 1, 2)));

extern int
errmsg_internal(const char *fmt,...)
/* This extension allows gcc to check the format string for consistency with
   the supplied arguments. */
__attribute__((format(printf, 1, 2)));

extern int
errmsg_plural(const char *fmt_singular, const char *fmt_plural,
			  unsigned long n, ...)
/* This extension allows gcc to check the format string for consistency with
   the supplied arguments. */
__attribute__((format(printf, 1, 4)))
__attribute__((format(printf, 2, 4)));

extern int
errdetail(const char *fmt,...)
/* This extension allows gcc to check the format string for consistency with
   the supplied arguments. */
__attribute__((format(printf, 1, 2)));

extern int
errdetail_log(const char *fmt,...)
/* This extension allows gcc to check the format string for consistency with
   the supplied arguments. */
__attribute__((format(printf, 1, 2)));

extern int
errdetail_plural(const char *fmt_singular, const char *fmt_plural,
				 unsigned long n, ...)
/* This extension allows gcc to check the format string for consistency with
   the supplied arguments. */
__attribute__((format(printf, 1, 4)))
__attribute__((format(printf, 2, 4)));

extern int
errhint(const char *fmt,...)
/* This extension allows gcc to check the format string for consistency with
   the supplied arguments. */
__attribute__((format(printf, 1, 2)));

extern int
errcontext(const char *fmt,...)
/* This extension allows gcc to check the format string for consistency with
   the supplied arguments. */
__attribute__((format(printf, 1, 2)));

extern int	errhidestmt(bool hide_stmt);

extern int	errfunction(const char *funcname);
extern int	errposition(int cursorpos);

extern int	errprintstack(bool printstack);

extern int	internalerrposition(int cursorpos);
extern int	internalerrquery(const char *query);

extern int	geterrcode(void);
extern int	geterrposition(void);
extern int	getinternalerrposition(void);

extern int errOmitLocation(bool omitLocation);   /* GPDB */

extern int errFatalReturn(bool fatalReturn); /* GPDB: true => return on FATAL error */

extern int errSendAlert(bool sendAlert);		/* GPDB: Send alert via e-mail or SNMP */

extern int errSuppressOutputToLog(void);   /* GP */

/*----------
 * Old-style error reporting API: to be used in this way:
 *		elog(ERROR, "portal \"%s\" not found", stmt->portalname);
 *----------
 */
#define elog	elog_start(__FILE__, __LINE__, PG_FUNCNAME_MACRO), elog_finish

extern void elog_start(const char *filename, int lineno, const char *funcname);
extern void
elog_finish(int elevel, const char *fmt,...)
/* This extension allows gcc to check the format string for consistency with
   the supplied arguments. */
__attribute__((format(printf, 2, 3)));

/*
 * The message is only logged if a predicate is true.
 * This is a replacement for the common pattern of
 *
 * if (guc)
 *     elog(LOG, ...)
 */
#define elogif(p, ...) do { \
	if (p) elog(__VA_ARGS__); \
    } while(false);

/* Support for attaching context information to error reports */

typedef struct ErrorContextCallback
{
	struct ErrorContextCallback *previous;
	void		(*callback) (void *arg);
	void	   *arg;
} ErrorContextCallback;

extern PGDLLIMPORT ErrorContextCallback *error_context_stack;


/*----------
 * API for catching ereport(ERROR) exits.  Use these macros like so:
 *
 *		PG_TRY();
 *		{
 *			... code that might throw ereport(ERROR) ...
 *		}
 *		PG_CATCH();
 *		{
 *			... error recovery code ...
 *		}
 *		PG_END_TRY();
 *
 * (The braces are not actually necessary, but are recommended so that
 * pg_indent will indent the construct nicely.)  The error recovery code
 * can optionally do PG_RE_THROW() to propagate the same error outwards.
 *
 * Note: while the system will correctly propagate any new ereport(ERROR)
 * occurring in the recovery section, there is a small limit on the number
 * of levels this will work for.  It's best to keep the error recovery
 * section simple enough that it can't generate any new errors, at least
 * not before popping the error stack.
 *
 * Note: an ereport(FATAL) will not be caught by this construct; control will
 * exit straight through proc_exit().  Therefore, do NOT put any cleanup
 * of non-process-local resources into the error recovery section, at least
 * not without taking thought for what will happen during ereport(FATAL).
 * The PG_ENSURE_ERROR_CLEANUP macros provided by storage/ipc.h may be
 * helpful in such cases.
 *----------
 */
#define PG_TRY()  \
	do { \
		sigjmp_buf *save_exception_stack = PG_exception_stack; \
		ErrorContextCallback *save_context_stack = error_context_stack; \
		sigjmp_buf local_sigjmp_buf; \
		if (sigsetjmp(local_sigjmp_buf, 0) == 0) \
		{ \
			PG_exception_stack = &local_sigjmp_buf

#define PG_CATCH()	\
		} \
		else \
		{ \
			PG_exception_stack = save_exception_stack; \
			error_context_stack = save_context_stack

#define PG_END_TRY()  \
		} \
		PG_exception_stack = save_exception_stack; \
		error_context_stack = save_context_stack; \
	} while (0)

/*
 * gcc understands __attribute__((noreturn)); for other compilers, insert
<<<<<<< HEAD
 * pg_unreachable() so that the compiler gets the point.
 */
#ifdef __GNUC__
#define PG_RE_THROW()  \
	pg_re_throw()
#else
#define PG_RE_THROW()  \
	(pg_re_throw(), pg_unreachable())
=======
 * a useless exit() call so that the compiler gets the point.
 */
#ifdef __GNUC__
#define PG_RE_THROW()  \
	pg_re_throw()
#else
#define PG_RE_THROW()  \
	(pg_re_throw(), exit(1))
>>>>>>> d13f41d2
#endif

extern PGDLLIMPORT sigjmp_buf *PG_exception_stack;


/* Stuff that error handlers might want to use */

/*
 * ErrorData holds the data accumulated during any one ereport() cycle.
 * Any non-NULL pointers must point to palloc'd data.
 * (The const pointers are an exception; we assume they point at non-freeable
 * constant strings.)
 */
typedef struct ErrorData
{
	int			elevel;			/* error level */
	bool		output_to_server;		/* will report to server log? */
	bool		output_to_client;		/* will report to client? */
	bool		show_funcname;	/* true to force funcname inclusion */
<<<<<<< HEAD
    bool        omit_location;  /* GPDB: don't add filename:line# and stack trace */
    bool        fatal_return;   /* GPDB: true => return instead of proc_exit() */
	bool		hide_stmt;		/* true to prevent STATEMENT: inclusion */
	bool		send_alert;		/* GPDB: send e-mail alert and/or SNMP trap/inform */
=======
	bool		hide_stmt;		/* true to prevent STATEMENT: inclusion */
>>>>>>> d13f41d2
	const char *filename;		/* __FILE__ of ereport() call */
	int			lineno;			/* __LINE__ of ereport() call */
	const char *funcname;		/* __func__ of ereport() call */
	const char *domain;			/* message domain */
	int			sqlerrcode;		/* encoded ERRSTATE */
	char	   *message;		/* primary error message */
	char	   *detail;			/* detail error message */
	char	   *detail_log;		/* detail error message for server log only */
	char	   *hint;			/* hint message */
	char	   *context;		/* context message */
	int			cursorpos;		/* cursor index into query string */
	int			internalpos;	/* cursor index into internalquery */
	char	   *internalquery;	/* text of internally-generated query */
	int			saved_errno;	/* errno at entry */
	void	   *stacktracearray[30];
	size_t		stacktracesize;
	bool		printstack;		/* force output stack trace */
} ErrorData;

extern void EmitErrorReport(void);
extern ErrorData *CopyErrorData(void);
extern void FreeErrorData(ErrorData *edata);
extern void FlushErrorState(void);
<<<<<<< HEAD
extern void ReThrowError(ErrorData *edata)  __attribute__((__noreturn__));
extern void pg_re_throw(void) __attribute__((noreturn));

/*
 * CDB: elog_demote
 *
 * A PG_CATCH() handler can call this to downgrade the error that it is
 * currently handling to a level lower than ERROR.  The caller should
 * then do PG_RE_THROW() to proceed to the next error handler.  
 *
 * Clients using libpq cannot receive normal output together with an error.
 * The libpq frontend discards any results already buffered when a command
 * completes with an error notification of level ERROR or higher.  
 *
 * elog_demote() can be used to reduce the error level reported to the client
 * so that libpq won't suppress normal output, while the backend still frees
 * resources, aborts the transaction, etc, as usual.
 *
 * Returns true if successful, false if the request is disallowed.
 */
bool        elog_demote(int downgrade_to_elevel);

/*
 * CDB: elog_dismiss 
 *
 * A PG_CATCH() handler can call this to downgrade the error that it is
 * currently handling to a level lower than ERROR, report it to the log
 * and/or client as appropriate, and purge it from the error system.
 *
 * This shouldn't be attempted unless the caller is certain that the
 * error does not need the services of upper level error handlers to
 * release resources, abort the transaction, etc.
 *
 * Returns true if successful, in which case the error has been expunged
 * and the caller should not do PG_RE_THROW(), but should instead fall or
 * jump out of the PG_CATCH() handler and resume normal execution.
 *
 * Returns false if unsuccessful; then the caller should carry on as 
 * PG_CATCH() handlers ordinarily do, and exit via PG_RE_THROW().  
 */
bool        elog_dismiss(int downgrade_to_elevel);   

/*
 * CDB: elog_geterrcode
 * Return the SQLSTATE code for the error currently being handled, or 0.
 *
 * This is only intended for use in error handlers.
 */
int         elog_geterrcode(void);      
int         elog_getelevel(void);      
char        *elog_message(void);
=======
extern void ReThrowError(ErrorData *edata);
extern void pg_re_throw(void) __attribute__((noreturn));
>>>>>>> d13f41d2


/* GUC-configurable parameters */

typedef enum
{
	PGERROR_TERSE,				/* single-line error messages */
	PGERROR_DEFAULT,			/* recommended style */
	PGERROR_VERBOSE				/* all the facts, ma'am */
} PGErrorVerbosity;

extern int	Log_error_verbosity;
extern char *Log_line_prefix;
extern int	Log_destination;

/* Log destination bitmap */
#define LOG_DESTINATION_STDERR	 1
#define LOG_DESTINATION_SYSLOG	 2
#define LOG_DESTINATION_EVENTLOG 4
#define LOG_DESTINATION_CSVLOG	 8

/* Other exported functions */
extern void DebugFileOpen(void);
extern char *unpack_sql_state(int sql_state);
extern bool in_error_recursion_trouble(void);

#ifdef HAVE_SYSLOG
extern void set_syslog_parameters(const char *ident, int facility);
#endif

/*
 * Write errors to stderr (or by equal means when stderr is
 * not available). Used before ereport/elog can be used
 * safely (memory context, GUC load etc)
 */
extern void
write_stderr(const char *fmt,...)
/* This extension allows gcc to check the format string for consistency with
   the supplied arguments. */
__attribute__((format(printf, 1, 2)));

#if defined(pg_on_solaris)
extern size_t backtrace(void **buffer, int size);
extern char **backtrace_symbols(void *const *buffer, int size);
#endif

extern void GetLastLogTimeVal(struct timeval *lastLogTimeVal);
extern void write_message_to_server_log(int elevel,
										int sqlerrcode,
										const char *message,
										const char *detail,
										const char *hint,
										const char *query_text,
										int cursorpos,
										int internalpos,
										const char *internalquery,
										const char *context,
										const char *funcname,
										bool show_funcname,
										const char *filename,
										int lineno,
										int stacktracesize,
										bool omit_location,
										bool send_alert,
										void* const *stacktracearray,
										bool printstack);

extern void debug_backtrace(void);
extern uint32 gp_backtrace(void **stackAddresses, uint32 maxStackDepth);
extern char *gp_stacktrace(void **stackAddresses, uint32 stackDepth);

/* stack base pointer, defined in postgres.c */
extern char *stack_base_ptr;

/* GUCs */
extern bool gp_log_stack_trace_lines;   /* session GUC, controls line info in stack traces */

extern const char *SegvBusIllName(int signal);
extern void StandardHandlerForSigillSigsegvSigbus_OnMainThread(char * processName, SIGNAL_ARGS);

#endif   /* ELOG_H */<|MERGE_RESOLUTION|>--- conflicted
+++ resolved
@@ -4,12 +4,8 @@
  *	  POSTGRES error reporting/logging definitions.
  *
  *
-<<<<<<< HEAD
  * Portions Copyright (c) 2006-2009, Greenplum inc
  * Portions Copyright (c) 1996-2009, PostgreSQL Global Development Group
-=======
- * Portions Copyright (c) 1996-2008, PostgreSQL Global Development Group
->>>>>>> d13f41d2
  * Portions Copyright (c) 1994, Regents of the University of California
  *
  * $PostgreSQL: pgsql/src/include/utils/elog.h,v 1.90.2.2 2008/10/27 19:37:29 tgl Exp $
@@ -368,7 +364,6 @@
 
 /*
  * gcc understands __attribute__((noreturn)); for other compilers, insert
-<<<<<<< HEAD
  * pg_unreachable() so that the compiler gets the point.
  */
 #ifdef __GNUC__
@@ -377,16 +372,6 @@
 #else
 #define PG_RE_THROW()  \
 	(pg_re_throw(), pg_unreachable())
-=======
- * a useless exit() call so that the compiler gets the point.
- */
-#ifdef __GNUC__
-#define PG_RE_THROW()  \
-	pg_re_throw()
-#else
-#define PG_RE_THROW()  \
-	(pg_re_throw(), exit(1))
->>>>>>> d13f41d2
 #endif
 
 extern PGDLLIMPORT sigjmp_buf *PG_exception_stack;
@@ -406,14 +391,10 @@
 	bool		output_to_server;		/* will report to server log? */
 	bool		output_to_client;		/* will report to client? */
 	bool		show_funcname;	/* true to force funcname inclusion */
-<<<<<<< HEAD
     bool        omit_location;  /* GPDB: don't add filename:line# and stack trace */
     bool        fatal_return;   /* GPDB: true => return instead of proc_exit() */
+	bool		send_alert;		/* GPDB: send e-mail alert and/or SNMP trap/inform */
 	bool		hide_stmt;		/* true to prevent STATEMENT: inclusion */
-	bool		send_alert;		/* GPDB: send e-mail alert and/or SNMP trap/inform */
-=======
-	bool		hide_stmt;		/* true to prevent STATEMENT: inclusion */
->>>>>>> d13f41d2
 	const char *filename;		/* __FILE__ of ereport() call */
 	int			lineno;			/* __LINE__ of ereport() call */
 	const char *funcname;		/* __func__ of ereport() call */
@@ -437,7 +418,6 @@
 extern ErrorData *CopyErrorData(void);
 extern void FreeErrorData(ErrorData *edata);
 extern void FlushErrorState(void);
-<<<<<<< HEAD
 extern void ReThrowError(ErrorData *edata)  __attribute__((__noreturn__));
 extern void pg_re_throw(void) __attribute__((noreturn));
 
@@ -489,10 +469,6 @@
 int         elog_geterrcode(void);      
 int         elog_getelevel(void);      
 char        *elog_message(void);
-=======
-extern void ReThrowError(ErrorData *edata);
-extern void pg_re_throw(void) __attribute__((noreturn));
->>>>>>> d13f41d2
 
 
 /* GUC-configurable parameters */
