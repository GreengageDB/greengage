/*-------------------------------------------------------------------------
 *
 * miscadmin.h
 *	  This file contains general postgres administration and initialization
 *	  stuff that used to be spread out between the following files:
 *		globals.h						global variables
 *		pdir.h							directory path crud
 *		pinit.h							postgres initialization
 *		pmod.h							processing modes
 *	  Over time, this has also become the preferred place for widely known
 *	  resource-limitation stuff, such as work_mem and check_stack_depth().
 *
 * Portions Copyright (c) 1996-2009, PostgreSQL Global Development Group
 * Portions Copyright (c) 1994, Regents of the University of California
 *
<<<<<<< HEAD
 * $PostgreSQL: pgsql/src/include/miscadmin.h,v 1.190.2.2 2009/12/09 21:58:29 tgl Exp $
=======
 * $PostgreSQL: pgsql/src/include/miscadmin.h,v 1.192 2007/02/15 23:23:23 alvherre Exp $
>>>>>>> 4ebb0cf9
 *
 * NOTES
 *	  some of the information in this file should be moved to other files.
 *
 *-------------------------------------------------------------------------
 */
#ifndef MISCADMIN_H
#define MISCADMIN_H

#include "pgtime.h"				/* for pg_time_t */

#define PG_VERSIONSTR "postgres (Greenplum Database) " PG_VERSION "\n"
#define PG_BACKEND_VERSIONSTR "postgres (Greenplum Database) " PG_VERSION "\n"


/*****************************************************************************
 *	  System interrupt and critical section handling
 *
 * There are two types of interrupts that a running backend needs to accept
 * without messing up its state: QueryCancel (SIGINT) and ProcDie (SIGTERM).
 * In both cases, we need to be able to clean up the current transaction
 * gracefully, so we can't respond to the interrupt instantaneously ---
 * there's no guarantee that internal data structures would be self-consistent
 * if the code is interrupted at an arbitrary instant.	Instead, the signal
 * handlers set flags that are checked periodically during execution.
 *
 * The CHECK_FOR_INTERRUPTS() macro is called at strategically located spots
 * where it is normally safe to accept a cancel or die interrupt.  In some
 * cases, we invoke CHECK_FOR_INTERRUPTS() inside low-level subroutines that
 * might sometimes be called in contexts that do *not* want to allow a cancel
 * or die interrupt.  The HOLD_INTERRUPTS() and RESUME_INTERRUPTS() macros
 * allow code to ensure that no cancel or die interrupt will be accepted,
 * even if CHECK_FOR_INTERRUPTS() gets called in a subroutine.	The interrupt
 * will be held off until CHECK_FOR_INTERRUPTS() is done outside any
 * HOLD_INTERRUPTS() ... RESUME_INTERRUPTS() section.
 *
 * Special mechanisms are used to let an interrupt be accepted when we are
 * waiting for a lock or when we are waiting for command input (but, of
 * course, only if the interrupt holdoff counter is zero).	See the
 * related code for details.
 *
 * A lost connection is handled similarly, although the loss of connection
 * does not raise a signal, but is detected when we fail to write to the
 * socket. If there was a signal for a broken connection, we could make use of
 * it by setting ClientConnectionLost in the signal handler.
 *
 * A related, but conceptually distinct, mechanism is the "critical section"
 * mechanism.  A critical section not only holds off cancel/die interrupts,
 * but causes any ereport(ERROR) or ereport(FATAL) to become ereport(PANIC)
 * --- that is, a system-wide reset is forced.	Needless to say, only really
 * *critical* code should be marked as a critical section!	Currently, this
 * mechanism is only used for XLOG-related code.
 *
 *****************************************************************************/

/* in globals.c */
/* these are marked volatile because they are set by signal handlers: */
extern PGDLLIMPORT volatile bool InterruptPending;
extern volatile bool QueryCancelPending;
extern volatile bool QueryCancelCleanup; /* GPDB only */
extern volatile bool QueryFinishPending;
extern volatile bool ProcDiePending;

extern volatile bool ClientConnectionLost;

/* these are marked volatile because they are examined by signal handlers: */
extern volatile bool ImmediateInterruptOK;
extern PGDLLIMPORT volatile int32 InterruptHoldoffCount;
extern PGDLLIMPORT volatile int32 CritSectionCount;

/* in tcop/postgres.c */
extern void ProcessInterrupts(void);
extern void BackoffBackendTick(void);
extern bool gp_enable_resqueue_priority;

/*
 * We don't want to include the entire vmem_tracker.h, and so,
 * declare the only function we use from vmem_tracker.h.
 */
extern void RedZoneHandler_DetectRunawaySession(void);

#ifndef WIN32

#ifdef USE_TEST_UTILS
#define CHECK_FOR_INTERRUPTS() \
do { \
	if (gp_test_time_slice) \
	{ \
		CHECK_TIME_SLICE(); \
	} \
\
	if (gp_simex_init && gp_simex_run && gp_simex_class == SimExESClass_Cancel && !InterruptPending) \
	{\
		SimExESSubClass subclass = SimEx_CheckInject(); \
		if (subclass == SimExESSubClass_Cancel_QueryCancel) \
		{\
			InterruptPending = true; \
			QueryCancelPending = true; \
		}\
		else if (subclass == SimExESSubClass_Cancel_ProcDie) \
		{\
			InterruptPending = true; \
			ProcDiePending = true; \
		}\
	}\
	if (InterruptPending) \
		ProcessInterrupts(); \
	if (gp_enable_resqueue_priority)	\
		BackoffBackendTick(); \
	ReportOOMConsumption(); \
	RedZoneHandler_DetectRunawaySession();\
} while(0)
#else
#define CHECK_FOR_INTERRUPTS() \
do { \
	if (InterruptPending) \
		ProcessInterrupts(); \
	if (gp_enable_resqueue_priority)	\
		BackoffBackendTick(); \
	ReportOOMConsumption(); \
	RedZoneHandler_DetectRunawaySession();\
} while(0)
#endif   /* USE_TEST_UTILS */

#else							/* WIN32 */

#define CHECK_FOR_INTERRUPTS() \
do { \
	if (UNBLOCKED_SIGNAL_QUEUE()) \
		pgwin32_dispatch_queued_signals(); \
	if (InterruptPending) \
		ProcessInterrupts(); \
} while(0)
#endif   /* WIN32 */


#define HOLD_INTERRUPTS() \
do { \
	if (InterruptHoldoffCount < 0) \
		elog(PANIC, "Hold interrupt holdoff count is bad (%d)", InterruptHoldoffCount); \
	InterruptHoldoffCount++; \
} while(0)

#define RESUME_INTERRUPTS() \
do { \
	if (InterruptHoldoffCount <= 0) \
		elog(PANIC, "Resume interrupt holdoff count is bad (%d)", InterruptHoldoffCount); \
	InterruptHoldoffCount--; \
} while(0)

#define START_CRIT_SECTION() \
do { \
	if (CritSectionCount < 0) \
		elog(PANIC, "Start critical section count is bad (%d)", CritSectionCount); \
	CritSectionCount++; \
} while(0)

#define END_CRIT_SECTION() \
do { \
	if (CritSectionCount <= 0) \
		elog(PANIC, "End critical section count is bad (%d)", CritSectionCount); \
	CritSectionCount--; \
} while(0)

/* check CritSectionCount without modification */
#define ASSERT_IN_CRIT_SECTION() \
do { \
	Assert(CritSectionCount > 0); \
} while(0)

/*****************************************************************************
 *	  globals.h --															 *
 *****************************************************************************/

/*
 * from utils/init/globals.c
 */
extern pid_t PostmasterPid;
extern bool IsPostmasterEnvironment;
extern PGDLLIMPORT bool IsUnderPostmaster;

extern bool ExitOnAnyError;

extern PGDLLIMPORT char *DataDir;

extern PGDLLIMPORT int NBuffers;
extern int	MaxBackends;
extern int	MaxConnections;
extern int gp_workfile_max_entries;

extern PGDLLIMPORT int MyProcPid;
extern PGDLLIMPORT pg_time_t MyStartTime;
extern PGDLLIMPORT struct Port *MyProcPort;
extern long MyCancelKey;
extern int	MyPMChildSlot;

extern char OutputFileName[];
extern PGDLLIMPORT char my_exec_path[];
extern char pkglib_path[];

#ifdef EXEC_BACKEND
extern char postgres_exec_path[];
#endif

extern PGDLLIMPORT int gpperfmon_port; 

/* for pljava */
extern PGDLLIMPORT char* pljava_vmoptions;
extern PGDLLIMPORT char* pljava_classpath;
extern PGDLLIMPORT int   pljava_statement_cache_size;
extern PGDLLIMPORT bool  pljava_debug;
extern PGDLLIMPORT bool  pljava_release_lingering_savepoints;

/*
 * done in storage/backendid.h for now.
 *
 * extern BackendId    MyBackendId;
 */
extern PGDLLIMPORT Oid MyDatabaseId;

extern PGDLLIMPORT Oid MyDatabaseTableSpace;


/*
 * Date/Time Configuration
 *
 * DateStyle defines the output formatting choice for date/time types:
 *	USE_POSTGRES_DATES specifies traditional Postgres format
 *	USE_ISO_DATES specifies ISO-compliant format
 *	USE_SQL_DATES specifies Oracle/Ingres-compliant format
 *	USE_GERMAN_DATES specifies German-style dd.mm/yyyy
 *
 * DateOrder defines the field order to be assumed when reading an
 * ambiguous date (anything not in YYYY-MM-DD format, with a four-digit
 * year field first, is taken to be ambiguous):
 *	DATEORDER_YMD specifies field order yy-mm-dd
 *	DATEORDER_DMY specifies field order dd-mm-yy ("European" convention)
 *	DATEORDER_MDY specifies field order mm-dd-yy ("US" convention)
 *
 * In the Postgres and SQL DateStyles, DateOrder also selects output field
 * order: day comes before month in DMY style, else month comes before day.
 *
 * The user-visible "DateStyle" run-time parameter subsumes both of these.
 */

/* valid DateStyle values */
#define USE_POSTGRES_DATES		0
#define USE_ISO_DATES			1
#define USE_SQL_DATES			2
#define USE_GERMAN_DATES		3
#define USE_XSD_DATES			4

/* valid DateOrder values */
#define DATEORDER_YMD			0
#define DATEORDER_DMY			1
#define DATEORDER_MDY			2

extern int	DateStyle;
extern int	DateOrder;

/*
 * IntervalStyles
 *	 INTSTYLE_POSTGRES			   Like Postgres < 8.4 when DateStyle = 'iso'
 *	 INTSTYLE_POSTGRES_VERBOSE	   Like Postgres < 8.4 when DateStyle != 'iso'
 *	 INTSTYLE_SQL_STANDARD		   SQL standard interval literals
 *	 INTSTYLE_ISO_8601			   ISO-8601-basic formatted intervals
 */
#define INTSTYLE_POSTGRES			0
#define INTSTYLE_POSTGRES_VERBOSE	1
#define INTSTYLE_SQL_STANDARD		2
#define INTSTYLE_ISO_8601			3

extern int	IntervalStyle;

/*
 * HasCTZSet is true if user has set timezone as a numeric offset from UTC.
 * If so, CTimeZone is the timezone offset in seconds (using the Unix-ish
 * sign convention, ie, positive offset is west of UTC, rather than the
 * SQL-ish convention that positive is east of UTC).
 */
extern bool HasCTZSet;
extern int	CTimeZone;

#define MAXTZLEN		10		/* max TZ name len, not counting tr. null */

extern bool enableFsync;
extern bool allowSystemTableModsDDL;
extern bool allowSystemTableModsDML;
extern PGDLLIMPORT int planner_work_mem;
extern PGDLLIMPORT int work_mem;
extern PGDLLIMPORT int max_work_mem;
extern PGDLLIMPORT int maintenance_work_mem;
extern PGDLLIMPORT int statement_mem;
extern PGDLLIMPORT int max_statement_mem;
extern PGDLLIMPORT int gp_vmem_limit_per_query;

extern int	VacuumCostPageHit;
extern int	VacuumCostPageMiss;
extern int	VacuumCostPageDirty;
extern int	VacuumCostLimit;
extern int	VacuumCostDelay;

extern int	VacuumCostBalance;
extern bool VacuumCostActive;

extern int gp_vmem_protect_limit;
extern int gp_vmem_protect_gang_cache_limit;

/* in tcop/postgres.c */
extern void check_stack_depth(void);


/*****************************************************************************
 *	  pdir.h --																 *
 *			POSTGRES directory path definitions.							 *
 *****************************************************************************/

/* flags to be OR'd to form sec_context */
#define SECURITY_LOCAL_USERID_CHANGE	0x0001
#define SECURITY_RESTRICTED_OPERATION	0x0002

extern char *DatabasePath;

/* now in utils/init/miscinit.c */
extern void SetDatabasePath(const char *path);

extern char *GetUserNameFromId(Oid roleid);
extern Oid	GetUserId(void);
extern Oid	GetOuterUserId(void);
extern Oid	GetSessionUserId(void);
extern void 	SetSessionUserId(Oid, bool);
extern Oid	GetAuthenticatedUserId(void);
extern bool IsAuthenticatedUserSuperUser(void);
extern void GetUserIdAndSecContext(Oid *userid, int *sec_context);
extern void SetUserIdAndSecContext(Oid userid, int sec_context);
extern bool InLocalUserIdChange(void);
extern bool InSecurityRestrictedOperation(void);
extern void GetUserIdAndContext(Oid *userid, bool *sec_def_context);
extern void SetUserIdAndContext(Oid userid, bool sec_def_context);
extern void InitializeSessionUserId(const char *rolename);
extern void InitializeSessionUserIdStandalone(void);
extern void SetSessionAuthorization(Oid userid, bool is_superuser);
extern Oid	GetCurrentRoleId(void);
extern void SetCurrentRoleId(Oid roleid, bool is_superuser);

extern void SetDataDir(const char *dir);
extern void ChangeToDataDir(void);
extern char *make_absolute_path(const char *path);

/* in utils/misc/superuser.c */
extern bool superuser(void);	/* current user is superuser */
extern bool superuser_arg(Oid roleid);	/* given user is superuser */


/*****************************************************************************
 *	  pmod.h --																 *
 *			POSTGRES processing mode definitions.							 *
 *****************************************************************************/

/*
 * Description:
 *		There are three processing modes in POSTGRES.  They are
 * BootstrapProcessing or "bootstrap," InitProcessing or
 * "initialization," and NormalProcessing or "normal."
 *
 * The first two processing modes are used during special times. When the
 * system state indicates bootstrap processing, transactions are all given
 * transaction id "one" and are consequently guaranteed to commit. This mode
 * is used during the initial generation of template databases.
 *
 * Initialization mode: used while starting a backend, until all normal
 * initialization is complete.	Some code behaves differently when executed
 * in this mode to enable system bootstrapping.
 *
 * If a POSTGRES binary is in normal mode, then all code may be executed
 * normally.
 */

typedef enum ProcessingMode
{
	BootstrapProcessing,		/* bootstrap creation of template database */
	InitProcessing,				/* initializing system */
	NormalProcessing			/* normal processing */
} ProcessingMode;

extern ProcessingMode Mode;

#define IsBootstrapProcessingMode() ((bool)(Mode == BootstrapProcessing))
#define IsInitProcessingMode() ((bool)(Mode == InitProcessing))
#define IsNormalProcessingMode() ((bool)(Mode == NormalProcessing))

#define SetProcessingMode(mode) \
	do { \
		AssertArg((mode) == BootstrapProcessing || \
				  (mode) == InitProcessing || \
				  (mode) == NormalProcessing); \
		Mode = (mode); \
	} while(0)

#define GetProcessingMode() Mode


/*****************************************************************************
 *	  pinit.h --															 *
 *			POSTGRES initialization and cleanup definitions.				 *
 *****************************************************************************/

/* in utils/init/postinit.c */
<<<<<<< HEAD
extern bool FindMyDatabase(const char *dbname, Oid *db_id, Oid *db_tablespace);
extern void pg_split_opts(char **argv, int *argcp, char *optstr);
extern void InitPostgres(const char *in_dbname, Oid dboid, const char *username,
			 char *out_dbname);
=======
extern bool InitPostgres(const char *in_dbname, Oid dboid, const char *username,
			 char **out_dbname);
>>>>>>> 4ebb0cf9
extern void BaseInit(void);

/* in utils/init/miscinit.c */
extern bool IgnoreSystemIndexes;
extern PGDLLIMPORT bool process_shared_preload_libraries_in_progress;
extern char *shared_preload_libraries_string;
extern char *local_preload_libraries_string;

extern void SetReindexProcessing(Oid heapOid, Oid indexOid);
extern void ResetReindexProcessing(void);
extern bool ReindexIsProcessingHeap(Oid heapOid);
extern bool ReindexIsProcessingIndex(Oid indexOid);
extern void CreateDataDirLockFile(bool amPostmaster);
extern void CreateSocketLockFile(const char *socketfile, bool amPostmaster);
extern void TouchSocketLockFile(void);
extern void RecordSharedMemoryInLockFile(unsigned long id1,
							 unsigned long id2);
extern void ValidatePgVersion(const char *path);
extern void process_shared_preload_libraries(void);
extern void process_local_preload_libraries(void);
extern void pg_bindtextdomain(const char *domain);

extern int64 db_dir_size(const char *path); /* implemented in dbsize.c */

/*
 * Auxiliary-process type identifiers.  These used to be in bootstrap.h
 * but it seems saner to have them here, with the ProcessingMode stuff.
 * The MyAuxProcType global is defined and set in bootstrap.c.
 */
typedef enum
{
	NotAnAuxProcess = -1,
	CheckerProcess = 0,
	BootstrapProcess,
	StartupProcess,
	StartupPass2Process,
	StartupPass3Process,
	StartupPass4Process,
	BgWriterProcess,
	CheckpointProcess,
	WalWriterProcess,
	WalReceiverProcess,
	FilerepProcess,
	FilerepResetPeerProcess
} AuxProcType;

extern AuxProcType MyAuxProcType; /* bootstrap.c */

#endif   /* MISCADMIN_H */<|MERGE_RESOLUTION|>--- conflicted
+++ resolved
@@ -13,11 +13,7 @@
  * Portions Copyright (c) 1996-2009, PostgreSQL Global Development Group
  * Portions Copyright (c) 1994, Regents of the University of California
  *
-<<<<<<< HEAD
- * $PostgreSQL: pgsql/src/include/miscadmin.h,v 1.190.2.2 2009/12/09 21:58:29 tgl Exp $
-=======
- * $PostgreSQL: pgsql/src/include/miscadmin.h,v 1.192 2007/02/15 23:23:23 alvherre Exp $
->>>>>>> 4ebb0cf9
+ * $PostgreSQL: pgsql/src/include/miscadmin.h,v 1.194 2007/04/16 18:29:56 alvherre Exp $
  *
  * NOTES
  *	  some of the information in this file should be moved to other files.
@@ -426,15 +422,10 @@
  *****************************************************************************/
 
 /* in utils/init/postinit.c */
-<<<<<<< HEAD
 extern bool FindMyDatabase(const char *dbname, Oid *db_id, Oid *db_tablespace);
 extern void pg_split_opts(char **argv, int *argcp, char *optstr);
 extern void InitPostgres(const char *in_dbname, Oid dboid, const char *username,
 			 char *out_dbname);
-=======
-extern bool InitPostgres(const char *in_dbname, Oid dboid, const char *username,
-			 char **out_dbname);
->>>>>>> 4ebb0cf9
 extern void BaseInit(void);
 
 /* in utils/init/miscinit.c */
