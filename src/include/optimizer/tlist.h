/*-------------------------------------------------------------------------
 *
 * tlist.h
 *	  prototypes for tlist.c.
 *
 *
 * Portions Copyright (c) 2007-2009, Greenplum inc
 * Portions Copyright (c) 2012-Present Pivotal Software, Inc.
 * Portions Copyright (c) 1996-2009, PostgreSQL Global Development Group
 * Portions Copyright (c) 1994, Regents of the University of California
 *
 * $PostgreSQL: pgsql/src/include/optimizer/tlist.h,v 1.53 2008/12/28 18:54:01 tgl Exp $
 *
 *-------------------------------------------------------------------------
 */
#ifndef TLIST_H
#define TLIST_H

#include "nodes/relation.h"


// return the first target entries that match the node expression
extern TargetEntry *tlist_member(Node *node, List *targetlist);
extern TargetEntry *tlist_member_ignore_relabel(Node *node, List *targetlist);

// return a list a target entries that match the node expression
extern List *tlist_members(Node *node, List *targetlist);

extern TargetEntry *tlist_member_ignoring_RelabelType(Expr *expr, List *targetlist);

extern List *flatten_tlist(List *tlist);
<<<<<<< HEAD
extern List *add_to_flat_tlist(List *tlist, List *vars, bool resjunk);
=======
extern List *add_to_flat_tlist(List *tlist, List *exprs);
>>>>>>> 95b07bc7

extern List *get_tlist_exprs(List *tlist, bool includeJunk);
extern bool tlist_same_datatypes(List *tlist, List *colTypes, bool junkOK);

extern TargetEntry *get_sortgroupref_tle(Index sortref,
					 List *targetList);
extern TargetEntry *get_sortgroupclause_tle(SortGroupClause *sgClause,
						List *targetList);
extern Node *get_sortgroupclause_expr(SortGroupClause *sgClause,
						 List *targetList);
extern List *get_sortgrouplist_exprs(List *sgClauses,
						List *targetList);
extern void get_grouplist_colidx(List *sortClauses,
								 List *targetList, int *numCols,
								 AttrNumber **colIdx, Oid **sortops);

extern List *get_grouplist_exprs(List *groupClause, List *targetList);
extern void get_sortgroupclauses_tles(List *clauses, List *targetList,
									  List **tles, List **sortops, List **eqops);

extern Oid *extract_grouping_ops(List *groupClause);
extern AttrNumber *extract_grouping_cols(List *groupClause, List *tlist);
extern bool grouping_is_sortable(List *groupClause);
extern bool grouping_is_hashable(List *groupClause);

extern Index maxSortGroupRef(List *targetlist, bool include_orderedagg);

extern int get_row_width(List *tlist);

#endif   /* TLIST_H */<|MERGE_RESOLUTION|>--- conflicted
+++ resolved
@@ -9,14 +9,14 @@
  * Portions Copyright (c) 1996-2009, PostgreSQL Global Development Group
  * Portions Copyright (c) 1994, Regents of the University of California
  *
- * $PostgreSQL: pgsql/src/include/optimizer/tlist.h,v 1.53 2008/12/28 18:54:01 tgl Exp $
+ * $PostgreSQL: pgsql/src/include/optimizer/tlist.h,v 1.52 2008/08/07 19:35:02 tgl Exp $
  *
  *-------------------------------------------------------------------------
  */
 #ifndef TLIST_H
 #define TLIST_H
 
-#include "nodes/relation.h"
+#include "optimizer/var.h"
 
 
 // return the first target entries that match the node expression
@@ -28,12 +28,10 @@
 
 extern TargetEntry *tlist_member_ignoring_RelabelType(Expr *expr, List *targetlist);
 
-extern List *flatten_tlist(List *tlist);
-<<<<<<< HEAD
-extern List *add_to_flat_tlist(List *tlist, List *vars, bool resjunk);
-=======
+extern List *flatten_tlist(List *tlist, PVCAggregateBehavior aggbehavior,
+			  PVCPlaceHolderBehavior phbehavior);
+extern List *add_to_flat_tlist_junk(List *tlist, List *exprs, bool resjunk);
 extern List *add_to_flat_tlist(List *tlist, List *exprs);
->>>>>>> 95b07bc7
 
 extern List *get_tlist_exprs(List *tlist, bool includeJunk);
 extern bool tlist_same_datatypes(List *tlist, List *colTypes, bool junkOK);
@@ -46,6 +44,13 @@
 						 List *targetList);
 extern List *get_sortgrouplist_exprs(List *sgClauses,
 						List *targetList);
+
+extern Oid *extract_grouping_ops(List *groupClause);
+extern AttrNumber *extract_grouping_cols(List *groupClause, List *tlist);
+extern bool grouping_is_sortable(List *groupClause);
+extern bool grouping_is_hashable(List *groupClause);
+
+
 extern void get_grouplist_colidx(List *sortClauses,
 								 List *targetList, int *numCols,
 								 AttrNumber **colIdx, Oid **sortops);
