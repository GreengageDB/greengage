--- conflicted
+++ resolved
@@ -5,19 +5,12 @@
  *	  definitions for query plan nodes
  *
  *
-<<<<<<< HEAD
  * Portions Copyright (c) 2005-2008, Greenplum inc
  * Portions Copyright (c) 2012-Present Pivotal Software, Inc.
- * Portions Copyright (c) 1996-2008, PostgreSQL Global Development Group
- * Portions Copyright (c) 1994, Regents of the University of California
- *
- * $PostgreSQL: pgsql/src/include/nodes/plannodes.h,v 1.105 2008/10/07 19:27:04 tgl Exp $
-=======
  * Portions Copyright (c) 1996-2009, PostgreSQL Global Development Group
  * Portions Copyright (c) 1994, Regents of the University of California
  *
  * $PostgreSQL: pgsql/src/include/nodes/plannodes.h,v 1.108 2009/01/01 17:24:00 momjian Exp $
->>>>>>> b0a6ad70
  *
  *-------------------------------------------------------------------------
  */
@@ -1042,7 +1035,6 @@
 	int			ordNumCols;		/* number of columns in ordering clause */
 	AttrNumber *ordColIdx;		/* their indexes in the target list */
 	Oid		   *ordOperators;	/* equality operators for ordering columns */
-<<<<<<< HEAD
 
 	/*
 	 * GPDB: Information on the first ORDER BY column. This is different from
@@ -1062,9 +1054,6 @@
 	int			frameOptions;	/* frame_clause options, see WindowDef */
 	Node	   *startOffset;	/* expression for starting bound, if any */
 	Node	   *endOffset;		/* expression for ending bound, if any */
-=======
-	int			frameOptions;	/* frame_clause options, see WindowDef */
->>>>>>> b0a6ad70
 } WindowAgg;
 
 /* ----------------
