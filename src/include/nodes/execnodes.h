/*-------------------------------------------------------------------------
 *
 * execnodes.h
 *	  definitions for executor state nodes
 *
 *
<<<<<<< HEAD
 * Portions Copyright (c) 2005-2009, Greenplum inc
 * Portions Copyright (c) 2012-Present Pivotal Software, Inc.
 * Portions Copyright (c) 1996-2009, PostgreSQL Global Development Group
=======
 * Portions Copyright (c) 1996-2010, PostgreSQL Global Development Group
>>>>>>> 1084f317
 * Portions Copyright (c) 1994, Regents of the University of California
 *
 * $PostgreSQL: pgsql/src/include/nodes/execnodes.h,v 1.219 2010/02/26 02:01:25 momjian Exp $
 *
 *-------------------------------------------------------------------------
 */
#ifndef EXECNODES_H
#define EXECNODES_H

#include "access/genam.h"
#include "access/heapam.h"
#include "access/skey.h"
#include "nodes/params.h"
#include "nodes/plannodes.h"
#include "nodes/relation.h"
#include "nodes/tidbitmap.h"
#include "utils/hsearch.h"
#include "utils/rel.h"
#include "utils/snapshot.h"
#include "utils/tuplestore.h"

#include "gpmon/gpmon.h"                /* gpmon_packet_t */

/*
 * partition selector ids start from 1. Sometimes we use 0 to initialize variables
 */
#define InvalidPartitionSelectorId  0

struct CdbExplain_ShowStatCtx;          /* private, in "cdb/cdbexplain.c" */
struct ChunkTransportState;             /* #include "cdb/cdbinterconnect.h" */
struct StringInfoData;                  /* #include "lib/stringinfo.h" */
struct MemTupleBinding;
struct MemTupleData;
struct HeapScanDescData;
struct FileScanDescData;
struct SliceTable;

/* ----------------
 *	  IndexInfo information
 *
 *		this struct holds the information needed to construct new index
 *		entries for a particular index.  Used for both index_build and
 *		retail creation of index entries.
 *
 *		NumIndexAttrs		number of columns in this index
 *		KeyAttrNumbers		underlying-rel attribute numbers used as keys
 *							(zeroes indicate expressions)
 *		Expressions			expr trees for expression entries, or NIL if none
 *		ExpressionsState	exec state for expressions, or NIL if none
 *		Predicate			partial-index predicate, or NIL if none
 *		PredicateState		exec state for predicate, or NIL if none
 *		ExclusionOps		Per-column exclusion operators, or NULL if none
 *		ExclusionProcs		Underlying function OIDs for ExclusionOps
 *		ExclusionStrats		Opclass strategy numbers for ExclusionOps
 *		Unique				is it a unique index?
 *		ReadyForInserts		is it valid for inserts?
 *		Concurrent			are we doing a concurrent index build?
 *		BrokenHotChain		did we detect any broken HOT chains?
 *
 * ii_Concurrent and ii_BrokenHotChain are used only during index build;
 * they're conventionally set to false otherwise.
 * ----------------
 */
typedef struct IndexInfo
{
	NodeTag		type;
	int			ii_NumIndexAttrs;
	AttrNumber	ii_KeyAttrNumbers[INDEX_MAX_KEYS];
	List	   *ii_Expressions; /* list of Expr */
	List	   *ii_ExpressionsState;	/* list of ExprState */
	List	   *ii_Predicate;	/* list of Expr */
	List	   *ii_PredicateState;		/* list of ExprState */
	Oid		   *ii_ExclusionOps;	/* array with one entry per column */
	Oid		   *ii_ExclusionProcs;		/* array with one entry per column */
	uint16	   *ii_ExclusionStrats;		/* array with one entry per column */
	bool		ii_Unique;
	bool		ii_ReadyForInserts;
	bool		ii_Concurrent;
	bool		ii_BrokenHotChain;
} IndexInfo;

/* ----------------
 *	  ExprContext_CB
 *
 *		List of callbacks to be called at ExprContext shutdown.
 * ----------------
 */
typedef void (*ExprContextCallbackFunction) (Datum arg);

typedef struct ExprContext_CB
{
	struct ExprContext_CB *next;
	ExprContextCallbackFunction function;
	Datum		arg;
} ExprContext_CB;

/* ----------------
 *	  ExprContext
 *
 *		This class holds the "current context" information
 *		needed to evaluate expressions for doing tuple qualifications
 *		and tuple projections.	For example, if an expression refers
 *		to an attribute in the current inner tuple then we need to know
 *		what the current inner tuple is and so we look at the expression
 *		context.
 *
 *	There are two memory contexts associated with an ExprContext:
 *	* ecxt_per_query_memory is a query-lifespan context, typically the same
 *	  context the ExprContext node itself is allocated in.	This context
 *	  can be used for purposes such as storing function call cache info.
 *	* ecxt_per_tuple_memory is a short-term context for expression results.
 *	  As the name suggests, it will typically be reset once per tuple,
 *	  before we begin to evaluate expressions for that tuple.  Each
 *	  ExprContext normally has its very own per-tuple memory context.
 *
 *	CurrentMemoryContext should be set to ecxt_per_tuple_memory before
 *	calling ExecEvalExpr() --- see ExecEvalExprSwitchContext().
 * ----------------
 */
typedef struct ExprContext
{
	NodeTag		type;

	/* Tuples that Var nodes in expression may refer to */
	TupleTableSlot *ecxt_scantuple;
	TupleTableSlot *ecxt_innertuple;
	TupleTableSlot *ecxt_outertuple;

	/* Memory contexts for expression evaluation --- see notes above */
	MemoryContext ecxt_per_query_memory;
	MemoryContext ecxt_per_tuple_memory;

	/* Values to substitute for Param nodes in expression */
	ParamExecData *ecxt_param_exec_vals;		/* for PARAM_EXEC params */
	ParamListInfo ecxt_param_list_info; /* for other param types */

	/*
	 * Values to substitute for Aggref nodes in the expressions of an Agg
	 * node, or for WindowFunc nodes within a WindowAgg node.
	 */
	Datum	   *ecxt_aggvalues; /* precomputed values for aggs/windowfuncs */
	bool	   *ecxt_aggnulls;	/* null flags for aggs/windowfuncs */

	/* Value to substitute for CaseTestExpr nodes in expression */
	Datum		caseValue_datum;
	bool		caseValue_isNull;

	/* Value to substitute for CoerceToDomainValue nodes in expression */
	Datum		domainValue_datum;
	bool		domainValue_isNull;

	/* Link to containing EState (NULL if a standalone ExprContext) */
	struct EState *ecxt_estate;

	/* Functions to call back when ExprContext is shut down or rescanned */
	ExprContext_CB *ecxt_callbacks;

	/* Representing the final grouping and group_id for a tuple
	 * in a grouping extension query. */
	uint64      grouping;
	uint32      group_id;
} ExprContext;

/*
 * Set-result status returned by ExecEvalExpr()
 */
typedef enum
{
	ExprSingleResult,			/* expression does not return a set */
	ExprMultipleResult,			/* this result is an element of a set */
	ExprEndResult				/* there are no more elements in the set */
} ExprDoneCond;

/*
 * Return modes for functions returning sets.  Note values must be chosen
 * as separate bits so that a bitmask can be formed to indicate supported
 * modes.  SFRM_Materialize_Random and SFRM_Materialize_Preferred are
 * auxiliary flags about SFRM_Materialize mode, rather than separate modes.
 */
typedef enum
{
	SFRM_ValuePerCall = 0x01,	/* one value returned per call */
	SFRM_Materialize = 0x02,	/* result set instantiated in Tuplestore */
	SFRM_Materialize_Random = 0x04,		/* Tuplestore needs randomAccess */
	SFRM_Materialize_Preferred = 0x08	/* caller prefers Tuplestore */
} SetFunctionReturnMode;

/*
 * When calling a function that might return a set (multiple rows),
 * a node of this type is passed as fcinfo->resultinfo to allow
 * return status to be passed back.  A function returning set should
 * raise an error if no such resultinfo is provided.
 */
typedef struct ReturnSetInfo
{
	NodeTag		type;
	/* values set by caller: */
	ExprContext *econtext;		/* context function is being called in */
	TupleDesc	expectedDesc;	/* tuple descriptor expected by caller */
	int			allowedModes;	/* bitmask: return modes caller can handle */
	/* result status from function (but pre-initialized by caller): */
	SetFunctionReturnMode returnMode;	/* actual return mode */
	ExprDoneCond isDone;		/* status for ValuePerCall mode */
	/* fields filled by function in Materialize return mode: */
	Tuplestorestate *setResult; /* holds the complete returned tuple set */
	TupleDesc	setDesc;		/* actual descriptor for returned tuples */
} ReturnSetInfo;

/* ----------------
 *		ProjectionInfo node information
 *
 *		This is all the information needed to perform projections ---
 *		that is, form new tuples by evaluation of targetlist expressions.
 *		Nodes which need to do projections create one of these.
 *
 *		ExecProject() evaluates the tlist, forms a tuple, and stores it
 *		in the given slot.	Note that the result will be a "virtual" tuple
 *		unless ExecMaterializeSlot() is then called to force it to be
 *		converted to a physical tuple.	The slot must have a tupledesc
 *		that matches the output of the tlist!
 *
 *		The planner very often produces tlists that consist entirely of
 *		simple Var references (lower levels of a plan tree almost always
 *		look like that).  And top-level tlists are often mostly Vars too.
 *		We therefore optimize execution of simple-Var tlist entries.
 *		The pi_targetlist list actually contains only the tlist entries that
 *		aren't simple Vars, while those that are Vars are processed using the
 *		varSlotOffsets/varNumbers/varOutputCols arrays.
 *
 *		The lastXXXVar fields are used to optimize fetching of fields from
 *		input tuples: they let us do a slot_getsomeattrs() call to ensure
 *		that all needed attributes are extracted in one pass.
 *
 *		targetlist		target list for projection (non-Var expressions only)
 *		exprContext		expression context in which to evaluate targetlist
 *		slot			slot to place projection result in
 *		itemIsDone		workspace array for ExecProject
 *		directMap		true if varOutputCols[] is an identity map
 *		numSimpleVars	number of simple Vars found in original tlist
 *		varSlotOffsets	array indicating which slot each simple Var is from
 *		varNumbers		array containing input attr numbers of simple Vars
 *		varOutputCols	array containing output attr numbers of simple Vars
 *		lastInnerVar	highest attnum from inner tuple slot (0 if none)
 *		lastOuterVar	highest attnum from outer tuple slot (0 if none)
 *		lastScanVar		highest attnum from scan tuple slot (0 if none)
 * ----------------
 */
typedef struct ProjectionInfo
{
	NodeTag		type;
	List	   *pi_targetlist;
	ExprContext *pi_exprContext;
	TupleTableSlot *pi_slot;
	ExprDoneCond *pi_itemIsDone;
	bool		pi_directMap;
	int			pi_numSimpleVars;
	int		   *pi_varSlotOffsets;
	int		   *pi_varNumbers;
	int		   *pi_varOutputCols;
	int			pi_lastInnerVar;
	int			pi_lastOuterVar;
	int			pi_lastScanVar;
} ProjectionInfo;

/* ----------------
 *	  JunkFilter
 *
 *	  This class is used to store information regarding junk attributes.
 *	  A junk attribute is an attribute in a tuple that is needed only for
 *	  storing intermediate information in the executor, and does not belong
 *	  in emitted tuples.  For example, when we do an UPDATE query,
 *	  the planner adds a "junk" entry to the targetlist so that the tuples
 *	  returned to ExecutePlan() contain an extra attribute: the ctid of
 *	  the tuple to be updated.	This is needed to do the update, but we
 *	  don't want the ctid to be part of the stored new tuple!  So, we
 *	  apply a "junk filter" to remove the junk attributes and form the
 *	  real output tuple.  The junkfilter code also provides routines to
 *	  extract the values of the junk attribute(s) from the input tuple.
 *
 *	  targetList:		the original target list (including junk attributes).
 *	  cleanTupType:		the tuple descriptor for the "clean" tuple (with
 *						junk attributes removed).
 *	  cleanMap:			A map with the correspondence between the non-junk
 *						attribute numbers of the "original" tuple and the
 *						attribute numbers of the "clean" tuple.
 *	  resultSlot:		tuple slot used to hold cleaned tuple.
 *	  junkAttNo:		not used by junkfilter code.  Can be used by caller
 *						to remember the attno of a specific junk attribute
 *						(execMain.c stores the "ctid" attno here).
 * ----------------
 */
typedef struct JunkFilter
{
	NodeTag		type;
	List	   *jf_targetList;
	TupleDesc	jf_cleanTupType;
	AttrNumber *jf_cleanMap;
	TupleTableSlot *jf_resultSlot;
	AttrNumber	jf_junkAttNo;
} JunkFilter;

typedef void *RelationUpdateDesc;
typedef void *RelationDeleteDesc;

/* ----------------
 *	  ResultRelInfo information
 *
 *		Whenever we update an existing relation, we have to
 *		update indices on the relation, and perhaps also fire triggers.
 *		The ResultRelInfo class is used to hold all the information needed
 *		about a result relation, including indices.. -cim 10/15/89
 *
 *		RangeTableIndex			result relation's range table index
 *		RelationDesc			relation descriptor for result relation
 *		NumIndices				# of indices existing on result relation
 *		IndexRelationDescs		array of relation descriptors for indices
 *		IndexRelationInfo		array of key/attr info for indices
 *		TrigDesc				triggers to be fired, if any
 *		TrigFunctions			cached lookup info for trigger functions
 *		TrigWhenExprs			array of trigger WHEN expr states
 *		TrigInstrument			optional runtime measurements for triggers
 *		ConstraintExprs			array of constraint-checking expr states
 *		junkFilter				for removing junk attributes from tuples
 *		projectReturning		for computing a RETURNING list
 *		tupdesc_match			???
 *		mt_bind					???
 *		aoInsertDesc			context for appendonly relation buffered INSERT.
 *		aoDeleteDesc			context for appendonly relation buffered DELETE.
 *		ao_segno				the AO segfile we inserted into.
 *		extinsertDesc			???
 *		aosegno					???
 *		aoprocessed				???
 *		partInsertMap			map input attrno to target attrno
 *		partSlot				TupleTableSlot for the target part relation
 *		resultSlot          	TupleTableSlot for the target relation
 * ----------------
 */
typedef struct ResultRelInfo
{
	NodeTag		type;
	Index		ri_RangeTableIndex;
	Relation	ri_RelationDesc;
	int			ri_NumIndices;
	RelationPtr ri_IndexRelationDescs;
	IndexInfo **ri_IndexRelationInfo;
	TriggerDesc *ri_TrigDesc;
	FmgrInfo   *ri_TrigFunctions;
	List	  **ri_TrigWhenExprs;
	struct Instrumentation *ri_TrigInstrument;
	List	  **ri_ConstraintExprs;
	JunkFilter *ri_junkFilter;
	ProjectionInfo *ri_projectReturning;
	int			tupdesc_match;
	struct MemTupleBinding *mt_bind;

	struct AppendOnlyInsertDescData *ri_aoInsertDesc;
	struct AOCSInsertDescData *ri_aocsInsertDesc;
	struct ExternalInsertDescData *ri_extInsertDesc;

	RelationDeleteDesc ri_deleteDesc;
	RelationUpdateDesc ri_updateDesc;

	int			ri_aosegno;
	uint64		ri_aoprocessed; /* tuples added/deleted for AO */
	struct AttrMap *ri_partInsertMap;
	TupleTableSlot *ri_partSlot;
	TupleTableSlot *ri_resultSlot;
	/* Parent relation in checkPartitionUpdate */
	Relation	ri_PartitionParent;
	/* tupdesc_match for checkPartitionUpdate */
	int			ri_PartCheckTupDescMatch;
	/* Attribute map in checkPartitionUpdate */
	struct AttrMap *ri_PartCheckMap;
} ResultRelInfo;

typedef struct ShareNodeEntry
{
	NodeTag		type;

	Node	   *sharePlan;
	Node	   *shareState;
	int			refcount; /* reference count to guard from too-eager-free risk */
} ShareNodeEntry;

/*
 * PartitionAccessMethods
 *    Defines the lookup access methods for partitions, one for each level.
 */
typedef struct PartitionAccessMethods
{
	/* Number of partition levels */
	int			partLevels;

	/* Access methods, one for each level */
	void	  **amstate;

	/* Memory context for access methods */
	MemoryContext part_cxt;
} PartitionAccessMethods;

typedef struct PartitionState
{
	NodeTag		type;

	AttrNumber	max_partition_attr;
	int			result_partition_array_size; /* max elements of result relation array */
	HTAB	   *result_partition_hash;
	PartitionAccessMethods *accessMethods;
} PartitionState;

/*
 * PartitionMetadata
 *   Defines the metadata for partitions.
 */
typedef struct PartitionMetadata
{
	PartitionNode *partsAndRules;
	PartitionAccessMethods *accessMethods;
} PartitionMetadata;

/*
 * PartOidEntry
 *   Defines an entry in the shared partOid hash table.
 */
typedef struct PartOidEntry
{
	/* oid of an individual leaf partition */
	Oid			partOid;

	/* list of partition selectors that produced the above part oid */
	List	   *selectorList;
} PartOidEntry;

/*
 * DynamicPartitionIterator
 *   Defines the iterator state to iterate over a set of partitions.
 */
typedef struct DynamicPartitionIterator
{
	/* An HTAB of partition oids to work on. */
	HTAB	   *partitionOids;

	/* The current HTAB iterator */
	HASH_SEQ_STATUS *partitionIterator;

	/*
	 * If the HTAB is not completely iterated, we need to
	 * call hash_seq_term.
	 */
	bool		shouldCallHashSeqTerm;

	/* The relation oid at current iterator position. */
	Oid			curRelOid;

	/*
	 * The per-partition memory context to prevent memory leak during
	 * processing multiple partitions.
	 */
	MemoryContext partitionMemoryContext;
} DynamicPartitionIterator;

/*
 * DynamicTableScanInfo
 *   Encapsulate the information that is needed to maintain the pid indexes
 * for all dynamic table scans in a plan.
 */
typedef struct DynamicTableScanInfo
{
	/*
	 * The total number of unique dynamic table scans in the plan.
	 */
	int			numScans;

	/*
	 * List containing the number of partition selectors for every scan id.
	 * Element #i in the list corresponds to scan id i
	 */
	List	   *numSelectorsPerScanId;

	/*
	 * An array of pid indexes, one for each unique dynamic table scans.
	 * Each of these pid indexes maintains unique pids that are involved
	 * in the scan.
	 */
	HTAB	  **pidIndexes;

	/*
	 * An array of *pointers* to DynamicPartitionIterator to record the
	 * current hash table iterator position.
	 */
	DynamicPartitionIterator **iterators;

	/*
	 * Partitioning metadata for all relevant partition tables.
	 */
	List	   *partsMetadata;
} DynamicTableScanInfo;

/*
 * Number of pids used when initializing the pid-index hash table for each dynamic
 * table scan.
 */
#define INITIAL_NUM_PIDS 1000

/*
 * The initial estimate size for dynamic table scan pid-index array, and the
 * default incremental number when the array is out of space.
 */
#define NUM_PID_INDEXES_ADDED 10

/* ----------------
 *	  EState information
 *
 * Master working state for an Executor invocation
 * ----------------
 */
typedef struct EState
{
	NodeTag		type;

	/* Basic state for all query types: */
	ScanDirection es_direction; /* current scan direction */
	Snapshot	es_snapshot;	/* time qual to use */
	Snapshot	es_crosscheck_snapshot; /* crosscheck time qual for RI */
	List	   *es_range_table; /* List of RangeTblEntry */
	PlannedStmt *es_plannedstmt;	/* link to top of plan tree */

	JunkFilter *es_junkFilter;	/* top-level junk filter, if any */

	/* If query can insert/delete tuples, the command ID to mark them with */
	CommandId	es_output_cid;

	/* Info about target table for insert/update/delete queries: */
	ResultRelInfo *es_result_relations; /* array of ResultRelInfos */
	int			es_num_result_relations;		/* length of array */
	ResultRelInfo *es_result_relation_info;		/* currently active array elt */

	/* Stuff used for firing triggers: */
	List	   *es_trig_target_relations;		/* trigger-only ResultRelInfos */
<<<<<<< HEAD

	/* partitioning info for target relation */
	PartitionNode *es_result_partitions;

	/* AO fileseg info for target relation */
	List	   *es_result_aosegnos;

	TupleTableSlot *es_trig_tuple_slot;		/* for trigger output tuples */
	TupleTableSlot *es_trig_oldtup_slot;	/* for trigger old tuples */
=======
	TupleTableSlot *es_trig_tuple_slot; /* for trigger output tuples */
	TupleTableSlot *es_trig_oldtup_slot;		/* for trigger old tuples */
>>>>>>> 1084f317

	/* Parameter info: */
	ParamListInfo es_param_list_info;	/* values of external params */
	ParamExecData *es_param_exec_vals;	/* values of internal params */

	/* Other working state: */
	MemoryContext es_query_cxt; /* per-query context in which EState lives */

	List	   *es_tupleTable;	/* List of TupleTableSlots */

	List	   *es_rowMarks;	/* List of ExecRowMarks */

	uint64		es_processed;	/* # of tuples processed */
	Oid			es_lastoid;		/* last oid processed (by INSERT) */

	int			es_instrument;	/* OR of InstrumentOption flags */
	bool		es_select_into; /* true if doing SELECT INTO */
	bool		es_into_oids;	/* true to generate OIDs in SELECT INTO */

	List	   *es_exprcontexts;	/* List of ExprContexts within EState */

	List	   *es_subplanstates;		/* List of PlanState for SubPlans */

	/*
	 * this ExprContext is for per-output-tuple operations, such as constraint
	 * checks and index-value computations.  It will be reset for each output
	 * tuple.  Note that it will be created only if needed.
	 */
	ExprContext *es_per_tuple_exprcontext;

	/*
	 * These fields are for re-evaluating plan quals when an updated tuple is
	 * substituted in READ COMMITTED mode.	es_epqTuple[] contains tuples that
	 * scan plan nodes should return instead of whatever they'd normally
	 * return, or NULL if nothing to return; es_epqTupleSet[] is true if a
	 * particular array entry is valid; and es_epqScanDone[] is state to
	 * remember if the tuple has been returned already.  Arrays are of size
	 * list_length(es_range_table) and are indexed by scan node scanrelid - 1.
	 */
<<<<<<< HEAD
	HeapTuple  *es_epqTuple;		/* array of EPQ substitute tuples */
	bool	   *es_epqTupleSet;		/* true if EPQ tuple is provided */
	bool	   *es_epqScanDone;		/* true if EPQ tuple has been fetched */

	/* Additions for MPP plan slicing. */
	struct SliceTable *es_sliceTable;

	/* Current positions of cursors used in CURRENT OF expressions */
	List	   *es_cursorPositions;

	/* Data structure for node sharing */
	List	  **es_sharenode;

	int			active_recv_id;
	void	   *motionlayer_context;  /* Motion Layer state */
	struct ChunkTransportState *interconnect_context; /* Interconnect state */

	/* MPP used resources */
	bool		es_interconnect_is_setup;   /* is interconnect set-up?    */

	bool		es_got_eos;			/* was end-of-stream recieved? */

	bool		cancelUnfinished;	/* when we're cleaning up, we need to make sure that we know it */

	/* results from qExec processes */
	struct CdbDispatcherState *dispatcherState;

	/* CDB: EXPLAIN ANALYZE statistics */
	struct CdbExplain_ShowStatCtx  *showstatctx;

	/* CDB: partitioning state info */
	PartitionState *es_partition_state;

	/*
	 * The slice number for the current node that is
	 * being processed. During the tree traversal,
	 * this value is set by Motion and InitPlan nodes.
	 *
	 * currentSliceIdInPlan and currentExecutingSliceId
	 * are basically the same, except for InitPlan nodes.
	 * For InitPlan nodes, the nodes in the top slice have
	 * an assigned slice id in the plan, while the executing
	 * slice id for these nodes is the root slice id.
	 */
	int			currentSliceIdInPlan;
	int			currentExecutingSliceId;

	/*
	 * This is >0, if we're processing a subplan.
	 * This is used to determine whether we could eager free
	 * the Material node on top of Broadcast inside a subplan
	 * (for supporting correlated subqueries). The Material
	 * node can be eager-free'ed only when this value is 0.
	 */
	int			currentSubplanLevel;

	/*
	 * The root slice id for this EState.
	 */
	int			rootSliceId;

	struct PlanState *planstate;        /* plan's state tree */
	/*
	 * Information relevant to dynamic table scans.
	 */
	DynamicTableScanInfo *dynamicTableScanInfo;

	/* Should the executor skip past the alien plan nodes */
	bool eliminateAliens;
=======
	HeapTuple  *es_epqTuple;	/* array of EPQ substitute tuples */
	bool	   *es_epqTupleSet; /* true if EPQ tuple is provided */
	bool	   *es_epqScanDone; /* true if EPQ tuple has been fetched */
>>>>>>> 1084f317
} EState;

struct PlanState;
struct MotionState;

extern struct MotionState *getMotionState(struct PlanState *ps, int sliceIndex);
extern int LocallyExecutingSliceIndex(EState *estate);
extern int PrimaryWriterSliceIndex(EState *estate);
extern int RootSliceIndex(EState *estate);
#ifdef USE_ASSERT_CHECKING
extern void SliceLeafMotionStateAreValid(struct MotionState *ms);
#endif

/*
 * ExecRowMark -
 *	   runtime representation of FOR UPDATE/SHARE clauses
 *
 * When doing UPDATE, DELETE, or SELECT FOR UPDATE/SHARE, we should have an
 * ExecRowMark for each non-target relation in the query (except inheritance
 * parent RTEs, which can be ignored at runtime).  See PlanRowMark for details
 * about most of the fields.
 *
 * es_rowMarks is a list of these structs.	Each LockRows node has its own
 * list, which is the subset of locks that it is supposed to enforce; note
 * that the per-node lists point to the same structs that are in the global
 * list.
 */
typedef struct ExecRowMark
{
	Relation	relation;		/* opened and suitably locked relation */
	Index		rti;			/* its range table index */
	Index		prti;			/* parent range table index, if child */
	RowMarkType markType;		/* see enum in nodes/plannodes.h */
	bool		noWait;			/* NOWAIT option */
	AttrNumber	ctidAttNo;		/* resno of ctid junk attribute, if any */
	AttrNumber	toidAttNo;		/* resno of tableoid junk attribute, if any */
	AttrNumber	wholeAttNo;		/* resno of whole-row junk attribute, if any */
	ItemPointerData curCtid;	/* ctid of currently locked tuple, if any */
} ExecRowMark;


/* ----------------------------------------------------------------
 *				 Tuple Hash Tables
 *
 * All-in-memory tuple hash tables are used for a number of purposes.
 *
 * Note: tab_hash_funcs are for the key datatype(s) stored in the table,
 * and tab_eq_funcs are non-cross-type equality operators for those types.
 * Normally these are the only functions used, but FindTupleHashEntry()
 * supports searching a hashtable using cross-data-type hashing.  For that,
 * the caller must supply hash functions for the LHS datatype as well as
 * the cross-type equality operators to use.  in_hash_funcs and cur_eq_funcs
 * are set to point to the caller's function arrays while doing such a search.
 * During LookupTupleHashEntry(), they point to tab_hash_funcs and
 * tab_eq_funcs respectively.
 * ----------------------------------------------------------------
 */
typedef struct TupleHashEntryData *TupleHashEntry;
typedef struct TupleHashTableData *TupleHashTable;

typedef struct TupleHashEntryData
{
	/* firstTuple must be the first field in this struct! */
	struct MemTupleData *firstTuple;	/* copy of first tuple in this group */
	/* there may be additional data beyond the end of this struct */
} TupleHashEntryData;			/* VARIABLE LENGTH STRUCT */

typedef struct TupleHashTableData
{
	HTAB	   *hashtab;		/* underlying dynahash table */
	int			numCols;		/* number of columns in lookup key */
	AttrNumber *keyColIdx;		/* attr numbers of key columns */
	FmgrInfo   *tab_hash_funcs; /* hash functions for table datatype(s) */
	FmgrInfo   *tab_eq_funcs;	/* equality functions for table datatype(s) */
	MemoryContext tablecxt;		/* memory context containing table */
	MemoryContext tempcxt;		/* context for function evaluations */
	Size		entrysize;		/* actual size to make each hash entry */
	TupleTableSlot *tableslot;	/* slot for referencing table entries */
	/* The following fields are set transiently for each table search: */
	TupleTableSlot *inputslot;	/* current input tuple's slot */
	FmgrInfo   *in_hash_funcs;	/* hash functions for input datatype(s) */
	FmgrInfo   *cur_eq_funcs;	/* equality functions for input vs. table */
} TupleHashTableData;

typedef HASH_SEQ_STATUS TupleHashIterator;

/*
 * Use InitTupleHashIterator/TermTupleHashIterator for a read/write scan.
 * Use ResetTupleHashIterator if the table can be frozen (in this case no
 * explicit scan termination is needed).
 */
#define InitTupleHashIterator(htable, iter) \
	hash_seq_init(iter, (htable)->hashtab)
#define TermTupleHashIterator(iter) \
	hash_seq_term(iter)
#define ResetTupleHashIterator(htable, iter) \
	do { \
		hash_freeze((htable)->hashtab); \
		hash_seq_init(iter, (htable)->hashtab); \
	} while (0)
#define ScanTupleHashTable(iter) \
	((TupleHashEntry) hash_seq_search(iter))

/* Abstraction of different memory management calls */
typedef struct MemoryManagerContainer
{
	void *manager; /* memory manager instance */
	void *(*alloc)(void *manager, Size len);
	void (*free)(void *manager, void *pointer);
	/*
	 * If existing space is too small, the realloced space is how many
	 * times of the existing one.
	 */
	int realloc_ratio;
} MemoryManagerContainer;

static inline void *cxt_alloc(void *manager, Size len)
{
	return MemoryContextAlloc((MemoryContext)manager, len);
}

static inline void cxt_free(void *manager, void *pointer)
{
    UnusedArg(manager);
	if (pointer != NULL)
		pfree(pointer);
}

/* ----------------------------------------------------------------
 *				 Expression State Trees
 *
 * Each executable expression tree has a parallel ExprState tree.
 *
 * Unlike PlanState, there is not an exact one-for-one correspondence between
 * ExprState node types and Expr node types.  Many Expr node types have no
 * need for node-type-specific run-time state, and so they can use plain
 * ExprState or GenericExprState as their associated ExprState node type.
 * ----------------------------------------------------------------
 */

/* ----------------
 *		ExprState node
 *
 * ExprState is the common superclass for all ExprState-type nodes.
 *
 * It can also be instantiated directly for leaf Expr nodes that need no
 * local run-time state (such as Var, Const, or Param).
 *
 * To save on dispatch overhead, each ExprState node contains a function
 * pointer to the routine to execute to evaluate the node.
 * ----------------
 */

typedef struct ExprState ExprState;

typedef Datum (*ExprStateEvalFunc) (ExprState *expression,
												ExprContext *econtext,
												bool *isNull,
												ExprDoneCond *isDone);

struct ExprState
{
	NodeTag		type;
	Expr	   *expr;			/* associated Expr node */
	ExprStateEvalFunc evalfunc; /* routine to run to execute node */
};

/* ----------------
 *		GenericExprState node
 *
 * This is used for Expr node types that need no local run-time state,
 * but have one child Expr node.
 * ----------------
 */
typedef struct GenericExprState
{
	ExprState	xprstate;
	ExprState  *arg;			/* state of my child node */
} GenericExprState;

/* ----------------
 *		WholeRowVarExprState node
 * ----------------
 */
typedef struct WholeRowVarExprState
{
	ExprState	xprstate;
	struct PlanState *parent;	/* parent PlanState, or NULL if none */
	JunkFilter *wrv_junkFilter; /* JunkFilter to remove resjunk cols */
} WholeRowVarExprState;

/* ----------------
 *		AggrefExprState node
 * ----------------
 */
typedef struct AggrefExprState
{
	ExprState	xprstate;
	List	   *aggdirectargs;	/* states of direct-argument expressions */
	List	   *args;			/* states of aggregated-argument expressions */
	ExprState  *aggfilter;		/* state of FILTER expression, if any */
	int			aggno;			/* ID number for agg within its plan node */
} AggrefExprState;

/*
 * ----------------
 *		GroupingFuncExprState node
 * ----------------
 */
typedef struct GroupingFuncExprState
{
	ExprState  xprstate;
	List          *args;
	int        ngrpcols;   /* number of unique grouping attributes */
} GroupingFuncExprState;

/* ----------------
 *		WindowFuncExprState node
 * ----------------
 */
typedef struct WindowFuncExprState
{
	ExprState	xprstate;
	List	   *args;			/* states of argument expressions */
	ExprState  *aggfilter;		/* FILTER expression */
	int			wfuncno;		/* ID number for wfunc within its plan node */
} WindowFuncExprState;

/* ----------------
 *		ArrayRefExprState node
 *
 * Note: array types can be fixed-length (typlen > 0), but only when the
 * element type is itself fixed-length.  Otherwise they are varlena structures
 * and have typlen = -1.  In any case, an array type is never pass-by-value.
 * ----------------
 */
typedef struct ArrayRefExprState
{
	ExprState	xprstate;
	List	   *refupperindexpr;	/* states for child nodes */
	List	   *reflowerindexpr;
	ExprState  *refexpr;
	ExprState  *refassgnexpr;
	int16		refattrlength;	/* typlen of array type */
	int16		refelemlength;	/* typlen of the array element type */
	bool		refelembyval;	/* is the element type pass-by-value? */
	char		refelemalign;	/* typalign of the element type */
} ArrayRefExprState;

/* ----------------
 *		FuncExprState node
 *
 * Although named for FuncExpr, this is also used for OpExpr, DistinctExpr,
 * and NullIf nodes; be careful to check what xprstate.expr is actually
 * pointing at!
 * ----------------
 */
typedef struct FuncExprState
{
	ExprState	xprstate;
	List	   *args;			/* states of argument expressions */

	/*
	 * Function manager's lookup info for the target function.  If func.fn_oid
	 * is InvalidOid, we haven't initialized it yet (nor any of the following
	 * fields).
	 */
	FmgrInfo	func;

	/*
	 * For a set-returning function (SRF) that returns a tuplestore, we keep
	 * the tuplestore here and dole out the result rows one at a time. The
	 * slot holds the row currently being returned.
	 */
	Tuplestorestate *funcResultStore;
	TupleTableSlot *funcResultSlot;

	/*
	 * In some cases we need to compute a tuple descriptor for the function's
	 * output.	If so, it's stored here.
	 */
	TupleDesc	funcResultDesc;
	bool		funcReturnsTuple;		/* valid when funcResultDesc isn't
										 * NULL */

	/*
	 * We need to store argument values across calls when evaluating a SRF
	 * that uses value-per-call mode.
	 *
	 * setArgsValid is true when we are evaluating a set-valued function and
	 * we are in the middle of a call series; we want to pass the same
	 * argument values to the function again (and again, until it returns
	 * ExprEndResult).
	 */
	bool		setArgsValid;

	/*
	 * Flag to remember whether we found a set-valued argument to the
	 * function. This causes the function result to be a set as well. Valid
	 * only when setArgsValid is true or funcResultStore isn't NULL.
	 */
	bool		setHasSetArg;	/* some argument returns a set */

	/*
	 * Flag to remember whether we have registered a shutdown callback for
	 * this FuncExprState.	We do so only if funcResultStore or setArgsValid
	 * has been set at least once (since all the callback is for is to release
	 * the tuplestore or clear setArgsValid).
	 */
	bool		shutdown_reg;	/* a shutdown callback is registered */

	/*
	 * Current argument data for a set-valued function; contains valid data
	 * only if setArgsValid is true.
	 */
	FunctionCallInfoData setArgs;

	/* Fast Path */
	ExprState  *fp_arg[2];
	Datum		fp_datum[2];
	bool		fp_null[2];
} FuncExprState;

/* ----------------
 *		ScalarArrayOpExprState node
 *
 * This is a FuncExprState plus some additional data.
 * ----------------
 */
typedef struct ScalarArrayOpExprState
{
	FuncExprState fxprstate;
	/* Cached info about array element type */
	Oid			element_type;
	int16		typlen;
	bool		typbyval;
	char		typalign;

	/* Fast path x in ('A', 'B', 'C') */
	int			fp_n;
	int		   *fp_len;
	Datum	   *fp_datum;
} ScalarArrayOpExprState;

/* ----------------
 *		BoolExprState node
 * ----------------
 */
typedef struct BoolExprState
{
	ExprState	xprstate;
	List	   *args;			/* states of argument expression(s) */
} BoolExprState;

/* ----------------
 *		PartSelectedExprState node
 * ----------------
 */
typedef struct PartSelectedExprState
{
	ExprState	xprstate;
} PartSelectedExprState;

/* ----------------
 *		PartDefaultExprState node
 * ----------------
 */
typedef struct PartDefaultExprState
{
	ExprState	xprstate;

	/* PartitionSelectorState where expression evaluator can look for rules */
	struct PartitionSelectorState *selector;
} PartDefaultExprState;

/* ----------------
 *		PartBoundExprState node
 * ----------------
 */
typedef struct PartBoundExprState
{
	ExprState	xprstate;

	/* PartitionSelectorState where expression evaluator can look for rules */
	struct PartitionSelectorState *selector;
} PartBoundExprState;

/* ----------------
 *		PartBoundInclusionExprState node
 * ----------------
 */
typedef struct PartBoundInclusionExprState
{
	ExprState	xprstate;

	/* PartitionSelectorState where expression evaluator can look for rules */
	struct PartitionSelectorState *selector;
} PartBoundInclusionExprState;

/* ----------------
 *		PartBoundOpenExprState node
 * ----------------
 */
typedef struct PartBoundOpenExprState
{
	ExprState	xprstate;

	/* PartitionSelectorState where expression evaluator can look for rules */
	struct PartitionSelectorState *selector;
} PartBoundOpenExprState;

/* ----------------
 *		PartListRuleExprState node
 * ----------------
 */
typedef struct PartListRuleExprState
{
	ExprState	xprstate;

	/* PartitionSelectorState where expression evaluator can look for rules */
	struct PartitionSelectorState *selector;
} PartListRuleExprState;

/* ----------------
 *		PartListNullTestExprState node
 * ----------------
 */
typedef struct PartListNullTestExprState
{
	ExprState	xprstate;

	/* PartitionSelectorState where expression evaluator can look for rules */
	struct PartitionSelectorState *selector;
} PartListNullTestExprState;

/* ----------------
 *		SubPlanState node
 * ----------------
 */
typedef struct SubPlanState
{
	ExprState	xprstate;
	struct PlanState *planstate;	/* subselect plan's state tree */
	ExprState  *testexpr;		/* state of combining expression */
	List	   *args;			/* states of argument expression(s) */
	struct MemTupleData *curTuple;                /* copy of most recent tuple from subplan */
	Datum		curArray;		/* most recent array from ARRAY() subplan */
	/* these are used when hashing the subselect's output: */
	ProjectionInfo *projLeft;	/* for projecting lefthand exprs */
	ProjectionInfo *projRight;	/* for projecting subselect output */
	TupleHashTable hashtable;	/* hash table for no-nulls subselect rows */
	TupleHashTable hashnulls;	/* hash table for rows with null(s) */
	bool		havehashrows;	/* TRUE if hashtable is not empty */
	bool		havenullrows;	/* TRUE if hashnulls is not empty */
	MemoryContext hashtablecxt;	/* memory context containing hash tables */
	MemoryContext hashtempcxt;	/* temp memory context for hash tables */
	ExprContext *innerecontext; /* econtext for computing inner tuples */
	AttrNumber *keyColIdx;		/* control data for hash tables */
	FmgrInfo   *tab_hash_funcs; /* hash functions for table datatype(s) */
	FmgrInfo   *tab_eq_funcs;	/* equality functions for table datatype(s) */
	FmgrInfo   *lhs_hash_funcs; /* hash functions for lefthand datatype(s) */
	FmgrInfo   *cur_eq_funcs;	/* equality functions for LHS vs. table */
} SubPlanState;

/* ----------------
 *		AlternativeSubPlanState node
 * ----------------
 */
typedef struct AlternativeSubPlanState
{
	ExprState	xprstate;
	List	   *subplans;		/* states of alternative subplans */
	int			active;			/* list index of the one we're using */
} AlternativeSubPlanState;

/* ----------------
 *		FieldSelectState node
 * ----------------
 */
typedef struct FieldSelectState
{
	ExprState	xprstate;
	ExprState  *arg;			/* input expression */
	TupleDesc	argdesc;		/* tupdesc for most recent input */
} FieldSelectState;

/* ----------------
 *		FieldStoreState node
 * ----------------
 */
typedef struct FieldStoreState
{
	ExprState	xprstate;
	ExprState  *arg;			/* input tuple value */
	List	   *newvals;		/* new value(s) for field(s) */
	TupleDesc	argdesc;		/* tupdesc for most recent input */
} FieldStoreState;

/* ----------------
 *		CoerceViaIOState node
 * ----------------
 */
typedef struct CoerceViaIOState
{
	ExprState	xprstate;
	ExprState  *arg;			/* input expression */
	FmgrInfo	outfunc;		/* lookup info for source output function */
	FmgrInfo	infunc;			/* lookup info for result input function */
	Oid			intypioparam;	/* argument needed for input function */
} CoerceViaIOState;

/* ----------------
 *		ArrayCoerceExprState node
 * ----------------
 */
typedef struct ArrayCoerceExprState
{
	ExprState	xprstate;
	ExprState  *arg;			/* input array value */
	Oid			resultelemtype; /* element type of result array */
	FmgrInfo	elemfunc;		/* lookup info for element coercion function */
	/* use struct pointer to avoid including array.h here */
	struct ArrayMapState *amstate;		/* workspace for array_map */
} ArrayCoerceExprState;

/* ----------------
 *		ConvertRowtypeExprState node
 * ----------------
 */
typedef struct ConvertRowtypeExprState
{
	ExprState	xprstate;
	ExprState  *arg;			/* input tuple value */
	TupleDesc	indesc;			/* tupdesc for source rowtype */
	TupleDesc	outdesc;		/* tupdesc for result rowtype */
	/* use "struct" so we needn't include tupconvert.h here */
	struct TupleConversionMap *map;
	bool		initialized;
} ConvertRowtypeExprState;

/* ----------------
 *		CaseExprState node
 * ----------------
 */
typedef struct CaseExprState
{
	ExprState	xprstate;
	ExprState  *arg;			/* implicit equality comparison argument */
	List	   *args;			/* the arguments (list of WHEN clauses) */
	ExprState  *defresult;		/* the default result (ELSE clause) */
} CaseExprState;

/* ----------------
 *		CaseWhenState node
 * ----------------
 */
typedef struct CaseWhenState
{
	ExprState	xprstate;
	ExprState  *expr;			/* condition expression */
	ExprState  *result;			/* substitution result */
} CaseWhenState;

/* ----------------
 *		ArrayExprState node
 *
 * Note: ARRAY[] expressions always produce varlena arrays, never fixed-length
 * arrays.
 * ----------------
 */
typedef struct ArrayExprState
{
	ExprState	xprstate;
	List	   *elements;		/* states for child nodes */
	int16		elemlength;		/* typlen of the array element type */
	bool		elembyval;		/* is the element type pass-by-value? */
	char		elemalign;		/* typalign of the element type */
} ArrayExprState;

/* ----------------
 *		RowExprState node
 * ----------------
 */
typedef struct RowExprState
{
	ExprState	xprstate;
	List	   *args;			/* the arguments */
	TupleDesc	tupdesc;		/* descriptor for result tuples */
} RowExprState;

/* ----------------
 *		RowCompareExprState node
 * ----------------
 */
typedef struct RowCompareExprState
{
	ExprState	xprstate;
	List	   *largs;			/* the left-hand input arguments */
	List	   *rargs;			/* the right-hand input arguments */
	FmgrInfo   *funcs;			/* array of comparison function info */
} RowCompareExprState;

/* ----------------
 *		CoalesceExprState node
 * ----------------
 */
typedef struct CoalesceExprState
{
	ExprState	xprstate;
	List	   *args;			/* the arguments */
} CoalesceExprState;

/* ----------------
 *		MinMaxExprState node
 * ----------------
 */
typedef struct MinMaxExprState
{
	ExprState	xprstate;
	List	   *args;			/* the arguments */
	FmgrInfo	cfunc;			/* lookup info for comparison func */
} MinMaxExprState;

/* ----------------
 *		XmlExprState node
 * ----------------
 */
typedef struct XmlExprState
{
	ExprState	xprstate;
	List	   *named_args;		/* ExprStates for named arguments */
	List	   *args;			/* ExprStates for other arguments */
} XmlExprState;

/* ----------------
 *		NullTestState node
 * ----------------
 */
typedef struct NullTestState
{
	ExprState	xprstate;
	ExprState  *arg;			/* input expression */
	/* used only if input is of composite type: */
	TupleDesc	argdesc;		/* tupdesc for most recent input */
} NullTestState;

/* ----------------
 *		CoerceToDomainState node
 * ----------------
 */
typedef struct CoerceToDomainState
{
	ExprState	xprstate;
	ExprState  *arg;			/* input expression */
	/* Cached list of constraints that need to be checked */
	List	   *constraints;	/* list of DomainConstraintState nodes */
} CoerceToDomainState;

/*
 * DomainConstraintState - one item to check during CoerceToDomain
 *
 * Note: this is just a Node, and not an ExprState, because it has no
 * corresponding Expr to link to.  Nonetheless it is part of an ExprState
 * tree, so we give it a name following the xxxState convention.
 */
typedef enum DomainConstraintType
{
	DOM_CONSTRAINT_NOTNULL,
	DOM_CONSTRAINT_CHECK
} DomainConstraintType;

typedef struct DomainConstraintState
{
	NodeTag		type;
	DomainConstraintType constrainttype;		/* constraint type */
	char	   *name;			/* name of constraint (for error msgs) */
	ExprState  *check_expr;		/* for CHECK, a boolean expression */
} DomainConstraintState;


/* ----------------------------------------------------------------
 *				 Executor State Trees
 *
 * An executing query has a PlanState tree paralleling the Plan tree
 * that describes the plan.
 * ----------------------------------------------------------------
 */

/* ----------------
 *		PlanState node
 *
 * We never actually instantiate any PlanState nodes; this is just the common
 * abstract superclass for all PlanState-type nodes.
 * ----------------
 */
typedef struct PlanState
{
	NodeTag		type;

	Plan	   *plan;			/* associated Plan node */

	EState	   *state;			/* at execution time, states of individual
								 * nodes point to one EState for the whole
								 * top-level plan */

	bool		fHadSentGpmon;

	/*
	 * Common structural data for all Plan types.  These links to subsidiary
	 * state trees parallel links in the associated plan tree (except for the
	 * subPlan list, which does not exist in the plan tree).
	 */
	List	   *targetlist;		/* target list to be computed at this node */
	List	   *qual;			/* implicitly-ANDed qual conditions */
	struct PlanState *lefttree; /* input plan tree(s) */
	struct PlanState *righttree;
	List	   *initPlan;		/* Init SubPlanState nodes (un-correlated expr
								 * subselects) */
	List	   *subPlan;		/* SubPlanState nodes in my expressions */

	/*
	 * State for management of parameter-change-driven rescanning
	 */
	Bitmapset  *chgParam;		/* set of IDs of changed Params */

	/*
	 * Indicate whether it is unsafe to eager free the memory used by this node when
	 * this node outputted its last row.
	 *
	 * The unsafe cases are Mark/Restore, Rescan on Material/Sort on top of a Motion.
	 */
	bool		delayEagerFree;

	/*
	 * Other run-time state needed by most if not all node types.
	 */
	TupleTableSlot *ps_ResultTupleSlot; /* slot for my result tuples */
	ExprContext *ps_ExprContext;	/* node's expression-evaluation context */
	ProjectionInfo *ps_ProjInfo;	/* info for doing tuple projection */

	/*
	 * EXPLAIN ANALYZE statistics collection
	 */
	struct Instrumentation *instrument;     /* runtime stats for this node */
	struct StringInfoData  *cdbexplainbuf;  /* EXPLAIN ANALYZE report buf */
	void      (*cdbexplainfun)(struct PlanState *planstate, struct StringInfoData *buf);
	/* callback before ExecutorEnd */

	/*
	 * GpMon packet
	 */
	int		gpmon_plan_tick;
	gpmon_packet_t gpmon_pkt;

	bool		fHadSentNodeStart;
} PlanState;

/* Gpperfmon helper functions defined in execGpmon.c */
extern void CheckSendPlanStateGpmonPkt(PlanState *ps);
extern void EndPlanStateGpmonPkt(PlanState *ps);
extern void InitPlanNodeGpmonPkt(Plan* plan, gpmon_packet_t *gpmon_pkt, EState *estate);

extern uint64 PlanStateOperatorMemKB(const PlanState *ps);

static inline void Gpmon_Incr_Rows_Out(gpmon_packet_t *pkt)
{
    ++pkt->u.qexec.rowsout;
}

/* ----------------
 *	these are are defined to avoid confusion problems with "left"
 *	and "right" and "inner" and "outer".  The convention is that
 *	the "left" plan is the "outer" plan and the "right" plan is
 *	the inner plan, but these make the code more readable.
 * ----------------
 */
#define innerPlanState(node)		(((PlanState *)(node))->righttree)
#define outerPlanState(node)		(((PlanState *)(node))->lefttree)

/*
 * EPQState is state for executing an EvalPlanQual recheck on a candidate
 * tuple in ModifyTable or LockRows.  The estate and planstate fields are
 * NULL if inactive.
 */
typedef struct EPQState
{
	EState	   *estate;			/* subsidiary EState */
	PlanState  *planstate;		/* plan state tree ready to be executed */
	TupleTableSlot *origslot;	/* original output tuple to be rechecked */
	Plan	   *plan;			/* plan tree to be executed */
	List	   *rowMarks;		/* ExecRowMarks (non-locking only) */
	int			epqParam;		/* ID of Param to force scan node re-eval */
} EPQState;


/* ----------------
 *	 ResultState information
 * ----------------
 */
typedef struct ResultState
{
	PlanState	ps;				/* its first field is NodeTag */
	ExprState  *resconstantqual;
	bool		inputFullyConsumed;		/* are we done? */
	bool		rs_checkqual;	/* do we need to check the qual? */
	bool		isSRF;			/* state flag for processing set-valued
								 * functions in targetlist */
	ExprDoneCond lastSRFCond;	/* Applicable only if isSRF is true.
								 * Represents the last done flag */
} ResultState;

/* ----------------
 *	 RepeatState information
 * ----------------
 */
typedef struct RepeatState
{
	PlanState	ps;				/* its first field is NodeTag */

	bool		repeat_done;	/* are we done? */
	TupleTableSlot *slot;		/* The current tuple */
	int			repeat_count;	/* The number of repeats for the current tuple */
	ExprState  *expr_state;		/* The state to evaluate the expression */
} RepeatState;

/* ----------------
 *	 ModifyTableState information
 * ----------------
 */
typedef struct ModifyTableState
{
	PlanState	ps;				/* its first field is NodeTag */
	CmdType		operation;
	PlanState **mt_plans;		/* subplans (one per target rel) */
	int			mt_nplans;		/* number of plans in the array */
	int			mt_whichplan;	/* which one is being executed (0..n-1) */
	EPQState	mt_epqstate;	/* for evaluating EvalPlanQual rechecks */
	bool		fireBSTriggers; /* do we need to fire stmt triggers? */
} ModifyTableState;

/* ----------------
 *	 AppendState information
 *
 *		nplans			how many plans are in the array
 *		whichplan		which plan is being executed (0 .. n-1)
 * ----------------
 */
typedef struct AppendState
{
	PlanState	ps;				/* its first field is NodeTag */
	PlanState **appendplans;	/* array of PlanStates for my inputs */
	int			eflags;			/* used to initialize each subplan */
	int			as_nplans;
	int			as_whichplan;
} AppendState;

/*
 * SequenceState
 */
typedef struct SequenceState
{
	PlanState	ps;
	PlanState **subplans;
	int			numSubplans;

	/*
	 * True if no subplan has been executed.
	 */
	bool		initState;
} SequenceState;

/* ----------------
 *	 RecursiveUnionState information
 *
 *		RecursiveUnionState is used for performing a recursive union.
 *
 *		recursing			T when we're done scanning the non-recursive term
 *		intermediate_empty	T if intermediate_table is currently empty
 *		working_table		working table (to be scanned by recursive term)
 *		intermediate_table	current recursive output (next generation of WT)
 * ----------------
 */
typedef struct RecursiveUnionState
{
	PlanState	ps;				/* its first field is NodeTag */
	bool		recursing;
	bool		intermediate_empty;
	Tuplestorestate *working_table;
	Tuplestorestate *intermediate_table;

	/* Remaining fields are unused in UNION ALL case */
	FmgrInfo   *eqfunctions;	/* per-grouping-field equality fns */
	FmgrInfo   *hashfunctions;	/* per-grouping-field hash fns */
	MemoryContext tempContext;	/* short-term context for comparisons */
	TupleHashTable hashtable;	/* hash table for tuples already seen */
	MemoryContext tableContext; /* memory context containing hash table */
} RecursiveUnionState;

/* ----------------
 *	 BitmapAndState information
 * ----------------
 */
typedef struct BitmapAndState
{
	PlanState	ps;				/* its first field is NodeTag */
	PlanState **bitmapplans;	/* array of PlanStates for my inputs */
	int			nplans;			/* number of input plans */
	Node	   *bitmap;			/* output stream bitmap */
} BitmapAndState;

/* ----------------
 *	 BitmapOrState information
 * ----------------
 */
typedef struct BitmapOrState
{
	PlanState	ps;				/* its first field is NodeTag */
	PlanState **bitmapplans;	/* array of PlanStates for my inputs */
	int			nplans;			/* number of input plans */
	Node	   *bitmap;			/* output bitmap */
} BitmapOrState;

/* ----------------------------------------------------------------
 *				 Scan State Information
 * ----------------------------------------------------------------
 */

/* What stage the scan node is currently
 *
 * 	SCAN_INIT: we are initializing the scan state
 * 	SCAN_FIRST: part of the initialization is done and we are
 * 		ready to scan the first relation of possibly multiple
 * 		relations, if it is a dynamic scan.
 * 	SCAN_SCAN: all initializations for reading tuples are done
 * 		and we are either reading tuples, or ready to read tuples
 * 	SCAN_MARKPOS: we have marked a position in the scan state
 * 	SCAN_NEXT: we are done with the current relation and waiting
 * 		for the next relation (if multi-partition)
 * 	SCAN_DONE: we are done with all relations/partitions, but
 * 		the scan state is still valid for a ReScan (i.e., we
 * 		haven't destroyed our scan state yet)
 * 	SCAN_END: we are completely done. We cannot ReScan, without
 * 		redoing the whole initialization phase again.
 */
typedef enum
{
        SCAN_INIT           = 0,
        SCAN_FIRST          = 1,
        SCAN_SCAN           = 2,
        SCAN_MARKPOS        = 4,
        SCAN_NEXT           = 8,
        SCAN_DONE           = 16,
        SCAN_RESCAN         = 32,
        SCAN_END            = 64,
} ScanStatus;

/*
 * TableType
 *   Enum for different types of tables. The code relies on the enum being
 *   unsigned so the minimum member value should be zero. Reordering and/or
 *   renumbering the enum will most likely break assumptions and should be
 *   refrained from.
 */
typedef enum
{
	TableTypeHeap = 0,
	TableTypeAppendOnly = 1,
	TableTypeAOCS = 2,
	TableTypeInvalid,
} TableType;

/* ----------------
 *	 ScanState information
 *
 *		ScanState extends PlanState for node types that represent
 *		scans of an underlying relation.  It can also be used for nodes
 *		that scan the output of an underlying plan node --- in that case,
 *		only ScanTupleSlot is actually useful, and it refers to the tuple
 *		retrieved from the subplan.
 *
 *		currentRelation    relation being scanned (NULL if none)
 *		ScanTupleSlot	   pointer to slot in tuple table holding scan tuple
 *		scan_state		   the stage of scanning
 *		tableType		   the table type of the target relation
 * ----------------
 */
typedef struct ScanState
{
	PlanState	ps;				/* its first field is NodeTag */
	Relation	ss_currentRelation;
	TupleTableSlot *ss_ScanTupleSlot;

	int			scan_state;

	/* The type of the table that is being scanned */
	TableType	tableType;
} ScanState;

/*
 * SeqScanOpaqueData
 *   Additional state data (in addition to ScanState) for scanning heap table.
 */
typedef struct SeqScanOpaqueData
{
	struct HeapScanDescData * ss_currentScanDesc;

	struct {
		HeapTupleData item[512];
		int bot, top;
		HeapTuple last;
		int seen_EOS;
	} ss_heapTupleData;

} SeqScanOpaqueData;

/*
 * SeqScanState
 *   State data for scanning heap table.
 */
typedef struct SeqScanState
{
	ScanState ss;
	SeqScanOpaqueData *opaque;
} SeqScanState;

/*
 * These structs store information about index quals that don't have simple
 * constant right-hand sides.  See comments for ExecIndexBuildScanKeys()
 * for discussion.
 */
typedef struct
{
	ScanKey		scan_key;		/* scankey to put value into */
	ExprState  *key_expr;		/* expr to evaluate to get value */
	bool		key_toastable;	/* is expr's result a toastable datatype? */
} IndexRuntimeKeyInfo;

typedef struct
{
	ScanKey		scan_key;		/* scankey to put value into */
	ExprState  *array_expr;		/* expr to evaluate to get array value */
	int			next_elem;		/* next array element to use */
	int			num_elems;		/* number of elems in current array value */
	Datum	   *elem_values;	/* array of num_elems Datums */
	bool	   *elem_nulls;		/* array of num_elems is-null flags */
} IndexArrayKeyInfo;

/* ----------------
 *	 IndexScanState information
 *
 *		indexqualorig	   execution state for indexqualorig expressions
 *		ScanKeys		   Skey structures to scan index rel
 *		NumScanKeys		   number of Skey structs
 *		RuntimeKeys		   info about Skeys that must be evaluated at runtime
 *		NumRuntimeKeys	   number of RuntimeKeys structs
 *		RuntimeKeysReady   true if runtime Skeys have been computed
 *		RuntimeContext	   expr context for evaling runtime Skeys
 *		RelationDesc	   index relation descriptor
 *		ScanDesc		   index scan descriptor
 * ----------------
 */
typedef struct IndexScanState
{
	ScanState	ss;				/* its first field is NodeTag */
	List	   *indexqualorig;
	ScanKey		iss_ScanKeys;
	int			iss_NumScanKeys;
	IndexRuntimeKeyInfo *iss_RuntimeKeys;
	int			iss_NumRuntimeKeys;
	bool		iss_RuntimeKeysReady;
	ExprContext *iss_RuntimeContext;
	Relation	iss_RelationDesc;
	IndexScanDesc iss_ScanDesc;

	/*
	 * tableOid is the oid of the partition or relation on which our current
	 * index relation is defined.
	 */
	Oid			tableOid;
} IndexScanState;

/*
 * DynamicIndexScanState
 */
typedef struct DynamicIndexScanState
{
	ScanState	ss;

	int			eflags;
	IndexScanState *indexScanState;
	List	   *tuptable;
	ExprContext *outer_exprContext;

	/*
	* Partition id index that mantains all unique partition ids for the
	* DynamicIndexScan.
	*/
	HTAB *pidxIndex;

	/*
	* Status of the part to retrieve (result of the sequential search in a hash table).
	*/
	HASH_SEQ_STATUS pidxStatus;

	/* Like DynamicTableScanState, this flag is required to handle error condition.
	 * This flag prevent ExecEndDynamicIndexScan from calling hash_seq_term() or
	 * a NULL hash table. */
	bool shouldCallHashSeqTerm;

	/*
	 * We will create a new copy of logicalIndexInfo in this memory context for
	 * each partition. This memory context will be reset per-partition to free
	 * up previous partition's logicalIndexInfo memory
	 */
	MemoryContext partitionMemoryContext;

	/* The partition oid for which the current varnos are mapped */
	Oid columnLayoutOid;
} DynamicIndexScanState;

/* ----------------
 *	 BitmapIndexScanState information
 *
 *		result			   bitmap to return output into, or NULL
 *		ScanKeys		   Skey structures to scan index rel
 *		NumScanKeys		   number of Skey structs
 *		RuntimeKeys		   info about Skeys that must be evaluated at runtime
 *		NumRuntimeKeys	   number of RuntimeKeys structs
 *		ArrayKeys		   info about Skeys that come from ScalarArrayOpExprs
 *		NumArrayKeys	   number of ArrayKeys structs
 *		RuntimeKeysReady   true if runtime Skeys have been computed
 *		RuntimeContext	   expr context for evaling runtime Skeys
 *		RelationDesc	   index relation descriptor
 *		ScanDesc		   index scan descriptor
 * ----------------
 */
typedef struct BitmapIndexScanState
{
	ScanState	ss;				/* its first field is NodeTag */
	Node       *biss_result;	/* output bitmap */
	ScanKey		biss_ScanKeys;
	int			biss_NumScanKeys;
	IndexRuntimeKeyInfo *biss_RuntimeKeys;
	int			biss_NumRuntimeKeys;
	IndexArrayKeyInfo *biss_ArrayKeys;
	int			biss_NumArrayKeys;
	bool		biss_RuntimeKeysReady;
	ExprContext *biss_RuntimeContext;
	Relation	biss_RelationDesc;
	IndexScanDesc biss_ScanDesc;
} BitmapIndexScanState;

/*
 * DynamicBitmapIndexScanState
 */
typedef struct DynamicBitmapIndexScanState
{
	ScanState	ss;

	int			eflags;
	BitmapIndexScanState *bitmapIndexScanState;
	ExprContext *outer_exprContext;

	/*
	 * We will create a new copy of logicalIndexInfo in this memory context for
	 * each partition. This memory context will be reset per-partition to free
	 * up previous partition's logicalIndexInfo memory
	 */
	MemoryContext partitionMemoryContext;

	/* The partition oid for which the current varnos are mapped */
	Oid			columnLayoutOid;
} DynamicBitmapIndexScanState;

/* ----------------
 *	 BitmapHeapScanState information
 *
 *		bitmapqualorig	   execution state for bitmapqualorig expressions
 *		tbm				   bitmap obtained from child index scan(s)
 *		tbmiterator		   iterator for scanning current pages
 *		tbmres			   current-page data
 *		prefetch_iterator  iterator for prefetching ahead of current page
 *		prefetch_pages	   # pages prefetch iterator is ahead of current
 *		prefetch_target    target prefetch distance
 * ----------------
 */
typedef struct BitmapHeapScanState
{
	ScanState	ss;				/* its first field is NodeTag */
	struct HeapScanDescData *ss_currentScanDesc;
	List	   *bitmapqualorig;
	Node	   *tbm;
	GenericBMIterator *tbmiterator;
	TBMIterateResult *tbmres;
	GenericBMIterator *prefetch_iterator;
	int			prefetch_pages;
	int			prefetch_target;
} BitmapHeapScanState;

/* ----------------
 *	 BitmapAppendOnlyScanState information
 *
 *		bitmapqualorig	   execution state for bitmapqualorig expressions
 *		tbm				   bitmap obtained from child index scan(s)
 *		tbmres			   current-page data
 * ----------------
 */
typedef struct BitmapAppendOnlyScanState
{
	ScanState		 ss;     /* its first field is NodeTag */

	struct AppendOnlyFetchDescData	*baos_currentAOFetchDesc;
	struct AOCSFetchDescData *baos_currentAOCSFetchDesc;
	struct AOCSFetchDescData *baos_currentAOCSLossyFetchDesc;
	List	   *baos_bitmapqualorig;
	GenericBMIterator *baos_iterator;
	TBMIterateResult *baos_tbmres;
	bool		baos_gotpage;
	int			baos_cindex;
	bool		baos_lossy;
	int			baos_ntuples;
	bool        isAORow; /* If this is for AO Row tables. */
} BitmapAppendOnlyScanState;

/* ----------------
 *	 BitmapTableScanState information
 *
 *		scanDesc			an opaque (scan method dependent) scan descriptor
 *		bitmapqualorig		execution state for bitmapqualorig expressions
 *		tbm					bitmap obtained from child index scan(s)
 *		tbmres				current bitmap-page data
 *		isLossyBitmapPage	is the current bitmap-page lossy?
 *		recheckTuples		should the tuples be rechecked for eligibility because of visibility issues
 *		needNewBitmapPage	are we done with current bitmap page and therefore need a new one?
 *		iterator			an opaque iterator object to iterate a bitmap page and the corresponding table data
 * ----------------
 */
typedef struct BitmapTableScanState
{
	ScanState        			ss;                                /* its first field is NodeTag */

	void 						*scanDesc;
	List           				*bitmapqualorig;
	Node  						*tbm;
	GenericBMIterator			*tbmiterator;
	TBMIterateResult 	*tbmres;
	bool						isLossyBitmapPage;
	bool						recheckTuples;
	bool						needNewBitmapPage;
	void						*iterator;
} BitmapTableScanState;

/* ----------------
 *	 TidScanState information
 *
 *		isCurrentOf    scan has a CurrentOfExpr qual
 *		NumTids		   number of tids in this scan
 *		TidPtr		   index of currently fetched tid
 *		TidList		   evaluated item pointers (array of size NumTids)
 * ----------------
 */
typedef struct TidScanState
{
	ScanState	ss;				/* its first field is NodeTag */
	List	   *tss_tidquals;	/* list of ExprState nodes */
	bool		tss_isCurrentOf;
	int			tss_NumTids;
	int			tss_TidPtr;
	int			tss_MarkTidPtr;
	ItemPointerData *tss_TidList;
	HeapTupleData tss_htup;
} TidScanState;

/* ----------------
 *	 SubqueryScanState information
 *
 *		SubqueryScanState is used for scanning a sub-query in the range table.
 *		ScanTupleSlot references the current output tuple of the sub-query.
 * ----------------
 */
typedef struct SubqueryScanState
{
	ScanState	ss;				/* its first field is NodeTag */
	PlanState  *subplan;
	bool		cdb_want_ctid;	/* true => ctid is referenced in targetlist */
	ItemPointerData cdb_fake_ctid;
} SubqueryScanState;

/* ----------------
 *	 FunctionScanState information
 *
 *		Function nodes are used to scan the results of a
 *		function appearing in FROM (typically a function returning set).
 *
 *		eflags				node's capability flags
 *		tupdesc				expected return tuple description
 *		tuplestorestate		private state of tuplestore.c
 *		funcexpr			state for function expression being evaluated
 *		cdb_want_ctid		true => ctid is referenced in targetlist
 *		cdb_fake_ctid
 *		cdb_mark_ctid
 * ----------------
 */
typedef struct FunctionScanState
{
	ScanState	ss;				/* its first field is NodeTag */
	int			eflags;
	TupleDesc	tupdesc;
	Tuplestorestate *tuplestorestate;
	ExprState  *funcexpr;
	bool		cdb_want_ctid;
	ItemPointerData cdb_fake_ctid;
	ItemPointerData cdb_mark_ctid;
} FunctionScanState;


/* ----------------
 * TableFunctionState information
 *
 *   Table Function nodes are used to scan the results of a table function
 *   operating over a table as input.
 * ----------------
 */
typedef struct TableFunctionState
{
	ScanState	ss;				/* Table Function is a Scan */
	struct AnyTableData *inputscan;		/* subquery scan data */
	TupleDesc	resultdesc;		/* Function Result descriptor */
	HeapTupleData tuple;		/* Returned tuple */
	FuncExprState *fcache;		/* Function Call Cache */
	FunctionCallInfoData fcinfo;	/* Function Call Context */
	ReturnSetInfo rsinfo;		/* Resultset Context */
	bool		is_rowtype;		/* Function returns records */
	bool		is_firstcall;
	bytea	   *userdata;		/* bytea given by describe func */
} TableFunctionState;


/* ----------------
 *	 ValuesScanState information
 *
 *		ValuesScan nodes are used to scan the results of a VALUES list
 *
 *		rowcontext			per-expression-list context
 *		exprlists			array of expression lists being evaluated
 *		array_len			size of array
 *		curr_idx			current array index (0-based)
 *		marked_idx			marked position (for mark/restore)
 *
 *	Note: ss.ps.ps_ExprContext is used to evaluate any qual or projection
 *	expressions attached to the node.  We create a second ExprContext,
 *	rowcontext, in which to build the executor expression state for each
 *	Values sublist.  Resetting this context lets us get rid of expression
 *	state for each row, avoiding major memory leakage over a long values list.
 * ----------------
 */
typedef struct ValuesScanState
{
	ScanState	ss;				/* its first field is NodeTag */
	ExprContext *rowcontext;
	List	  **exprlists;
	int			array_len;
	int			curr_idx;
	int			marked_idx;
	bool		cdb_want_ctid;	/* true => ctid is referenced in targetlist */
} ValuesScanState;

/* ----------------
 *	 CteScanState information
 *
 *		CteScan nodes are used to scan a CommonTableExpr query.
 *
 * Multiple CteScan nodes can read out from the same CTE query.  We use
 * a tuplestore to hold rows that have been read from the CTE query but
 * not yet consumed by all readers.
 * ----------------
 */
typedef struct CteScanState
{
	ScanState	ss;				/* its first field is NodeTag */
	int			eflags;			/* capability flags to pass to tuplestore */
	int			readptr;		/* index of my tuplestore read pointer */
	PlanState  *cteplanstate;	/* PlanState for the CTE query itself */
	/* Link to the "leader" CteScanState (possibly this same node) */
	struct CteScanState *leader;
	/* The remaining fields are only valid in the "leader" CteScanState */
	Tuplestorestate *cte_table; /* rows already read from the CTE query */
	bool		eof_cte;		/* reached end of CTE query? */
} CteScanState;

/* ----------------
 *	 WorkTableScanState information
 *
 *		WorkTableScan nodes are used to scan the work table created by
 *		a RecursiveUnion node.	We locate the RecursiveUnion node
 *		during executor startup.
 * ----------------
 */
typedef struct WorkTableScanState
{
	ScanState	ss;				/* its first field is NodeTag */
	RecursiveUnionState *rustate;
} WorkTableScanState;


/* ----------------
 *         ExternalScanState information
 *
 *	 ExternalScan nodes are used to scan external tables
 *
 *	 ess_ScanDesc                the state of the file data scan
 * ----------------
 */
typedef struct ExternalScanState
{
	ScanState	ss;
	struct FileScanDescData *ess_ScanDesc;
	bool		cdb_want_ctid;
	ItemPointerData cdb_fake_ctid;
} ExternalScanState;

/* ----------------
 * AppendOnlyScanState information
 *
 *   AppendOnlyScan nodes are used to scan append only tables
 *
 *   aos_ScanDesc is the additional data that is needed for scanning
 * AppendOnly table.
 * ----------------
 */
typedef struct AppendOnlyScanState
{
	ScanState	ss;
	struct AppendOnlyScanDescData *aos_ScanDesc;
} AppendOnlyScanState;

/*
 * AOCSScanOpaqueData
 *    Additional data (in addition to ScanState) for scanning AppendOnly
 * columnar table.
 */
typedef struct AOCSScanOpaqueData
{
	/*
	 * The array to indicate columns that are involved in the scan.
	 */
	bool	   *proj;
	int			ncol;

	struct AOCSScanDescData *scandesc;
} AOCSScanOpaqueData;

/* -----------------------------------------------
 *      AOCSScanState
 * -----------------------------------------------
 */
typedef struct AOCSScanState
{
	ScanState ss;
	AOCSScanOpaqueData *opaque;
} AOCSScanState;

/*
 * TableScanState
 *   Encapsulate the scan state for different table type.
 *
 * During execution, the 'opaque' is mapped to different XXXOpaqueData
 * for different table type.
 */
typedef struct TableScanState
{
	ScanState	ss;

	/*
	 * Opaque data that is associated with different table type.
	 */
	void	   *opaque;
} TableScanState;

/*
 * DynamicTableScanState
 */
typedef struct DynamicTableScanState
{
	TableScanState tableScanState;

	/*
	 * Pid index that maintains all unique partition pids for this dynamic
	 * table scan to scan.
	 */
	HTAB *pidIndex;

	/*
	 * The status of sequentially scan the pid index.
	 */
	HASH_SEQ_STATUS pidStatus;

	/*
	 * Should we call hash_seq_term()? This is required
	 * to handle error condition, where we are required to explicitly
	 * call hash_seq_term(). Also, if we don't have any partition, this
	 * flag should prevent ExecEndDynamicTableScan from calling
	 * hash_seq_term() on a NULL hash table.
	 */
	bool shouldCallHashSeqTerm;

	/*
	 * The first partition requires initialization of expression states,
	 * such as qual and targetlist, regardless of whether we need to re-map varattno
	 */
	bool firstPartition;
	/*
	 * lastRelOid is the last relation that corresponds to the
	 * varattno mapping of qual and target list. Each time we open a new partition, we will
	 * compare the last relation with current relation by using varattnos_map()
	 * and then convert the varattno to the new varattno
	 */
	Oid lastRelOid;

	/*
	 * scanrelid is the RTE index for this scan node. It will be used to select
	 * varno whose varattno will be remapped, if necessary
	 */
	Index scanrelid;

	/*
	 * This memory context will be reset per-partition to free
	 * up previous partition's memory
	 */
	MemoryContext partitionMemoryContext;


} DynamicTableScanState;

/* ----------------------------------------------------------------
 *				 Join State Information
 * ----------------------------------------------------------------
 */

/* ----------------
 *	 JoinState information
 *
 *		Superclass for state nodes of join plans.
 * ----------------
 */
typedef struct JoinState
{
	PlanState	ps;
	JoinType	jointype;
	List	   *joinqual;		/* JOIN quals (in addition to ps.qual) */
} JoinState;

/* ----------------
 *	 NestLoopState information
 *
 *		NeedNewOuter	   true if need new outer tuple on next call
 *		MatchedOuter	   true if found a join match for current outer tuple
 *		NullInnerTupleSlot prepared null tuple for left outer joins
 * ----------------
 */
typedef struct NestLoopState
{
	JoinState	js;				/* its first field is NodeTag */
	bool		nl_NeedNewOuter;
	bool		nl_MatchedOuter;
	bool		nl_innerSquelchNeeded;	/*CDB*/
	bool		shared_outer;
	bool		prefetch_inner;
	bool		reset_inner; /*CDB-OLAP*/
	bool		require_inner_reset; /*CDB-OLAP*/

	TupleTableSlot *nl_NullInnerTupleSlot;

	List	   *nl_InnerJoinKeys;        /* list of ExprState nodes */
	List	   *nl_OuterJoinKeys;        /* list of ExprState nodes */
	bool		nl_innerSideScanned;      /* set to true once we've scanned all inner tuples the first time */
	bool		nl_qualResultForNull;     /* the value of the join condition when one of the sides contains a NULL */
} NestLoopState;

/* ----------------
 *	 MergeJoinState information
 *
 *		NumClauses		   number of mergejoinable join clauses
 *		Clauses			   info for each mergejoinable clause
 *		JoinState		   current "state" of join.  see execdefs.h
 *		ExtraMarks		   true to issue extra Mark operations on inner scan
 *		ConstFalseJoin	   true if we have a constant-false joinqual
 *		FillOuter		   true if should emit unjoined outer tuples anyway
 *		FillInner		   true if should emit unjoined inner tuples anyway
 *		MatchedOuter	   true if found a join match for current outer tuple
 *		MatchedInner	   true if found a join match for current inner tuple
 *		OuterTupleSlot	   slot in tuple table for cur outer tuple
 *		InnerTupleSlot	   slot in tuple table for cur inner tuple
 *		MarkedTupleSlot    slot in tuple table for marked tuple
 *		NullOuterTupleSlot prepared null tuple for right outer joins
 *		NullInnerTupleSlot prepared null tuple for left outer joins
 *		OuterEContext	   workspace for computing outer tuple's join values
 *		InnerEContext	   workspace for computing inner tuple's join values
 * ----------------
 */
/* private in nodeMergejoin.c: */
typedef struct MergeJoinClauseData *MergeJoinClause;

typedef struct MergeJoinState
{
	JoinState	js;				/* its first field is NodeTag */
	int			mj_NumClauses;
	MergeJoinClause mj_Clauses; /* array of length mj_NumClauses */
	int			mj_JoinState;
	bool		mj_ExtraMarks;
	bool		mj_ConstFalseJoin;
	bool		mj_FillOuter;
	bool		mj_FillInner;
	bool		mj_MatchedOuter;
	bool		mj_MatchedInner;
	TupleTableSlot *mj_OuterTupleSlot;
	TupleTableSlot *mj_InnerTupleSlot;
	TupleTableSlot *mj_MarkedTupleSlot;
	TupleTableSlot *mj_NullOuterTupleSlot;
	TupleTableSlot *mj_NullInnerTupleSlot;
	ExprContext *mj_OuterEContext;
	ExprContext *mj_InnerEContext;
	bool		prefetch_inner; /* MPP-3300 */
	bool		mj_squelchInner; /* MPP-3300 */
} MergeJoinState;

/* ----------------
 *	 HashJoinState information
 *
 *		hj_HashTable			hash table for the hashjoin
 *								(NULL if table not built yet)
 *		hj_CurHashValue			hash value for current outer tuple
 *		hj_CurBucketNo			regular bucket# for current outer tuple
 *		hj_CurSkewBucketNo		skew bucket# for current outer tuple
 *		hj_CurTuple				last inner tuple matched to current outer
 *								tuple, or NULL if starting search
 *								(hj_CurXXX variables are undefined if
 *								OuterTupleSlot is empty!)
 *		hj_OuterHashKeys		the outer hash keys in the hashjoin condition
 *		hj_InnerHashKeys		the inner hash keys in the hashjoin condition
 *		hj_HashOperators		the join operators in the hashjoin condition
 *		hj_OuterTupleSlot		tuple slot for outer tuples
 *		hj_HashTupleSlot		tuple slot for hashed tuples
 *		hj_NullInnerTupleSlot	prepared null tuple for left outer joins
 *		hj_FirstOuterTupleSlot	first tuple retrieved from outer plan
 *		hj_NeedNewOuter			true if need new outer tuple on next call
 *		hj_MatchedOuter			true if found a join match for current outer
 *		hj_OuterNotEmpty		true if outer relation known not empty
 *		hj_nonequijoin			true to force hash table to keep nulls
 * ----------------
 */

/* these structs are defined in executor/hashjoin.h: */
typedef struct HashJoinTupleData *HashJoinTuple;
typedef struct HashJoinTableData *HashJoinTable;

typedef struct HashJoinState
{
	JoinState	js;				/* its first field is NodeTag */
	List	   *hashclauses;	/* list of ExprState nodes (hash) */
	List	   *hashqualclauses;	/* CDB: list of ExprState nodes (match) */
	HashJoinTable hj_HashTable;
	uint32		hj_CurHashValue;
	int			hj_CurBucketNo;
	int			hj_CurSkewBucketNo;
	HashJoinTuple hj_CurTuple;
	List	   *hj_OuterHashKeys;		/* list of ExprState nodes */
	List	   *hj_InnerHashKeys;		/* list of ExprState nodes */
	List	   *hj_HashOperators;		/* list of operator OIDs */
	TupleTableSlot *hj_OuterTupleSlot;
	TupleTableSlot *hj_HashTupleSlot;
	TupleTableSlot *hj_NullInnerTupleSlot;
	TupleTableSlot *hj_FirstOuterTupleSlot;
	bool		hj_NeedNewOuter;
	bool		hj_MatchedOuter;
	bool		hj_OuterNotEmpty;
	bool		hj_InnerEmpty;  /* set to true if inner side is empty */
	bool		prefetch_inner;
	bool		hj_nonequijoin;

	/* set if the operator created workfiles */
	bool workfiles_created;
	bool reuse_hashtable; /* Do we need to preserve hash table to support rescan */
} HashJoinState;


/* ----------------------------------------------------------------
 *				 Materialization State Information
 * ----------------------------------------------------------------
 */

/* ----------------
 *         Generic tuplestore structure
 *	 used to communicate between ShareInputScan nodes,
 *	 Materialize and Sort
 *
 * ----------------
 */
typedef union GenericTupStore
{
	struct NTupleStore        *matstore;     /* Used by Materialize */
	void	   *sortstore;	/* Used by Sort */
} GenericTupStore;

/* ----------------
 *	 MaterialState information
 *
 *		materialize nodes are used to materialize the results
 *		of a subplan into a temporary file.
 *
 *		ss.ss_ScanTupleSlot refers to output of underlying plan.
 * ----------------
 */
typedef struct MaterialState
{
	ScanState	ss;				/* its first field is NodeTag */
	int			eflags;			/* capability flags to pass to tuplestore */
	bool		eof_underlying; /* reached end of underlying plan? */
	bool		ts_destroyed;	/* called destroy tuple store? */

	GenericTupStore *ts_state;	/* private state of tuplestore.c */
	void	   *ts_pos;
	void	   *ts_markpos;
	void	   *share_lk_ctxt;
} MaterialState;

/* ----------------
 *	  ShareInputScanState information
 *
 *		State of each scanner of the ShareInput node
 * ----------------
 */
typedef struct ShareInputScanState
{
	ScanState	ss;
	/*
	 * Depends on share_type, we should have a tuplestore_state, tuplestore_pos
	 * or tuplesort_state, tuplesort_pos
	 */
	GenericTupStore *ts_state;
	void	   *ts_pos;
	void	   *ts_markpos;

	void	   *share_lk_ctxt;
	bool		freed; /* is this node already freed? */
} ShareInputScanState;

/* XXX Should move into buf file */
extern void *shareinput_reader_waitready(int share_id, PlanGenerator planGen);
extern void *shareinput_writer_notifyready(int share_id, int nsharer_xslice_notify_ready, PlanGenerator planGen);
extern void shareinput_reader_notifydone(void *, int share_id);
extern void shareinput_writer_waitdone(void *, int share_id, int nsharer_xslice_wait_done);
extern void shareinput_create_bufname_prefix(char* p, int size, int share_id);

/* ----------------
 *	 SortState information
 * ----------------
 */
typedef struct SortState
{
	ScanState	ss;				/* its first field is NodeTag */
	bool		randomAccess;	/* need random access to sort output? */
	bool		bounded;		/* is the result set bounded? */
	int64		bound;			/* if bounded, how many tuples are needed */
	bool		sort_Done;		/* sort completed yet? */
	bool		bounded_Done;	/* value of bounded we did the sort with */
	int64		bound_Done;		/* value of bound we did the sort with */
	GenericTupStore *tuplesortstate; /* private state of tuplesort.c */
	bool		noduplicates;	/* true if discard duplicate rows */

	void	   *share_lk_ctxt;

} SortState;

/* ---------------------
 *	AggState information
 *
 *	ss.ss_ScanTupleSlot refers to output of underlying plan.
 *
 *	Note: ss.ps.ps_ExprContext contains ecxt_aggvalues and
 *	ecxt_aggnulls arrays, which hold the computed agg values for the current
 *	input group during evaluation of an Agg node's output tuple(s).  We
 *	create a second ExprContext, tmpcontext, in which to evaluate input
 *	expressions and run the aggregate transition functions.
 * -------------------------
 */
/* these structs are private in nodeAgg.c: */
typedef struct AggStatePerAggData *AggStatePerAgg;
typedef struct AggStatePerGroupData *AggStatePerGroup;

typedef enum HashAggStatus
{
	HASHAGG_BEFORE_FIRST_PASS,
	HASHAGG_IN_A_PASS,
	HASHAGG_BETWEEN_PASSES,
	HASHAGG_STREAMING,
	HASHAGG_END_OF_PASSES
} HashAggStatus;

typedef struct AggState
{
	ScanState	ss;				/* its first field is NodeTag */
	List	   *aggs;			/* all Aggref nodes in targetlist & quals */
	int			numaggs;		/* length of list (could be zero!) */
	FmgrInfo   *eqfunctions;	/* per-grouping-field equality fns */
	FmgrInfo   *hashfunctions;	/* per-grouping-field hash fns */
	AggStatePerAgg peragg;		/* per-Aggref information */
	MemoryContext aggcontext;	/* memory context for long-lived data */
	ExprContext *tmpcontext;	/* econtext for input expressions */
	AggStatePerAgg curperagg;	/* identifies currently active aggregate */
	bool		agg_done;		/* indicates completion of Agg scan */
	bool        has_partial_agg;/* indicate if a partial aggregate result
								 * has been calculated in the previous call.
								 */

	/* these fields are used in AGG_PLAIN and AGG_SORTED modes: */
	AggStatePerGroup pergroup;	/* per-Aggref-per-group working state */
	struct MemTupleData *grp_firstTuple; /* copy of first tuple of current group */
	/* these fields are used in AGG_HASHED mode: */
	TupleHashTable hashtable;	/* hash table with one entry per group */
	TupleTableSlot *hashslot;	/* slot for loading hash table */
	List	   *hash_needed;	/* list of columns needed in hash table */
	TupleHashIterator hashiter; /* for iterating through hash table */

	/* MPP */
	struct HashAggTable *hhashtable;
	HashAggStatus hashaggstatus;
	MemoryManagerContainer mem_manager;

	/* ROLLUP */
	AggStatePerGroup perpassthru; /* per-Aggref-per-pass-through-tuple working state */

	/*
	 * The following are used to define how to modify input tuples to
	 * satisfy the rollup level of this Agg node.
	 */
	int			num_attrs;	/* number of grouping attributes for the Agg node */
	Datum	   *replValues;
	bool	   *replIsnull;
	bool	   *doReplace;

	/* set if the operator created workfiles */
	bool		workfiles_created;

} AggState;

/* ----------------
 *	WindowAggState information
 * ----------------
 */
/* these structs are private in nodeWindowAgg.c: */
typedef struct WindowStatePerFuncData *WindowStatePerFunc;
typedef struct WindowStatePerAggData *WindowStatePerAgg;

typedef struct WindowAggState
{
	ScanState	ss;				/* its first field is NodeTag */

	/* these fields are filled in by ExecInitExpr: */
	List	   *funcs;			/* all WindowFunc nodes in targetlist */
	int			numfuncs;		/* total number of window functions */
	int			numaggs;		/* number that are plain aggregates */

	WindowStatePerFunc perfunc; /* per-window-function information */
	WindowStatePerAgg peragg;	/* per-plain-aggregate information */
	FmgrInfo   *partEqfunctions;	/* equality funcs for partition columns */
	FmgrInfo   *ordEqfunctions; /* equality funcs for ordering columns */
	Tuplestorestate *buffer;	/* stores rows of current partition */
	int			current_ptr;	/* read pointer # for current */
	int64		spooled_rows;	/* total # of rows in buffer */
	int64		currentpos;		/* position of current row in partition */
	int64		frameheadpos;	/* current frame head position */
	int64		frametailpos;	/* current frame tail position */
	/* use struct pointer to avoid including windowapi.h here */
	struct WindowObjectData *agg_winobj;		/* winobj for aggregate
												 * fetches */
	int64		aggregatedbase; /* start row for current aggregates */
	int64		aggregatedupto; /* rows before this one are aggregated */

	int			frameOptions;	/* frame_clause options, see WindowDef */
	ExprState  *startOffset;	/* expression for starting bound offset */
	ExprState  *endOffset;		/* expression for ending bound offset */
	Datum		startOffsetValue;		/* result of startOffset evaluation */
	Datum		endOffsetValue; /* result of endOffset evaluation */

<<<<<<< HEAD
	FmgrInfo	ordCmpFunction;	/* btree cmp function for first ORDER BY col */
	bool		ordReverse;		/* is the first ORDER BY col reversed? */
	bool		start_offset_valid;	/* is startOffsetValue valid for current row? */
	bool		end_offset_valid;	/* is endOffsetValue valid for current row? */

	ExprState  *startBound;		/* expression for RANGE starting boundary */
	ExprState  *endBound;		/* expression for RANGE ending boundary */
	Datum		startBoundValue;
	bool		startBoundIsNull;
	Datum		endBoundValue;
	bool		endBoundIsNull;
	int16		boundTypeLen;
	bool		boundTypeByVal;

	ExprState  *startOffsetIsNegative; /* expression to test if startOffset is negative */
	ExprState  *endOffsetIsNegative; /* expression to test if startOffset is negative */

	/*
	 * In GPDB, we support RANGE/ROWS start/end expressions to contain
	 * variables. You lose on some optimizations in that case, so we use
	 * these flags to indicate if they don't contain any variables, to allow
	 * those optimizations in the usual case that they don't.
	 */
	bool		start_offset_var_free;
	bool		end_offset_var_free;

=======
>>>>>>> 1084f317
	MemoryContext partcontext;	/* context for partition-lifespan data */
	MemoryContext aggcontext;	/* context for each aggregate data */
	ExprContext *tmpcontext;	/* short-term evaluation context */

	bool		all_first;		/* true if the scan is starting */
	bool		all_done;		/* true if the scan is finished */
	bool		partition_spooled;		/* true if all tuples in current
										 * partition have been spooled into
										 * tuplestore */
	bool		more_partitions;/* true if there's more partitions after this
								 * one */
	bool		framehead_valid;/* true if frameheadpos is known up to date
								 * for current row */
	bool		frametail_valid;/* true if frametailpos is known up to date
								 * for current row */

	TupleTableSlot *first_part_slot;	/* first tuple of current or next
										 * partition */

	/* temporary slots for tuples fetched back from tuplestore */
	TupleTableSlot *agg_row_slot;
	TupleTableSlot *temp_slot_1;
	TupleTableSlot *temp_slot_2;
} WindowAggState;

/* ----------------
 *	 UniqueState information
 *
 *		Unique nodes are used "on top of" sort nodes to discard
 *		duplicate tuples returned from the sort phase.	Basically
 *		all it does is compare the current tuple from the subplan
 *		with the previously fetched tuple (stored in its result slot).
 *		If the two are identical in all interesting fields, then
 *		we just fetch another tuple from the sort and try again.
 * ----------------
 */
typedef struct UniqueState
{
	PlanState	ps;				/* its first field is NodeTag */
	FmgrInfo   *eqfunctions;	/* per-field lookup data for equality fns */
	MemoryContext tempContext;	/* short-term context for comparisons */
} UniqueState;

/* ----------------
 *	 HashState information
 * ----------------
 */
typedef struct HashState
{
	PlanState	ps;				/* its first field is NodeTag */
	HashJoinTable hashtable;	/* hash table for the hashjoin */
	List	   *hashkeys;		/* list of ExprState nodes */
	bool		hs_keepnull;	/* Keep nulls */
	bool		hs_quit_if_hashkeys_null;	/* quit building hash table if hashkeys are all null */
	bool		hs_hashkeys_null;	/* found an instance wherein hashkeys are all null */
	/* hashkeys is same as parent's hj_InnerHashKeys */
} HashState;

/* ----------------
 *	 SetOpState information
 *
 *		Even in "sorted" mode, SetOp nodes are more complex than a simple
 *		Unique, since we have to count how many duplicates to return.  But
 *		we also support hashing, so this is really more like a cut-down
 *		form of Agg.
 * ----------------
 */
/* this struct is private in nodeSetOp.c: */
typedef struct SetOpStatePerGroupData *SetOpStatePerGroup;

typedef struct SetOpState
{
	PlanState	ps;				/* its first field is NodeTag */
	FmgrInfo   *eqfunctions;	/* per-grouping-field equality fns */
	FmgrInfo   *hashfunctions;	/* per-grouping-field hash fns */
	bool		setop_done;		/* indicates completion of output scan */
	long		numOutput;		/* number of dups left to output */
	MemoryContext tempContext;	/* short-term context for comparisons */
	/* these fields are used in SETOP_SORTED mode: */
	SetOpStatePerGroup pergroup;	/* per-group working state */
	HeapTuple	grp_firstTuple; /* copy of first tuple of current group */
	/* these fields are used in SETOP_HASHED mode: */
	TupleHashTable hashtable;	/* hash table with one entry per group */
	MemoryContext tableContext; /* memory context containing hash table */
	bool		table_filled;	/* hash table filled yet? */
	TupleHashIterator hashiter; /* for iterating through hash table */
} SetOpState;

/* ----------------
 *	 LockRowsState information
 *
 *		LockRows nodes are used to enforce FOR UPDATE/FOR SHARE locking.
 * ----------------
 */
typedef struct LockRowsState
{
	PlanState	ps;				/* its first field is NodeTag */
	List	   *lr_rowMarks;	/* List of ExecRowMarks */
	EPQState	lr_epqstate;	/* for evaluating EvalPlanQual rechecks */
} LockRowsState;

/* ----------------
 *	 LimitState information
 *
 *		Limit nodes are used to enforce LIMIT/OFFSET clauses.
 *		They just select the desired subrange of their subplan's output.
 *
 * offset is the number of initial tuples to skip (0 does nothing).
 * count is the number of tuples to return after skipping the offset tuples.
 * If no limit count was specified, count is undefined and noCount is true.
 * When lstate == LIMIT_INITIAL, offset/count/noCount haven't been set yet.
 * ----------------
 */
typedef enum
{
	LIMIT_INITIAL,				/* initial state for LIMIT node */
	LIMIT_RESCAN,				/* rescan after recomputing parameters */
	LIMIT_EMPTY,				/* there are no returnable rows */
	LIMIT_INWINDOW,				/* have returned a row in the window */
	LIMIT_SUBPLANEOF,			/* at EOF of subplan (within window) */
	LIMIT_WINDOWEND,			/* stepped off end of window */
	LIMIT_WINDOWSTART			/* stepped off beginning of window */
} LimitStateCond;

typedef struct LimitState
{
	PlanState	ps;				/* its first field is NodeTag */
	ExprState  *limitOffset;	/* OFFSET parameter, or NULL if none */
	ExprState  *limitCount;		/* COUNT parameter, or NULL if none */
	int64		offset;			/* current OFFSET value */
	int64		count;			/* current COUNT, if any */
	bool		noCount;		/* if true, ignore count */
	LimitStateCond lstate;		/* state machine status, as above */
	int64		position;		/* 1-based index of last tuple returned */
	TupleTableSlot *subSlot;	/* tuple last obtained from subplan */
} LimitState;

/*
 * DML Operations
 */

/*
 * ExecNode for DML.
 * This operator contains a Plannode in PlanState.
 * The Plannode contains indexes to the resjunk columns
 * needed for deciding the action (Insert/Delete), the table oid
 * and the tuple ctid.
 */
typedef struct DMLState
{
	PlanState	ps;
	JunkFilter *junkfilter;			/* filter that removes junk and dropped attributes */
	TupleTableSlot *cleanedUpSlot;	/* holds 'final' tuple which matches the target relation schema */
} DMLState;

/*
 * ExecNode for Split.
 * This operator contains a Plannode in PlanState.
 * The Plannode contains indexes to the ctid, insert, delete, resjunk columns
 * needed for adding the action (Insert/Delete).
 * A MemoryContext and TupleTableSlot are maintained to keep the INSERT
 * tuple until requested.
 */
typedef struct SplitUpdateState
{
	PlanState	ps;
	bool		processInsert;	/* flag that specifies the operator's next
								 * action. */
	TupleTableSlot *insertTuple;	/* tuple to Insert */
	TupleTableSlot *deleteTuple;	/* tuple to Delete */
} SplitUpdateState;

/*
 * ExecNode for AssertOp.
 * This operator contains a Plannode that contains the expressions
 * to execute.
 */
typedef struct AssertOpState
{
	PlanState	ps;
} AssertOpState;

/*
 * ExecNode for RowTrigger.
 * This operator contains a Plannode that contains the triggers
 * to execute.
 */
typedef struct RowTriggerState
{
	PlanState	ps;
	TupleTableSlot *newTuple;	/* stores new values */
	TupleTableSlot *oldTuple;	/* stores old values */
	TupleTableSlot *triggerTuple;		/* stores returned values by the
										 * trigger */

} RowTriggerState;


typedef enum MotionStateType
{
	MOTIONSTATE_NONE,			/* The motion state is not decided, or non
								 * active in a slice (neither send nor recv) */
	MOTIONSTATE_SEND,			/* The motion is sender */
	MOTIONSTATE_RECV,			/* The motion is recver */
} MotionStateType;

/* ----------------
 *         MotionState information
 * ----------------
 */
typedef struct MotionState
{
	PlanState	ps;				/* its first field is NodeTag */
	MotionStateType mstype;		/* Motion state type */
	bool		stopRequested;	/* set when we want transfer to stop */

	/* For motion send */
	bool		sentEndOfStream;	/* set when end-of-stream has successfully been sent */
	List	   *hashExpr;		/* state struct used for evaluating the hash expressions */
	struct CdbHash *cdbhash;	/* hash api object */

	/* For Motion recv */
	void	   *tupleheap;		/* data structure for match merge in sorted motion node */
	int			routeIdNext;	/* for a sorted motion node, the routeId to get next (same as
								 * the routeId last returned ) */
	bool		tupleheapReady; /* for a sorted motion node, false until we have a tuple from
								 * each source segindex */

	/* The following can be used for debugging, usage stats, etc.  */
	int			numTuplesFromChild;	/* Number of tuples received from child */
	int			numTuplesToAMS;		/* Number of tuples from child that were sent to AMS */
	int			numTuplesFromAMS;	/* Number of tuples received from AMS */
	int			numTuplesToParent;	/* Number of tuples either from child or AMS that were sent to parent */

	struct timeval otherTime;   /* time accumulator used in sending motion node to keep track of time
								 * spent getting the next tuple (not sending). this could mean time spent
								 * in another motion node receiving. */

	struct timeval motionTime;  /* time accumulator for time spent in motion node.  For sending motion node
								 * it is just the amount of time actually sending the tuple thru the
								 * interconnect.  For receiving motion node, it is the time spent waiting
								 * and processing of the next incoming tuple.
								 */

	Oid		   *outputFunArray;	/* output functions for each column (debug only) */

	int			numInputSegs;	/* the number of segments on the sending slice */
} MotionState;

/*
 * ExecNode for PartitionSelector.
 * This operator contains a Plannode in PlanState.
 */
typedef struct PartitionSelectorState
{
	PlanState ps;                                       /* its first field is NodeTag */
	PartitionNode *rootPartitionNode;                   /* PartitionNode for root table */
	PartitionAccessMethods *accessMethods;              /* Access method for partition */
	struct PartitionRule **levelPartRules; 				/* accepted partitions for all levels */
	List *levelEqExprStates;                            /* ExprState for equality expressions for all levels */
	List *levelExprStates;                              /* ExprState for general expressions for all levels */
	ExprState *residualPredicateExprState;              /* ExprState for evaluating residual predicate */
	ExprState *propagationExprState;                    /* ExprState for evaluating propagation expression */

	TupleDesc	partTabDesc;
	TupleTableSlot *partTabSlot;
	ProjectionInfo *partTabProj;
} PartitionSelectorState;

#endif   /* EXECNODES_H */<|MERGE_RESOLUTION|>--- conflicted
+++ resolved
@@ -4,13 +4,9 @@
  *	  definitions for executor state nodes
  *
  *
-<<<<<<< HEAD
  * Portions Copyright (c) 2005-2009, Greenplum inc
  * Portions Copyright (c) 2012-Present Pivotal Software, Inc.
- * Portions Copyright (c) 1996-2009, PostgreSQL Global Development Group
-=======
  * Portions Copyright (c) 1996-2010, PostgreSQL Global Development Group
->>>>>>> 1084f317
  * Portions Copyright (c) 1994, Regents of the University of California
  *
  * $PostgreSQL: pgsql/src/include/nodes/execnodes.h,v 1.219 2010/02/26 02:01:25 momjian Exp $
@@ -550,7 +546,6 @@
 
 	/* Stuff used for firing triggers: */
 	List	   *es_trig_target_relations;		/* trigger-only ResultRelInfos */
-<<<<<<< HEAD
 
 	/* partitioning info for target relation */
 	PartitionNode *es_result_partitions;
@@ -558,12 +553,8 @@
 	/* AO fileseg info for target relation */
 	List	   *es_result_aosegnos;
 
-	TupleTableSlot *es_trig_tuple_slot;		/* for trigger output tuples */
-	TupleTableSlot *es_trig_oldtup_slot;	/* for trigger old tuples */
-=======
 	TupleTableSlot *es_trig_tuple_slot; /* for trigger output tuples */
 	TupleTableSlot *es_trig_oldtup_slot;		/* for trigger old tuples */
->>>>>>> 1084f317
 
 	/* Parameter info: */
 	ParamListInfo es_param_list_info;	/* values of external params */
@@ -603,10 +594,9 @@
 	 * remember if the tuple has been returned already.  Arrays are of size
 	 * list_length(es_range_table) and are indexed by scan node scanrelid - 1.
 	 */
-<<<<<<< HEAD
-	HeapTuple  *es_epqTuple;		/* array of EPQ substitute tuples */
-	bool	   *es_epqTupleSet;		/* true if EPQ tuple is provided */
-	bool	   *es_epqScanDone;		/* true if EPQ tuple has been fetched */
+	HeapTuple  *es_epqTuple;	/* array of EPQ substitute tuples */
+	bool	   *es_epqTupleSet; /* true if EPQ tuple is provided */
+	bool	   *es_epqScanDone; /* true if EPQ tuple has been fetched */
 
 	/* Additions for MPP plan slicing. */
 	struct SliceTable *es_sliceTable;
@@ -673,11 +663,6 @@
 
 	/* Should the executor skip past the alien plan nodes */
 	bool eliminateAliens;
-=======
-	HeapTuple  *es_epqTuple;	/* array of EPQ substitute tuples */
-	bool	   *es_epqTupleSet; /* true if EPQ tuple is provided */
-	bool	   *es_epqScanDone; /* true if EPQ tuple has been fetched */
->>>>>>> 1084f317
 } EState;
 
 struct PlanState;
@@ -2563,7 +2548,6 @@
 	Datum		startOffsetValue;		/* result of startOffset evaluation */
 	Datum		endOffsetValue; /* result of endOffset evaluation */
 
-<<<<<<< HEAD
 	FmgrInfo	ordCmpFunction;	/* btree cmp function for first ORDER BY col */
 	bool		ordReverse;		/* is the first ORDER BY col reversed? */
 	bool		start_offset_valid;	/* is startOffsetValue valid for current row? */
@@ -2590,8 +2574,6 @@
 	bool		start_offset_var_free;
 	bool		end_offset_var_free;
 
-=======
->>>>>>> 1084f317
 	MemoryContext partcontext;	/* context for partition-lifespan data */
 	MemoryContext aggcontext;	/* context for each aggregate data */
 	ExprContext *tmpcontext;	/* short-term evaluation context */
