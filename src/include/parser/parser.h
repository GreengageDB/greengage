--- conflicted
+++ resolved
@@ -7,11 +7,7 @@
  * Portions Copyright (c) 1996-2009, PostgreSQL Global Development Group
  * Portions Copyright (c) 1994, Regents of the University of California
  *
-<<<<<<< HEAD
- * $PostgreSQL: pgsql/src/include/parser/parser.h,v 1.25 2009/04/19 21:50:08 tgl Exp $
-=======
  * $PostgreSQL: pgsql/src/include/parser/parser.h,v 1.23 2008/05/12 00:00:53 alvherre Exp $
->>>>>>> 49f001d8
  *
  *-------------------------------------------------------------------------
  */
