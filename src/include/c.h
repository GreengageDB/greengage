/*-------------------------------------------------------------------------
 *
 * c.h
 *	  Fundamental C definitions.  This is included by every .c file in
 *	  PostgreSQL (via either postgres.h or postgres_fe.h, as appropriate).
 *
 *	  Note that the definitions here are not intended to be exposed to clients
 *	  of the frontend interface libraries --- so we don't worry much about
 *	  polluting the namespace with lots of stuff...
 *
 *
 * Portions Copyright (c) 2006-2011, Greenplum inc
 * Portions Copyright (c) 2012-Present Pivotal Software, Inc.
 * Portions Copyright (c) 1996-2014, PostgreSQL Global Development Group
 * Portions Copyright (c) 1994, Regents of the University of California
 *
 * src/include/c.h
 *
 *-------------------------------------------------------------------------
 */
/*
 *----------------------------------------------------------------
 *	 TABLE OF CONTENTS
 *
 *		When adding stuff to this file, please try to put stuff
 *		into the relevant section, or add new sections as appropriate.
 *
 *	  section	description
 *	  -------	------------------------------------------------
 *		0)		pg_config.h and standard system headers
 *		1)		compiler characteristics
 *		2)		bool, true, false, TRUE, FALSE, NULL
 *		3)		standard system types
 *		4)		IsValid macros for system types
 *		5)		offsetof, lengthof, endof, alignment
 *		6)		assertions
 *		7)		widely useful macros
 *		8)		random stuff
 *		9)		system-specific hacks
 *
 * NOTE: since this file is included by both frontend and backend modules, it's
 * almost certainly wrong to put an "extern" declaration here.  typedefs and
 * macros are the kind of thing that might go here.
 *
 *----------------------------------------------------------------
 */
#ifndef C_H
#define C_H

#ifdef __cplusplus
extern "C" {
#endif

/*
 * We have to include stdlib.h here because it defines many of these macros
 * on some platforms, and we only want our definitions used if stdlib.h doesn't
 * have its own.  The same goes for stddef and stdarg if present.
 */
#include "postgres_ext.h"

/* Must undef pg_config_ext.h symbols before including pg_config.h */
#undef PG_INT64_TYPE

#include "pg_config.h"
#include "pg_config_manual.h"	/* must be after pg_config.h */

/*
 * We always rely on the WIN32 macro being set by our build system,
 * but _WIN32 is the compiler pre-defined macro. So make sure we define
 * WIN32 whenever _WIN32 is set, to facilitate standalone building.
 */
#if defined(_WIN32) && !defined(WIN32)
#define WIN32
#endif

#if !defined(WIN32) && !defined(__CYGWIN__)		/* win32 includes further down */
#include "pg_config_os.h"		/* must be before any system header files */
#endif

#if _MSC_VER >= 1400 || defined(HAVE_CRTDEFS_H)
#define errcode __msvc_errcode
#include <crtdefs.h>
#undef errcode
#endif

/*
 * We have to include stdlib.h here because it defines many of these macros
 * on some platforms, and we only want our definitions used if stdlib.h doesn't
 * have its own.  The same goes for stddef and stdarg if present.
 */

#include <stdio.h>
#include <stdlib.h>
#include <string.h>
#include <stddef.h>
#include <stdarg.h>
#ifdef HAVE_STRINGS_H
#include <strings.h>
#endif
#ifdef HAVE_STDINT_H
#include <stdint.h>
#endif
#include <sys/types.h>
#include <errno.h>
#if defined(WIN32) || defined(__CYGWIN__)
#include <fcntl.h>				/* ensure O_BINARY is available */
#endif
#include <locale.h>
#ifdef ENABLE_NLS
#include <libintl.h>
#endif

#if defined(WIN32) || defined(__CYGWIN__)
/* We have to redefine some system functions after they are included above. */
#include "pg_config_os.h"
#endif


/* ----------------------------------------------------------------
 *				Section 1: compiler characteristics
 *
 * type prefixes (const, signed, volatile, inline) are handled in pg_config.h.
 * ----------------------------------------------------------------
 */

/*
 * Disable "inline" if PG_FORCE_DISABLE_INLINE is defined.
 * This is used to work around compiler bugs and might also be useful for
 * investigatory purposes.
 */
#ifdef PG_FORCE_DISABLE_INLINE
#undef inline
#define inline
#endif

/*
 * Attribute macros
 *
 * GCC: https://gcc.gnu.org/onlinedocs/gcc/Function-Attributes.html
 * GCC: https://gcc.gnu.org/onlinedocs/gcc/Type-Attributes.html
 * Sunpro: https://docs.oracle.com/cd/E18659_01/html/821-1384/gjzke.html
 * XLC: http://www-01.ibm.com/support/knowledgecenter/SSGH2K_11.1.0/com.ibm.xlc111.aix.doc/language_ref/function_attributes.html
 * XLC: http://www-01.ibm.com/support/knowledgecenter/SSGH2K_11.1.0/com.ibm.xlc111.aix.doc/language_ref/type_attrib.html
 */

/* only GCC supports the unused attribute */
#ifdef __GNUC__
#define pg_attribute_unused() __attribute__((unused))
#else
#define pg_attribute_unused()
#endif

/*
 * Append PG_USED_FOR_ASSERTS_ONLY to definitions of variables that are only
 * used in assert-enabled builds, to avoid compiler warnings about unused
 * variables in assert-disabled builds.
 */
#ifdef USE_ASSERT_CHECKING
#define PG_USED_FOR_ASSERTS_ONLY
#else
#define PG_USED_FOR_ASSERTS_ONLY pg_attribute_unused()
#endif

/* GCC and XLC support format attributes */
#if defined(__GNUC__) || defined(__IBMC__)
#define pg_attribute_format_arg(a) __attribute__((format_arg(a)))
#define pg_attribute_printf(f,a) __attribute__((format(PG_PRINTF_ATTRIBUTE, f, a)))
#else
#define pg_attribute_format_arg(a)
#define pg_attribute_printf(f,a)
#endif

/* GCC, Sunpro and XLC support aligned, packed and noreturn */
#if defined(__GNUC__) || defined(__SUNPRO_C) || defined(__IBMC__)
#define pg_attribute_aligned(a) __attribute__((aligned(a)))
#define pg_attribute_noreturn() __attribute__((noreturn))
#define pg_attribute_packed() __attribute__((packed))
#define HAVE_PG_ATTRIBUTE_NORETURN 1
#else
/*
 * NB: aligned and packed are not given default definitions because they
 * affect code functionality; they *must* be implemented by the compiler
 * if they are to be used.
 */
#define pg_attribute_noreturn()
#endif

/*
 * Forcing a function not to be inlined can be useful if it's the slow path of
 * a performance-critical function, or should be visible in profiles to allow
 * for proper cost attribution.  Note that unlike the pg_attribute_XXX macros
 * above, this should be placed before the function's return type and name.
 */
/* GCC, Sunpro and XLC support noinline via __attribute__ */
#if (defined(__GNUC__) && __GNUC__ > 2) || defined(__SUNPRO_C) || defined(__IBMC__)
#define pg_noinline __attribute__((noinline))
/* msvc via declspec */
#elif defined(_MSC_VER)
#define pg_noinline __declspec(noinline)
#else
#define pg_noinline
#endif

/*
 * Mark a point as unreachable in a portable fashion.  This should preferably
 * be something that the compiler understands, to aid code generation.
 * In assert-enabled builds, we prefer abort() for debugging reasons.
 */
#if defined(HAVE__BUILTIN_UNREACHABLE) && !defined(USE_ASSERT_CHECKING)
#define pg_unreachable() __builtin_unreachable()
#elif defined(_MSC_VER) && !defined(USE_ASSERT_CHECKING)
#define pg_unreachable() __assume(0)
#else
#define pg_unreachable() abort()
#endif

/*
 * Hints to the compiler about the likelihood of a branch. Both likely() and
 * unlikely() return the boolean value of the contained expression.
 *
 * These should only be used sparingly, in very hot code paths. It's very easy
 * to mis-estimate likelihoods.
 */
#if __GNUC__ >= 3
#define likely(x)	__builtin_expect((x) != 0, 1)
#define unlikely(x) __builtin_expect((x) != 0, 0)
#else
#define likely(x)	((x) != 0)
#define unlikely(x) ((x) != 0)
#endif

/*
 * CppAsString
 *		Convert the argument to a string, using the C preprocessor.
 * CppConcat
 *		Concatenate two arguments together, using the C preprocessor.
 *
 * Note: There used to be support here for pre-ANSI C compilers that didn't
 * support # and ##.  Nowadays, these macros are just for clarity and/or
 * backward compatibility with existing PostgreSQL code.
 */
#define CppAsString(identifier) #identifier
#define CppConcat(x, y)			x##y

/*
 * dummyret is used to set return values in macros that use ?: to make
 * assignments.  gcc wants these to be void, other compilers like char
 */
#ifdef __GNUC__					/* GNU cc */
#define dummyret	void
#else
#define dummyret	char
#endif

#ifndef __GNUC__
#define __attribute__(_arg_)
#endif


/* ----------------------------------------------------------------
 *				Section 2:	bool, true, false, TRUE, FALSE, NULL
 * ----------------------------------------------------------------
 */

/*
 * bool
 *		Boolean value, either true or false.
 *
 * XXX for C++ compilers, we assume the compiler has a compatible
 * built-in definition of bool.
 */

#ifndef __cplusplus

#ifndef bool
typedef char bool;
#endif

#ifndef true
#define true	((bool) 1)
#endif

#ifndef false
#define false	((bool) 0)
#endif

#endif   /* not C++ */

typedef bool *BoolPtr;

#ifndef TRUE
#define TRUE	1
#endif

#ifndef FALSE
#define FALSE	0
#endif

/*
 * NULL
 *		Null pointer.
 */
#ifndef NULL
#define NULL	((void *) 0)
#endif


/* ----------------------------------------------------------------
 *				Section 3:	standard system types
 * ----------------------------------------------------------------
 */

/*
 * Pointer
 *		Variable holding address of any memory resident object.
 *
 *		XXX Pointer arithmetic is done with this, so it can't be void *
 *		under "true" ANSI compilers.
 */
typedef char *Pointer;

/*
 * intN
 *		Signed integer, EXACTLY N BITS IN SIZE,
 *		used for numerical computations and the
 *		frontend/backend protocol.
 */
#ifndef HAVE_INT8
typedef signed char int8;		/* == 8 bits */
typedef signed short int16;		/* == 16 bits */
typedef signed int int32;		/* == 32 bits */
#endif   /* not HAVE_INT8 */

/*
 * uintN
 *		Unsigned integer, EXACTLY N BITS IN SIZE,
 *		used for numerical computations and the
 *		frontend/backend protocol.
 */
#ifndef HAVE_UINT8
typedef unsigned char uint8;	/* == 8 bits */
typedef unsigned short uint16;	/* == 16 bits */
typedef unsigned int uint32;	/* == 32 bits */
#endif   /* not HAVE_UINT8 */

/*
 * bitsN
 *		Unit of bitwise operation, AT LEAST N BITS IN SIZE.
 */
typedef uint8 bits8;			/* >= 8 bits */
typedef uint16 bits16;			/* >= 16 bits */
typedef uint32 bits32;			/* >= 32 bits */

/*
 * 64-bit integers
 */
#ifdef HAVE_LONG_INT_64
/* Plain "long int" fits, use it */

#ifndef HAVE_INT64
typedef long int int64;
#endif
#ifndef HAVE_UINT64
typedef unsigned long int uint64;
#endif
#define INT64CONST(x)  (x##L)
#define UINT64CONST(x) (x##UL)
#elif defined(HAVE_LONG_LONG_INT_64)
/* We have working support for "long long int", use that */

#ifndef HAVE_INT64
typedef long long int int64;
#endif
#ifndef HAVE_UINT64
typedef unsigned long long int uint64;
#endif
#define INT64CONST(x)  (x##LL)
#define UINT64CONST(x) (x##ULL)
#else
/* neither HAVE_LONG_INT_64 nor HAVE_LONG_LONG_INT_64 */
#error must have a working 64-bit integer datatype
#endif

/*
 * stdint.h limits aren't guaranteed to be present and aren't guaranteed to
 * have compatible types with our fixed width types. So just define our own.
 */
#define PG_INT8_MIN		(-0x7F-1)
#define PG_INT8_MAX		(0x7F)
#define PG_UINT8_MAX	(0xFF)
#define PG_INT16_MIN	(-0x7FFF-1)
#define PG_INT16_MAX	(0x7FFF)
#define PG_UINT16_MAX	(0xFFFF)
#define PG_INT32_MIN	(-0x7FFFFFFF-1)
#define PG_INT32_MAX	(0x7FFFFFFF)
#define PG_UINT32_MAX	(0xFFFFFFFFU)
#define PG_INT64_MIN	(-INT64CONST(0x7FFFFFFFFFFFFFFF) - 1)
#define PG_INT64_MAX	INT64CONST(0x7FFFFFFFFFFFFFFF)
#define PG_UINT64_MAX	UINT64CONST(0xFFFFFFFFFFFFFFFF)

/* Max value of size_t might be missing if we don't have stdint.h */
#ifndef SIZE_MAX
#if SIZEOF_SIZE_T == 8
#define SIZE_MAX UINT64CONST(0xFFFFFFFFFFFFFFFF)
#else
#define SIZE_MAX (0xFFFFFFFFU)
#endif
#endif

/* Select timestamp representation (float8 or int64) */
#ifdef USE_INTEGER_DATETIMES
#define HAVE_INT64_TIMESTAMP
#endif

/*
 * 128-bit signed and unsigned integers
 *		There currently is only limited support for such types.
 *		E.g. 128bit literals and snprintf are not supported; but math is.
 *		Also, because we exclude such types when choosing MAXIMUM_ALIGNOF,
 *		it must be possible to coerce the compiler to allocate them on no
 *		more than MAXALIGN boundaries.
 */
#if defined(PG_INT128_TYPE)
#if defined(pg_attribute_aligned) || ALIGNOF_PG_INT128_TYPE <= MAXIMUM_ALIGNOF
#define HAVE_INT128 1

typedef PG_INT128_TYPE int128
#if defined(pg_attribute_aligned)
pg_attribute_aligned(MAXIMUM_ALIGNOF)
#endif
;

typedef unsigned PG_INT128_TYPE uint128
#if defined(pg_attribute_aligned)
pg_attribute_aligned(MAXIMUM_ALIGNOF)
#endif
;

#endif
#endif

/* sig_atomic_t is required by ANSI C, but may be missing on old platforms */
#ifndef HAVE_SIG_ATOMIC_T
typedef int sig_atomic_t;
#endif

/*
 * Size
 *		Size of any memory resident object, as returned by sizeof.
 */
typedef size_t Size;

/*
 * Index
 *		Index into any memory resident array.
 *
 * Note:
 *		Indices are non negative.
 */
typedef unsigned int Index;

/*
 * Offset
 *		Offset into any memory resident array.
 *
 * Note:
 *		This differs from an Index in that an Index is always
 *		non negative, whereas Offset may be negative.
 */
typedef signed int Offset;

/*
 * Common Postgres datatype names (as used in the catalogs)
 */
typedef float float4;
typedef double float8;

/*
 * Oid, RegProcedure, TransactionId, SubTransactionId, MultiXactId,
 * CommandId
 */

/* typedef Oid is in postgres_ext.h */

/*
 * regproc is the type name used in the include/catalog headers, but
 * RegProcedure is the preferred name in C code.
 */
typedef Oid regproc;
typedef regproc RegProcedure;

typedef uint32 TransactionId;

typedef uint32 LocalTransactionId;

typedef uint32 SubTransactionId;

#define InvalidSubTransactionId		((SubTransactionId) 0)
#define TopSubTransactionId			((SubTransactionId) 1)

/* MultiXactId must be equivalent to TransactionId, to fit in t_xmax */
typedef TransactionId MultiXactId;

typedef uint32 MultiXactOffset;

typedef uint32 DistributedTransactionTimeStamp;

typedef int32 DistributedSnapshotId;

typedef uint32 DistributedTransactionId;
#define InvalidDistributedTransactionId	((DistributedTransactionId) 0)
#define FirstDistributedTransactionId	((DistributedTransactionId) 1)
#define LastDistributedTransactionId	((DistributedTransactionId) 0xffffffff)

/*
 * A 10 digit timestamp, a dash, a 10 digit distributed transaction id, and NUL.
 */
#define TMGIDSIZE 22

/*
 * Used 21 spaces + NUL for a blank 22 character TMGIDSIZE GID.
 */
#define TmGid_Init "                     "
//                  123456789012345678901

typedef uint32 CommandId;

typedef int32  gpsegmentId;        /* CDB: type of gp_segment_id system col */

#define FirstCommandId	((CommandId) 0)
#define InvalidCommandId	(~(CommandId)0)

/*
 * Array indexing support
 */
#define MAXDIM 6
typedef struct
{
	int			indx[MAXDIM];
} IntArray;

/* ----------------
 *		Variable-length datatypes all share the 'struct varlena' header.
 *
 * NOTE: for TOASTable types, this is an oversimplification, since the value
 * may be compressed or moved out-of-line.  However datatype-specific routines
 * are mostly content to deal with de-TOASTed values only, and of course
 * client-side routines should never see a TOASTed value.  But even in a
 * de-TOASTed value, beware of touching vl_len_ directly, as its representation
 * is no longer convenient.  It's recommended that code always use the VARDATA,
 * VARSIZE, and SET_VARSIZE macros instead of relying on direct mentions of
 * the struct fields.  See postgres.h for details of the TOASTed form.
 * ----------------
 */
struct varlena
{
	char		vl_len_[4];		/* Do not touch this field directly! */
	char		vl_dat[1];
};

#define VARHDRSZ		((int32) sizeof(int32))

/*
 * These widely-used datatypes are just a varlena header and the data bytes.
 * There is no terminating null or anything like that --- the data length is
 * always VARSIZE(ptr) - VARHDRSZ.
 */
typedef struct varlena bytea;
typedef struct varlena text;
typedef struct varlena BpChar;	/* blank-padded char, ie SQL char(n) */
typedef struct varlena VarChar; /* var-length char, ie SQL varchar(n) */

/*
 * Specialized array types.  These are physically laid out just the same
 * as regular arrays (so that the regular array subscripting code works
 * with them).  They exist as distinct types mostly for historical reasons:
 * they have nonstandard I/O behavior which we don't want to change for fear
 * of breaking applications that look at the system catalogs.  There is also
 * an implementation issue for oidvector: it's part of the primary key for
 * pg_proc, and we can't use the normal btree array support routines for that
 * without circularity.
 */
typedef struct
{
	int32		vl_len_;		/* these fields must match ArrayType! */
	int			ndim;			/* always 1 for int2vector */
	int32		dataoffset;		/* always 0 for int2vector */
	Oid			elemtype;
	int			dim1;
	int			lbound1;
	int16		values[1];		/* VARIABLE LENGTH ARRAY */
} int2vector;					/* VARIABLE LENGTH STRUCT */

typedef struct
{
	int32		vl_len_;		/* these fields must match ArrayType! */
	int			ndim;			/* always 1 for oidvector */
	int32		dataoffset;		/* always 0 for oidvector */
	Oid			elemtype;
	int			dim1;
	int			lbound1;
	Oid			values[1];		/* VARIABLE LENGTH ARRAY */
} oidvector;					/* VARIABLE LENGTH STRUCT */

/*
 * Representation of a Name: effectively just a C string, but null-padded to
 * exactly NAMEDATALEN bytes.  The use of a struct is historical.
 */
typedef struct nameData
{
	char		data[NAMEDATALEN];
} NameData;
typedef NameData *Name;

#define NameStr(name)	((name).data)


/* ----------------------------------------------------------------
 *				Section 4:	IsValid macros for system types
 * ----------------------------------------------------------------
 */
/*
 * BoolIsValid
 *		True iff bool is valid.
 */
#define BoolIsValid(boolean)	((boolean) == false || (boolean) == true)

/*
 * PointerIsValid
 *		True iff pointer is valid.
 */
#define PointerIsValid(pointer) ((const void*)(pointer) != NULL)

/*
 * PointerIsAligned
 *		True iff pointer is properly aligned to point to the given type.
 */
#define PointerIsAligned(pointer, type) \
		(((uintptr_t)(pointer) % (sizeof (type))) == 0)

#define OidIsValid(objectId)  ((bool) ((objectId) != InvalidOid))

#define RegProcedureIsValid(p)	OidIsValid(p)


/* ----------------------------------------------------------------
 *				Section 5:	offsetof, lengthof, endof, alignment
 * ----------------------------------------------------------------
 */
/*
 * offsetof
 *		Offset of a structure/union field within that structure/union.
 *
 *		XXX This is supposed to be part of stddef.h, but isn't on
 *		some systems (like SunOS 4).
 */
#ifndef offsetof
#define offsetof(type, field)	((long) &((type *)0)->field)
#endif   /* offsetof */

/*
 * lengthof
 *		Number of elements in an array.
 */
#define lengthof(array) (sizeof (array) / sizeof ((array)[0]))

/*
 * endof
 *		Address of the element one past the last in an array.
 */
#define endof(array)	(&(array)[lengthof(array)])

/* ----------------
 * Alignment macros: align a length or address appropriately for a given type.
 * The fooALIGN() macros round up to a multiple of the required alignment,
 * while the fooALIGN_DOWN() macros round down.  The latter are more useful
 * for problems like "how many X-sized structures will fit in a page?".
 *
 * NOTE: TYPEALIGN[_DOWN] will not work if ALIGNVAL is not a power of 2.
 * That case seems extremely unlikely to be needed in practice, however.
 *
 * NOTE: MAXIMUM_ALIGNOF, and hence MAXALIGN(), intentionally exclude any
 * larger-than-8-byte types the compiler might have.
 * ----------------
 */

#define TYPEALIGN(ALIGNVAL,LEN)  \
	(((uintptr_t) (LEN) + ((ALIGNVAL) - 1)) & ~((uintptr_t) ((ALIGNVAL) - 1)))

#define SHORTALIGN(LEN)			TYPEALIGN(ALIGNOF_SHORT, (LEN))
#define INTALIGN(LEN)			TYPEALIGN(ALIGNOF_INT, (LEN))
#define LONGALIGN(LEN)			TYPEALIGN(ALIGNOF_LONG, (LEN))
#define DOUBLEALIGN(LEN)		TYPEALIGN(ALIGNOF_DOUBLE, (LEN))
#define MAXALIGN(LEN)			TYPEALIGN(MAXIMUM_ALIGNOF, (LEN))
/* MAXALIGN covers only built-in types, not buffers */
#define BUFFERALIGN(LEN)		TYPEALIGN(ALIGNOF_BUFFER, (LEN))

#define TYPEALIGN_DOWN(ALIGNVAL,LEN)  \
	(((uintptr_t) (LEN)) & ~((uintptr_t) ((ALIGNVAL) - 1)))

#define SHORTALIGN_DOWN(LEN)	TYPEALIGN_DOWN(ALIGNOF_SHORT, (LEN))
#define INTALIGN_DOWN(LEN)		TYPEALIGN_DOWN(ALIGNOF_INT, (LEN))
#define LONGALIGN_DOWN(LEN)		TYPEALIGN_DOWN(ALIGNOF_LONG, (LEN))
#define DOUBLEALIGN_DOWN(LEN)	TYPEALIGN_DOWN(ALIGNOF_DOUBLE, (LEN))
#define MAXALIGN_DOWN(LEN)		TYPEALIGN_DOWN(MAXIMUM_ALIGNOF, (LEN))

/*
 * The above macros will not work with types wider than uintptr_t, like with
 * uint64 on 32-bit platforms.  That's not problem for the usual use where a
 * pointer or a length is aligned, but for the odd case that you need to
 * align something (potentially) wider, use TYPEALIGN64.
 */
#define TYPEALIGN64(ALIGNVAL,LEN)  \
	(((uint64) (LEN) + ((ALIGNVAL) - 1)) & ~((uint64) ((ALIGNVAL) - 1)))

/* we don't currently need wider versions of the other ALIGN macros */
#define MAXALIGN64(LEN)			TYPEALIGN64(MAXIMUM_ALIGNOF, (LEN))


/* ----------------------------------------------------------------
 *				Section 6:	assertions
 * ----------------------------------------------------------------
 */

/*
 * USE_ASSERT_CHECKING, if defined, turns on all the assertions.
 * - plai  9/5/90
 *
 * It should _NOT_ be defined in releases or in benchmark copies
 */

/*
 * Assert() can be used in both frontend and backend code. In frontend code it
 * just calls the standard assert, if it's available. If use of assertions is
 * not configured, it does nothing.
 */
#ifndef USE_ASSERT_CHECKING

#define Assert(condition)	((void)true)
#define AssertMacro(condition)	((void)true)
#define AssertArg(condition)	((void)true)
#define AssertState(condition)	((void)true)
#define AssertPointerAlignment(ptr, bndr)	((void)true)
#define AssertImply(condition1, condition2)	((void)true)
#define AssertEquivalent(cond1, cond2)	((void)true)
#define Trap(condition, errorType)	((void)true)
#define TrapMacro(condition, errorType) (true)

#elif defined(FRONTEND)

#include <assert.h>
#define Assert(p) assert(p)
#define AssertMacro(p)	((void) assert(p))
#define AssertArg(condition) assert(condition)
#define AssertState(condition) assert(condition)
#define AssertPointerAlignment(ptr, bndr)	((void)true)

#else							/* USE_ASSERT_CHECKING && !FRONTEND */

/*
 * Trap
 *		Generates an exception if the given condition is true.
 */
#define Trap(condition, errorType) \
	do { \
		if ((assert_enabled) && (condition)) \
			ExceptionalCondition(CppAsString(condition), (errorType), \
								 __FILE__, __LINE__); \
	} while (0)

/*
 *	TrapMacro is the same as Trap but it's intended for use in macros:
 *
 *		#define foo(x) (AssertMacro(x != 0), bar(x))
 *
 *	Isn't CPP fun?
 */
#define TrapMacro(condition, errorType) \
	((bool) ((! assert_enabled) || ! (condition) || \
			 (ExceptionalCondition(CppAsString(condition), (errorType), \
								   __FILE__, __LINE__), 0)))

#define Assert(condition) \
		Trap(!(condition), "FailedAssertion")

#define AssertMacro(condition) \
		((void) TrapMacro(!(condition), "FailedAssertion"))

#define AssertArg(condition) \
		Trap(!(condition), "BadArgument")

#define AssertState(condition) \
		Trap(!(condition), "BadState")

#define AssertImply(cond1, cond2) \
		Trap(!(!(cond1) || (cond2)), "AssertImply failed")

#define AssertEquivalent(cond1, cond2) \
		Trap(!((bool)(cond1) == (bool)(cond2)), "AssertEquivalent failed")

/*
 * Check that `ptr' is `bndr' aligned.
 */
#define AssertPointerAlignment(ptr, bndr) \
	Trap(TYPEALIGN(bndr, (uintptr_t)(ptr)) != (uintptr_t)(ptr), \
		 "UnalignedPointer")

#endif   /* USE_ASSERT_CHECKING && !FRONTEND */


/*
 * Macros to support compile-time assertion checks.
 *
 * If the "condition" (a compile-time-constant expression) evaluates to false,
 * throw a compile error using the "errmessage" (a string literal).
 *
 * gcc 4.6 and up supports _Static_assert(), but there are bizarre syntactic
 * placement restrictions.  These macros make it safe to use as a statement
 * or in an expression, respectively.
 *
 * Otherwise we fall back on a kluge that assumes the compiler will complain
 * about a negative width for a struct bit-field.  This will not include a
 * helpful error message, but it beats not getting an error at all.
 */
#ifdef HAVE__STATIC_ASSERT
#define StaticAssertStmt(condition, errmessage) \
	do { _Static_assert(condition, errmessage); } while(0)
#define StaticAssertExpr(condition, errmessage) \
	({ StaticAssertStmt(condition, errmessage); true; })
#else							/* !HAVE__STATIC_ASSERT */
#define StaticAssertStmt(condition, errmessage) \
	((void) sizeof(struct { int static_assert_failure : (condition) ? 1 : -1; }))
#define StaticAssertExpr(condition, errmessage) \
	StaticAssertStmt(condition, errmessage)
#endif   /* HAVE__STATIC_ASSERT */


/*
 * Compile-time checks that a variable (or expression) has the specified type.
 *
 * AssertVariableIsOfType() can be used as a statement.
 * AssertVariableIsOfTypeMacro() is intended for use in macros, eg
 *		#define foo(x) (AssertVariableIsOfTypeMacro(x, int), bar(x))
 *
 * If we don't have __builtin_types_compatible_p, we can still assert that
 * the types have the same size.  This is far from ideal (especially on 32-bit
 * platforms) but it provides at least some coverage.
 */
#ifdef HAVE__BUILTIN_TYPES_COMPATIBLE_P
#define AssertVariableIsOfType(varname, typename) \
	StaticAssertStmt(__builtin_types_compatible_p(__typeof__(varname), typename), \
	CppAsString(varname) " does not have type " CppAsString(typename))
#define AssertVariableIsOfTypeMacro(varname, typename) \
	((void) StaticAssertExpr(__builtin_types_compatible_p(__typeof__(varname), typename), \
	 CppAsString(varname) " does not have type " CppAsString(typename)))
#else							/* !HAVE__BUILTIN_TYPES_COMPATIBLE_P */
#define AssertVariableIsOfType(varname, typename) \
	StaticAssertStmt(sizeof(varname) == sizeof(typename), \
	CppAsString(varname) " does not have type " CppAsString(typename))
#define AssertVariableIsOfTypeMacro(varname, typename) \
	((void) StaticAssertExpr(sizeof(varname) == sizeof(typename),		\
	 CppAsString(varname) " does not have type " CppAsString(typename)))
#endif   /* HAVE__BUILTIN_TYPES_COMPATIBLE_P */


/* ----------------------------------------------------------------
 *				Section 7:	widely useful macros
 * ----------------------------------------------------------------
 */
/*
 * Max
 *		Return the maximum of two numbers.
 */
#define Max(x, y)		((x) > (y) ? (x) : (y))

/*
 * Min
 *		Return the minimum of two numbers.
 */
#define Min(x, y)		((x) < (y) ? (x) : (y))

/*
 * Abs
 *		Return the absolute value of the argument.
 */
#define Abs(x)			((x) >= 0 ? (x) : -(x))

/*
 * StrNCpy
 *	Like standard library function strncpy(), except that result string
 *	is guaranteed to be null-terminated --- that is, at most N-1 bytes
 *	of the source string will be kept.
 *	Also, the macro returns no result (too hard to do that without
 *	evaluating the arguments multiple times, which seems worse).
 *
 *	BTW: when you need to copy a non-null-terminated string (like a text
 *	datum) and add a null, do not do it with StrNCpy(..., len+1).  That
 *	might seem to work, but it fetches one byte more than there is in the
 *	text object.  One fine day you'll have a SIGSEGV because there isn't
 *	another byte before the end of memory.  Don't laugh, we've had real
 *	live bug reports from real live users over exactly this mistake.
 *	Do it honestly with "memcpy(dst,src,len); dst[len] = '\0';", instead.
 */
#define StrNCpy(dst,src,len) \
	do \
	{ \
		char * _dst = (dst); \
		Size _len = (len); \
\
		if (_len > 0) \
		{ \
			strncpy(_dst, (src), _len); \
			_dst[_len-1] = '\0'; \
		} \
	} while (0)


/* Get a bit mask of the bits set in non-long aligned addresses */
#define LONG_ALIGN_MASK (sizeof(long) - 1)

/*
 * MemSet
 *	Exactly the same as standard library function memset(), but considerably
 *	faster for zeroing small word-aligned structures (such as parsetree nodes).
 *	This has to be a macro because the main point is to avoid function-call
 *	overhead.   However, we have also found that the loop is faster than
 *	native libc memset() on some platforms, even those with assembler
 *	memset() functions.  More research needs to be done, perhaps with
 *	MEMSET_LOOP_LIMIT tests in configure.
 */
#define MemSet(start, val, len) \
	do \
	{ \
		/* must be void* because we don't know if it is integer aligned yet */ \
		void   *_vstart = (void *) (start); \
		int		_val = (val); \
		Size	_len = (len); \
\
		if ((((uintptr_t) _vstart) & LONG_ALIGN_MASK) == 0 && \
			(_len & LONG_ALIGN_MASK) == 0 && \
			_val == 0 && \
			_len <= MEMSET_LOOP_LIMIT && \
			/* \
			 *	If MEMSET_LOOP_LIMIT == 0, optimizer should find \
			 *	the whole "if" false at compile time. \
			 */ \
			MEMSET_LOOP_LIMIT != 0) \
		{ \
			long *_start = (long *) _vstart; \
			long *_stop = (long *) ((char *) _start + _len); \
			while (_start < _stop) \
				*_start++ = 0; \
		} \
		else \
			memset(_vstart, _val, _len); \
	} while (0)

/*
 * MemSetAligned is the same as MemSet except it omits the test to see if
 * "start" is word-aligned.  This is okay to use if the caller knows a-priori
 * that the pointer is suitably aligned (typically, because he just got it
 * from palloc(), which always delivers a max-aligned pointer).
 */
#define MemSetAligned(start, val, len) \
	do \
	{ \
		long   *_start = (long *) (start); \
		int		_val = (val); \
		Size	_len = (len); \
\
		if ((_len & LONG_ALIGN_MASK) == 0 && \
			_val == 0 && \
			_len <= MEMSET_LOOP_LIMIT && \
			MEMSET_LOOP_LIMIT != 0) \
		{ \
			long *_stop = (long *) ((char *) _start + _len); \
			while (_start < _stop) \
				*_start++ = 0; \
		} \
		else \
			memset(_start, _val, _len); \
	} while (0)


/*
 * MemSetTest/MemSetLoop are a variant version that allow all the tests in
 * MemSet to be done at compile time in cases where "val" and "len" are
 * constants *and* we know the "start" pointer must be word-aligned.
 * If MemSetTest succeeds, then it is okay to use MemSetLoop, otherwise use
 * MemSetAligned.  Beware of multiple evaluations of the arguments when using
 * this approach.
 */
#define MemSetTest(val, len) \
	( ((len) & LONG_ALIGN_MASK) == 0 && \
	(len) <= MEMSET_LOOP_LIMIT && \
	MEMSET_LOOP_LIMIT != 0 && \
	(val) == 0 )

#define MemSetLoop(start, val, len) \
	do \
	{ \
		long * _start = (long *) (start); \
		long * _stop = (long *) ((char *) _start + (Size) (len)); \
	\
		while (_start < _stop) \
			*_start++ = 0; \
	} while (0)


/*
 * UnusedArg
 *  Silence the compiler's warning about an unreferenced parameter or variable.
 *
 *  int f(int x)
 *  {
 *      int result = 1;
 *      UnusedArg(x);
 *      return result;
 *  }
 */
#define UnusedArg(arg)    ((void)(arg))

/*
 * Function inlining support -- Allow modules to define functions that may be
 * inlined, if the compiler supports it.
 *
 * The function bodies must be defined in the module header prefixed by
 * STATIC_IF_INLINE, protected by a cpp symbol that the module's .c file must
 * define.  If the compiler doesn't support inline functions, the function
 * definitions are pulled in by the .c file as regular (not inline) symbols.
 *
 * The header must also declare the functions' prototypes, protected by
 * !PG_USE_INLINE.
 */


/* declarations which are only visible when not inlining and in the .c file */
#ifdef PG_USE_INLINE
#define STATIC_IF_INLINE static inline
#else
#define STATIC_IF_INLINE
#endif   /* PG_USE_INLINE */

<<<<<<< HEAD
/* declarations which are marked inline when inlining, extern otherwise */
#ifdef PG_USE_INLINE
#define STATIC_IF_INLINE_DECLARE static inline
#else
#define STATIC_IF_INLINE_DECLARE extern
#endif   /* PG_USE_INLINE */
=======
/*
 * Macros for range-checking float values before converting to integer.
 * We must be careful here that the boundary values are expressed exactly
 * in the float domain.  PG_INTnn_MIN is an exact power of 2, so it will
 * be represented exactly; but PG_INTnn_MAX isn't, and might get rounded
 * off, so avoid using that.
 * The input must be rounded to an integer beforehand, typically with rint(),
 * else we might draw the wrong conclusion about close-to-the-limit values.
 * These macros will do the right thing for Inf, but not necessarily for NaN,
 * so check isnan(num) first if that's a possibility.
 */
#define FLOAT4_FITS_IN_INT16(num) \
	((num) >= (float4) PG_INT16_MIN && (num) < -((float4) PG_INT16_MIN))
#define FLOAT4_FITS_IN_INT32(num) \
	((num) >= (float4) PG_INT32_MIN && (num) < -((float4) PG_INT32_MIN))
#define FLOAT4_FITS_IN_INT64(num) \
	((num) >= (float4) PG_INT64_MIN && (num) < -((float4) PG_INT64_MIN))
#define FLOAT8_FITS_IN_INT16(num) \
	((num) >= (float8) PG_INT16_MIN && (num) < -((float8) PG_INT16_MIN))
#define FLOAT8_FITS_IN_INT32(num) \
	((num) >= (float8) PG_INT32_MIN && (num) < -((float8) PG_INT32_MIN))
#define FLOAT8_FITS_IN_INT64(num) \
	((num) >= (float8) PG_INT64_MIN && (num) < -((float8) PG_INT64_MIN))
>>>>>>> 30ffdd24


/* ----------------------------------------------------------------
 *				Section 8:	random stuff
 * ----------------------------------------------------------------
 */

/*
 * Invert the sign of a qsort-style comparison result, ie, exchange negative
 * and positive integer values, being careful not to get the wrong answer
 * for INT_MIN.  The argument should be an integral variable.
 */
#define INVERT_COMPARE_RESULT(var) \
	((var) = ((var) < 0) ? 1 : -(var))

/*
 * Use this, not "char buf[BLCKSZ]", to declare a field or local variable
 * holding a page buffer, if that page might be accessed as a page and not
 * just a string of bytes.  Otherwise the variable might be under-aligned,
 * causing problems on alignment-picky hardware.  (In some places, we use
 * this to declare buffers even though we only pass them to read() and
 * write(), because copying to/from aligned buffers is usually faster than
 * using unaligned buffers.)  We include both "double" and "int64" in the
 * union to ensure that the compiler knows the value must be MAXALIGN'ed
 * (cf. configure's computation of MAXIMUM_ALIGNOF).
 */
typedef union PGAlignedBlock
{
	char		data[BLCKSZ];
	double		force_align_d;
	int64		force_align_i64;
} PGAlignedBlock;

/* Same, but for an XLOG_BLCKSZ-sized buffer */
typedef union PGAlignedXLogBlock
{
	char		data[XLOG_BLCKSZ];
	double		force_align_d;
	int64		force_align_i64;
} PGAlignedXLogBlock;

/* msb for char */
#define HIGHBIT					(0x80)
#define IS_HIGHBIT_SET(ch)		((unsigned char)(ch) & HIGHBIT)

/*
 * Support macros for escaping strings.  escape_backslash should be true
 * if generating a non-standard-conforming string.  Prefixing a string
 * with ESCAPE_STRING_SYNTAX guarantees it is non-standard-conforming.
 * Beware of multiple evaluation of the "ch" argument!
 */
#define SQL_STR_DOUBLE(ch, escape_backslash)	\
	((ch) == '\'' || ((ch) == '\\' && (escape_backslash)))

#define ESCAPE_STRING_SYNTAX	'E'


#define STATUS_OK				(0)
#define STATUS_ERROR			(-1)
#define STATUS_EOF				(-2)
#define STATUS_FOUND			(1)
#define STATUS_WAITING			(2)

/*
 * gettext support
 */

#ifndef ENABLE_NLS
/* stuff we'd otherwise get from <libintl.h> */
#define gettext(x) (x)
#define dgettext(d,x) (x)
#define ngettext(s,p,n) ((n) == 1 ? (s) : (p))
#define dngettext(d,s,p,n) ((n) == 1 ? (s) : (p))
#endif

#define _(x) gettext(x)

/*
 *	Use this to mark string constants as needing translation at some later
 *	time, rather than immediately.  This is useful for cases where you need
 *	access to the original string and translated string, and for cases where
 *	immediate translation is not possible, like when initializing global
 *	variables.
 *		http://www.gnu.org/software/autoconf/manual/gettext/Special-cases.html
 */
#define gettext_noop(x) (x)

/*
 * To better support parallel installations of major PostgreSQL
 * versions as well as parallel installations of major library soname
 * versions, we mangle the gettext domain name by appending those
 * version numbers.  The coding rule ought to be that whereever the
 * domain name is mentioned as a literal, it must be wrapped into
 * PG_TEXTDOMAIN().  The macros below do not work on non-literals; but
 * that is somewhat intentional because it avoids having to worry
 * about multiple states of premangling and postmangling as the values
 * are being passed around.
 *
 * Make sure this matches the installation rules in nls-global.mk.
 */

/* need a second indirection because we want to stringize the macro value, not the name */
#define CppAsString2(x) CppAsString(x)

#ifdef SO_MAJOR_VERSION
#define PG_TEXTDOMAIN(domain) (domain CppAsString2(SO_MAJOR_VERSION) "-" PG_MAJORVERSION)
#else
#define PG_TEXTDOMAIN(domain) (domain "-" PG_MAJORVERSION)
#endif


/* ----------------------------------------------------------------
 *				Section 9: system-specific hacks
 *
 *		This should be limited to things that absolutely have to be
 *		included in every source file.  The port-specific header file
 *		is usually a better place for this sort of thing.
 * ----------------------------------------------------------------
 */

/*
 *	NOTE:  this is also used for opening text files.
 *	WIN32 treats Control-Z as EOF in files opened in text mode.
 *	Therefore, we open files in binary mode on Win32 so we can read
 *	literal control-Z.  The other affect is that we see CRLF, but
 *	that is OK because we can already handle those cleanly.
 */
#if defined(WIN32) || defined(__CYGWIN__)
#define PG_BINARY	O_BINARY
#define PG_BINARY_A "ab"
#define PG_BINARY_R "rb"
#define PG_BINARY_W "wb"
#else
#define PG_BINARY	0
#define PG_BINARY_A "a"
#define PG_BINARY_R "r"
#define PG_BINARY_W "w"
#endif

/*
 * Provide prototypes for routines not present in a particular machine's
 * standard C library.
 */

#if !HAVE_DECL_SNPRINTF
extern int
snprintf(char *str, size_t count, const char *fmt,...)
/* This extension allows gcc to check the format string */
__attribute__((format(printf, 3, 4)));
#endif

#if !HAVE_DECL_VSNPRINTF
extern int	vsnprintf(char *str, size_t count, const char *fmt, va_list args);
#endif

#if defined(HAVE_FDATASYNC) && !HAVE_DECL_FDATASYNC
extern int	fdatasync(int fildes);
#endif

#ifdef HAVE_LONG_LONG_INT
/* Older platforms may provide strto[u]ll functionality under other names */
#if !defined(HAVE_STRTOLL) && defined(HAVE___STRTOLL)
#define strtoll __strtoll
#define HAVE_STRTOLL 1
#endif

#if !defined(HAVE_STRTOLL) && defined(HAVE_STRTOQ)
#define strtoll strtoq
#define HAVE_STRTOLL 1
#endif

#if !defined(HAVE_STRTOULL) && defined(HAVE___STRTOULL)
#define strtoull __strtoull
#define HAVE_STRTOULL 1
#endif

#if !defined(HAVE_STRTOULL) && defined(HAVE_STRTOUQ)
#define strtoull strtouq
#define HAVE_STRTOULL 1
#endif

#if defined(HAVE_STRTOLL) && !HAVE_DECL_STRTOLL
extern long long strtoll(const char *str, char **endptr, int base);
#endif

#if defined(HAVE_STRTOULL) && !HAVE_DECL_STRTOULL
extern unsigned long long strtoull(const char *str, char **endptr, int base);
#endif
#endif							/* HAVE_LONG_LONG_INT */

#if !defined(HAVE_MEMMOVE) && !defined(memmove)
#define memmove(d, s, c)		bcopy(s, d, c)
#endif

/* no special DLL markers on most ports */
#ifndef PGDLLIMPORT
#define PGDLLIMPORT
#endif
#ifndef PGDLLEXPORT
#define PGDLLEXPORT
#endif

/*
 * The following is used as the arg list for signal handlers.  Any ports
 * that take something other than an int argument should override this in
 * their pg_config_os.h file.  Note that variable names are required
 * because it is used in both the prototypes as well as the definitions.
 * Note also the long name.  We expect that this won't collide with
 * other names causing compiler warnings.
 */

#ifndef SIGNAL_ARGS
#define SIGNAL_ARGS  int postgres_signal_arg
#endif

#ifndef PASS_SIGNAL_ARGS
#define PASS_SIGNAL_ARGS postgres_signal_arg
#endif

/*
 * When there is no sigsetjmp, its functionality is provided by plain
 * setjmp. Incidentally, nothing provides setjmp's functionality in
 * that case.
 */
#ifndef HAVE_SIGSETJMP
#define sigjmp_buf jmp_buf
#define sigsetjmp(x,y) setjmp(x)
#define siglongjmp longjmp
#endif

/*
 * We assume if we have these two functions, we have their friends too, and
 * can use the wide-character functions.
 */
#if defined(HAVE_WCSTOMBS) && defined(HAVE_TOWLOWER)
#define USE_WIDE_UPPER_LOWER
#endif

/* EXEC_BACKEND defines */
#ifdef EXEC_BACKEND
#define NON_EXEC_STATIC
#else
#define NON_EXEC_STATIC static
#endif

/* /port compatibility functions */
#include "port.h"

#ifdef __cplusplus
}   /* extern "C" */
#endif

#endif   /* C_H */<|MERGE_RESOLUTION|>--- conflicted
+++ resolved
@@ -1033,7 +1033,6 @@
  * !PG_USE_INLINE.
  */
 
-
 /* declarations which are only visible when not inlining and in the .c file */
 #ifdef PG_USE_INLINE
 #define STATIC_IF_INLINE static inline
@@ -1041,14 +1040,13 @@
 #define STATIC_IF_INLINE
 #endif   /* PG_USE_INLINE */
 
-<<<<<<< HEAD
 /* declarations which are marked inline when inlining, extern otherwise */
 #ifdef PG_USE_INLINE
 #define STATIC_IF_INLINE_DECLARE static inline
 #else
 #define STATIC_IF_INLINE_DECLARE extern
 #endif   /* PG_USE_INLINE */
-=======
+
 /*
  * Macros for range-checking float values before converting to integer.
  * We must be careful here that the boundary values are expressed exactly
@@ -1072,7 +1070,6 @@
 	((num) >= (float8) PG_INT32_MIN && (num) < -((float8) PG_INT32_MIN))
 #define FLOAT8_FITS_IN_INT64(num) \
 	((num) >= (float8) PG_INT64_MIN && (num) < -((float8) PG_INT64_MIN))
->>>>>>> 30ffdd24
 
 
 /* ----------------------------------------------------------------
