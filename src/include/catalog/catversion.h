/*-------------------------------------------------------------------------
 *
 * catversion.h
 *	  "Catalog version number" for PostgreSQL.
 *
 * The catalog version number is used to flag incompatible changes in
 * the PostgreSQL system catalogs.  Whenever anyone changes the format of
 * a system catalog relation, or adds, deletes, or modifies standard
 * catalog entries in such a way that an updated backend wouldn't work
 * with an old database (or vice versa), the catalog version number
 * should be changed.  The version number stored in pg_control by initdb
 * is checked against the version number compiled into the backend at
 * startup time, so that a backend can refuse to run in an incompatible
 * database.
 *
 * The point of this feature is to provide a finer grain of compatibility
 * checking than is possible from looking at the major version number
 * stored in PG_VERSION.  It shouldn't matter to end users, but during
 * development cycles we usually make quite a few incompatible changes
 * to the contents of the system catalogs, and we don't want to bump the
 * major version number for each one.  What we can do instead is bump
 * this internal version number.  This should save some grief for
 * developers who might otherwise waste time tracking down "bugs" that
 * are really just code-vs-database incompatibilities.
 *
 * The rule for developers is: if you commit a change that requires
 * an initdb, you should update the catalog version number (as well as
 * notifying the pghackers mailing list, which has been the informal
 * practice for a long time).
 *
 * The catalog version number is placed here since modifying files in
 * include/catalog is the most common kind of initdb-forcing change.
 * But it could be used to protect any kind of incompatible change in
 * database contents or layout, such as altering tuple headers.
 *
 *
 * Portions Copyright (c) 1996-2009, PostgreSQL Global Development Group
 * Portions Copyright (c) 1994, Regents of the University of California
 *
<<<<<<< HEAD
 * $PostgreSQL: pgsql/src/include/catalog/catversion.h,v 1.513 2008/12/19 18:25:19 tgl Exp $
=======
 * $PostgreSQL: pgsql/src/include/catalog/catversion.h,v 1.516 2009/01/01 17:23:56 momjian Exp $
>>>>>>> b0a6ad70
 *
 *-------------------------------------------------------------------------
 */
#ifndef CATVERSION_H
#define CATVERSION_H

/*
 * We could use anything we wanted for version numbers, but I recommend
 * following the "YYYYMMDDN" style often used for DNS zone serial numbers.
 * YYYYMMDD are the date of the change, and N is the number of the change
 * on that day.  (Hopefully we'll never commit ten independent sets of
 * catalog changes on the same day...)
 *
 * For Greenplum, use 3 as the first digit, to distinguish PostgreSQL
 * catalog versions from Greenplum.
 */

<<<<<<< HEAD
/*							3yyymmddN */
#define CATALOG_VERSION_NO	301711221
=======
/*							yyyymmddN */
#define CATALOG_VERSION_NO	200812301
>>>>>>> b0a6ad70

#endif<|MERGE_RESOLUTION|>--- conflicted
+++ resolved
@@ -37,11 +37,7 @@
  * Portions Copyright (c) 1996-2009, PostgreSQL Global Development Group
  * Portions Copyright (c) 1994, Regents of the University of California
  *
-<<<<<<< HEAD
- * $PostgreSQL: pgsql/src/include/catalog/catversion.h,v 1.513 2008/12/19 18:25:19 tgl Exp $
-=======
  * $PostgreSQL: pgsql/src/include/catalog/catversion.h,v 1.516 2009/01/01 17:23:56 momjian Exp $
->>>>>>> b0a6ad70
  *
  *-------------------------------------------------------------------------
  */
@@ -59,12 +55,7 @@
  * catalog versions from Greenplum.
  */
 
-<<<<<<< HEAD
 /*							3yyymmddN */
-#define CATALOG_VERSION_NO	301711221
-=======
-/*							yyyymmddN */
-#define CATALOG_VERSION_NO	200812301
->>>>>>> b0a6ad70
+#define CATALOG_VERSION_NO	301711241
 
 #endif