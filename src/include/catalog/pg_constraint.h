--- conflicted
+++ resolved
@@ -20,12 +20,10 @@
 #define PG_CONSTRAINT_H
 
 #include "catalog/genbki.h"
-<<<<<<< HEAD
+
 #include "catalog/dependency.h"
 #include "nodes/pg_list.h"
 #include "access/attnum.h"
-=======
->>>>>>> b5bce6c1
 
 /* ----------------
  *		pg_constraint definition.  cpp turns this into
@@ -210,79 +208,4 @@
  * the FKCONSTR_MATCH_xxx constants defined in parsenodes.h.
  */
 
-<<<<<<< HEAD
-/*
- * Identify constraint type for lookup purposes
- */
-typedef enum ConstraintCategory
-{
-	CONSTRAINT_RELATION,
-	CONSTRAINT_DOMAIN,
-	CONSTRAINT_ASSERTION		/* for future expansion */
-} ConstraintCategory;
-
-/*
- * prototypes for functions in pg_constraint.c
- */
-extern Oid CreateConstraintEntry(const char *constraintName,
-					  Oid constraintNamespace,
-					  char constraintType,
-					  bool isDeferrable,
-					  bool isDeferred,
-					  bool isValidated,
-					  Oid relId,
-					  const int16 *constraintKey,
-					  int constraintNKeys,
-					  Oid domainId,
-					  Oid indexRelId,
-					  Oid foreignRelId,
-					  const int16 *foreignKey,
-					  const Oid *pfEqOp,
-					  const Oid *ppEqOp,
-					  const Oid *ffEqOp,
-					  int foreignNKeys,
-					  char foreignUpdateType,
-					  char foreignDeleteType,
-					  char foreignMatchType,
-					  const Oid *exclOp,
-					  Node *conExpr,
-					  const char *conBin,
-					  const char *conSrc,
-					  bool conIsLocal,
-					  int conInhCount,
-					  bool conNoInherit,
-					  bool is_internal);
-
-extern void RemoveConstraintById(Oid conId);
-extern void RenameConstraintById(Oid conId, const char *newname);
-
-extern bool ConstraintNameIsUsed(ConstraintCategory conCat, Oid objId,
-					 Oid objNamespace, const char *conname);
-extern char *ChooseConstraintName(const char *name1, const char *name2,
-					 const char *label, Oid namespaceid,
-					 List *others);
-
-extern char * GetConstraintNameByOid(Oid constraintId);
-
-extern void AlterConstraintNamespaces(Oid ownerId, Oid oldNspId,
-					  Oid newNspId, bool isType, ObjectAddresses *objsMoved);
-extern void ConstraintSetParentConstraint(Oid childConstrId,
-							  Oid parentConstrId);
-/**
- * Identify primary key column from foreign key column.
- */
-extern bool ConstraintGetPrimaryKeyOf(Oid relid, AttrNumber attno, 
-					Oid *pkrelid, AttrNumber *pkattno);
-extern void get_constraint_relation_oids(Oid constraint_oid, Oid *conrelid, Oid *confrelid);
-extern Oid	get_relation_constraint_oid(Oid relid, const char *conname, bool missing_ok);
-extern Oid	get_domain_constraint_oid(Oid typid, const char *conname, bool missing_ok);
-extern Oid	get_relation_idx_constraint_oid(Oid relationId, Oid indexId);
-
-extern bool check_functional_grouping(Oid relid,
-						  Index varno, Index varlevelsup,
-						  List *grouping_columns,
-						  List **constraintDeps);
-
-=======
->>>>>>> b5bce6c1
 #endif   /* PG_CONSTRAINT_H */