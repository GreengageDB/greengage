/*-------------------------------------------------------------------------
 *
 * pg_am.h
 *	  definition of the system "access method" relation (pg_am)
 *	  along with the relation's initial contents.
 *
 *
 * Portions Copyright (c) 1996-2009, PostgreSQL Global Development Group
 * Portions Copyright (c) 1994, Regents of the University of California
 *
 * $PostgreSQL: pgsql/src/include/catalog/pg_am.h,v 1.59 2008/10/17 22:10:30 tgl Exp $
 *
 * NOTES
 *		the genbki.sh script reads this file and generates .bki
 *		information from the DATA() statements.
 *
 *		XXX do NOT break up DATA() statements into multiple lines!
 *			the scripts are not as smart as you might think...
 *
 *-------------------------------------------------------------------------
 */
#ifndef PG_AM_H
#define PG_AM_H

#include "catalog/genbki.h"

/* ----------------
 *		pg_am definition.  cpp turns this into
 *		typedef struct FormData_pg_am
 * ----------------
 */
#define AccessMethodRelationId	2601

CATALOG(pg_am,2601)
{
	NameData	amname;			/* access method name */
	int2		amstrategies;	/* total number of strategies (operators) by
								 * which we can traverse/search this AM. Zero
								 * if AM does not have a fixed set of strategy
								 * assignments. */
	int2		amsupport;		/* total number of support functions that this
								 * AM uses */
	bool		amcanorder;		/* does AM support ordered scan results? */
	bool		amcanbackward;	/* does AM support backward scan? */
	bool		amcanunique;	/* does AM support UNIQUE indexes? */
	bool		amcanmulticol;	/* does AM support multi-column indexes? */
	bool		amoptionalkey;	/* can query omit key for the first column? */
	bool		amindexnulls;	/* does AM support NULL index entries? */
	bool		amsearchnulls;	/* can AM search for NULL index entries? */
	bool		amstorage;		/* can storage type differ from column type? */
	bool		amclusterable;	/* does AM support cluster command? */
<<<<<<< HEAD
	bool		amcanshrink;	/* does AM do anything other than REINDEX in
								 * VACUUM? */
=======
	Oid			amkeytype;		/* type of data in index, or InvalidOid */
>>>>>>> 38e93482
	regproc		aminsert;		/* "insert this tuple" function */
	regproc		ambeginscan;	/* "start new scan" function */
	regproc		amgettuple;		/* "next valid tuple" function */
	regproc		amgetbitmap; 	/* "fetch all valid tuples" function */
	regproc		amrescan;		/* "restart this scan" function */
	regproc		amendscan;		/* "end this scan" function */
	regproc		ammarkpos;		/* "mark current scan position" function */
	regproc		amrestrpos;		/* "restore marked scan position" function */
	regproc		ambuild;		/* "build new index" function */
	regproc		ambulkdelete;	/* bulk-delete function */
	regproc		amvacuumcleanup;	/* post-VACUUM cleanup function */
	regproc		amcostestimate; /* estimate cost of an indexscan */
	regproc		amoptions;		/* parse AM-specific parameters */
} FormData_pg_am;

/* GPDB added foreign key definitions for gpcheckcat. */
FOREIGN_KEY(aminsert REFERENCES pg_proc(oid));
FOREIGN_KEY(ambeginscan REFERENCES pg_proc(oid));
FOREIGN_KEY(amgettuple REFERENCES pg_proc(oid));
FOREIGN_KEY(amgetbitmap REFERENCES pg_proc(oid));
FOREIGN_KEY(amrescan REFERENCES pg_proc(oid));
FOREIGN_KEY(amendscan REFERENCES pg_proc(oid));
FOREIGN_KEY(ammarkpos REFERENCES pg_proc(oid));
FOREIGN_KEY(amrestrpos REFERENCES pg_proc(oid));
FOREIGN_KEY(ambuild REFERENCES pg_proc(oid));
FOREIGN_KEY(ambulkdelete REFERENCES pg_proc(oid));
FOREIGN_KEY(amvacuumcleanup REFERENCES pg_proc(oid));
FOREIGN_KEY(amcostestimate REFERENCES pg_proc(oid));
FOREIGN_KEY(amoptions REFERENCES pg_proc(oid));

/* ----------------
 *		Form_pg_am corresponds to a pointer to a tuple with
 *		the format of pg_am relation.
 * ----------------
 */
typedef FormData_pg_am *Form_pg_am;

/* ----------------
 *		compiler constants for pg_am
 * ----------------
 */
#define Natts_pg_am						26
#define Anum_pg_am_amname				1
#define Anum_pg_am_amstrategies			2
#define Anum_pg_am_amsupport			3
#define Anum_pg_am_amcanorder			4
<<<<<<< HEAD
#define Anum_pg_am_amcanunique			5
#define Anum_pg_am_amcanmulticol		6
#define Anum_pg_am_amoptionalkey		7
#define Anum_pg_am_amindexnulls			8
#define Anum_pg_am_amsearchnulls		9
#define Anum_pg_am_amstorage			10
#define Anum_pg_am_amclusterable		11
#define Anum_pg_am_amcanshrink			12
GPDB_COLUMN_DEFAULT(pg_am_amcanshrink, t);
#define Anum_pg_am_aminsert				13
#define Anum_pg_am_ambeginscan			14
#define Anum_pg_am_amgettuple			15
#define Anum_pg_am_amgetmulti			16
#define Anum_pg_am_amrescan				17
#define Anum_pg_am_amendscan			18
#define Anum_pg_am_ammarkpos			19
#define Anum_pg_am_amrestrpos			20
#define Anum_pg_am_ambuild				21
#define Anum_pg_am_ambulkdelete			22
#define Anum_pg_am_amvacuumcleanup		23
#define Anum_pg_am_amcostestimate		24
#define Anum_pg_am_amoptions			25
=======
#define Anum_pg_am_amcanbackward		5
#define Anum_pg_am_amcanunique			6
#define Anum_pg_am_amcanmulticol		7
#define Anum_pg_am_amoptionalkey		8
#define Anum_pg_am_amindexnulls			9
#define Anum_pg_am_amsearchnulls		10
#define Anum_pg_am_amstorage			11
#define Anum_pg_am_amclusterable		12
#define Anum_pg_am_amkeytype			13
#define Anum_pg_am_aminsert				14
#define Anum_pg_am_ambeginscan			15
#define Anum_pg_am_amgettuple			16
#define Anum_pg_am_amgetbitmap			17
#define Anum_pg_am_amrescan				18
#define Anum_pg_am_amendscan			19
#define Anum_pg_am_ammarkpos			20
#define Anum_pg_am_amrestrpos			21
#define Anum_pg_am_ambuild				22
#define Anum_pg_am_ambulkdelete			23
#define Anum_pg_am_amvacuumcleanup		24
#define Anum_pg_am_amcostestimate		25
#define Anum_pg_am_amoptions			26
>>>>>>> 38e93482

/* ----------------
 *		initial contents of pg_am
 * ----------------
 */

DATA(insert OID = 403 (  btree	5 1 t t t t t t t f t 0 btinsert btbeginscan btgettuple btgetbitmap btrescan btendscan btmarkpos btrestrpos btbuild btbulkdelete btvacuumcleanup btcostestimate btoptions ));
DESCR("b-tree index access method");
#define BTREE_AM_OID 403
DATA(insert OID = 405 (  hash	1 1 f t f f f f f f f 23 hashinsert hashbeginscan hashgettuple hashgetbitmap hashrescan hashendscan hashmarkpos hashrestrpos hashbuild hashbulkdelete hashvacuumcleanup hashcostestimate hashoptions ));
DESCR("hash index access method");
#define HASH_AM_OID 405
DATA(insert OID = 783 (  gist	0 7 f f f t t t t t t 0 gistinsert gistbeginscan gistgettuple gistgetbitmap gistrescan gistendscan gistmarkpos gistrestrpos gistbuild gistbulkdelete gistvacuumcleanup gistcostestimate gistoptions ));
DESCR("GiST index access method");
#define GIST_AM_OID 783
DATA(insert OID = 2742 (  gin	0 5 f f f t t f f t f 0 gininsert ginbeginscan gingettuple gingetbitmap ginrescan ginendscan ginmarkpos ginrestrpos ginbuild ginbulkdelete ginvacuumcleanup gincostestimate ginoptions ));
DESCR("GIN index access method");
#define GIN_AM_OID 2742

GPDB_EXTRA_COL(pg_am_amcanshrink = f);
DATA(insert OID = 3013 (  bitmap	5 1 f f t t t f f f f bminsert bmbeginscan bmgettuple bmgetbitmap bmrescan bmendscan bmmarkpos bmrestrpos bmbuild bmbulkdelete bmvacuumcleanup bmcostestimate bmoptions ));
DESCR("bitmap index access method");
#define BITMAP_AM_OID 3013

/*
 * Am_btree AM values for FormData_pg_am.
 *
 * The function oid definitions, F_*, are in fmgroids.h. We don't #include
 * that here, because most users of pg_am.h don't need this. Also,
 * fmgroids.h is generated as part of the build, so I'm not 100% sure if
 * that might cause dependency problems. If you need Am_btree, do #include
 * "utils/fmgroids.h" before including pg_am.h.
 */
#define Am_btree \
	{"btree"}, 5, 1, true, true, true, true, true, true, false, true, true, F_BTINSERT, F_BTBEGINSCAN, F_BTGETTUPLE, F_BTGETBITMAP, F_BTRESCAN, F_BTENDSCAN, F_BTMARKPOS, F_BTRESTRPOS, F_BTBUILD, F_BTBULKDELETE, F_BTVACUUMCLEANUP, F_BTCOSTESTIMATE, F_BTOPTIONS


#endif   /* PG_AM_H */<|MERGE_RESOLUTION|>--- conflicted
+++ resolved
@@ -49,12 +49,9 @@
 	bool		amsearchnulls;	/* can AM search for NULL index entries? */
 	bool		amstorage;		/* can storage type differ from column type? */
 	bool		amclusterable;	/* does AM support cluster command? */
-<<<<<<< HEAD
 	bool		amcanshrink;	/* does AM do anything other than REINDEX in
 								 * VACUUM? */
-=======
 	Oid			amkeytype;		/* type of data in index, or InvalidOid */
->>>>>>> 38e93482
 	regproc		aminsert;		/* "insert this tuple" function */
 	regproc		ambeginscan;	/* "start new scan" function */
 	regproc		amgettuple;		/* "next valid tuple" function */
@@ -96,35 +93,11 @@
  *		compiler constants for pg_am
  * ----------------
  */
-#define Natts_pg_am						26
+#define Natts_pg_am						27
 #define Anum_pg_am_amname				1
 #define Anum_pg_am_amstrategies			2
 #define Anum_pg_am_amsupport			3
 #define Anum_pg_am_amcanorder			4
-<<<<<<< HEAD
-#define Anum_pg_am_amcanunique			5
-#define Anum_pg_am_amcanmulticol		6
-#define Anum_pg_am_amoptionalkey		7
-#define Anum_pg_am_amindexnulls			8
-#define Anum_pg_am_amsearchnulls		9
-#define Anum_pg_am_amstorage			10
-#define Anum_pg_am_amclusterable		11
-#define Anum_pg_am_amcanshrink			12
-GPDB_COLUMN_DEFAULT(pg_am_amcanshrink, t);
-#define Anum_pg_am_aminsert				13
-#define Anum_pg_am_ambeginscan			14
-#define Anum_pg_am_amgettuple			15
-#define Anum_pg_am_amgetmulti			16
-#define Anum_pg_am_amrescan				17
-#define Anum_pg_am_amendscan			18
-#define Anum_pg_am_ammarkpos			19
-#define Anum_pg_am_amrestrpos			20
-#define Anum_pg_am_ambuild				21
-#define Anum_pg_am_ambulkdelete			22
-#define Anum_pg_am_amvacuumcleanup		23
-#define Anum_pg_am_amcostestimate		24
-#define Anum_pg_am_amoptions			25
-=======
 #define Anum_pg_am_amcanbackward		5
 #define Anum_pg_am_amcanunique			6
 #define Anum_pg_am_amcanmulticol		7
@@ -133,21 +106,22 @@
 #define Anum_pg_am_amsearchnulls		10
 #define Anum_pg_am_amstorage			11
 #define Anum_pg_am_amclusterable		12
-#define Anum_pg_am_amkeytype			13
-#define Anum_pg_am_aminsert				14
-#define Anum_pg_am_ambeginscan			15
-#define Anum_pg_am_amgettuple			16
-#define Anum_pg_am_amgetbitmap			17
-#define Anum_pg_am_amrescan				18
-#define Anum_pg_am_amendscan			19
-#define Anum_pg_am_ammarkpos			20
-#define Anum_pg_am_amrestrpos			21
-#define Anum_pg_am_ambuild				22
-#define Anum_pg_am_ambulkdelete			23
-#define Anum_pg_am_amvacuumcleanup		24
-#define Anum_pg_am_amcostestimate		25
-#define Anum_pg_am_amoptions			26
->>>>>>> 38e93482
+#define Anum_pg_am_amcanshrink			13
+GPDB_COLUMN_DEFAULT(pg_am_amcanshrink, t);
+#define Anum_pg_am_amkeytype			14
+#define Anum_pg_am_aminsert				15
+#define Anum_pg_am_ambeginscan			16
+#define Anum_pg_am_amgettuple			17
+#define Anum_pg_am_amgetbitmap			18
+#define Anum_pg_am_amrescan				19
+#define Anum_pg_am_amendscan			20
+#define Anum_pg_am_ammarkpos			21
+#define Anum_pg_am_amrestrpos			22
+#define Anum_pg_am_ambuild				23
+#define Anum_pg_am_ambulkdelete			24
+#define Anum_pg_am_amvacuumcleanup		25
+#define Anum_pg_am_amcostestimate		26
+#define Anum_pg_am_amoptions			27
 
 /* ----------------
  *		initial contents of pg_am
@@ -168,7 +142,7 @@
 #define GIN_AM_OID 2742
 
 GPDB_EXTRA_COL(pg_am_amcanshrink = f);
-DATA(insert OID = 3013 (  bitmap	5 1 f f t t t f f f f bminsert bmbeginscan bmgettuple bmgetbitmap bmrescan bmendscan bmmarkpos bmrestrpos bmbuild bmbulkdelete bmvacuumcleanup bmcostestimate bmoptions ));
+DATA(insert OID = 3013 (  bitmap	5 1 f f t t t f f f f 0 bminsert bmbeginscan bmgettuple bmgetbitmap bmrescan bmendscan bmmarkpos bmrestrpos bmbuild bmbulkdelete bmvacuumcleanup bmcostestimate bmoptions ));
 DESCR("bitmap index access method");
 #define BITMAP_AM_OID 3013
 
@@ -182,7 +156,7 @@
  * "utils/fmgroids.h" before including pg_am.h.
  */
 #define Am_btree \
-	{"btree"}, 5, 1, true, true, true, true, true, true, false, true, true, F_BTINSERT, F_BTBEGINSCAN, F_BTGETTUPLE, F_BTGETBITMAP, F_BTRESCAN, F_BTENDSCAN, F_BTMARKPOS, F_BTRESTRPOS, F_BTBUILD, F_BTBULKDELETE, F_BTVACUUMCLEANUP, F_BTCOSTESTIMATE, F_BTOPTIONS
+	{"btree"}, 5, 1, true, true, true, true, true, true, true, false, true, true, 0, F_BTINSERT, F_BTBEGINSCAN, F_BTGETTUPLE, F_BTGETBITMAP, F_BTRESCAN, F_BTENDSCAN, F_BTMARKPOS, F_BTRESTRPOS, F_BTBUILD, F_BTBULKDELETE, F_BTVACUUMCLEANUP, F_BTCOSTESTIMATE, F_BTOPTIONS
 
 
 #endif   /* PG_AM_H */