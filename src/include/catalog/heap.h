--- conflicted
+++ resolved
@@ -80,13 +80,9 @@
 						 OnCommitAction oncommit,
                          const struct GpPolicy *policy,    /* MPP */
 						 Datum reloptions,
-<<<<<<< HEAD
+						 bool use_user_acl,
 						 bool allow_system_table_mods,
 						 bool valid_opts);
-=======
-						 bool use_user_acl,
-						 bool allow_system_table_mods);
->>>>>>> 78a09145
 
 extern void heap_drop_with_catalog(Oid relid);
 
