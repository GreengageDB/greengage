--- conflicted
+++ resolved
@@ -42,23 +42,17 @@
 	LOGSTMT_ALL					/* log all statements */
 } LogStmtLevel;
 
-extern int log_statement;
+extern LogStmtLevel log_statement;
 
 extern List *pg_parse_and_rewrite(const char *query_string,
 					 Oid *paramTypes, int numParams);
 extern List *pg_parse_query(const char *query_string);
 extern List *pg_analyze_and_rewrite(Node *parsetree, const char *query_string,
 					   Oid *paramTypes, int numParams);
-<<<<<<< HEAD
-extern PlannedStmt *pg_plan_query(Query *querytree, ParamListInfo boundParams);
-extern List *pg_plan_queries(List *querytrees, ParamListInfo boundParams,
-				bool needSnapshot);
-=======
 extern PlannedStmt *pg_plan_query(Query *querytree, int cursorOptions,
 			  ParamListInfo boundParams);
 extern List *pg_plan_queries(List *querytrees, int cursorOptions,
 				ParamListInfo boundParams, bool needSnapshot);
->>>>>>> d13f41d2
 
 extern bool assign_max_stack_depth(int newval, bool doit, GucSource source);
 
