--- conflicted
+++ resolved
@@ -22,13 +22,10 @@
 			   int sublevels_up);
 extern void IncrementVarSublevelsUp(Node *node, int delta_sublevels_up,
 						int min_sublevels_up);
-<<<<<<< HEAD
+extern void IncrementVarSublevelsUp_rtable(List *rtable,
+							   int delta_sublevels_up,	int min_sublevels_up);
 extern void IncrementVarSublevelsUpInTransformGroupedWindows(Node *node,
 		int delta_sublevels_up, int min_sublevels_up);
-=======
-extern void IncrementVarSublevelsUp_rtable(List *rtable,
-							   int delta_sublevels_up,	int min_sublevels_up);
->>>>>>> d13f41d2
 
 extern bool rangeTableEntry_used(Node *node, int rt_index,
 					 int sublevels_up);
