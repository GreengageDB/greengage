dnl Process this file with autoconf to produce a configure script.
dnl configure.in
dnl
dnl Developers, please strive to achieve this order:
dnl
dnl 0. Initialization and options processing
dnl 1. Programs
dnl 2. Libraries
dnl 3. Header files
dnl 4. Types
dnl 5. Structures
dnl 6. Compiler characteristics
dnl 7. Functions, global variables
dnl 8. System services
dnl
dnl Read the Autoconf manual for details.
dnl
m4_pattern_forbid(^PGAC_)dnl to catch undefined macros

<<<<<<< HEAD
dnl The PACKAGE_VERSION from upstream PostgreSQL is maintained in the
dnl PG_PACKAGE_VERSION variable, when merging make sure to update this
dnl variable with the merge conflict from the AC_INIT() statement.
AC_INIT([Greenplum Database], [6.0.0-beta.1], [support@greenplum.org])
[PG_PACKAGE_VERSION=9.4.24]
AC_SUBST(PG_PACKAGE_VERSION)

dnl m4_if(m4_defn([m4_PACKAGE_VERSION]), [2.69], [], [m4_fatal([Autoconf version 2.69 is required.
dnl Untested combinations of 'autoconf' and PostgreSQL versions are not
dnl recommended.  You can remove the check from 'configure.in' but it is then
dnl your responsibility whether the result works or not.])])
=======
AC_INIT([PostgreSQL], [9.4.26], [pgsql-bugs@postgresql.org])

m4_if(m4_defn([m4_PACKAGE_VERSION]), [2.69], [], [m4_fatal([Autoconf version 2.69 is required.
Untested combinations of 'autoconf' and PostgreSQL versions are not
recommended.  You can remove the check from 'configure.in' but it is then
your responsibility whether the result works or not.])])
>>>>>>> 30ffdd24
AC_COPYRIGHT([Copyright (c) 1996-2014, PostgreSQL Global Development Group])
AC_CONFIG_SRCDIR([src/backend/access/common/heaptuple.c])
AC_CONFIG_AUX_DIR(config)
AC_PREFIX_DEFAULT(/usr/local/gpdb)
AC_SUBST(configure_args, [$ac_configure_args])

[PG_MAJORVERSION=`expr "$PG_PACKAGE_VERSION" : '\([0-9][0-9]*\.[0-9][0-9]*\)'`]
AC_SUBST(PG_MAJORVERSION)
AC_DEFINE_UNQUOTED(PG_MAJORVERSION, "$PG_MAJORVERSION", [PostgreSQL major version as a string])

[PG_VERSION="$PG_PACKAGE_VERSION"]
PGAC_ARG_REQ(with, extra-version, [STRING], [append STRING to version], [], [])
AC_DEFINE_UNQUOTED(PG_VERSION, "$PG_PACKAGE_VERSION", [Postgres version Greenplum Database is based on])

AC_CANONICAL_HOST

template=
AC_MSG_CHECKING([which template to use])

PGAC_ARG_REQ(with, template, [NAME], [override operating system template],
[
  case $withval in
    list)   echo; ls "$srcdir/src/template"; exit;;
    *)      if test -f "$srcdir/src/template/$with_template" ; then
              template=$withval
            else
              AC_MSG_ERROR(['$withval' is not a valid template name. Use 'list' for a list.])
            fi;;
  esac
],
[
# --with-template not given

case $host_os in
     aix*) template=aix ;;
  cygwin*) template=cygwin ;;
  darwin*) template=darwin ;;
dragonfly*) template=netbsd ;;
 freebsd*) template=freebsd ;;
    hpux*) template=hpux ;;
 linux*|gnu*|k*bsd*-gnu)
           template=linux ;;
   mingw*) template=win32 ;;
  netbsd*) template=netbsd ;;
 openbsd*) template=openbsd ;;
     osf*) template=osf ;;
     sco*) template=sco ;;
 solaris*) template=solaris ;;
   sysv5*) template=unixware ;;
esac

  if test x"$template" = x"" ; then
    AC_MSG_ERROR([[
*******************************************************************
PostgreSQL has apparently not been ported to your platform yet.
To try a manual configuration, look into the src/template directory
for a similar platform and use the '--with-template=' option.

Please also contact <bugs@greenplum.org> to see about
rectifying this.  Include the above 'checking host system type...'
line.
*******************************************************************
]])
  fi

])

AC_MSG_RESULT([$template])

PORTNAME=$template
AC_SUBST(PORTNAME)

# Initialize default assumption that we do not need separate assembly code
# for TAS (test-and-set).  This can be overridden by the template file
# when it's executed.
need_tas=no
tas_file=dummy.s



##
## Command line options
##

#
# Add non-standard directories to the include path
#
PGAC_ARG_REQ(with, includes, [DIRS], [look for additional header files in DIRS])


#
# Add non-standard directories to the library search path
#
PGAC_ARG_REQ(with, libraries, [DIRS], [look for additional libraries in DIRS],
             [LIBRARY_DIRS=$withval])

PGAC_ARG_REQ(with, libs,      [DIRS], [alternative spelling of --with-libraries],
             [LIBRARY_DIRS=$withval])


#
# 64-bit integer date/time storage: enabled by default.
#
AC_MSG_CHECKING([whether to build with 64-bit integer date/time support])
PGAC_ARG_BOOL(enable, integer-datetimes, yes, [disable 64-bit integer date/time support],
              [AC_DEFINE([USE_INTEGER_DATETIMES], 1,
                         [Define to 1 if you want 64-bit integer timestamp and interval support. (--enable-integer-datetimes)])])
AC_MSG_RESULT([$enable_integer_datetimes])


#
# NLS
#
# NLS is not supported in Greenplum. There's no fundamental reason for it,
# but no-one's kept the translations up-to-date. The .po files have been
# removed from the repository, so it won't work if you just uncomment the
# below block. If we wanted to enable NLS support, we should come up with a
# scheme to use the upstream PostgreSQL .po files as is, to make merging
# easier, and provide additional .po files for all the Greenplum-specific
# strings.
# to the users to let them build with very incomplete translations.
#AC_MSG_CHECKING([whether NLS is wanted])
#PGAC_ARG_OPTARG(enable, nls,
#                [LANGUAGES], [enable Native Language Support],
#                [],
#                [WANTED_LANGUAGES=$enableval],
#                [AC_DEFINE(ENABLE_NLS, 1,
#                           [Define to 1 if you want National Language Support. (--enable-nls)])])
#AC_MSG_RESULT([$enable_nls])
#AC_SUBST(enable_nls)
#AC_SUBST(WANTED_LANGUAGES)

#
# Default port number (--with-pgport), default 5432
#
AC_MSG_CHECKING([for default port number])
PGAC_ARG_REQ(with, pgport, [PORTNUM], [set default port number [5432]],
             [default_port=$withval],
             [default_port=5432])
AC_MSG_RESULT([$default_port])
# Need both of these because some places want an integer and some a string
AC_DEFINE_UNQUOTED(DEF_PGPORT, ${default_port},
[Define to the default TCP port number on which the server listens and
to which clients will try to connect.  This can be overridden at run-time,
but it's convenient if your clients have the right default compiled in.
(--with-pgport=PORTNUM)])
AC_DEFINE_UNQUOTED(DEF_PGPORT_STR, "${default_port}",
                   [Define to the default TCP port number as a string constant.])
AC_SUBST(default_port)

#
# '-rpath'-like feature can be disabled
#
PGAC_ARG_BOOL(enable, rpath, yes,
              [do not embed shared library search path in executables])
AC_SUBST(enable_rpath)

#
# Spinlocks
#
PGAC_ARG_BOOL(enable, spinlocks, yes,
              [do not use spinlocks])

#
# Atomic operations
#
PGAC_ARG_BOOL(enable, atomics, yes,
              [do not use atomic operations])

#
# gpfdist
#
PGAC_ARG_BOOL(enable, gpfdist, yes,
             [do not use gpfdist])
AC_SUBST(enable_gpfdist)

#
# include debug extensions in gpcontrib
#
PGAC_ARG_BOOL(enable, debug-extensions, no,
              [include debug extensions in gpcontrib])
AC_SUBST(enable_debug_extensions)

#
# orafce
#
PGAC_ARG_BOOL(enable, orafce, no,
             [build with Oracle compatibility functions])
AC_SUBST(enable_orafce)

#
# --enable-gpperfmon
#
PGAC_ARG_BOOL(enable, gpperfmon, no,
              [build with gpperfmon])
AC_SUBST(enable_gpperfmon)

#
# --enable-debug adds -g to compiler flags
#
PGAC_ARG_BOOL(enable, debug, no,
              [build with debugging symbols (-g)])
AC_SUBST(enable_debug)

#
# --enable-profiling enables gcc profiling
#
PGAC_ARG_BOOL(enable, profiling, no,
              [build with profiling enabled ])

#
# --enable-coverage enables generation of code coverage metrics with gcov
#
PGAC_ARG_BOOL(enable, coverage, no,
              [build with coverage testing instrumentation],
[AC_CHECK_PROGS(GCOV, gcov)
if test -z "$GCOV"; then
  AC_MSG_ERROR([gcov not found])
fi
AC_CHECK_PROGS(LCOV, lcov)
if test -z "$LCOV"; then
  AC_MSG_ERROR([lcov not found])
fi
AC_CHECK_PROGS(GENHTML, genhtml)
if test -z "$GENHTML"; then
  AC_MSG_ERROR([genhtml not found])
fi])
AC_SUBST(enable_coverage)

#
# DTrace
#
PGAC_ARG_BOOL(enable, dtrace, no,
              [build with DTrace support],
[AC_CHECK_PROGS(DTRACE, dtrace)
if test -z "$DTRACE"; then
  AC_MSG_ERROR([dtrace not found])
fi
AC_SUBST(DTRACEFLAGS)])
AC_SUBST(enable_dtrace)

#
# TAP tests
#
PGAC_ARG_BOOL(enable, tap-tests, no,
              [enable TAP tests (requires Perl and IPC::Run)])
AC_SUBST(enable_tap_tests)

#
# Block size
#
AC_MSG_CHECKING([for block size])
PGAC_ARG_REQ(with, blocksize, [BLOCKSIZE], [set table block size in kB [8]],
             [blocksize=$withval],
             [blocksize=32])
case ${blocksize} in
  1) BLCKSZ=1024;;
  2) BLCKSZ=2048;;
  4) BLCKSZ=4096;;
  8) BLCKSZ=8192;;
 16) BLCKSZ=16384;;
 32) BLCKSZ=32768;;
  *) AC_MSG_ERROR([Invalid block size. Allowed values are 1,2,4,8,16,32.])
esac
AC_MSG_RESULT([${blocksize}kB])

AC_DEFINE_UNQUOTED([BLCKSZ], ${BLCKSZ}, [
 Size of a disk block --- this also limits the size of a tuple.  You
 can set it bigger if you need bigger tuples (although TOAST should
 reduce the need to have large tuples, since fields can be spread
 across multiple tuples).

 BLCKSZ must be a power of 2.  The maximum possible value of BLCKSZ
 is currently 2^15 (32768).  This is determined by the 15-bit widths
 of the lp_off and lp_len fields in ItemIdData (see
 include/storage/itemid.h).

 Changing BLCKSZ requires an initdb.
])

#
# Relation segment size
#
AC_MSG_CHECKING([for segment size])
PGAC_ARG_REQ(with, segsize, [SEGSIZE], [set table segment size in GB [1]],
             [segsize=$withval],
             [segsize=1])
# this expression is set up to avoid unnecessary integer overflow
# blocksize is already guaranteed to be a factor of 1024
RELSEG_SIZE=`expr '(' 1024 / ${blocksize} ')' '*' ${segsize} '*' 1024`
test $? -eq 0 || exit 1
AC_MSG_RESULT([${segsize}GB])

AC_DEFINE_UNQUOTED([RELSEG_SIZE], ${RELSEG_SIZE}, [
 RELSEG_SIZE is the maximum number of blocks allowed in one disk file.
 Thus, the maximum size of a single file is RELSEG_SIZE * BLCKSZ;
 relations bigger than that are divided into multiple files.

 RELSEG_SIZE * BLCKSZ must be less than your OS' limit on file size.
 This is often 2 GB or 4GB in a 32-bit operating system, unless you
 have large file support enabled.  By default, we make the limit 1 GB
 to avoid any possible integer-overflow problems within the OS.
 A limit smaller than necessary only means we divide a large
 relation into more chunks than necessary, so it seems best to err
 in the direction of a small limit.

 A power-of-2 value is recommended to save a few cycles in md.c,
 but is not absolutely required.

 Changing RELSEG_SIZE requires an initdb.
])

#
# WAL block size
#
AC_MSG_CHECKING([for WAL block size])
PGAC_ARG_REQ(with, wal-blocksize, [BLOCKSIZE], [set WAL block size in kB [8]],
             [wal_blocksize=$withval],
             [wal_blocksize=32])
case ${wal_blocksize} in
  1) XLOG_BLCKSZ=1024;;
  2) XLOG_BLCKSZ=2048;;
  4) XLOG_BLCKSZ=4096;;
  8) XLOG_BLCKSZ=8192;;
 16) XLOG_BLCKSZ=16384;;
 32) XLOG_BLCKSZ=32768;;
 64) XLOG_BLCKSZ=65536;;
  *) AC_MSG_ERROR([Invalid WAL block size. Allowed values are 1,2,4,8,16,32,64.])
esac
AC_MSG_RESULT([${wal_blocksize}kB])

AC_DEFINE_UNQUOTED([XLOG_BLCKSZ], ${XLOG_BLCKSZ}, [
 Size of a WAL file block.  This need have no particular relation to BLCKSZ.
 XLOG_BLCKSZ must be a power of 2, and if your system supports O_DIRECT I/O,
 XLOG_BLCKSZ must be a multiple of the alignment requirement for direct-I/O
 buffers, else direct I/O may fail.

 Changing XLOG_BLCKSZ requires an initdb.
])

#
# WAL segment size
#
AC_MSG_CHECKING([for WAL segment size])
PGAC_ARG_REQ(with, wal-segsize, [SEGSIZE], [set WAL segment size in MB [16]],
             [wal_segsize=$withval],
             [wal_segsize=64])
case ${wal_segsize} in
  1) ;;
  2) ;;
  4) ;;
  8) ;;
 16) ;;
 32) ;;
 64) ;;
  *) AC_MSG_ERROR([Invalid WAL segment size. Allowed values are 1,2,4,8,16,32,64.])
esac
AC_MSG_RESULT([${wal_segsize}MB])

AC_DEFINE_UNQUOTED([XLOG_SEG_SIZE], [(${wal_segsize} * 1024 * 1024)], [
 XLOG_SEG_SIZE is the size of a single WAL file.  This must be a power of 2
 and larger than XLOG_BLCKSZ (preferably, a great deal larger than
 XLOG_BLCKSZ).

 Changing XLOG_SEG_SIZE requires an initdb.
])

#
# C compiler
#

# For historical reasons you can also use --with-CC to specify the C compiler
# to use, although the standard way to do this is to set the CC environment
# variable.
PGAC_ARG_REQ(with, CC, [CMD], [set compiler (deprecated)], [CC=$with_CC])

case $template in
  aix) pgac_cc_list="gcc xlc";;
    *) pgac_cc_list="gcc cc";;
esac

AC_PROG_CC([$pgac_cc_list])

#
# C++ compiler
#
#
# AC_PROG_CXX will add "-g -O2" to CXXFLAGS, if CXXFLAGS was not already set.
# We don't want that, because we derive CXXFLAGS from CFLAGS later on. Set
# CXXFLAGS to an empty string explicitly before invoking AC_PROG_CXX, to
# avoid that.
ac_save_CXXFLAGS=$CXXFLAGS
CXXFLAGS=""
AC_PROG_CXX
CXXFLAGS=$ac_save_CXXFLAGS

# Check if it's Intel's compiler, which (usually) pretends to be gcc,
# but has idiosyncrasies of its own.  We assume icc will define
# __INTEL_COMPILER regardless of CFLAGS.
AC_TRY_COMPILE([], [@%:@ifndef __INTEL_COMPILER
choke me
@%:@endif], [ICC=[yes]], [ICC=[no]])

# Check if it's Sun Studio compiler. We assume that
# __SUNPRO_C will be defined for Sun Studio compilers
AC_TRY_COMPILE([], [@%:@ifndef __SUNPRO_C
choke me
@%:@endif], [SUN_STUDIO_CC=yes], [SUN_STUDIO_CC=no])

AC_SUBST(SUN_STUDIO_CC)

unset CFLAGS

#
# Read the template
#
. "$srcdir/src/template/$template" || exit

# CFLAGS are selected so:
# If the user specifies something in the environment, that is used.
# else:  If the template file set something, that is used.
# else:  If coverage was enabled, don't set anything.
# else:  If the compiler is GCC, then we use -O3.
# else:  If the compiler is something else, then we use -O, unless debugging.

if test "$ac_env_CFLAGS_set" = set; then
  CFLAGS=$ac_env_CFLAGS_value
elif test "${CFLAGS+set}" = set; then
  : # (keep what template set)
elif test "$enable_coverage" = yes; then
  : # no optimization by default
elif test "$GCC" = yes; then
  CFLAGS="-O3"
else
  # if the user selected debug mode, don't use -O
  if test "$enable_debug" != yes; then
    CFLAGS="-O"
  fi
fi

# For GPDB, Use C99, rather than C89, compile rules
#
#
if test "$GCC" = yes; then
  if test "$ICC" = yes; then
    CFLAGS="$CFLAGS -c99 "
  else
    CFLAGS="$CFLAGS -std=gnu99 "
  fi
fi


# Check for x86 cpuid instruction to determine if we can perform a
# runtime check
AC_CACHE_CHECK([for __get_cpuid], [pgac_cv__get_cpuid],
[AC_LINK_IFELSE([AC_LANG_PROGRAM([#include <cpuid.h>],
  [[unsigned int exx[4] = {0, 0, 0, 0};
  __get_cpuid(1, &exx[0], &exx[1], &exx[2], &exx[3]);
  ]])],
  [pgac_cv__get_cpuid="yes"],
  [pgac_cv__get_cpuid="no"])])
if test x"$pgac_cv__get_cpuid" = x"yes"; then
  AC_DEFINE(HAVE__GET_CPUID, 1, [Define to 1 if you have __get_cpuid.])
fi

AC_CACHE_CHECK([for __cpuid], [pgac_cv__cpuid],
[AC_LINK_IFELSE([AC_LANG_PROGRAM([#include <intrin.h>],
  [[unsigned int exx[4] = {0, 0, 0, 0};
  __get_cpuid(exx[0], 1);
  ]])],
  [pgac_cv__cpuid="yes"],
  [pgac_cv__cpuid="no"])])
if test x"$pgac_cv__cpuid" = x"yes"; then
  AC_DEFINE(HAVE__CPUID, 1, [Define to 1 if you have __cpuid.])
fi

# Check for Intel SSE 4.2 intrinsics to do CRC calculations.
#
# First check if the _mm_crc32_u8 and _mm_crc32_u64 intrinsics can be used
# with the default compiler flags. If not, check if adding the -msse4.2
# flag helps. CFLAGS_SSE42 is set to -msse4.2 if that's required.
PGAC_SSE42_CRC32_INTRINSICS([])
if test x"$pgac_sse42_crc32_intrinsics" != x"yes"; then
  PGAC_SSE42_CRC32_INTRINSICS([-msse4.2])
fi
AC_SUBST(CFLAGS_SSE42)

# Are we targeting a processor that supports SSE 4.2? gcc, clang and icc all
# define __SSE4_2__ in that case.
AC_COMPILE_IFELSE([AC_LANG_PROGRAM([], [
#ifndef __SSE4_2__
#error __SSE4_2__ not defined
#endif
])], [SSE4_2_TARGETED=1])

# Select CRC-32C implementation.
#
# If we are targeting a processor that has SSE 4.2 instructions, we can use the
# special CRC instructions for calculating CRC-32C. If we're not targeting such
# a processor, but we can nevertheless produce code that uses the SSE
# intrinsics, perhaps with some extra CFLAGS, compile both implementations and
# select which one to use at runtime, depending on whether SSE 4.2 is supported
# by the processor we're running on.
#
# You can override this logic by setting the appropriate USE_*_CRC32 flag to 1
# in the template or configure command line.
if test x"$USE_SSE42_CRC32C" = x"" && test x"$USE_SSE42_CRC32C_WITH_RUNTIME_CHECK" = x"" && test x"$USE_SLICING_BY_8_CRC32C" = x""; then
  if test x"$pgac_sse42_crc32_intrinsics" = x"yes" && test x"$SSE4_2_TARGETED" = x"1" ; then
    USE_SSE42_CRC32C=1
  else
    # the CPUID instruction is needed for the runtime check.
    if test x"$pgac_sse42_crc32_intrinsics" = x"yes" && (test x"$pgac_cv__get_cpuid" = x"yes" || test x"$pgac_cv__cpuid" = x"yes"); then
      USE_SSE42_CRC32C_WITH_RUNTIME_CHECK=1
    else
      # fall back to slicing-by-8 algorithm which doesn't require any special
      # CPU support.
      USE_SLICING_BY_8_CRC32C=1
    fi
  fi
fi

# Set PG_CRC32C_OBJS appropriately depending on the selected implementation.
AC_MSG_CHECKING([which CRC-32C implementation to use])
if test x"$USE_SSE42_CRC32C" = x"1"; then
  AC_DEFINE(USE_SSE42_CRC32C, 1, [Define to 1 use Intel SSE 4.2 CRC instructions.])
  PG_CRC32C_OBJS="pg_crc32c_sse42.o"
  AC_MSG_RESULT(SSE 4.2)
else
  if test x"$USE_SSE42_CRC32C_WITH_RUNTIME_CHECK" = x"1"; then
    AC_DEFINE(USE_SSE42_CRC32C_WITH_RUNTIME_CHECK, 1, [Define to 1 to use Intel SSSE 4.2 CRC instructions with a runtime check.])
    PG_CRC32C_OBJS="pg_crc32c_sse42.o pg_crc32c_sb8.o pg_crc32c_choose.o"
    AC_MSG_RESULT(SSE 4.2 with runtime check)
  else
    AC_DEFINE(USE_SLICING_BY_8_CRC32C, 1, [Define to 1 to use Intel SSE 4.2 CRC instructions with a runtime check.])
    PG_CRC32C_OBJS="pg_crc32c_sb8.o"
    AC_MSG_RESULT(slicing-by-8)
  fi
fi
AC_SUBST(PG_CRC32C_OBJS)

# CFLAGS we determined above will be added back at the end
user_CFLAGS=$CFLAGS
CFLAGS=""

# set CFLAGS_VECTOR from the environment, if available
if test "$ac_env_CFLAGS_VECTOR_set" = set; then
  CFLAGS_VECTOR=$ac_env_CFLAGS_VECTOR_value
fi

# Some versions of GCC support some additional useful warning flags.
# Check whether they are supported, and add them to CFLAGS if so.
# ICC pretends to be GCC but it's lying; it doesn't support these flags,
# but has its own.  Also check other compiler-specific flags here.

if test "$GCC" = yes -a "$ICC" = no; then
  CFLAGS="-Wall -Wmissing-prototypes -Wpointer-arith"
  # These work in some but not all gcc versions
  # GPDB code is full of declarations after statement.
  #PGAC_PROG_CC_CFLAGS_OPT([-Wdeclaration-after-statement])
  PGAC_PROG_CC_CFLAGS_OPT([-Wendif-labels])
  PGAC_PROG_CC_CFLAGS_OPT([-Wmissing-format-attribute])
  # This was included in -Wall/-Wformat in older GCC versions
  PGAC_PROG_CC_CFLAGS_OPT([-Wformat-security])
  # Disable strict-aliasing rules; needed for gcc 3.3+
  PGAC_PROG_CC_CFLAGS_OPT([-fno-strict-aliasing])
  # Disable optimizations that assume no overflow; needed for gcc 4.3+
  PGAC_PROG_CC_CFLAGS_OPT([-fwrapv])
  # Disable FP optimizations that cause various errors on gcc 4.5+ or maybe 4.6+
  PGAC_PROG_CC_CFLAGS_OPT([-fexcess-precision=standard])
  # Disable loop optimizations that get confused by variable-length struct
  # declarations in gcc 4.8+
  PGAC_PROG_CC_CFLAGS_OPT([-fno-aggressive-loop-optimizations])

  # Silence compiler warnings that you get with modern versions of GCC.
  # All of these warnings have been fixed in later versions of PostgreSQL,
  # but GPDB is based on 8.2, so you get these. TODO: Remove when we catch up
  # with later PostgreSQL releases.
  PGAC_PROG_CC_CFLAGS_OPT([-Wno-unused-but-set-variable])
  PGAC_PROG_CC_CFLAGS_OPT([-Wno-address])

  # We rely on /* fallthrough */ comments to signal explicit fallthrough, but
  # some compilers (clang) don't recognize those and give spurious errors. Make
  # sure the compiler supports fallthrough comments by explicitly requesting
  # implicit-fallthrough level 3 (GCC's default).
  PGAC_PROG_CC_CFLAGS_OPT([-Werror=implicit-fallthrough=3])

  #-Wno-error=enum-compare -Wno-error=address -Wno-error=maybe-uninitialized

  # Optimization flags for specific files that benefit from vectorization
  PGAC_PROG_CC_VAR_OPT(CFLAGS_VECTOR, [-funroll-loops])
  PGAC_PROG_CC_VAR_OPT(CFLAGS_VECTOR, [-ftree-vectorize])
  # We want to suppress clang's unhelpful unused-command-line-argument warnings
  # but gcc won't complain about unrecognized -Wno-foo switches, so we have to
  # test for the positive form and if that works, add the negative form
  NOT_THE_CFLAGS=""
  PGAC_PROG_CC_VAR_OPT(NOT_THE_CFLAGS, [-Wunused-command-line-argument])
  if test -n "$NOT_THE_CFLAGS"; then
    CFLAGS="$CFLAGS -Wno-unused-command-line-argument"
  fi
  # Similarly disable useless truncation warnings from gcc 8+
  NOT_THE_CFLAGS=""
  PGAC_PROG_CC_VAR_OPT(NOT_THE_CFLAGS, [-Wformat-truncation])
  if test -n "$NOT_THE_CFLAGS"; then
    CFLAGS="$CFLAGS -Wno-format-truncation"
  fi
  NOT_THE_CFLAGS=""
  PGAC_PROG_CC_VAR_OPT(NOT_THE_CFLAGS, [-Wstringop-truncation])
  if test -n "$NOT_THE_CFLAGS"; then
    CFLAGS="$CFLAGS -Wno-stringop-truncation"
  fi
elif test "$ICC" = yes; then
  # Intel's compiler has a bug/misoptimization in checking for
  # division by NAN (NaN == 0), -mp1 fixes it, so add it to the CFLAGS.
  PGAC_PROG_CC_CFLAGS_OPT([-mp1])
  # Make sure strict aliasing is off (though this is said to be the default)
  PGAC_PROG_CC_CFLAGS_OPT([-fno-strict-aliasing])
elif test "$PORTNAME" = "aix"; then
  # AIX's xlc has to have strict aliasing turned off too
  PGAC_PROG_CC_CFLAGS_OPT([-qnoansialias])
  PGAC_PROG_CC_CFLAGS_OPT([-qlonglong])
elif test "$PORTNAME" = "hpux"; then
  # On some versions of HP-UX, libm functions do not set errno by default.
  # Fix that by using +Olibmerrno if the compiler recognizes it.
  PGAC_PROG_CC_CFLAGS_OPT([+Olibmerrno])
fi

AC_SUBST(CFLAGS_VECTOR)

# supply -g if --enable-debug
if test "$enable_debug" = yes && test "$ac_cv_prog_cc_g" = yes; then
  if test "$GCC" = yes; then
    CFLAGS="$CFLAGS -g -ggdb"
  else
    CFLAGS="$CFLAGS -g"
  fi
fi

if test "$enable_debug" = yes && test "$ac_cv_prog_cxx_g" = yes; then
  if test "$GCC" = yes; then
    CXXFLAGS="$CXXFLAGS -g3 -ggdb"
  else
    CXXFLAGS="$CXXFLAGS -g3"
  fi
fi

# enable code coverage if --enable-coverage
if test "$enable_coverage" = yes; then
  if test "$GCC" = yes; then
    CFLAGS="$CFLAGS -fprofile-arcs -ftest-coverage"
  else
    AC_MSG_ERROR([--enable-coverage is supported only when using GCC])
  fi
fi

# enable code coverage if --enable-coverage
if test "$enable_coverage" = yes; then
  if test "$GCC" = yes; then
    CFLAGS="$CFLAGS -fprofile-arcs -ftest-coverage"
  else
    AC_MSG_ERROR([--enable-coverage is supported only when using GCC])
  fi
fi

# enable profiling if --enable-profiling
if test "$enable_profiling" = yes && test "$ac_cv_prog_cc_g" = yes; then
  if test "$GCC" = yes; then
    AC_DEFINE([PROFILE_PID_DIR], 1,
           [Define to 1 to allow profiling output to be saved separately for each process.])
    CFLAGS="$CFLAGS -pg $PLATFORM_PROFILE_FLAGS"
  else
    AC_MSG_ERROR([--enable-profiling is supported only when using GCC])
  fi
fi

# We already have this in Makefile.win32, but configure needs it too
if test "$PORTNAME" = "win32"; then
  CPPFLAGS="$CPPFLAGS -I$srcdir/src/include/port/win32 -IgpAux/ext/win32/kfw-3-2-2/inc/krb5 -IgpAux/ext/win32/kfw-3-2-2/inc/krb5/gssapi -LgpAux/ext/win32/kfw-3-2-2/lib  -DEXEC_BACKEND -DUNSAFE_STAT_OK"

fi

# Now that we're done automatically adding stuff to CFLAGS, put back the
# user-specified flags (if any) at the end.  This lets users override
# the automatic additions.
CFLAGS="$CFLAGS $user_CFLAGS"

# The template file must set up CFLAGS_SL; we don't support user override
AC_SUBST(CFLAGS_SL)

# Check if the compiler still works with the final flag settings
AC_MSG_CHECKING([whether the C compiler still works])
AC_TRY_LINK([], [return 0;],
  [AC_MSG_RESULT(yes)],
  [AC_MSG_RESULT(no)
   AC_MSG_ERROR([cannot proceed])])

# Defend against gcc -ffast-math
if test "$GCC" = yes; then
AC_TRY_COMPILE([], [@%:@ifdef __FAST_MATH__
choke me
@%:@endif], [], [AC_MSG_ERROR([do not put -ffast-math in CFLAGS])])
fi

# Since PostgreSQL is written in pure C, all the tests in this file
# add necessary flags to CFLAGS only. We have some C++ code in
# src/backend/gpopt, so we must also configure CXXFLAGS in the same way.
# However, some CFLAGS might not be applicable to C++, so we cannot just
# use CFLAGS as is with the C++ compiler. Derive CXXFLAGS from CFLAGS,
# by picking those CFLAGS that also work with the C++ compiler.
#
# This assumes that the C++ compiler is roughly compatible with the C
# compiler, and accepts the same flags. While we test that each flag works
# with the C++ compiler, we would miss any flags that we would need for
# the C++ compiler, but not for the C compiler. For example, if you tried
# to use CC=clang and CXX=g++, we would not know to apply flags that are
# needed for g++, but not by clang. So don't mix and match compiler
# families!

# Loop over all options in CFLAGS, and check if they also work with CXX.
# Add to CXXFLAGS those that do.
for cflag in $CFLAGS; do
  PGAC_PROG_CXX_CXXFLAGS_OPT($cflag)
done

# Defend against clang being used on x86-32 without SSE2 enabled.  As current
# versions of clang do not understand -fexcess-precision=standard, the use of
# x87 floating point operations leads to problems like isinf possibly returning
# false for a value that is infinite when converted from the 80bit register to
# the 8byte memory representation.
#
# Only perform the test if the compiler doesn't understand
# -fexcess-precision=standard, that way a potentially fixed compiler will work
# automatically.
if test "$pgac_cv_prog_cc_cflags__fexcess_precision_standard" = no; then
AC_COMPILE_IFELSE([AC_LANG_PROGRAM([], [
@%:@if defined(__clang__) && defined(__i386__) && !defined(__SSE2_MATH__)
choke me
@%:@endif
])], [],
[AC_MSG_ERROR([Compiling PostgreSQL with clang, on 32bit x86, requires SSE2 support. Use -msse2 or use gcc.])])
fi

AC_PROG_CPP
AC_SUBST(GCC)

#
# Set up TAS assembly code if needed; the template file has now had its
# chance to request this.
#
AC_CONFIG_LINKS([src/backend/port/tas.s:src/backend/port/tas/${tas_file}])

if test "$need_tas" = yes ; then
  TAS=tas.o
else
  TAS=""
fi
AC_SUBST(TAS)


#
# Automatic dependency tracking
#
PGAC_ARG_BOOL(enable, depend, no, [turn on automatic dependency tracking],
              [autodepend=yes])
AC_SUBST(autodepend)


#
# Enable assert checks
#
PGAC_ARG_BOOL(enable, cassert, no, [enable assertion checks (for debugging)],
              [AC_DEFINE([USE_ASSERT_CHECKING], 1,
                         [Define to 1 to build with assertion checks. (--enable-cassert)])])

# Enable debug ntuplestore
PGAC_ARG_BOOL(enable, debugntuplestore, no, [enable debug_ntuplestore (for debugging)],
              [AC_DEFINE([USE_DEBUG_NTUPLESTORE], 1,
                         [Define to 1 to build with debug_ntuplestore. (--enable-ntuplestore)])])

#
# Enable Greenplum ORCA optimizer
#
PGAC_ARG_BOOL(enable, orca, yes, [disable ORCA optimizer],
              [AC_DEFINE([USE_ORCA], 1,
                         [Define to 1 to build with Greenplum ORCA optimizer. (--enable-orca)])])
AC_MSG_RESULT([checking whether to build with ORCA... $enable_orca])
AC_SUBST(enable_orca)

# Build ORCA in debug if enable-cassert
if test "$enable_cassert" = yes; then
  AC_DEFINE([GPOS_DEBUG], 1,
	    [Define to 1 to build ORCA in debug (GPOS_DEBUG=1)])
fi

if test "$PORTNAME" = darwin; then
  AC_DEFINE([GPOS_Darwin], 1,
	    [Define to 1 to build ORCA for MacOS (GPOS_Darwin=1)])
fi

#
# --enable-mapreduce enables GPMapreduce support
#
PGAC_ARG_BOOL(enable, mapreduce, no, [enable Greenplum Mapreduce support],
              [AC_DEFINE([USE_MAPREDUCE], 1,
			             [Define to 1 to build with Mapreduce capabilities (--enable-mapreduce)])])
AC_MSG_RESULT([checking whether to build with Greenplum Mapreduce... $enable_mapreduce])
AC_SUBST(enable_mapreduce)

#
# gpcloud, enabled by default
#
PGAC_ARG_BOOL(enable, gpcloud, yes, [disable gpcloud support],
              [AC_DEFINE([USE_GPCLOUD], 1,
			             [Define to 1 to build with gpcloud (--enable-gpcloud)])])
AC_MSG_RESULT([checking whether to build with gpcloud... $enable_gpcloud])
AC_SUBST(enable_gpcloud)

AS_IF([test "$enable_gpcloud" = yes],
[ # then
  AX_CXX_COMPILE_STDCXX([11], [noext], [mandatory])
]) # fi

#
# ic-proxy
#
PGAC_ARG_BOOL(enable, ic-proxy, no,
              [enable interconnect proxy mode (requires libuv library)],
              [AC_DEFINE(ENABLE_IC_PROXY, 1,
                         [Define to 1 to build with ic-proxy support (--enable-ic-proxy)])])
AC_SUBST(enable_ic_proxy)

#
# Include directories
#
ac_save_IFS=$IFS
IFS="${IFS}${PATH_SEPARATOR}"
# SRCH_INC comes from the template file
for dir in $with_includes $SRCH_INC; do
  if test -d "$dir"; then
    INCLUDES="$INCLUDES -I$dir"
  else
    AC_MSG_WARN([*** Include directory $dir does not exist.])
  fi
done
IFS=$ac_save_IFS
AC_SUBST(INCLUDES)


#
# Library directories
#
ac_save_IFS=$IFS
IFS="${IFS}${PATH_SEPARATOR}"
# LIBRARY_DIRS comes from command line, SRCH_LIB from template file.
for dir in $LIBRARY_DIRS $SRCH_LIB; do
  if test -d "$dir"; then
    LIBDIRS="$LIBDIRS -L$dir"
  else
    AC_MSG_WARN([*** Library directory $dir does not exist.])
  fi
done
IFS=$ac_save_IFS

#
# Enable thread-safe client libraries
#
AC_MSG_CHECKING([allow thread-safe client libraries])
PGAC_ARG_BOOL(enable, thread-safety, yes, [disable thread-safety in client libraries])
if test "$enable_thread_safety" = yes; then
  AC_DEFINE([ENABLE_THREAD_SAFETY], 1,
          [Define to 1 to build client libraries as thread-safe code. (--enable-thread-safety)])
fi
AC_MSG_RESULT([$enable_thread_safety])
AC_SUBST(enable_thread_safety)

#
# Optionally build Tcl modules (PL/Tcl)
#
AC_MSG_CHECKING([whether to build with Tcl])
PGAC_ARG_BOOL(with, tcl, no, [build Tcl modules (PL/Tcl)])
AC_MSG_RESULT([$with_tcl])
AC_SUBST([with_tcl])

# We see if the path to the Tcl/Tk configuration scripts is specified.
# This will override the use of tclsh to find the paths to search.

PGAC_ARG_REQ(with, tclconfig, [DIR], [tclConfig.sh is in DIR])

#
# Optionally build Perl modules (PL/Perl)
#
AC_MSG_CHECKING([whether to build Perl modules])
PGAC_ARG_BOOL(with, perl, no, [build Perl modules (PL/Perl)])
AC_MSG_RESULT([$with_perl])
AC_SUBST(with_perl)

#
# Optionally build Python modules (PL/Python)
#
AC_MSG_CHECKING([whether to build Python modules])
PGAC_ARG_BOOL(with, python, no, [build Python modules (PL/Python)])
AC_MSG_RESULT([$with_python])
AC_SUBST(with_python)

#
# GSSAPI
#
AC_MSG_CHECKING([whether to build with GSSAPI support])
PGAC_ARG_BOOL(with, gssapi, no, [build with GSSAPI support],
[
  AC_DEFINE(ENABLE_GSS, 1, [Define to build with GSSAPI support. (--with-gssapi)])
  krb_srvtab="FILE:\$(sysconfdir)/krb5.keytab"
])
AC_MSG_RESULT([$with_gssapi])


AC_SUBST(krb_srvtab)


#
# Kerberos configuration parameters
#
PGAC_ARG_REQ(with, krb-srvnam,
             [NAME], [default service principal name in Kerberos (GSSAPI) [postgres]],
             [],
             [with_krb_srvnam="postgres"])
AC_DEFINE_UNQUOTED([PG_KRB_SRVNAM], ["$with_krb_srvnam"],
                   [Define to the name of the default PostgreSQL service principal in Kerberos (GSSAPI). (--with-krb-srvnam=NAME)])


#
# PAM
#
AC_MSG_CHECKING([whether to build with PAM support])
PGAC_ARG_BOOL(with, pam, no,
              [build with PAM support],
              [AC_DEFINE([USE_PAM], 1, [Define to 1 to build with PAM support. (--with-pam)])])
AC_MSG_RESULT([$with_pam])


#
# LDAP
#
AC_MSG_CHECKING([whether to build with LDAP support])
PGAC_ARG_BOOL(with, ldap, no,
              [build with LDAP support],
              [AC_DEFINE([USE_LDAP], 1, [Define to 1 to build with LDAP support. (--with-ldap)])])
AC_MSG_RESULT([$with_ldap])


#
# Bonjour
#
AC_MSG_CHECKING([whether to build with Bonjour support])
PGAC_ARG_BOOL(with, bonjour, no,
              [build with Bonjour support],
              [AC_DEFINE([USE_BONJOUR], 1, [Define to 1 to build with Bonjour support. (--with-bonjour)])])
AC_MSG_RESULT([$with_bonjour])


#
# OpenSSL
#
AC_MSG_CHECKING([whether to build with OpenSSL support])
PGAC_ARG_BOOL(with, openssl, no, [build with OpenSSL support],
              [AC_DEFINE([USE_SSL], 1, [Define to build with (Open)SSL support. (--with-openssl)])])
AC_MSG_RESULT([$with_openssl])
AC_SUBST(with_openssl)

#
# SELinux
#
AC_MSG_CHECKING([whether to build with SELinux support])
PGAC_ARG_BOOL(with, selinux, no, [build with SELinux support])
AC_SUBST(with_selinux)
AC_MSG_RESULT([$with_selinux])

#
# Readline
#
PGAC_ARG_BOOL(with, readline, yes,
              [do not use GNU Readline nor BSD Libedit for editing])
# readline on MinGW has problems with backslashes in psql and other bugs.
# This is particularly a problem with non-US code pages.
# Therefore disable its use until we understand the cause. 2004-07-20
if test "$PORTNAME" = "win32"; then
  if test "$with_readline" = yes; then
    AC_MSG_WARN([*** Readline does not work on MinGW --- disabling])
    with_readline=no
  fi
fi


#
# Prefer libedit
#
PGAC_ARG_BOOL(with, libedit-preferred, no,
              [prefer BSD Libedit over GNU Readline])


#
# UUID library
#
# There are at least three UUID libraries in common use: the FreeBSD/NetBSD
# library, the e2fsprogs libuuid (now part of util-linux-ng), and the OSSP
# UUID library.  More than one of these might be present on a given platform,
# so we make the user say which one she wants.
#
PGAC_ARG_REQ(with, uuid, [LIB], [build contrib/uuid-ossp using LIB (bsd,e2fs,ossp)])
if test x"$with_uuid" = x"" ; then
  with_uuid=no
fi
PGAC_ARG_BOOL(with, ossp-uuid, no, [obsolete spelling of --with-uuid=ossp])
if test "$with_ossp_uuid" = yes ; then
  with_uuid=ossp
fi

if test "$with_uuid" = bsd ; then
  AC_DEFINE([HAVE_UUID_BSD], 1, [Define to 1 if you have BSD UUID support.])
  UUID_EXTRA_OBJS="md5.o sha1.o"
elif test "$with_uuid" = e2fs ; then
  AC_DEFINE([HAVE_UUID_E2FS], 1, [Define to 1 if you have E2FS UUID support.])
  UUID_EXTRA_OBJS="md5.o sha1.o"
elif test "$with_uuid" = ossp ; then
  AC_DEFINE([HAVE_UUID_OSSP], 1, [Define to 1 if you have OSSP UUID support.])
  UUID_EXTRA_OBJS=""
elif test "$with_uuid" = no ; then
  UUID_EXTRA_OBJS=""
else
  AC_MSG_ERROR([--with-uuid must specify one of bsd, e2fs, or ossp])
fi
AC_SUBST(with_uuid)
AC_SUBST(UUID_EXTRA_OBJS)


#
# XML
#
PGAC_ARG_BOOL(with, libxml, no, [build with XML support],
              [AC_DEFINE([USE_LIBXML], 1, [Define to 1 to build with XML support. (--with-libxml)])])

if test "$with_libxml" = yes ; then
  AC_CHECK_PROGS(XML2_CONFIG, xml2-config)
  if test -n "$XML2_CONFIG"; then
    for pgac_option in `$XML2_CONFIG --cflags`; do
      case $pgac_option in
        -I*|-D*) CPPFLAGS="$CPPFLAGS $pgac_option";;
      esac
    done
    for pgac_option in `$XML2_CONFIG --libs`; do
      case $pgac_option in
        -L*) LDFLAGS="$LDFLAGS $pgac_option";;
      esac
    done
  fi
fi

AC_SUBST(with_libxml)

#
# XSLT
#
PGAC_ARG_BOOL(with, libxslt, no, [use XSLT support when building contrib/xml2],
              [AC_DEFINE([USE_LIBXSLT], 1, [Define to 1 to use XSLT support when building contrib/xml2. (--with-libxslt)])])


AC_SUBST(with_libxslt)

#
# tzdata
#
PGAC_ARG_REQ(with, system-tzdata,
             [DIR], [use system time zone data in DIR])
AC_SUBST(with_system_tzdata)

#
# Zlib
#
PGAC_ARG_BOOL(with, zlib, yes,
              [do not use Zlib])
AC_SUBST(with_zlib)

#
# bzip2
#
PGAC_ARG_BOOL(with, libbz2, yes,
              [do not use bzip2])
AC_SUBST(with_libbz2)

#
# zstd
#
PGAC_ARG_BOOL(with, zstd, yes,
              [do not build with Zstandard])
AC_SUBST(with_zstd)

#
# quicklz
#
PGAC_ARG_BOOL(with, quicklz, no,
              [build with QuickLZ support (requires quicklz library)])
AC_SUBST(with_quicklz)

#
# Realtime library
#
PGAC_ARG_BOOL(with, rt, yes,
              [do not use Realtime Library])
AC_SUBST(with_rt)

#
# libcurl. Used for external table support
#
PGAC_ARG_BOOL(with, libcurl, yes,
              [do not use libcurl])
AC_SUBST(with_libcurl)

if test "$with_libcurl" = "no" && test "$enable_gpcloud" = "yes"; then
  AC_MSG_ERROR([libcurl is required by gpcloud])
fi

if test "$with_libxml" = "no" && test "$enable_gpcloud" = "yes"; then
  AC_MSG_ERROR([libxml is required by gpcloud])
fi

#
# libapr. Used for gpfdist and gpperfmon
#
PGAC_ARG_REQ(with, apr-config,
             [PATH], [path to apr-1-config utility])
AC_SUBST(with_apr_config)

#
# libapu. Used for gpperfmon.
#
PGAC_ARG_REQ(with, apu-config,
             [PATH], [path to apu-1-config utility])
AC_SUBST(with_apu_config)

#
# Elf
#

# Assume system is ELF if it predefines __ELF__ as 1,
# otherwise believe host_os based default.PostgreSQL
case $host_os in
    freebsd1*|freebsd2*) elf=no;;
    freebsd3*|freebsd4*) elf=yes;;
esac

AC_EGREP_CPP(yes,
[#if __ELF__
  yes
#endif
],
[ELF_SYS=true],
[if test "X$elf" = "Xyes" ; then
  ELF_SYS=true
else
  ELF_SYS=
fi])
AC_SUBST(ELF_SYS)

#
# Assignments
#

CPPFLAGS="$CPPFLAGS $INCLUDES"
LDFLAGS="$LDFLAGS $LIBDIRS"

AC_ARG_VAR(LDFLAGS_EX, [extra linker flags for linking executables only])
AC_ARG_VAR(LDFLAGS_SL, [extra linker flags for linking shared libraries only])

AC_MSG_NOTICE([using CPPFLAGS=$CPPFLAGS])
AC_MSG_NOTICE([using LDFLAGS=$LDFLAGS])

PGAC_PROG_LD
AC_SUBST(LD)
AC_SUBST(with_gnu_ld)
case $host_os in sysv5*)
  AC_CACHE_CHECK([whether ld -R works], [pgac_cv_prog_ld_R],
  [
    pgac_save_LDFLAGS=$LDFLAGS; LDFLAGS="$LDFLAGS -Wl,-R/usr/lib"
    AC_TRY_LINK([], [], [pgac_cv_prog_ld_R=yes], [pgac_cv_prog_ld_R=no])
    LDFLAGS=$pgac_save_LDFLAGS
  ])
  ld_R_works=$pgac_cv_prog_ld_R
  AC_SUBST(ld_R_works)
esac
AC_PROG_RANLIB
PGAC_CHECK_STRIP
AC_CHECK_TOOL(AR, ar, ar)
if test "$PORTNAME" = "win32"; then
  AC_CHECK_TOOL(DLLTOOL, dlltool, dlltool)
  AC_CHECK_TOOL(DLLWRAP, dllwrap, dllwrap)
  AC_CHECK_TOOL(WINDRES, windres, windres)
fi

AC_PROG_INSTALL
# When Autoconf chooses install-sh as install program it tries to generate
# a relative path to it in each makefile where it substitutes it. This clashes
# with our Makefile.global concept. This workaround helps.
case $INSTALL in
  *install-sh*) install_bin='';;
  *) install_bin=$INSTALL;;
esac
AC_SUBST(install_bin)

AC_PATH_PROG(TAR, tar)
AC_PROG_LN_S
AC_PROG_AWK
AC_PROG_MKDIR_P
# When Autoconf chooses install-sh as mkdir -p program it tries to generate
# a relative path to it in each makefile where it substitutes it. This clashes
# with our Makefile.global concept. This workaround helps.
case $MKDIR_P in
  *install-sh*) MKDIR_P='\${SHELL} \${top_srcdir}/config/install-sh -c -d';;
esac

PGAC_PATH_BISON
PGAC_PATH_FLEX

PGAC_PATH_PERL
if test "$with_perl" = yes; then
  if test -z "$PERL"; then
    AC_MSG_ERROR([Perl not found])
  fi
  PGAC_CHECK_PERL_CONFIGS([archlibexp,privlibexp,useshrplib])
  # On most platforms, archlibexp is also where the Perl include files live ...
  perl_includespec="-I$perl_archlibexp/CORE"
  # ... but on newer macOS versions, we must use -iwithsysroot to look
  # under $PG_SYSROOT
  if test \! -f "$perl_archlibexp/CORE/perl.h" ; then
    if test -f "$PG_SYSROOT$perl_archlibexp/CORE/perl.h" ; then
      perl_includespec="-iwithsysroot $perl_archlibexp/CORE"
    fi
  fi
  AC_SUBST(perl_includespec)dnl
  PGAC_CHECK_PERL_EMBED_CCFLAGS
  PGAC_CHECK_PERL_EMBED_LDFLAGS
fi

if test "$with_python" = yes; then
  PGAC_PATH_PYTHON
  PGAC_CHECK_PYTHON_EMBED_SETUP
fi

if test "$cross_compiling" = yes && test -z "$with_system_tzdata"; then
  AC_PATH_PROG(ZIC, zic)
  if test -z "$ZIC"; then
    AC_MSG_ERROR([
When cross-compiling, either use the option --with-system-tzdata to use
existing time-zone data, or set the environment variable ZIC to a zic
program to use during the build.])
  fi
fi

#
# Pthreads
#
# For each platform, we need to know about any special compile and link
# libraries, and whether the normal C function names are thread-safe.
# See the comment at the top of src/port/thread.c for more information.
# WIN32 doesn't need the pthread tests;  it always uses threads
#
# These tests are run before the library-tests, because linking with the
# other libraries can pull in the pthread functions as a side-effect.  We
# want to use the -pthread or similar flags directly, and not rely on
# the side-effects of linking with some other library.
#
# note: We have to use AS_IF here rather than plain if. The AC_CHECK_HEADER
# invocation below is the first one in the script, and autoconf generates
# additional code for that, which must not be inside the if-block. AS_IF
# knows how to do that.
AS_IF([test "$enable_thread_safety" = yes -a "$PORTNAME" != "win32"],
[ # then
AX_PTHREAD	# set thread flags

# Some platforms use these, so just define them.  They can't hurt if they
# are not supported.  For example, on Solaris -D_POSIX_PTHREAD_SEMANTICS
# enables 5-arg getpwuid_r, among other things.
PTHREAD_CFLAGS="$PTHREAD_CFLAGS -D_REENTRANT -D_THREAD_SAFE -D_POSIX_PTHREAD_SEMANTICS"

# Check for *_r functions
_CFLAGS="$CFLAGS"
_LIBS="$LIBS"
CFLAGS="$CFLAGS $PTHREAD_CFLAGS"
LIBS="$LIBS $PTHREAD_LIBS"

AC_CHECK_HEADER(pthread.h, [], [AC_MSG_ERROR([
pthread.h not found;  use --disable-thread-safety to disable thread safety])])

AC_CHECK_FUNCS([strerror_r getpwuid_r gethostbyname_r])

# Do test here with the proper thread flags
PGAC_FUNC_GETPWUID_R_5ARG
PGAC_FUNC_STRERROR_R_INT

CFLAGS="$_CFLAGS"
LIBS="$_LIBS"

], [ # else
# do not use values from template file
PTHREAD_CFLAGS=
PTHREAD_LIBS=
]) # fi

AC_SUBST(PTHREAD_CFLAGS)
AC_SUBST(PTHREAD_LIBS)


##
## Libraries
##
## Most libraries are included only if they demonstrably provide a function
## we need, but libm is an exception: always include it, because there are
## too many compilers that play cute optimization games that will break
## probes for standard functions such as pow().
##

AC_CHECK_LIB(m, main)
AC_SEARCH_LIBS(setproctitle, util)
AC_SEARCH_LIBS(dlopen, dl)
AC_SEARCH_LIBS(socket, [socket wsock32])
AC_SEARCH_LIBS(shl_load, dld)
# We only use libld in port/dynloader/aix.c
case $host_os in
     aix*)
	AC_SEARCH_LIBS(ldopen, ld)
	;;
esac
AC_SEARCH_LIBS(getopt_long, [getopt gnugetopt])
AC_SEARCH_LIBS(crypt, crypt)
AC_SEARCH_LIBS(shm_open, rt)
AC_SEARCH_LIBS(shm_unlink, rt)
# Solaris:
AC_SEARCH_LIBS(fdatasync, [rt posix4])
# Required for thread_test.c on Solaris
AC_SEARCH_LIBS(sched_yield, rt)
# Required for thread_test.c on Solaris 2.5:
# Other ports use it too (HP-UX) so test unconditionally
AC_SEARCH_LIBS(gethostbyname_r, nsl)
# Cygwin:
AC_SEARCH_LIBS(shmget, cygipc)

if test "$with_readline" = yes; then
  PGAC_CHECK_READLINE
  if test x"$pgac_cv_check_readline" = x"no"; then
    AC_MSG_ERROR([readline library not found
If you have readline already installed, see config.log for details on the
failure.  It is possible the compiler isn't looking in the proper directory.
Use --without-readline to disable readline support.])
  fi
fi

if test "$with_zlib" = yes; then
  AC_CHECK_LIB(z, inflate, [],
               [AC_MSG_ERROR([zlib library not found
If you have zlib already installed, see config.log for details on the
failure.  It is possible the compiler isn't looking in the proper directory.
Use --without-zlib to disable zlib support.])])
fi

if test "$with_zstd" = yes; then
  AC_CHECK_LIB(zstd, ZSTD_compressCCtx, [],
               [AC_MSG_ERROR([zstd library not found
If you have libzstd already installed, see config.log for details on the
failure.  It is possible the compiler isn't looking in the proper directory.
Use --without-zstd to disable zstd support.])])
fi

if test "$with_quicklz" = yes; then
  AC_CHECK_LIB(quicklz, qlz_compress, [],
               [AC_MSG_ERROR([quicklz library not found.])])
fi

if test "$enable_ic_proxy" = yes; then
  AC_CHECK_LIB(uv, uv_default_loop, [],
               [AC_MSG_ERROR([libuv library not found, it is required by --enable-ic-proxy.])])
fi

if test "$enable_spinlocks" = yes; then
  AC_DEFINE(HAVE_SPINLOCKS, 1, [Define to 1 if you have spinlocks.])
else
  AC_MSG_WARN([
*** Not using spinlocks will cause poor performance.])
fi

if test "$enable_atomics" = yes; then
  AC_DEFINE(HAVE_ATOMICS, 1, [Define to 1 if you want to use atomics.])
else
  AC_MSG_WARN([
*** Not using atomic operations will cause poor performance.])
fi

if test "$with_gssapi" = yes ; then
  if test "$PORTNAME" != "win32"; then
    AC_SEARCH_LIBS(gss_init_sec_context, [gssapi_krb5 gss 'gssapi -lkrb5 -lcrypto'], [],
                   [AC_MSG_ERROR([could not find function 'gss_init_sec_context' required for GSSAPI])])
  else
    LIBS="$LIBS -lgssapi32"
  fi
fi

AC_DEFUN([CHECK_APR], [
  GPAC_PATH_APR_1_CONFIG
  # If the 'apr-1-config --link-ld' produced correct output, -lapr-1 is already
  # in LIBS, hence AC_SEARCH_LIBS rather than AC_CHECK_LIB. (and the autoconf
  # manual recommends always using AC_SEARCH_LIBS rather than AC_CHECK_LIB
  # anyway)
  _LIBS="$LIBS"
  LIBS="$LIBS $apr_link_ld_libs"
  AC_SEARCH_LIBS(apr_getopt_long, [apr-1], [], [AC_MSG_ERROR([libapr-1 is required by gpfdist and gpperfmon])])
 ])

if test "$enable_gpfdist" = yes ; then
  CHECK_APR()
  AC_SEARCH_LIBS(event_add, [event], [], [AC_MSG_ERROR([libevent is required for gpfdist])])

  AC_SEARCH_LIBS(yaml_parser_initialize, [yaml], [have_yaml=yes], [AC_MSG_WARN([libyaml is not found. disabling transformations for gpfdist.])])
  LIBS="$_LIBS"
  AC_SUBST(have_yaml)
fi

if test "$enable_mapreduce" = yes; then
  AC_SEARCH_LIBS(yaml_parser_initialize, [yaml], [have_yaml=yes], [AC_MSG_ERROR([libyaml is required for Greenplum Mapreduce])])
  AC_SUBST(have_yaml)
fi

if test "$enable_gpperfmon" = yes; then
  CHECK_APR()
  GPAC_PATH_APU_1_CONFIG
  LIBS="$LIBS $apu_link_ld_libs"
  AC_SEARCH_LIBS(event_add, [event], [], [AC_MSG_ERROR([libevent is required for gpperfrmon])])
  AC_SEARCH_LIBS(apr_queue_push, [aprutil-1], [], [AC_MSG_ERROR([libaprutil-1 is required for gpperfmon])])

  AC_SEARCH_LIBS(sigar_open, [sigar], [with_libsigar=yes], [AC_MSG_ERROR([libsigar is required for gpperfmon])])
  LIBS="$_LIBS"
  AC_SUBST(with_libsigar)
fi


if test "$with_openssl" = yes ; then
  dnl Order matters!
  if test "$PORTNAME" != "win32"; then
     AC_CHECK_LIB(crypto, CRYPTO_new_ex_data, [], [AC_MSG_ERROR([library 'crypto' is required for OpenSSL])])
     AC_CHECK_LIB(ssl,    SSL_new, [], [AC_MSG_ERROR([library 'ssl' is required for OpenSSL])])
  else
     AC_SEARCH_LIBS(CRYPTO_new_ex_data, [eay32 crypto], [], [AC_MSG_ERROR([library 'eay32' or 'crypto' is required for OpenSSL])])
     AC_SEARCH_LIBS(SSL_new, [ssleay32 ssl], [], [AC_MSG_ERROR([library 'ssleay32' or 'ssl' is required for OpenSSL])])
  fi
  AC_CHECK_FUNCS([SSL_get_current_compression])
  # Functions introduced in OpenSSL 1.1.0. We used to check for
  # OPENSSL_VERSION_NUMBER, but that didn't work with 1.1.0, because LibreSSL
  # defines OPENSSL_VERSION_NUMBER to claim version 2.0.0, even though it
  # doesn't have these OpenSSL 1.1.0 functions. So check for individual
  # functions.
  AC_CHECK_FUNCS([OPENSSL_init_ssl BIO_meth_new ASN1_STRING_get0_data RAND_OpenSSL])
  # OpenSSL versions before 1.1.0 required setting callback functions, for
  # thread-safety. In 1.1.0, it's no longer required, and CRYPTO_lock()
  # function was removed.
  AC_CHECK_FUNCS([CRYPTO_lock])
fi

if test "$with_rt" = yes ; then
  AC_CHECK_LIB(rt, clock_gettime, [],
                [AC_MSG_WARN([Realtime library not found])])
fi

if test "$with_pam" = yes ; then
  AC_CHECK_LIB(pam,    pam_start, [], [AC_MSG_ERROR([library 'pam' is required for PAM])])
fi

if test "$with_libxml" = yes ; then
  AC_CHECK_LIB(xml2, xmlSaveToBuffer, [], [AC_MSG_ERROR([library 'xml2' (version >= 2.6.23) is required for XML support])])
fi

# Check for curl.
# CURLOPT_MAIL_FROM is introduced in curl 7.20 and only needed for email alerts.
if test "$with_libcurl" = yes ; then
  AC_CHECK_CURL([7.19.0])
  CFLAGS="$CFLAGS $CURL_CFLAGS"
  LIBS="$LIBS $CURL_LIBS"
  AC_DEFINE([USE_CURL], 1,
          [Define to 1 to build with libcurl support. (--with-libcurl)])
  AC_CHECK_DECLS([CURLOPT_MAIL_FROM], [], [], [#include <curl/curl.h>])
fi

# Check for bzip2
if test "$with_libbz2" = yes ; then
  AC_CHECK_LIB(bz2, BZ2_bzDecompress, [], [AC_MSG_ERROR([library 'bz2' is required for bzip2 support])])
fi

if test "$with_libxslt" = yes ; then
  AC_CHECK_LIB(xslt, xsltCleanupGlobals, [], [AC_MSG_ERROR([library 'xslt' is required for XSLT support])])
fi

# Note: We can test for libldap_r only after we know PTHREAD_LIBS
if test "$with_ldap" = yes ; then
  _LIBS="$LIBS"
  if test "$PORTNAME" != "win32"; then
    AC_CHECK_LIB(ldap, ldap_bind, [],
		 [AC_MSG_ERROR([library 'ldap' is required for LDAP])],
		 [$EXTRA_LDAP_LIBS])
    LDAP_LIBS_BE="-lldap $EXTRA_LDAP_LIBS"
    if test "$enable_thread_safety" = yes; then
      # on some platforms ldap_r fails to link without PTHREAD_LIBS
      AC_CHECK_LIB(ldap_r, ldap_simple_bind, [],
		   [AC_MSG_ERROR([library 'ldap_r' is required for LDAP])],
		   [$PTHREAD_CFLAGS $PTHREAD_LIBS $EXTRA_LDAP_LIBS])
      LDAP_LIBS_FE="-lldap_r $EXTRA_LDAP_LIBS"
    else
      LDAP_LIBS_FE="-lldap $EXTRA_LDAP_LIBS"
    fi
  else
    AC_CHECK_LIB(wldap32, ldap_bind, [], [AC_MSG_ERROR([library 'wldap32' is required for LDAP])])
    LDAP_LIBS_FE="-lwldap32"
    LDAP_LIBS_BE="-lwldap32"
  fi
  LIBS="$_LIBS"
fi
AC_SUBST(LDAP_LIBS_FE)
AC_SUBST(LDAP_LIBS_BE)

# for contrib/sepgsql
if test "$with_selinux" = yes; then
  AC_CHECK_LIB(selinux, security_compute_create_name, [],
               [AC_MSG_ERROR([library 'libselinux', version 2.1.10 or newer, is required for SELinux support])])
fi

# for contrib/uuid-ossp
if test "$with_uuid" = bsd ; then
  # On BSD, the UUID functions are in libc
  AC_CHECK_FUNC(uuid_to_string,
    [UUID_LIBS=""],
    [AC_MSG_ERROR([BSD UUID functions are not present])])
elif test "$with_uuid" = e2fs ; then
  # On OS X, the UUID functions are in libc
  AC_CHECK_FUNC(uuid_generate,
    [UUID_LIBS=""],
    [AC_CHECK_LIB(uuid, uuid_generate,
      [UUID_LIBS="-luuid"],
      [AC_MSG_ERROR([library 'uuid' is required for E2FS UUID])])])
elif test "$with_uuid" = ossp ; then
  AC_CHECK_LIB(ossp-uuid, uuid_export,
    [UUID_LIBS="-lossp-uuid"],
    [AC_CHECK_LIB(uuid, uuid_export,
      [UUID_LIBS="-luuid"],
      [AC_MSG_ERROR([library 'ossp-uuid' or 'uuid' is required for OSSP UUID])])])
fi
AC_SUBST(UUID_LIBS)

# Check for xerces if GPORCA is enabled.
if test "$enable_orca" = yes; then
  PGAC_CHECK_ORCA_XERCES
fi

# OpenBSD requires libexecinfo from ports for backtrace() as it's a glibc addition
if test "$PORTNAME" = "openbsd"; then
  AC_CHECK_LIB(execinfo, backtrace, [], [AC_MSG_ERROR([library 'execinfo' is required for backtrace support])])
fi

##
## Header files
##

dnl sys/socket.h is required by AC_FUNC_ACCEPT_ARGTYPES
AC_CHECK_HEADERS([atomic.h crypt.h dld.h fp_class.h getopt.h ieeefp.h ifaddrs.h langinfo.h mbarrier.h poll.h pwd.h sys/ioctl.h sys/ipc.h sys/poll.h sys/pstat.h sys/resource.h sys/select.h sys/sem.h sys/shm.h sys/socket.h sys/sockio.h sys/tas.h sys/time.h sys/un.h termios.h ucred.h utime.h wchar.h wctype.h ])

# On BSD, test for net/if.h will fail unless sys/socket.h
# is included first.
AC_CHECK_HEADERS(net/if.h, [], [],
[AC_INCLUDES_DEFAULT
#ifdef HAVE_SYS_SOCKET_H
#include <sys/socket.h>
#endif
])

# On OpenBSD, test for sys/ucred.h will fail unless sys/param.h
# is included first.
AC_CHECK_HEADERS(sys/ucred.h, [], [],
[AC_INCLUDES_DEFAULT
#include <sys/param.h>
])

# At least on IRIX, test for netinet/tcp.h will fail unless
# netinet/in.h is included first.
AC_CHECK_HEADERS(netinet/in.h)
AC_CHECK_HEADERS(netinet/tcp.h, [], [],
[AC_INCLUDES_DEFAULT
#ifdef HAVE_NETINET_IN_H
#include <netinet/in.h>
#endif
])

if expr x"$pgac_cv_check_readline" : 'x-lreadline' >/dev/null ; then
  AC_CHECK_HEADERS(readline/readline.h, [],
        [AC_CHECK_HEADERS(readline.h, [],
                [AC_MSG_ERROR([readline header not found
If you have readline already installed, see config.log for details on the
failure.  It is possible the compiler isn't looking in the proper directory.
Use --without-readline to disable readline support.])])])
  AC_CHECK_HEADERS(readline/history.h, [],
        [AC_CHECK_HEADERS(history.h, [],
                [AC_MSG_ERROR([history header not found
If you have readline already installed, see config.log for details on the
failure.  It is possible the compiler isn't looking in the proper directory.
Use --without-readline to disable readline support.])])])
fi

if expr x"$pgac_cv_check_readline" : 'x-ledit' >/dev/null ; then
# Some installations of libedit usurp /usr/include/readline/, which seems
# bad practice, since in combined installations readline will have its headers
# there.  We might have to resort to AC_EGREP checks to make sure we found
# the proper header...
  AC_CHECK_HEADERS(editline/readline.h, [],
        [AC_CHECK_HEADERS(readline.h, [],
                [AC_CHECK_HEADERS(readline/readline.h, [],
                        [AC_MSG_ERROR([readline header not found
If you have libedit already installed, see config.log for details on the
failure.  It is possible the compiler isn't looking in the proper directory.
Use --without-readline to disable libedit support.])])])])
# Note: in a libedit installation, history.h is sometimes a dummy, and may
# not be there at all.  Hence, don't complain if not found.  We must check
# though, since in yet other versions it is an independent header.
  AC_CHECK_HEADERS(editline/history.h, [],
        [AC_CHECK_HEADERS(history.h, [],
                [AC_CHECK_HEADERS(readline/history.h)])])
fi

if test "$enable_gpfdist" = yes; then
  if test "$PORTNAME" = "win32"; then
    AC_CHECK_HEADERS([winsock2.h])
  fi

  AC_CHECK_HEADERS(yaml.h, [], [AC_MSG_WARN([header file <yaml.h> is not found. disabling transformations for gpfdist.])])
  AC_CHECK_HEADERS(event.h, [], [AC_MSG_ERROR([header file <event.h> is required for gpfdist])])

  ac_save_CPPFLAGS=$CPPFLAGS
  CPPFLAGS="$apr_includes $CPPFLAGS"
  AC_CHECK_HEADERS(apr_getopt.h, [], [AC_MSG_ERROR(['header file <apr_getopt.h> is required for gpfdist'])])
  CPPFLAGS=$ac_save_CPPFLAGS
fi

if test "enable_gpperfmon" = yes; then
  AC_CHECK_HEADERS(event.h, [], [AC_MSG_ERROR([header file <event.h> is required for gpperfmon])])
fi

if test "$with_zlib" = yes; then
  AC_CHECK_HEADER(zlib.h, [], [AC_MSG_ERROR([zlib header not found
If you have zlib already installed, see config.log for details on the
failure.  It is possible the compiler isn't looking in the proper directory.
Use --without-zlib to disable zlib support.])])
fi

# Check for bzlib.h
if test "$with_libbz2" = yes ; then
  AC_CHECK_HEADER(bzlib.h, [], [AC_MSG_ERROR([header file <bzlib.h> is required for bzip2 support])], [])
fi

# Check for zstd.h and zstd_errors.h
if test "$with_zstd" = yes; then
  AC_CHECK_HEADER(zstd.h, [], [AC_MSG_ERROR([header file <zstd.h> is required for zstd support])])
  AC_CHECK_HEADER(zstd_errors.h, [], [AC_MSG_ERROR([header file <zstd_errors.h> is required for zstd support])])
fi

# Check for quicklz.h
if test "$with_quicklz" = yes; then
  AC_CHECK_HEADER(quicklz.h, [], [AC_MSG_ERROR([header file <quicklz.h> is required for QuickLZ support])])
fi

if test "$with_gssapi" = yes ; then
  AC_CHECK_HEADERS(gssapi/gssapi.h, [],
	[AC_CHECK_HEADERS(gssapi.h, [], [AC_MSG_ERROR([gssapi.h header file is required for GSSAPI])])])
fi

if test "$with_openssl" = yes ; then
  AC_CHECK_HEADER(openssl/ssl.h, [], [AC_MSG_ERROR([header file <openssl/ssl.h> is required for OpenSSL])])
  AC_CHECK_HEADER(openssl/err.h, [], [AC_MSG_ERROR([header file <openssl/err.h> is required for OpenSSL])])
fi

if test "$with_pam" = yes ; then
  AC_CHECK_HEADERS(security/pam_appl.h, [],
                   [AC_CHECK_HEADERS(pam/pam_appl.h, [],
                                     [AC_MSG_ERROR([header file <security/pam_appl.h> or <pam/pam_appl.h> is required for PAM.])])])
fi

if test "$with_libxml" = yes ; then
  AC_CHECK_HEADER(libxml/parser.h, [], [AC_MSG_ERROR([header file <libxml/parser.h> is required for XML support])])
fi

if test "$with_libxslt" = yes ; then
  AC_CHECK_HEADER(libxslt/xslt.h, [], [AC_MSG_ERROR([header file <libxslt/xslt.h> is required for XSLT support])])
fi

# PGAC_LDAP_SAFE
# --------------
# PostgreSQL sometimes loads libldap_r and plain libldap into the same
# process.  Check for OpenLDAP versions known not to tolerate doing so; assume
# non-OpenLDAP implementations are safe.  The dblink test suite exercises the
# hazardous interaction directly.

AC_DEFUN([PGAC_LDAP_SAFE],
[AC_CACHE_CHECK([for compatible LDAP implementation], [pgac_cv_ldap_safe],
[AC_COMPILE_IFELSE([AC_LANG_PROGRAM(
[#include <ldap.h>
#if !defined(LDAP_VENDOR_VERSION) || \
     (defined(LDAP_API_FEATURE_X_OPENLDAP) && \
      LDAP_VENDOR_VERSION >= 20424 && LDAP_VENDOR_VERSION <= 20431)
choke me
#endif], [])],
[pgac_cv_ldap_safe=yes],
[pgac_cv_ldap_safe=no])])

if test "$pgac_cv_ldap_safe" != yes; then
  AC_MSG_WARN([
*** With OpenLDAP versions 2.4.24 through 2.4.31, inclusive, each backend
*** process that loads libpq (via WAL receiver, dblink, or postgres_fdw) and
*** also uses LDAP will crash on exit.])
fi])



if test "$with_ldap" = yes ; then
  if test "$PORTNAME" != "win32"; then
     AC_CHECK_HEADERS(ldap.h, [],
                      [AC_MSG_ERROR([header file <ldap.h> is required for LDAP])])
     PGAC_LDAP_SAFE
  else
     AC_CHECK_HEADERS(winldap.h, [],
                      [AC_MSG_ERROR([header file <winldap.h> is required for LDAP])],
                      [AC_INCLUDES_DEFAULT
#include <windows.h>
                      ])
  fi
fi

if test "$with_bonjour" = yes ; then
  AC_CHECK_HEADER(dns_sd.h, [], [AC_MSG_ERROR([header file <dns_sd.h> is required for Bonjour])])
dnl At some point we might add something like
dnl AC_SEARCH_LIBS(DNSServiceRegister, dns_sd)
dnl but right now, what that would mainly accomplish is to encourage
dnl people to try to use the avahi implementation, which does not work.
dnl If you want to use Apple's own Bonjour code on another platform,
dnl just add -ldns_sd to LIBS manually.
fi

# for contrib/uuid-ossp
if test "$with_uuid" = bsd ; then
  AC_CHECK_HEADERS(uuid.h,
    [AC_EGREP_HEADER([uuid_to_string], uuid.h, [],
      [AC_MSG_ERROR([header file <uuid.h> does not match BSD UUID library])])],
    [AC_MSG_ERROR([header file <uuid.h> is required for BSD UUID])])
elif test "$with_uuid" = e2fs ; then
  AC_CHECK_HEADERS(uuid/uuid.h,
    [AC_EGREP_HEADER([uuid_generate], uuid/uuid.h, [],
      [AC_MSG_ERROR([header file <uuid/uuid.h> does not match E2FS UUID library])])],
    [AC_CHECK_HEADERS(uuid.h,
      [AC_EGREP_HEADER([uuid_generate], uuid.h, [],
        [AC_MSG_ERROR([header file <uuid.h> does not match E2FS UUID library])])],
      [AC_MSG_ERROR([header file <uuid/uuid.h> or <uuid.h> is required for E2FS UUID])])])
elif test "$with_uuid" = ossp ; then
  AC_CHECK_HEADERS(ossp/uuid.h,
    [AC_EGREP_HEADER([uuid_export], ossp/uuid.h, [],
      [AC_MSG_ERROR([header file <ossp/uuid.h> does not match OSSP UUID library])])],
    [AC_CHECK_HEADERS(uuid.h,
      [AC_EGREP_HEADER([uuid_export], uuid.h, [],
        [AC_MSG_ERROR([header file <uuid.h> does not match OSSP UUID library])])],
      [AC_MSG_ERROR([header file <ossp/uuid.h> or <uuid.h> is required for OSSP UUID])])])
fi

# For processor affinity support in Linux on NUMA platforms such as
# AMD x86_64, the 'numactl' or 'libnuma' package is required.  See
#  http://lwn.net/Articles/67005/
#  http://www.x86-64.org/pipermail/discuss/2003-May/003528.html
case $template in
  linux*)
    AC_CHECK_LIB(numa, numa_available)
    AC_CHECK_HEADERS([numa.h])
    ;;
esac

# realtime library header
if test "$with_rt" = yes; then
	AC_CHECK_HEADERS([time.h], [],
			 [AC_MSG_ERROR([header file <time.h> is required for realtime library support])])
fi

if test "$enable_mapreduce" = yes; then
  if test "$with_perl" = no; then
    AC_MSG_ERROR([Greenplum Mapreduce requires Perl, reconfigure with --with-perl])
  fi
  AC_CHECK_HEADERS(yaml.h, [], [AC_MSG_ERROR([header file <yaml.h> is required for Greenplum Mapreduce])])
fi

if test "$PORTNAME" = "win32" ; then
   AC_CHECK_HEADERS(crtdefs.h)
fi

# OpenBSD requires libexecinfo from ports for backtrace() as it's a glibc addition
if test "$PORTNAME" = "openbsd"; then
  AC_CHECK_HEADERS([execinfo.h], [], [AC_MSG_ERROR([header file <execinfo.h> is required for backtrace support])])
fi

##
## Types, structures, compiler characteristics
##

m4_defun([AC_PROG_CC_STDC], []) dnl We don't want that.
AC_C_BIGENDIAN
PGAC_C_INLINE
PGAC_PRINTF_ARCHETYPE
AC_C_FLEXIBLE_ARRAY_MEMBER
PGAC_C_SIGNED
PGAC_C_FUNCNAME_SUPPORT
PGAC_C_STATIC_ASSERT
PGAC_C_TYPES_COMPATIBLE
PGAC_C_BUILTIN_CONSTANT_P
PGAC_C_BUILTIN_UNREACHABLE
PGAC_C_VA_ARGS
PGAC_STRUCT_TIMEZONE
PGAC_UNION_SEMUN
PGAC_STRUCT_SOCKADDR_UN
PGAC_STRUCT_SOCKADDR_STORAGE
PGAC_STRUCT_SOCKADDR_STORAGE_MEMBERS
PGAC_STRUCT_ADDRINFO
AC_TYPE_INTPTR_T
AC_TYPE_UINTPTR_T
AC_TYPE_LONG_LONG_INT

PGAC_TYPE_LOCALE_T

AC_CHECK_TYPES([struct cmsgcred], [], [],
[#include <sys/socket.h>
#include <sys/param.h>
#ifdef HAVE_SYS_UCRED_H
#include <sys/ucred.h>
#endif])

AC_CHECK_TYPES([struct option], [], [],
[#ifdef HAVE_GETOPT_H
#include <getopt.h>
#endif])

if test "$with_zlib" = yes; then
  # Check that <zlib.h> defines z_streamp (versions before about 1.0.4
  # did not).  While we could work around the lack of z_streamp, it
  # seems unwise to encourage people to use such old zlib versions...
  AC_CHECK_TYPE(z_streamp, [], [AC_MSG_ERROR([zlib version is too old
Use --without-zlib to disable zlib support.])],
                [#include <zlib.h>])
fi

# On PPC, check if assembler supports LWARX instruction's mutex hint bit
case $host_cpu in
  ppc*|powerpc*)
    AC_MSG_CHECKING([whether assembler supports lwarx hint bit])
    AC_TRY_COMPILE([],
	[int a = 0; int *p = &a; int r;
	 __asm__ __volatile__ (" lwarx %0,0,%1,1\n" : "=&r"(r) : "r"(p));],
	[pgac_cv_have_ppc_mutex_hint=yes],
	[pgac_cv_have_ppc_mutex_hint=no])
    AC_MSG_RESULT([$pgac_cv_have_ppc_mutex_hint])
    if test x"$pgac_cv_have_ppc_mutex_hint" = xyes ; then
	AC_DEFINE(HAVE_PPC_LWARX_MUTEX_HINT, 1, [Define to 1 if the assembler supports PPC's LWARX mutex hint bit.])
    fi
  ;;
esac

# Check largefile support.  You might think this is a system service not a
# compiler characteristic, but you'd be wrong.  We must check this before
# probing existence of related functions such as fseeko, since the largefile
# defines can affect what is generated for that.
if test "$PORTNAME" != "win32"; then
   AC_SYS_LARGEFILE
   dnl Autoconf 2.69's AC_SYS_LARGEFILE believes it's a good idea to #define
   dnl _DARWIN_USE_64_BIT_INODE, but it isn't: on OS X 10.5 that activates a
   dnl bug that causes readdir() to sometimes return EINVAL.  On later OS X
   dnl versions where the feature actually works, it's on by default anyway.
   AH_VERBATIM([_DARWIN_USE_64_BIT_INODE],[])
fi

# Check for largefile support (must be after AC_SYS_LARGEFILE)
AC_CHECK_SIZEOF([off_t])

# If we don't have largefile support, can't handle segsize >= 2GB.
if test "$ac_cv_sizeof_off_t" -lt 8 -a "$segsize" != "1"; then
   AC_MSG_ERROR([Large file support is not enabled. Segment size cannot be larger than 1GB.])
fi


##
## Functions, global variables
##

PGAC_VAR_INT_TIMEZONE
AC_FUNC_ACCEPT_ARGTYPES
PGAC_FUNC_GETTIMEOFDAY_1ARG
PGAC_FUNC_WCSTOMBS_L

# Some versions of libedit contain strlcpy(), setproctitle(), and other
# symbols that that library has no business exposing to the world.  Pending
# acquisition of a clue by those developers, ignore libedit (including its
# possible alias of libreadline) while checking for everything else.
LIBS_including_readline="$LIBS"
LIBS=`echo "$LIBS" | sed -e 's/-ledit//g' -e 's/-lreadline//g'`

# net-snmp has the same problem..
LIBS=`echo "$LIBS" | sed -e 's/-lnetsnmp//g'`

AC_CHECK_FUNCS(m4_normalize([
	cbrt
	dlopen
	fdatasync
	getifaddrs
	getpeerucred
	getrlimit
	mbstowcs_l
	memmove
	poll
	posix_fallocate
	pstat
	pthread_is_threaded_np
	readlink
	setproctitle
	setsid
	shm_open
	sigprocmask
	symlink
	sync_file_range
	towlower
	uselocale
	utime
	utimes
	wcstombs
	wcstombs_l
]))

# For upstream Postgres, the getifaddrs() symbol is optional, but the GPDB
# ifaddrs utility requires it, along with inet_ntop(). The check for getifaddrs
# is duplicated here to avoid a merge conflict in the AC_CHECK_FUNCS block
# above.
AC_CHECK_FUNCS(m4_normalize([
	getifaddrs
	inet_ntop
]), [], [
	AC_MSG_ERROR([getifaddrs and inet_ntop are required for Greenplum])
])

AC_REPLACE_FUNCS(fseeko)
case $host_os in
	# NetBSD uses a custom fseeko/ftello built on fsetpos/fgetpos
	# Mingw uses macros to access Win32 API calls
	netbsd*|mingw*)
		AC_DEFINE(HAVE_FSEEKO, 1, [Define to 1 because replacement version used.])
		ac_cv_func_fseeko=yes;;
	*)
		AC_FUNC_FSEEKO;;
esac

# posix_fadvise() is a no-op on Solaris, so don't incur function overhead
# by calling it, 2009-04-02
# http://src.opensolaris.org/source/xref/onnv/onnv-gate/usr/src/lib/libc/port/gen/posix_fadvise.c
dnl must use AS_IF here, else AC_REQUIRES inside AC_CHECK_DECLS malfunctions
AS_IF([test "$PORTNAME" != "solaris"], [
AC_CHECK_FUNCS(posix_fadvise)
AC_CHECK_DECLS(posix_fadvise, [], [], [#include <fcntl.h>])
]) # fi

AC_CHECK_DECLS(fdatasync, [], [], [#include <unistd.h>])
AC_CHECK_DECLS([strlcat, strlcpy])
# This is probably only present on Darwin, but may as well check always
AC_CHECK_DECLS(F_FULLFSYNC, [], [], [#include <fcntl.h>])

HAVE_IPV6=no
AC_CHECK_TYPE([struct sockaddr_in6],
        [AC_DEFINE(HAVE_IPV6, 1, [Define to 1 if you have support for IPv6.])
         HAVE_IPV6=yes],
        [],
[$ac_includes_default
#include <netinet/in.h>])
AC_SUBST(HAVE_IPV6)

AC_CACHE_CHECK([for PS_STRINGS], [pgac_cv_var_PS_STRINGS],
[AC_TRY_LINK(
[#include <machine/vmparam.h>
#include <sys/exec.h>
],
[PS_STRINGS->ps_nargvstr = 1;
PS_STRINGS->ps_argvstr = "foo";],
[pgac_cv_var_PS_STRINGS=yes],
[pgac_cv_var_PS_STRINGS=no])])
if test "$pgac_cv_var_PS_STRINGS" = yes ; then
  AC_DEFINE([HAVE_PS_STRINGS], 1, [Define to 1 if the PS_STRINGS thing exists.])
fi


# We use our snprintf.c emulation if either snprintf() or vsnprintf()
# is missing.  Yes, there are machines that have only one.  We may
# also decide to use snprintf.c if snprintf() is present but does not
# have all the features we need --- see below.

if test "$PORTNAME" = "win32"; then
  # Win32 gets snprintf.c built unconditionally.
  #
  # To properly translate all NLS languages strings, we must support the
  # *printf() %$ format, which allows *printf() arguments to be selected
  # by position in the translated string.
  #
  # libintl versions < 0.13 use the native *printf() functions, and Win32
  # *printf() doesn't understand %$, so we must use our /port versions,
  # which do understand %$. libintl versions >= 0.13 include their own
  # *printf versions on Win32.  The libintl 0.13 release note text is:
  #
  #   C format strings with positions, as they arise when a translator
  #   needs to reorder a sentence, are now supported on all platforms.
  #   On those few platforms (NetBSD and Woe32) for which the native
  #   printf()/fprintf()/... functions don't support such format
  #   strings, replacements are provided through <libintl.h>.
  #
  # We could use libintl >= 0.13's *printf() if we were sure that we had
  # a litint >= 0.13 at runtime, but seeing that there is no clean way
  # to guarantee that, it is best to just use our own, so we are sure to
  # get %$ support. In include/port.h we disable the *printf() macros
  # that might have been defined by libintl.
  #
  # We do this unconditionally whether NLS is used or not so we are sure
  # that all Win32 libraries and binaries behave the same.
  pgac_need_repl_snprintf=yes
else
  pgac_need_repl_snprintf=no
  AC_CHECK_FUNCS(snprintf, [], pgac_need_repl_snprintf=yes)
  AC_CHECK_FUNCS(vsnprintf, [], pgac_need_repl_snprintf=yes)
fi


# Check whether <stdio.h> declares snprintf() and vsnprintf(); if not,
# include/c.h will provide declarations.  Note this is a separate test
# from whether the functions exist in the C library --- there are
# systems that have the functions but don't bother to declare them :-(

AC_CHECK_DECLS([snprintf, vsnprintf])


dnl Cannot use AC_CHECK_FUNC because isinf may be a macro
AC_CACHE_CHECK([for isinf], ac_cv_func_isinf,
[AC_TRY_LINK([
#include <math.h>
double glob_double;
],
[return isinf(glob_double) ? 0 : 1;],
[ac_cv_func_isinf=yes],
[ac_cv_func_isinf=no])])

if test $ac_cv_func_isinf = yes ; then
  AC_DEFINE(HAVE_ISINF, 1, [Define to 1 if you have isinf().])
else
  AC_LIBOBJ(isinf)
  # Look for a way to implement a substitute for isinf()
  AC_CHECK_FUNCS([fpclass fp_class fp_class_d class], [break])
fi

AC_REPLACE_FUNCS([crypt fls getopt getrusage inet_aton mkdtemp random rint srandom strerror strlcat strlcpy])

case $host_os in

        # Windows uses a specialised env handler
        # and doesn't need a replacement getpeereid because it doesn't use
        # Unix sockets.
        mingw*)
                AC_DEFINE(HAVE_UNSETENV, 1, [Define to 1 because replacement version used.])
                AC_DEFINE(HAVE_GETPEEREID, 1, [Define to 1 because function not required.])
                ac_cv_func_unsetenv=yes
                ac_cv_func_getpeereid=yes;;
        *)
                AC_REPLACE_FUNCS([unsetenv getpeereid])
		;;
esac

# System's version of getaddrinfo(), if any, may be used only if we found
# a definition for struct addrinfo; see notes in src/include/getaddrinfo.h.
# (Note: the AC_REPLACE_FUNCS probe fails on Windows, where the available
# versions of getaddrinfo don't follow normal C call protocol.  This is OK
# because we want to use our own getaddrinfo.c on Windows anyway.)
if test x"$ac_cv_type_struct_addrinfo" = xyes ; then
  AC_REPLACE_FUNCS([getaddrinfo])
else
  AC_LIBOBJ(getaddrinfo)
fi

# Similarly, use system's getopt_long() only if system provides struct option.
if test x"$ac_cv_type_struct_option" = xyes ; then
  AC_REPLACE_FUNCS([getopt_long])
else
  AC_LIBOBJ(getopt_long)
fi

# On OpenBSD and Solaris, getopt() doesn't do what we want for long options
# (i.e., allow '-' as a flag character), so use our version on those platforms.
if test "$PORTNAME" = "openbsd" -o "$PORTNAME" = "solaris"; then
  AC_LIBOBJ(getopt)
fi

# mingw has adopted a GNU-centric interpretation of optind/optreset,
# so always use our version on Windows.
if test "$PORTNAME" = "win32"; then
  AC_LIBOBJ(getopt)
  AC_LIBOBJ(getopt_long)
fi

# Win32 (really MinGW) support
if test "$PORTNAME" = "win32"; then
  AC_CHECK_FUNCS(_configthreadlocale)
  AC_REPLACE_FUNCS(gettimeofday)
  AC_LIBOBJ(dirmod)
  AC_LIBOBJ(kill)
  AC_LIBOBJ(open)
  AC_LIBOBJ(system)
  AC_LIBOBJ(win32env)
  AC_LIBOBJ(win32error)
  AC_LIBOBJ(win32setlocale)
  AC_DEFINE([HAVE_SYMLINK], 1,
            [Define to 1 if you have the `symlink' function.])
  AC_CHECK_TYPES(MINIDUMP_TYPE, [pgac_minidump_type=yes], [pgac_minidump_type=no], [
#define WIN32_LEAN_AND_MEAN
#include <windows.h>
#include <string.h>
#include <dbghelp.h>])
fi
if test x"$pgac_minidump_type" = x"yes" ; then
  AC_SUBST(have_win32_dbghelp,yes)
else
  AC_SUBST(have_win32_dbghelp,no)
fi

# Cygwin needs only a bit of that
if test "$PORTNAME" = "cygwin"; then
  AC_LIBOBJ(dirmod)
fi

dnl Cannot use AC_CHECK_FUNC because sigsetjmp may be a macro
dnl (especially on GNU libc)
dnl See also comments in c.h.
AC_CACHE_CHECK([for sigsetjmp], pgac_cv_func_sigsetjmp,
[AC_TRY_LINK([#include <setjmp.h>],
            [sigjmp_buf x; sigsetjmp(x, 1);],
            [pgac_cv_func_sigsetjmp=yes],
            [pgac_cv_func_sigsetjmp=no])])
if test x"$pgac_cv_func_sigsetjmp" = x"yes"; then
  AC_DEFINE(HAVE_SIGSETJMP, 1, [Define to 1 if you have sigsetjmp().])
fi

AC_DECL_SYS_SIGLIST

AC_CHECK_FUNC(syslog,
              [AC_CHECK_HEADER(syslog.h,
                               [AC_DEFINE(HAVE_SYSLOG, 1, [Define to 1 if you have the syslog interface.])])])

AC_CACHE_CHECK([for opterr], pgac_cv_var_int_opterr,
[AC_TRY_LINK([#include <unistd.h>],
  [extern int opterr; opterr = 1;],
  [pgac_cv_var_int_opterr=yes],
  [pgac_cv_var_int_opterr=no])])
if test x"$pgac_cv_var_int_opterr" = x"yes"; then
  AC_DEFINE(HAVE_INT_OPTERR, 1, [Define to 1 if you have the global variable 'int opterr'.])
fi

AC_CACHE_CHECK([for optreset], pgac_cv_var_int_optreset,
[AC_TRY_LINK([#include <unistd.h>],
  [extern int optreset; optreset = 1;],
  [pgac_cv_var_int_optreset=yes],
  [pgac_cv_var_int_optreset=no])])
if test x"$pgac_cv_var_int_optreset" = x"yes"; then
  AC_DEFINE(HAVE_INT_OPTRESET, 1, [Define to 1 if you have the global variable 'int optreset'.])
fi

AC_CHECK_FUNCS([strtoll __strtoll strtoq], [break])
AC_CHECK_FUNCS([strtoull __strtoull strtouq], [break])
# strto[u]ll may exist but not be declared
AC_CHECK_DECLS([strtoll, strtoull])

AC_CACHE_CHECK([for builtin locking functions], pgac_cv_gcc_int_atomics,
[AC_TRY_LINK([],
  [int lock = 0;
   __sync_lock_test_and_set(&lock, 1);
   __sync_lock_release(&lock);],
  [pgac_cv_gcc_int_atomics="yes"],
  [pgac_cv_gcc_int_atomics="no"])])
if test x"$pgac_cv_gcc_int_atomics" = x"yes"; then
  AC_DEFINE(HAVE_GCC_INT_ATOMICS, 1, [Define to 1 if you have __sync_lock_test_and_set(int *) and friends.])
fi

# Lastly, restore full LIBS list and check for readline/libedit symbols
LIBS="$LIBS_including_readline"

if test "$with_readline" = yes; then
  PGAC_VAR_RL_COMPLETION_APPEND_CHARACTER
  AC_CHECK_FUNCS([rl_completion_matches rl_filename_completion_function rl_reset_screen_size])
  AC_CHECK_FUNCS([append_history history_truncate_file])
fi


# This test makes sure that run tests work at all.  Sometimes a shared
# library is found by the linker, but the runtime linker can't find it.
# This check should come after all modifications of compiler or linker
# variables, and before any other run tests.
AC_MSG_CHECKING([test program])
AC_TRY_RUN([int main() { return 0; }],
[AC_MSG_RESULT(ok)],
[AC_MSG_RESULT(failed)
AC_MSG_ERROR([[
Could not execute a simple test program.  This may be a problem
related to locating shared libraries.  Check the file 'config.log'
for the exact reason.]])],
[AC_MSG_RESULT([cross-compiling])])

# --------------------
# Run tests below here
# --------------------

# Force use of our snprintf if system's doesn't do arg control
# See comment above at snprintf test for details.
if test "$enable_nls" = yes -a "$pgac_need_repl_snprintf" = no; then
  PGAC_FUNC_SNPRINTF_ARG_CONTROL
  if test $pgac_cv_snprintf_arg_control != yes ; then
    pgac_need_repl_snprintf=yes
  fi
fi


dnl Check to see if we have a working 64-bit integer type.
dnl This breaks down into two steps:
dnl (1) figure out if the compiler has a 64-bit int type with working
dnl arithmetic, and if so
dnl (2) see whether snprintf() can format the type correctly.  (Currently,
dnl snprintf is the only library routine we really need for int8 support.)
dnl It's entirely possible to have a compiler that handles a 64-bit type
dnl when the C library doesn't; this is fairly likely when using gcc on
dnl an older platform, for example.
dnl If there is no native snprintf() or it does not handle the 64-bit type,
dnl we force our own version of snprintf() to be used instead.
dnl Note this test must be run after our initial check for snprintf/vsnprintf.

dnl As of Postgres 8.4, we no longer support compilers without a working
dnl 64-bit type.  But we still handle the case of snprintf being broken.

PGAC_TYPE_64BIT_INT([long int])

if test x"$HAVE_LONG_INT_64" = x"yes" ; then
  pg_int64_type="long int"
else
  PGAC_TYPE_64BIT_INT([long long int])
  if test x"$HAVE_LONG_LONG_INT_64" = x"yes" ; then
    pg_int64_type="long long int"
  else
    AC_MSG_ERROR([Cannot find a working 64-bit integer type.])
  fi
fi

AC_DEFINE_UNQUOTED(PG_INT64_TYPE, $pg_int64_type,
  [Define to the name of a signed 64-bit integer type.])

# If we found "long int" is 64 bits, assume snprintf handles it.  If
# we found we need to use "long long int", better check.  We cope with
# snprintfs that use %lld, %qd, or %I64d as the format.  If none of these
# work, fall back to our own snprintf emulation (which we know uses %lld).

if test "$HAVE_LONG_LONG_INT_64" = yes ; then
  if test $pgac_need_repl_snprintf = no; then
    PGAC_FUNC_SNPRINTF_LONG_LONG_INT_FORMAT
    if test "$LONG_LONG_INT_FORMAT" = ""; then
      # Force usage of our own snprintf, since system snprintf is broken
      pgac_need_repl_snprintf=yes
      LONG_LONG_INT_FORMAT='%lld'
    fi
  else
    # Here if we previously decided we needed to use our own snprintf
    LONG_LONG_INT_FORMAT='%lld'
  fi
  LONG_LONG_UINT_FORMAT=`echo "$LONG_LONG_INT_FORMAT" | sed 's/d$/u/'`
  INT64_FORMAT="\"$LONG_LONG_INT_FORMAT\""
  UINT64_FORMAT="\"$LONG_LONG_UINT_FORMAT\""
else
  # Here if we are not using 'long long int' at all
  INT64_FORMAT='"%ld"'
  UINT64_FORMAT='"%lu"'
fi

AC_DEFINE_UNQUOTED(INT64_FORMAT, $INT64_FORMAT,
                   [Define to the appropriate snprintf format for 64-bit ints.])

AC_DEFINE_UNQUOTED(UINT64_FORMAT, $UINT64_FORMAT,
                   [Define to the appropriate snprintf format for unsigned 64-bit ints.])

# Also force use of our snprintf if the system's doesn't support the %z flag.
if test "$pgac_need_repl_snprintf" = no; then
  PGAC_FUNC_SNPRINTF_SIZE_T_SUPPORT
  if test "$pgac_cv_snprintf_size_t_support" != yes; then
    pgac_need_repl_snprintf=yes
  fi
fi

# Now we have checked all the reasons to replace snprintf
if test $pgac_need_repl_snprintf = yes; then
  AC_DEFINE(USE_REPL_SNPRINTF, 1, [Use replacement snprintf() functions.])
  AC_LIBOBJ(snprintf)
fi

# Check size of void *, size_t (enables tweaks for > 32bit address space)
AC_CHECK_SIZEOF([void *])
AC_CHECK_SIZEOF([size_t])
AC_CHECK_SIZEOF([long])

# In GPDB, float4 and float8 are always passed by value. There is
# GPDB-specific code that assumes that in various places, so it's not
# configurable.
float4passbyval=true
AC_DEFINE([USE_FLOAT4_BYVAL], 1, [Define to 1 if you want float4 values to be passed by value. (Always defined in GPDB)])
AC_DEFINE_UNQUOTED([FLOAT4PASSBYVAL], [$float4passbyval], [float4 values are passed by value if 'true', by reference if 'false' (always true in GPDB)])

# Note: this setting also controls int8 and related types such as timestamp.
float8passbyval=true
AC_DEFINE([USE_FLOAT8_BYVAL], 1, [Define to 1 if you want float8, int8, etc values to be passed by value. (Always defined in GPDB)])
AC_DEFINE_UNQUOTED([FLOAT8PASSBYVAL], [$float8passbyval], [float8, int8, and related values are passed by value if 'true', by reference if 'false' (always true in GPDB)])

# Determine memory alignment requirements for the basic C data types.

AC_CHECK_ALIGNOF(short)
AC_CHECK_ALIGNOF(int)
AC_CHECK_ALIGNOF(long)
if test x"$HAVE_LONG_LONG_INT_64" = x"yes" ; then
  AC_CHECK_ALIGNOF(long long int)
fi
AC_CHECK_ALIGNOF(double)

# Compute maximum alignment of any basic type.
# We assume long's alignment is at least as strong as char, short, or int;
# but we must check long long (if it is being used for int64) and double.
# Note that we intentionally do not consider any types wider than 64 bits,
# as allowing MAXIMUM_ALIGNOF to exceed 8 would be too much of a penalty
# for disk and memory space.

MAX_ALIGNOF=$ac_cv_alignof_long
if test $MAX_ALIGNOF -lt $ac_cv_alignof_double ; then
  MAX_ALIGNOF=$ac_cv_alignof_double
fi
if test x"$HAVE_LONG_LONG_INT_64" = xyes && test $MAX_ALIGNOF -lt $ac_cv_alignof_long_long_int ; then
  MAX_ALIGNOF="$ac_cv_alignof_long_long_int"
fi
AC_DEFINE_UNQUOTED(MAXIMUM_ALIGNOF, $MAX_ALIGNOF, [Define as the maximum alignment requirement of any C data type.])


# Some platforms predefine the types int8, int16, etc.  Only check
# a (hopefully) representative subset.
AC_CHECK_TYPES([int8, uint8, int64, uint64], [], [],
[#include <stdio.h>])

# We also check for sig_atomic_t, which *should* be defined per ANSI
# C, but is missing on some old platforms.
AC_CHECK_TYPES(sig_atomic_t, [], [], [#include <signal.h>])

# Some compilers offer a 128-bit integer scalar type.
PGAC_TYPE_128BIT_INT

# Check for various atomic operations now that we have checked how to declare
# 64bit integers.
PGAC_HAVE_GCC__SYNC_CHAR_TAS
PGAC_HAVE_GCC__SYNC_INT32_TAS
PGAC_HAVE_GCC__SYNC_INT32_CAS
PGAC_HAVE_GCC__SYNC_INT64_CAS
PGAC_HAVE_GCC__ATOMIC_INT32_CAS
PGAC_HAVE_GCC__ATOMIC_INT64_CAS


if test "$PORTNAME" != "win32"
then
PGAC_FUNC_POSIX_SIGNALS
if test "$pgac_cv_func_posix_signals" != yes -a "$enable_thread_safety" = yes; then
  AC_MSG_ERROR([
Thread-safety requires POSIX signals, which are not supported by this
operating system;  use --disable-thread-safety to disable thread safety.])
fi
fi

if test $ac_cv_func_fseeko = yes; then
AC_SYS_LARGEFILE
enable_largefile=yes
else
enable_largefile=no
fi
AC_SUBST(enable_largefile)

# Check for largefile support (must be after AC_SYS_LARGEFILE)
AC_CHECK_SIZEOF([off_t])

if test "$PORTNAME" != "win32"; then
# If we don't have largefile support, can't handle segsize >= 2GB.
if test "$ac_cv_sizeof_off_t" -lt 8 -a "$segsize" != "1"; then
   AC_MSG_ERROR([Large file support is not enabled. Segment size cannot be larger than 1GB.])
fi
fi


# Select semaphore implementation type.
if test "$PORTNAME" != "win32"; then
  if test x"$USE_NAMED_POSIX_SEMAPHORES" = x"1" ; then
    AC_DEFINE(USE_NAMED_POSIX_SEMAPHORES, 1, [Define to select named POSIX semaphores.])
    SEMA_IMPLEMENTATION="src/backend/port/posix_sema.c"
  else
    if test x"$USE_UNNAMED_POSIX_SEMAPHORES" = x"1" ; then
      AC_DEFINE(USE_UNNAMED_POSIX_SEMAPHORES, 1, [Define to select unnamed POSIX semaphores.])
      SEMA_IMPLEMENTATION="src/backend/port/posix_sema.c"
    else
  AC_DEFINE(USE_SYSV_SEMAPHORES, 1, [Define to select SysV-style semaphores.])
  SEMA_IMPLEMENTATION="src/backend/port/sysv_sema.c"
    fi
  fi
else
  AC_DEFINE(USE_WIN32_SEMAPHORES, 1, [Define to select Win32-style semaphores.])
  SEMA_IMPLEMENTATION="src/backend/port/win32_sema.c"
fi


# Select shared-memory implementation type.
if test "$PORTNAME" != "win32"; then
  AC_DEFINE(USE_SYSV_SHARED_MEMORY, 1, [Define to select SysV-style shared memory.])
  SHMEM_IMPLEMENTATION="src/backend/port/sysv_shmem.c"
else
  AC_DEFINE(USE_WIN32_SHARED_MEMORY, 1, [Define to select Win32-style shared memory.])
  SHMEM_IMPLEMENTATION="src/backend/port/win32_shmem.c"
fi

# Select latch implementation type.
if test "$PORTNAME" != "win32"; then
  LATCH_IMPLEMENTATION="src/backend/port/unix_latch.c"
else
  LATCH_IMPLEMENTATION="src/backend/port/win32_latch.c"
fi

# If not set in template file, set bytes to use libc memset()
if test x"$MEMSET_LOOP_LIMIT" = x"" ; then
  MEMSET_LOOP_LIMIT=1024
fi
AC_DEFINE_UNQUOTED(MEMSET_LOOP_LIMIT, ${MEMSET_LOOP_LIMIT}, [Define bytes to use libc memset().])


if test "$enable_nls" = yes ; then
  PGAC_CHECK_GETTEXT
fi

# Check for Tcl configuration script tclConfig.sh
if test "$with_tcl" = yes; then
    PGAC_PATH_TCLCONFIGSH([$with_tclconfig])
    PGAC_EVAL_TCLCONFIGSH([$TCL_CONFIG_SH],
                          [TCL_INCLUDE_SPEC,TCL_LIB_FILE,TCL_LIBS,TCL_LIB_SPEC,TCL_SHARED_BUILD])
    AC_SUBST(TCL_SHLIB_LD_LIBS)dnl don't want to double-evaluate that one
    # now that we have TCL_INCLUDE_SPEC, we can check for <tcl.h>
    ac_save_CPPFLAGS=$CPPFLAGS
    CPPFLAGS="$TCL_INCLUDE_SPEC $CPPFLAGS"
    AC_CHECK_HEADER(tcl.h, [], [AC_MSG_ERROR([header file <tcl.h> is required for Tcl])])
    CPPFLAGS=$ac_save_CPPFLAGS
fi

# check for <perl.h>
if test "$with_perl" = yes; then
  ac_save_CPPFLAGS=$CPPFLAGS
  CPPFLAGS="$CPPFLAGS $perl_includespec"
  AC_CHECK_HEADER(perl.h, [], [AC_MSG_ERROR([header file <perl.h> is required for Perl])],
                  [#include <EXTERN.h>])
  # While we're at it, check that we can link to libperl.
  # On most platforms, if perl.h is there then libperl.so will be too, but at
  # this writing Debian packages them separately.  There is no known reason to
  # waste cycles on separate probes for the Tcl or Python libraries, though.
  # On some Red Hat platforms, the link attempt can fail if we don't use
  # CFLAGS_SL while building the test program.
  ac_save_CFLAGS=$CFLAGS
  CFLAGS="$CFLAGS $CFLAGS_SL"
  pgac_save_LIBS=$LIBS
  LIBS="$perl_embed_ldflags"
  AC_MSG_CHECKING([for libperl])
  AC_TRY_LINK([
#include <EXTERN.h>
#include <perl.h>
],  [perl_alloc();],
    [AC_MSG_RESULT(yes)],
    [AC_MSG_RESULT(no)
     AC_MSG_ERROR([libperl library is required for Perl])])
  LIBS=$pgac_save_LIBS
  CFLAGS=$ac_save_CFLAGS
  CPPFLAGS=$ac_save_CPPFLAGS
fi

# check for <Python.h>
if test "$with_python" = yes; then
  ac_save_CPPFLAGS=$CPPFLAGS
  CPPFLAGS="$python_includespec $CPPFLAGS"
  AC_CHECK_HEADER(Python.h, [], [AC_MSG_ERROR([header file <Python.h> is required for Python])])
  CPPFLAGS=$ac_save_CPPFLAGS
fi

#
# Check for DocBook and tools
#
PGAC_PROG_NSGMLS
PGAC_PROG_JADE
PGAC_CHECK_DOCBOOK(4.2)
PGAC_PATH_DOCBOOK_STYLESHEETS
PGAC_PATH_COLLATEINDEX
AC_CHECK_PROGS(XSLTPROC, xsltproc)
AC_CHECK_PROGS(OSX, [osx sgml2xml sx])

#
# Check for test tools
#
if test "$enable_tap_tests" = yes; then
  AC_CHECK_PROGS(PROVE, prove)
  if test -z "$PROVE"; then
    AC_MSG_ERROR([prove not found])
  fi
  if test -z "$PERL"; then
    AC_MSG_ERROR([Perl not found])
  fi
  # Check for necessary modules
  AX_PROG_PERL_MODULES([IPC::Run Test::More=0.82], ,
    AC_MSG_ERROR([Perl modules IPC::Run and Test::More 0.82 are required to run TAP tests]))
fi

# Thread testing

# We have to run the thread test near the end so we have all our symbols
# defined.  Cross compiling throws a warning.
#
if test "$enable_thread_safety" = yes; then
if test "$PORTNAME" != "win32"
then
AC_MSG_CHECKING([thread safety of required library functions])

_CFLAGS="$CFLAGS"
_LIBS="$LIBS"
CFLAGS="$CFLAGS $PTHREAD_CFLAGS -DIN_CONFIGURE"
LIBS="$LIBS $PTHREAD_LIBS"
AC_TRY_RUN([#include "$srcdir/src/test/thread/thread_test.c"],
  [AC_MSG_RESULT(yes)],
  [AC_MSG_RESULT(no)
  AC_MSG_ERROR([thread test program failed
This platform is not thread-safe.  Check the file 'config.log' or compile
and run src/test/thread/thread_test for the exact reason.
Use --disable-thread-safety to disable thread safety.])],
  [AC_MSG_RESULT(maybe)
  AC_MSG_WARN([
*** Skipping thread test program because of cross-compile build.
*** Run the program in src/test/thread on the target machine.
])])
CFLAGS="$_CFLAGS"
LIBS="$_LIBS"
else
AC_MSG_WARN([*** skipping thread test on Win32])
fi
fi

# If compiler will take -Wl,--as-needed (or various platform-specific
# spellings thereof) then add that to LDFLAGS.  This is much easier than
# trying to filter LIBS to the minimum for each executable.
# On (at least) some Red-Hat-derived systems, this switch breaks linking to
# libreadline; therefore we postpone testing it until we know what library
# dependencies readline has.  The test code will try to link with $LIBS.
if test "$with_readline" = yes; then
  link_test_func=readline
else
  link_test_func=exit
fi

if test "$PORTNAME" = "darwin"; then
  PGAC_PROG_CC_LDFLAGS_OPT([-Wl,-dead_strip_dylibs], $link_test_func)
elif test "$PORTNAME" = "openbsd"; then
  PGAC_PROG_CC_LDFLAGS_OPT([-Wl,-Bdynamic], $link_test_func)
else
  PGAC_PROG_CC_LDFLAGS_OPT([-Wl,--as-needed], $link_test_func)
fi

# Many of the autoconf tests produce warnings, or even compiler errors, on
# purpose as they run through the conftest programs. So, treating warning as
# error should be last step after all autoconf checks are performed, otherwise
# false side-effects happens.
if test "$GCC" = yes -a "$ICC" = no; then
  PGAC_PROG_CC_CFLAGS_OPT([-Werror=uninitialized])
  PGAC_PROG_CC_CFLAGS_OPT([-Werror=implicit-function-declaration])
fi

# Begin output steps

AC_MSG_NOTICE([using CFLAGS=$CFLAGS])
AC_MSG_NOTICE([using CPPFLAGS=$CPPFLAGS])
AC_MSG_NOTICE([using LDFLAGS=$LDFLAGS])
AC_MSG_NOTICE([using LIBS=$LIBS])

[BLD_ARCH=`echo $BLD_ARCH`]
AC_SUBST(BLD_ARCH)

# Get the Greenplum version string from VERSION

GP_VERSION_LONG=`bash ./getversion`

GP_VERSION_LONG="$GP_VERSION_LONG$with_extra_version"

echo $GP_VERSION_LONG > VERSION
GP_VERSION=`cat VERSION`

GP_VERSION_SHORT=`bash ./getversion --short`
GP_VERSION_SHORT="$GP_VERSION_SHORT$with_extra_version"
AC_SUBST(GP_VERSION_SHORT)

GP_VERSION_IN="src/include/catalog/gp_version.in"
GP_VERSION_HEADER="src/include/catalog/gp_version.h"
if grep '\$\$' $GP_VERSION_IN > /dev/null 2>&1 ; then
    sed "s,\\$.*\\$\\$,$GP_VERSION," $GP_VERSION_IN > $GP_VERSION_HEADER
fi

GP_BASH_VERSION_IN="gpMgmt/bin/lib/gp_bash_version.sh.in"
GP_BASH_VERSION_SH="gpMgmt/bin/lib/gp_bash_version.sh"
if grep '##' $GP_BASH_VERSION_IN > /dev/null 2>&1 ; then
    sed "s,##.*##,$GP_VERSION," $GP_BASH_VERSION_IN > $GP_BASH_VERSION_SH
fi

GPTEST_IN="src/test/regress/GPTest.pm.in"
GPTEST_PM="src/test/regress/GPTest.pm"
if grep '##' $GPTEST_IN > /dev/null 2>&1 ; then
    sed "s,##.*##,$GP_VERSION," $GPTEST_IN > $GPTEST_PM
fi

AC_DEFINE_UNQUOTED(GP_VERSION,
                   ["$GP_VERSION"],
                   [A string containing the Greenplum version number])

[GP_MAJORVERSION=`expr "$GP_VERSION" : '\([0-9][0-9]*\)'`]
AC_SUBST(GP_MAJORVERSION)
AC_DEFINE_UNQUOTED(GP_MAJORVERSION, "$GP_MAJORVERSION", [Greenplum major version as a string])

# Create compiler version string
if test x"$GCC" = x"yes" ; then
  cc_string=`${CC} --version | sed q`
  case $cc_string in [[A-Za-z]]*) ;; *) cc_string="GCC $cc_string";; esac
elif test x"$SUN_STUDIO_CC" = x"yes" ; then
  cc_string=`${CC} -V 2>&1 | sed q`
else
  cc_string=$CC
fi

AC_DEFINE_UNQUOTED(PG_VERSION_STR,
                   ["PostgreSQL $PG_VERSION (Greenplum Database $GP_VERSION) on $host, compiled by $cc_string, `expr $ac_cv_sizeof_void_p \* 8`-bit"],
                   [A string containing the version number, platform, and C compiler])

# Supply a numeric version string for use by 3rd party add-ons
# awk -F is a regex on some platforms, and not on others, so make "." a tab
[PG_VERSION_NUM="`echo "$PG_PACKAGE_VERSION" | sed 's/[A-Za-z].*$//' |
tr '.' '	' |
$AWK '{printf "%d%02d%02d", $1, $2, (NF >= 3) ? $3 : 0}'`"]
AC_DEFINE_UNQUOTED(PG_VERSION_NUM, $PG_VERSION_NUM, [PostgreSQL version as a number])
AC_SUBST(PG_VERSION_NUM)

# If we are inserting PG_SYSROOT into CPPFLAGS, do so symbolically not
# literally, so that it's possible to override it at build time using
# a command like "make ... PG_SYSROOT=path".  This has to be done after
# we've finished all configure checks that depend on CPPFLAGS.
if test x"$PG_SYSROOT" != x; then
  CPPFLAGS=`echo "$CPPFLAGS" | sed -e "s| $PG_SYSROOT | \\\$(PG_SYSROOT) |"`
fi
AC_SUBST(PG_SYSROOT)

#
[GP_VERSION_NUM="`echo "$PACKAGE_VERSION" | sed 's/[A-Za-z].*$//' |
tr '.' '	' |
$AWK '{printf "%d%02d%02d", $1, $2, (NF >= 3) ? $3 : 0}'`"]
AC_DEFINE_UNQUOTED(GP_VERSION_NUM, $GP_VERSION_NUM, [Greenplum version as a number])


# Begin output steps

AC_MSG_NOTICE([using compiler=$cc_string])
AC_MSG_NOTICE([using CFLAGS=$CFLAGS])
AC_MSG_NOTICE([using CPPFLAGS=$CPPFLAGS])
AC_MSG_NOTICE([using LDFLAGS=$LDFLAGS])

# prepare build tree if outside source tree
# Note 1: test -ef might not exist, but it's more reliable than `pwd`.
# Note 2: /bin/pwd might be better than shell's built-in at getting
#         a symlink-free name.
if ( test "$srcdir" -ef . ) >/dev/null 2>&1 || test "`cd $srcdir && /bin/pwd`" = "`/bin/pwd`"; then
  vpath_build=no
else
  vpath_build=yes
  if test "$no_create" != yes; then
    _AS_ECHO_N([preparing build tree... ])
    pgac_abs_top_srcdir=`cd "$srcdir" && pwd`
    $SHELL "$ac_aux_dir/prep_buildtree" "$pgac_abs_top_srcdir" "." \
      || AC_MSG_ERROR(failed)
    AC_MSG_RESULT(done)
  fi
fi
AC_SUBST(vpath_build)


AC_CONFIG_FILES([GNUmakefile src/Makefile.global])

AC_CONFIG_LINKS([
  src/backend/port/dynloader.c:src/backend/port/dynloader/${template}.c
  src/backend/port/pg_sema.c:${SEMA_IMPLEMENTATION}
  src/backend/port/pg_shmem.c:${SHMEM_IMPLEMENTATION}
  src/backend/port/pg_latch.c:${LATCH_IMPLEMENTATION}
  src/include/dynloader.h:src/backend/port/dynloader/${template}.h
  src/include/pg_config_os.h:src/include/port/${template}.h
  src/Makefile.port:src/makefiles/Makefile.${template}
])

if test "$PORTNAME" = "win32"; then
AC_CONFIG_COMMANDS([check_win32_symlinks],[
# Links sometimes fail undetected on Mingw -
# so here we detect it and warn the user
for FILE in $CONFIG_LINKS
 do
	# test -e works for symlinks in the MinGW console
	test -e `expr "$FILE" : '\([[^:]]*\)'` || AC_MSG_WARN([*** link for $FILE -- please fix by hand])
 done
])
fi

AC_CONFIG_HEADERS([src/include/pg_config.h],
[
# Update timestamp for pg_config.h (see Makefile.global)
echo >src/include/stamp-h
])

AC_CONFIG_HEADERS([src/include/pg_config_ext.h],
[
# Update timestamp for pg_config_ext.h (see Makefile.global)
echo >src/include/stamp-ext-h
])

AC_CONFIG_HEADERS([src/interfaces/ecpg/include/ecpg_config.h],
                  [echo >src/interfaces/ecpg/include/stamp-h])

AC_OUTPUT<|MERGE_RESOLUTION|>--- conflicted
+++ resolved
@@ -17,26 +17,17 @@
 dnl
 m4_pattern_forbid(^PGAC_)dnl to catch undefined macros
 
-<<<<<<< HEAD
 dnl The PACKAGE_VERSION from upstream PostgreSQL is maintained in the
 dnl PG_PACKAGE_VERSION variable, when merging make sure to update this
 dnl variable with the merge conflict from the AC_INIT() statement.
 AC_INIT([Greenplum Database], [6.0.0-beta.1], [support@greenplum.org])
-[PG_PACKAGE_VERSION=9.4.24]
+[PG_PACKAGE_VERSION=9.4.26]
 AC_SUBST(PG_PACKAGE_VERSION)
 
 dnl m4_if(m4_defn([m4_PACKAGE_VERSION]), [2.69], [], [m4_fatal([Autoconf version 2.69 is required.
 dnl Untested combinations of 'autoconf' and PostgreSQL versions are not
 dnl recommended.  You can remove the check from 'configure.in' but it is then
 dnl your responsibility whether the result works or not.])])
-=======
-AC_INIT([PostgreSQL], [9.4.26], [pgsql-bugs@postgresql.org])
-
-m4_if(m4_defn([m4_PACKAGE_VERSION]), [2.69], [], [m4_fatal([Autoconf version 2.69 is required.
-Untested combinations of 'autoconf' and PostgreSQL versions are not
-recommended.  You can remove the check from 'configure.in' but it is then
-your responsibility whether the result works or not.])])
->>>>>>> 30ffdd24
 AC_COPYRIGHT([Copyright (c) 1996-2014, PostgreSQL Global Development Group])
 AC_CONFIG_SRCDIR([src/backend/access/common/heaptuple.c])
 AC_CONFIG_AUX_DIR(config)
